--- conflicted
+++ resolved
@@ -136,22 +136,12 @@
   "bottomSheetLabel": "Ark på nedre delen av skärmen",
   "scrimOnTapHint": "Stäng $modalRouteContentName",
   "keyboardKeyShift": "Skift",
-<<<<<<< HEAD
   "expansionTileExpandedHint": "tryck snabbt två gånger för att komprimera",
   "expansionTileCollapsedHint": "tryck snabbt två gånger för att utöka",
   "expansionTileExpandedTapHint": "Komprimera",
   "expansionTileCollapsedTapHint": "Utöka för mer information",
   "expandedHint": "Komprimerades",
   "collapsedHint": "Utökades",
-  "menuDismissLabel": "Stäng menyn"
-=======
-  "expansionTileExpandedHint": "double tap to collapse'",
-  "expansionTileCollapsedHint": "double tap to expand",
-  "expansionTileExpandedTapHint": "Collapse",
-  "expansionTileCollapsedTapHint": "Expand for more details",
-  "expandedHint": "Collapsed",
-  "collapsedHint": "Expanded",
-  "menuDismissLabel": "Dismiss menu",
+  "menuDismissLabel": "Stäng menyn",
   "lookUpButtonLabel": "Look Up"
->>>>>>> 9cda3092
 }