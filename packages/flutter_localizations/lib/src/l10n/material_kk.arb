{
  "selectedRowCountTitleOne": "1 элемент таңдалды.",
  "remainingTextFieldCharacterCountOne": "1 таңба қалды.",
  "scriptCategory": "English-like",
  "timeOfDayFormat": "H:mm",
  "openAppDrawerTooltip": "Навигация мәзірін ашу",
  "backButtonTooltip": "Артқа",
  "closeButtonTooltip": "Жабу",
  "deleteButtonTooltip": "Жою",
  "nextMonthTooltip": "Келесі ай",
  "previousMonthTooltip": "Өткен ай",
  "nextPageTooltip": "Келесі бет",
  "previousPageTooltip": "Алдыңғы бет",
  "firstPageTooltip": "Бірінші бет",
  "lastPageTooltip": "Соңғы бет",
  "showMenuTooltip": "Мәзірді көрсету",
  "aboutListTileTitle": "$applicationName туралы",
  "licensesPageTitle": "Лицензиялар",
  "pageRowsInfoTitle": "$rowCount ішінен $firstRow–$lastRow",
  "pageRowsInfoTitleApproximate": "Шамамен $rowCount ішінен $firstRow–$lastRow",
  "rowsPerPageTitle": "Әр беттегі жолдар саны:",
  "tabLabel": "$tabCount/$tabIndex қойынды",
  "selectedRowCountTitleZero": "Тармақ таңдалмаған",
  "selectedRowCountTitleOther": "$selectedRowCount элемент таңдалды.",
  "cancelButtonLabel": "Бас тарту",
  "closeButtonLabel": "Жабу",
  "continueButtonLabel": "Жалғастыру",
  "copyButtonLabel": "Көшіру",
  "cutButtonLabel": "Қию",
  "scanTextButtonLabel": "Мәтінді сканерлеу",
  "okButtonLabel": "Иә",
  "pasteButtonLabel": "Қою",
  "selectAllButtonLabel": "Барлығын таңдау",
  "viewLicensesButtonLabel": "Лицензияларды көру",
  "anteMeridiemAbbreviation": "түстен кейін",
  "postMeridiemAbbreviation": "түстен кейін",
  "timePickerHourModeAnnouncement": "Сағаттарды таңдаңыз",
  "timePickerMinuteModeAnnouncement": "Минуттарды таңдаңыз",
  "modalBarrierDismissLabel": "Жабу",
  "signedInLabel": "Аккаунтқа кірген",
  "hideAccountsLabel": "Аккаунттарды жасыру",
  "showAccountsLabel": "Аккаунттарды көрсету",
  "drawerLabel": "Навигация мәзірі",
  "popupMenuLabel": "Қалқымалы терезе мәзірі",
  "dialogLabel": "Диалогтық терезе",
  "alertDialogLabel": "Дабыл",
  "searchFieldLabel": "Іздеу",
  "reorderItemToStart": "Басына өту",
  "reorderItemToEnd": "Соңына өту",
  "reorderItemUp": "Жоғарыға жылжыту",
  "reorderItemDown": "Төменге жылжыту",
  "reorderItemLeft": "Солға жылжыту",
  "reorderItemRight": "Оңға жылжыту",
  "expandedIconTapHint": "Жию",
  "collapsedIconTapHint": "Жаю",
  "remainingTextFieldCharacterCountZero": "Таңбалар қалмады",
  "remainingTextFieldCharacterCountOther": "$remainingCount таңба қалды.",
  "refreshIndicatorSemanticLabel": "Жаңарту",
  "moreButtonTooltip": "Жаю",
  "dateSeparator": ".",
  "dateHelpText": "кк.аа.жжжж",
  "selectYearSemanticsLabel": "Жылды таңдау",
  "unspecifiedDate": "Күн",
  "unspecifiedDateRange": "Күндер ауқымы",
  "dateInputLabel": "Күнді енгізу",
  "dateRangeStartLabel": "Басталу күні",
  "dateRangeEndLabel": "Аяқталу күні",
  "dateRangeStartDateSemanticLabel": "Басталу күні $fullDate",
  "dateRangeEndDateSemanticLabel": "Аяқталу күні $fullDate",
  "invalidDateFormatLabel": "Формат жарамсыз.",
  "invalidDateRangeLabel": "Ауқым жарамсыз.",
  "dateOutOfRangeLabel": "Ауқымнан тыc.",
  "saveButtonLabel": "Сақтау",
  "datePickerHelpText": "Күнді таңдау",
  "dateRangePickerHelpText": "Аралықты таңдау",
  "calendarModeButtonLabel": "Күнтізбеге ауысу",
  "inputDateModeButtonLabel": "Мәтін енгізуге ауысу",
  "timePickerDialHelpText": "Уақытты таңдау",
  "timePickerInputHelpText": "Уақытты енгізу",
  "timePickerHourLabel": "Сағат",
  "timePickerMinuteLabel": "Mинут",
  "invalidTimeLabel": "Жарамды уақыт мәліметін енгізіңіз.",
  "dialModeButtonLabel": "Таңдау режиміне ауысу",
  "inputTimeModeButtonLabel": "Мәтін енгізу режиміне ауысу",
  "licensesPackageDetailTextZero": "No licenses",
  "licensesPackageDetailTextOne": "1 лицензия",
  "licensesPackageDetailTextOther": "$licenseCount лицензия",
  "keyboardKeyAlt": "Alt",
  "keyboardKeyAltGraph": "AltGr",
  "keyboardKeyBackspace": "Backspace",
  "keyboardKeyCapsLock": "Caps Lock",
  "keyboardKeyChannelDown": "Келесі арна",
  "keyboardKeyChannelUp": "Алдыңғы арна",
  "keyboardKeyControl": "Ctrl",
  "keyboardKeyDelete": "Del",
  "keyboardKeyEject": "Eject",
  "keyboardKeyEnd": "End",
  "keyboardKeyEscape": "Esc",
  "keyboardKeyFn": "Fn",
  "keyboardKeyHome": "Home",
  "keyboardKeyInsert": "Insert",
  "keyboardKeyMeta": "Meta",
  "keyboardKeyNumLock": "Num Lock",
  "keyboardKeyNumpad1": "Num 1",
  "keyboardKeyNumpad2": "Num 2",
  "keyboardKeyNumpad3": "Num 3",
  "keyboardKeyNumpad4": "Num 4",
  "keyboardKeyNumpad5": "Num 5",
  "keyboardKeyNumpad6": "Num 6",
  "keyboardKeyNumpad7": "Num 7",
  "keyboardKeyNumpad8": "Num 8",
  "keyboardKeyNumpad9": "Num 9",
  "keyboardKeyNumpad0": "Num 0",
  "keyboardKeyNumpadAdd": "Num +",
  "keyboardKeyNumpadComma": "Num ,",
  "keyboardKeyNumpadDecimal": "Num .",
  "keyboardKeyNumpadDivide": "Num /",
  "keyboardKeyNumpadEnter": "Num Enter",
  "keyboardKeyNumpadEqual": "Num =",
  "keyboardKeyNumpadMultiply": "Num *",
  "keyboardKeyNumpadParenLeft": "Num (",
  "keyboardKeyNumpadParenRight": "Num )",
  "keyboardKeyNumpadSubtract": "Num -",
  "keyboardKeyPageDown": "PgDown",
  "keyboardKeyPageUp": "PgUp",
  "keyboardKeyPower": "Қуат",
  "keyboardKeyPowerOff": "Қуатты өшіру",
  "keyboardKeyPrintScreen": "Print Screen",
  "keyboardKeyScrollLock": "Scroll Lock",
  "keyboardKeySelect": "Select",
  "keyboardKeySpace": "Бос орын",
  "keyboardKeyMetaMacOs": "Command",
  "keyboardKeyMetaWindows": "Win",
  "menuBarMenuLabel": "Мәзір жолағының мәзірі",
  "currentDateLabel": "Бүгін",
  "scrimLabel": "Кенеп",
  "bottomSheetLabel": "Төменгі парақша",
  "scrimOnTapHint": "$modalRouteContentName жабу",
  "keyboardKeyShift": "Shift",
<<<<<<< HEAD
  "expansionTileExpandedHint": "жию үшін екі рет түртіңіз",
  "expansionTileCollapsedHint": "жаю үшін екі рет түртіңіз",
  "expansionTileExpandedTapHint": "Жию",
  "expansionTileCollapsedTapHint": "Толық мәлімет алу үшін жайыңыз.",
  "expandedHint": "Жиылды",
  "collapsedHint": "Жайылды",
  "menuDismissLabel": "Мәзірді жабу"
=======
  "expansionTileExpandedHint": "double tap to collapse'",
  "expansionTileCollapsedHint": "double tap to expand",
  "expansionTileExpandedTapHint": "Collapse",
  "expansionTileCollapsedTapHint": "Expand for more details",
  "expandedHint": "Collapsed",
  "collapsedHint": "Expanded",
  "menuDismissLabel": "Dismiss menu",
  "lookUpButtonLabel": "Look Up"
>>>>>>> 9cda3092
}<|MERGE_RESOLUTION|>--- conflicted
+++ resolved
@@ -137,22 +137,12 @@
   "bottomSheetLabel": "Төменгі парақша",
   "scrimOnTapHint": "$modalRouteContentName жабу",
   "keyboardKeyShift": "Shift",
-<<<<<<< HEAD
   "expansionTileExpandedHint": "жию үшін екі рет түртіңіз",
   "expansionTileCollapsedHint": "жаю үшін екі рет түртіңіз",
   "expansionTileExpandedTapHint": "Жию",
   "expansionTileCollapsedTapHint": "Толық мәлімет алу үшін жайыңыз.",
   "expandedHint": "Жиылды",
   "collapsedHint": "Жайылды",
-  "menuDismissLabel": "Мәзірді жабу"
-=======
-  "expansionTileExpandedHint": "double tap to collapse'",
-  "expansionTileCollapsedHint": "double tap to expand",
-  "expansionTileExpandedTapHint": "Collapse",
-  "expansionTileCollapsedTapHint": "Expand for more details",
-  "expandedHint": "Collapsed",
-  "collapsedHint": "Expanded",
-  "menuDismissLabel": "Dismiss menu",
+  "menuDismissLabel": "Мәзірді жабу",
   "lookUpButtonLabel": "Look Up"
->>>>>>> 9cda3092
 }