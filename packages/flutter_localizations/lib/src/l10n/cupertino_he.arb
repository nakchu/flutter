{
  "datePickerHourSemanticsLabelTwo": "$hour בדיוק",
  "datePickerHourSemanticsLabelMany": "$hour בדיוק",
  "datePickerMinuteSemanticsLabelTwo": "$minute דקות",
  "datePickerMinuteSemanticsLabelMany": "$minute דקות",
  "timerPickerHourLabelTwo": "שעות",
  "timerPickerHourLabelMany": "שעות",
  "timerPickerMinuteLabelTwo": "דק’",
  "timerPickerMinuteLabelMany": "דק’",
  "timerPickerSecondLabelTwo": "שנ’",
  "timerPickerSecondLabelMany": "שנ’",
  "datePickerHourSemanticsLabelOne": "$hour בדיוק",
  "datePickerHourSemanticsLabelOther": "$hour בדיוק",
  "datePickerMinuteSemanticsLabelOne": "דקה אחת",
  "datePickerMinuteSemanticsLabelOther": "$minute דקות",
  "datePickerDateOrder": "dmy",
  "datePickerDateTimeOrder": "date_time_dayPeriod",
  "anteMeridiemAbbreviation": "AM",
  "postMeridiemAbbreviation": "PM",
  "todayLabel": "היום",
  "alertDialogLabel": "התראה",
  "timerPickerHourLabelOne": "שעה",
  "timerPickerHourLabelOther": "שעות",
  "timerPickerMinuteLabelOne": "דק’",
  "timerPickerMinuteLabelOther": "דק’",
  "timerPickerSecondLabelOne": "שנ’",
  "timerPickerSecondLabelOther": "שנ’",
  "cutButtonLabel": "גזירה",
  "copyButtonLabel": "העתקה",
  "pasteButtonLabel": "הדבקה",
  "selectAllButtonLabel": "בחירת הכול",
  "tabSemanticsLabel": "כרטיסייה $tabIndex מתוך $tabCount",
  "modalBarrierDismissLabel": "סגירה",
  "searchTextFieldPlaceholderLabel": "חיפוש",
<<<<<<< HEAD
  "noSpellCheckReplacementsLabel": "לא נמצאו חלופות",
  "menuDismissLabel": "סגירת התפריט",
  "lookUpButtonLabel": "Look Up"
=======
  "noSpellCheckReplacementsLabel": "No Replacements Found",
  "menuDismissLabel": "Dismiss menu",
  "lookUpButtonLabel": "Look Up",
  "searchWebButtonLabel": "Search Web"
>>>>>>> f10a6ef7
}<|MERGE_RESOLUTION|>--- conflicted
+++ resolved
@@ -32,14 +32,8 @@
   "tabSemanticsLabel": "כרטיסייה $tabIndex מתוך $tabCount",
   "modalBarrierDismissLabel": "סגירה",
   "searchTextFieldPlaceholderLabel": "חיפוש",
-<<<<<<< HEAD
-  "noSpellCheckReplacementsLabel": "לא נמצאו חלופות",
-  "menuDismissLabel": "סגירת התפריט",
-  "lookUpButtonLabel": "Look Up"
-=======
   "noSpellCheckReplacementsLabel": "No Replacements Found",
   "menuDismissLabel": "Dismiss menu",
   "lookUpButtonLabel": "Look Up",
   "searchWebButtonLabel": "Search Web"
->>>>>>> f10a6ef7
 }