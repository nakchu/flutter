--- conflicted
+++ resolved
@@ -22,12 +22,7 @@
   "tabSemanticsLabel": "Tab $tabIndex daripada $tabCount",
   "modalBarrierDismissLabel": "Tolak",
   "searchTextFieldPlaceholderLabel": "Cari",
-<<<<<<< HEAD
   "noSpellCheckReplacementsLabel": "Tiada Penggantian Ditemukan",
-  "menuDismissLabel": "Ketepikan menu"
-=======
-  "noSpellCheckReplacementsLabel": "No Replacements Found",
-  "menuDismissLabel": "Dismiss menu",
+  "menuDismissLabel": "Ketepikan menu",
   "lookUpButtonLabel": "Look Up"
->>>>>>> 9cda3092
 }