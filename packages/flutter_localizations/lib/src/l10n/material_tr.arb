{
  "scriptCategory": "English-like",
  "timeOfDayFormat": "HH:mm",
  "openAppDrawerTooltip": "Gezinme menüsünü aç",
  "backButtonTooltip": "Geri",
  "closeButtonTooltip": "Kapat",
  "deleteButtonTooltip": "Sil",
  "nextMonthTooltip": "Gelecek ay",
  "previousMonthTooltip": "Önceki ay",
  "nextPageTooltip": "Sonraki sayfa",
  "previousPageTooltip": "Önceki sayfa",
  "firstPageTooltip": "İlk sayfa",
  "lastPageTooltip": "Son sayfa",
  "showMenuTooltip": "Menüyü göster",
  "aboutListTileTitle": "$applicationName Hakkında",
  "licensesPageTitle": "Lisanslar",
  "pageRowsInfoTitle": "$firstRow-$lastRow / $rowCount",
  "pageRowsInfoTitleApproximate": "$firstRow-$lastRow / $rowCount",
  "rowsPerPageTitle": "Sayfa başına satır sayısı:",
  "tabLabel": "Sekme $tabIndex / $tabCount",
  "selectedRowCountTitleOne": "1 öğe seçildi",
  "selectedRowCountTitleOther": "$selectedRowCount öğe seçildi",
  "cancelButtonLabel": "İptal",
  "closeButtonLabel": "Kapat",
  "continueButtonLabel": "Devam",
  "copyButtonLabel": "Kopyala",
  "cutButtonLabel": "Kes",
  "scanTextButtonLabel": "Metin tara",
  "okButtonLabel": "Tamam",
  "pasteButtonLabel": "Yapıştır",
  "selectAllButtonLabel": "Tümünü seç",
  "viewLicensesButtonLabel": "Lisansları göster",
  "anteMeridiemAbbreviation": "ÖÖ",
  "postMeridiemAbbreviation": "ÖS",
  "timePickerHourModeAnnouncement": "Saati seçin",
  "timePickerMinuteModeAnnouncement": "Dakikayı seçin",
  "signedInLabel": "Oturum açıldı",
  "hideAccountsLabel": "Hesapları gizle",
  "showAccountsLabel": "Hesapları göster",
  "modalBarrierDismissLabel": "Kapat",
  "drawerLabel": "Gezinme menüsü",
  "popupMenuLabel": "Popup menü",
  "dialogLabel": "İletişim kutusu",
  "alertDialogLabel": "Uyarı",
  "searchFieldLabel": "Ara",
  "reorderItemToStart": "Başa taşı",
  "reorderItemToEnd": "Sona taşı",
  "reorderItemUp": "Yukarı taşı",
  "reorderItemDown": "Aşağı taşı",
  "reorderItemLeft": "Sola taşı",
  "reorderItemRight": "Sağa taşı",
  "expandedIconTapHint": "Daralt",
  "collapsedIconTapHint": "Genişlet",
  "remainingTextFieldCharacterCountZero": "TBD",
  "remainingTextFieldCharacterCountOne": "1 karakter kaldı",
  "remainingTextFieldCharacterCountOther": "$remainingCount karakter kaldı",
  "refreshIndicatorSemanticLabel": "Yenile",
  "moreButtonTooltip": "Diğer",
  "dateSeparator": ".",
  "dateHelpText": "gg.aa.yyyy",
  "selectYearSemanticsLabel": "Yılı seçin",
  "unspecifiedDate": "Tarih",
  "unspecifiedDateRange": "Tarih Aralığı",
  "dateInputLabel": "Tarih Girin",
  "dateRangeStartLabel": "Başlangıç Tarihi",
  "dateRangeEndLabel": "Bitiş Tarihi",
  "dateRangeStartDateSemanticLabel": "Başlangıç tarihi $fullDate",
  "dateRangeEndDateSemanticLabel": "Bitiş tarihi $fullDate",
  "invalidDateFormatLabel": "Geçersiz biçim.",
  "invalidDateRangeLabel": "Geçersiz aralık.",
  "dateOutOfRangeLabel": "Kapsama alanı dışında.",
  "saveButtonLabel": "Kaydet",
  "datePickerHelpText": "Tarih seçin",
  "dateRangePickerHelpText": "Aralık seçin",
  "calendarModeButtonLabel": "Takvime geç",
  "inputDateModeButtonLabel": "Girişe geç",
  "timePickerDialHelpText": "Saat seçin",
  "timePickerInputHelpText": "Saat girin",
  "timePickerHourLabel": "Saat",
  "timePickerMinuteLabel": "Dakika",
  "invalidTimeLabel": "Geçerli bir saat girin",
  "dialModeButtonLabel": "Dairesel seçici moduna geç",
  "inputTimeModeButtonLabel": "Metin giriş moduna geç",
  "licensesPackageDetailTextZero": "No licenses",
  "licensesPackageDetailTextOne": "1 lisans",
  "licensesPackageDetailTextOther": "$licenseCount lisans",
  "keyboardKeyAlt": "Alt",
  "keyboardKeyAltGraph": "AltGr",
  "keyboardKeyBackspace": "Geri Tuşu",
  "keyboardKeyCapsLock": "Caps Lock",
  "keyboardKeyChannelDown": "Kanal Aşağı",
  "keyboardKeyChannelUp": "Kanal Yukarı",
  "keyboardKeyControl": "Ctrl",
  "keyboardKeyDelete": "Del",
  "keyboardKeyEject": "Çıkar",
  "keyboardKeyEnd": "Son",
  "keyboardKeyEscape": "Esc",
  "keyboardKeyFn": "Fn",
  "keyboardKeyHome": "Home",
  "keyboardKeyInsert": "Insert",
  "keyboardKeyMeta": "Meta",
  "keyboardKeyNumLock": "Num Lock",
  "keyboardKeyNumpad1": "Num 1",
  "keyboardKeyNumpad2": "Num 2",
  "keyboardKeyNumpad3": "Num 3",
  "keyboardKeyNumpad4": "Num 4",
  "keyboardKeyNumpad5": "Num 5",
  "keyboardKeyNumpad6": "Num 6",
  "keyboardKeyNumpad7": "Num 7",
  "keyboardKeyNumpad8": "Num 8",
  "keyboardKeyNumpad9": "Num 9",
  "keyboardKeyNumpad0": "Num 0",
  "keyboardKeyNumpadAdd": "Num +",
  "keyboardKeyNumpadComma": "Num ,",
  "keyboardKeyNumpadDecimal": "Num .",
  "keyboardKeyNumpadDivide": "Num /",
  "keyboardKeyNumpadEnter": "Num Enter",
  "keyboardKeyNumpadEqual": "Num =",
  "keyboardKeyNumpadMultiply": "Num *",
  "keyboardKeyNumpadParenLeft": "Num (",
  "keyboardKeyNumpadParenRight": "Num )",
  "keyboardKeyNumpadSubtract": "Num -",
  "keyboardKeyPageDown": "PgDown",
  "keyboardKeyPageUp": "PgUp",
  "keyboardKeyPower": "Güç",
  "keyboardKeyPowerOff": "Kapat",
  "keyboardKeyPrintScreen": "Ekranı Yazdır",
  "keyboardKeyScrollLock": "Scroll Lock",
  "keyboardKeySelect": "Seç",
  "keyboardKeySpace": "Boşluk",
  "keyboardKeyMetaMacOs": "Komut",
  "keyboardKeyMetaWindows": "Win",
  "menuBarMenuLabel": "Menü çubuğu menüsü",
  "currentDateLabel": "Bugün",
  "scrimLabel": "opaklık katmanı",
  "bottomSheetLabel": "alt sayfa",
  "scrimOnTapHint": "$modalRouteContentName içeriğini kapat",
  "keyboardKeyShift": "üst karakter",
<<<<<<< HEAD
  "expansionTileExpandedHint": "daraltmak için iki kez dokunun",
  "expansionTileCollapsedHint": "genişletmek için iki kez dokunun",
  "expansionTileExpandedTapHint": "Daralt",
  "expansionTileCollapsedTapHint": "Daha fazla ayrıntı için genişletin",
  "expandedHint": "Daraltıldı",
  "collapsedHint": "Genişletildi",
  "menuDismissLabel": "Menüyü kapat",
  "lookUpButtonLabel": "Look Up"
=======
  "expansionTileExpandedHint": "double tap to collapse'",
  "expansionTileCollapsedHint": "double tap to expand",
  "expansionTileExpandedTapHint": "Collapse",
  "expansionTileCollapsedTapHint": "Expand for more details",
  "expandedHint": "Collapsed",
  "collapsedHint": "Expanded",
  "menuDismissLabel": "Dismiss menu",
  "lookUpButtonLabel": "Look Up",
  "searchWebButtonLabel": "Search Web"
>>>>>>> f10a6ef7
}<|MERGE_RESOLUTION|>--- conflicted
+++ resolved
@@ -25,7 +25,7 @@
   "continueButtonLabel": "Devam",
   "copyButtonLabel": "Kopyala",
   "cutButtonLabel": "Kes",
-  "scanTextButtonLabel": "Metin tara",
+  "scanTextButtonLabel": "Metni tara",
   "okButtonLabel": "Tamam",
   "pasteButtonLabel": "Yapıştır",
   "selectAllButtonLabel": "Tümünü seç",
@@ -136,16 +136,6 @@
   "bottomSheetLabel": "alt sayfa",
   "scrimOnTapHint": "$modalRouteContentName içeriğini kapat",
   "keyboardKeyShift": "üst karakter",
-<<<<<<< HEAD
-  "expansionTileExpandedHint": "daraltmak için iki kez dokunun",
-  "expansionTileCollapsedHint": "genişletmek için iki kez dokunun",
-  "expansionTileExpandedTapHint": "Daralt",
-  "expansionTileCollapsedTapHint": "Daha fazla ayrıntı için genişletin",
-  "expandedHint": "Daraltıldı",
-  "collapsedHint": "Genişletildi",
-  "menuDismissLabel": "Menüyü kapat",
-  "lookUpButtonLabel": "Look Up"
-=======
   "expansionTileExpandedHint": "double tap to collapse'",
   "expansionTileCollapsedHint": "double tap to expand",
   "expansionTileExpandedTapHint": "Collapse",
@@ -155,5 +145,4 @@
   "menuDismissLabel": "Dismiss menu",
   "lookUpButtonLabel": "Look Up",
   "searchWebButtonLabel": "Search Web"
->>>>>>> f10a6ef7
 }