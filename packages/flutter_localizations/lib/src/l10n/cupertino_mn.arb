{
  "datePickerHourSemanticsLabelOne": "$hour цаг",
  "datePickerHourSemanticsLabelOther": "$hour цаг",
  "datePickerMinuteSemanticsLabelOne": "1 минут",
  "datePickerMinuteSemanticsLabelOther": "$minute минут",
  "datePickerDateOrder": "mdy",
  "datePickerDateTimeOrder": "date_time_dayPeriod",
  "anteMeridiemAbbreviation": "ӨГЛӨӨ",
  "postMeridiemAbbreviation": "ОРОЙ",
  "todayLabel": "Өнөөдөр",
  "alertDialogLabel": "Сэрэмжлүүлэг",
  "timerPickerHourLabelOne": "цаг",
  "timerPickerHourLabelOther": "цаг",
  "timerPickerMinuteLabelOne": "минут.",
  "timerPickerMinuteLabelOther": "минут.",
  "timerPickerSecondLabelOne": "секунд.",
  "timerPickerSecondLabelOther": "секунд.",
  "cutButtonLabel": "Таслах",
  "copyButtonLabel": "Хуулах",
  "pasteButtonLabel": "Буулгах",
  "selectAllButtonLabel": "Бүгдийг сонгох",
<<<<<<< HEAD
  "tabSemanticsLabel": "TBD"
=======
  "modalBarrierDismissLabel": "Үл хэрэгсэх"
>>>>>>> 0549ab23
}<|MERGE_RESOLUTION|>--- conflicted
+++ resolved
@@ -19,9 +19,6 @@
   "copyButtonLabel": "Хуулах",
   "pasteButtonLabel": "Буулгах",
   "selectAllButtonLabel": "Бүгдийг сонгох",
-<<<<<<< HEAD
-  "tabSemanticsLabel": "TBD"
-=======
+  "tabSemanticsLabel": "TBD",
   "modalBarrierDismissLabel": "Үл хэрэгсэх"
->>>>>>> 0549ab23
 }