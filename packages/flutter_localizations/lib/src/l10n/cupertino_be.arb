{
  "datePickerHourSemanticsLabelFew": "$hour гадзіны нуль хвілін",
  "datePickerHourSemanticsLabelMany": "$hour гадзін нуль хвілін",
  "datePickerMinuteSemanticsLabelFew": "$minute хвіліны",
  "datePickerMinuteSemanticsLabelMany": "$minute хвілін",
  "timerPickerHourLabelFew": "гадзіны",
  "timerPickerHourLabelMany": "гадзін",
  "timerPickerMinuteLabelFew": "хв",
  "timerPickerMinuteLabelMany": "хв",
  "timerPickerSecondLabelFew": "с",
  "timerPickerSecondLabelMany": "с",
  "datePickerHourSemanticsLabelOne": "$hour гадзіна нуль хвілін",
  "datePickerHourSemanticsLabelOther": "$hour гадзіны нуль хвілін",
  "datePickerMinuteSemanticsLabelOne": "1 хвіліна",
  "datePickerMinuteSemanticsLabelOther": "$minute хвіліны",
  "datePickerDateOrder": "mdy",
  "datePickerDateTimeOrder": "date_time_dayPeriod",
  "anteMeridiemAbbreviation": "раніцы",
  "postMeridiemAbbreviation": "вечара",
  "todayLabel": "Сёння",
  "alertDialogLabel": "Абвестка",
  "timerPickerHourLabelOne": "гадзіна",
  "timerPickerHourLabelOther": "гадзіны",
  "timerPickerMinuteLabelOne": "хв",
  "timerPickerMinuteLabelOther": "хв",
  "timerPickerSecondLabelOne": "с",
  "timerPickerSecondLabelOther": "с",
  "cutButtonLabel": "Выразаць",
  "copyButtonLabel": "Капіраваць",
  "pasteButtonLabel": "Уставіць",
  "selectAllButtonLabel": "Выбраць усе",
  "tabSemanticsLabel": "Укладка $tabIndex з $tabCount",
  "modalBarrierDismissLabel": "Адхіліць",
  "searchTextFieldPlaceholderLabel": "Пошук",
<<<<<<< HEAD
  "noSpellCheckReplacementsLabel": "Замен не знойдзена",
  "menuDismissLabel": "Закрыць меню",
  "lookUpButtonLabel": "Look Up"
=======
  "noSpellCheckReplacementsLabel": "No Replacements Found",
  "menuDismissLabel": "Dismiss menu",
  "lookUpButtonLabel": "Look Up",
  "searchWebButtonLabel": "Search Web"
>>>>>>> f10a6ef7
}<|MERGE_RESOLUTION|>--- conflicted
+++ resolved
@@ -32,14 +32,8 @@
   "tabSemanticsLabel": "Укладка $tabIndex з $tabCount",
   "modalBarrierDismissLabel": "Адхіліць",
   "searchTextFieldPlaceholderLabel": "Пошук",
-<<<<<<< HEAD
-  "noSpellCheckReplacementsLabel": "Замен не знойдзена",
-  "menuDismissLabel": "Закрыць меню",
-  "lookUpButtonLabel": "Look Up"
-=======
   "noSpellCheckReplacementsLabel": "No Replacements Found",
   "menuDismissLabel": "Dismiss menu",
   "lookUpButtonLabel": "Look Up",
   "searchWebButtonLabel": "Search Web"
->>>>>>> f10a6ef7
 }