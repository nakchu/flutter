--- conflicted
+++ resolved
@@ -22,14 +22,8 @@
   "tabSemanticsLabel": "Fane $tabIndex af $tabCount",
   "modalBarrierDismissLabel": "Afvis",
   "searchTextFieldPlaceholderLabel": "Søg",
-<<<<<<< HEAD
-  "noSpellCheckReplacementsLabel": "Der blev ikke fundet nogen erstatninger",
-  "menuDismissLabel": "Luk menu",
-  "lookUpButtonLabel": "Look Up"
-=======
   "noSpellCheckReplacementsLabel": "No Replacements Found",
   "menuDismissLabel": "Dismiss menu",
   "lookUpButtonLabel": "Look Up",
   "searchWebButtonLabel": "Search Web"
->>>>>>> f10a6ef7
 }