{
  "datePickerHourSemanticsLabelOne": "$hour Uhr",
  "datePickerHourSemanticsLabelOther": "$hour Uhr",
  "datePickerMinuteSemanticsLabelOne": "1 Minute",
  "datePickerMinuteSemanticsLabelOther": "$minute Minuten",
  "datePickerDateOrder": "dmy",
  "datePickerDateTimeOrder": "date_time_dayPeriod",
  "anteMeridiemAbbreviation": "AM",
  "postMeridiemAbbreviation": "PM",
  "todayLabel": "Heute",
  "alertDialogLabel": "Benachrichtigung",
  "timerPickerHourLabelOne": "Stunde",
  "timerPickerHourLabelOther": "Stunden",
  "timerPickerMinuteLabelOne": "min",
  "timerPickerMinuteLabelOther": "min",
  "timerPickerSecondLabelOne": "s",
  "timerPickerSecondLabelOther": "s",
  "cutButtonLabel": "Ausschneiden",
  "copyButtonLabel": "Kopieren",
  "pasteButtonLabel": "Einsetzen",
  "selectAllButtonLabel": "Alles auswählen",
<<<<<<< HEAD
  "tabSemanticsLabel": "TBD"
=======
  "modalBarrierDismissLabel": "Schließen"
>>>>>>> 0549ab23
}<|MERGE_RESOLUTION|>--- conflicted
+++ resolved
@@ -19,9 +19,6 @@
   "copyButtonLabel": "Kopieren",
   "pasteButtonLabel": "Einsetzen",
   "selectAllButtonLabel": "Alles auswählen",
-<<<<<<< HEAD
-  "tabSemanticsLabel": "TBD"
-=======
+  "tabSemanticsLabel": "TBD",
   "modalBarrierDismissLabel": "Schließen"
->>>>>>> 0549ab23
 }