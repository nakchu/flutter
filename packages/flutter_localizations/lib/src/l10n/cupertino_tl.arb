--- conflicted
+++ resolved
@@ -23,9 +23,6 @@
   "modalBarrierDismissLabel": "I-dismiss",
   "searchTextFieldPlaceholderLabel": "Hanapin",
   "noSpellCheckReplacementsLabel": "No Replacements Found",
-<<<<<<< HEAD
-  "lookUpButtonLabel": "Look Up"
-=======
+  "lookUpButtonLabel": "Look Up",
   "menuDismissLabel": "Dismiss menu"
->>>>>>> 548aa6fa
 }