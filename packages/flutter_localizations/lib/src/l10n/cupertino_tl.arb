{
  "datePickerHourSemanticsLabelOne": "Ala $hour",
  "datePickerHourSemanticsLabelOther": "Alas $hour",
  "datePickerMinuteSemanticsLabelOne": "1 minuto",
  "datePickerMinuteSemanticsLabelOther": "$minute na minuto",
  "datePickerDateOrder": "mdy",
  "datePickerDateTimeOrder": "date_time_dayPeriod",
  "anteMeridiemAbbreviation": "AM",
  "postMeridiemAbbreviation": "PM",
  "todayLabel": "Ngayon",
  "alertDialogLabel": "Alerto",
  "timerPickerHourLabelOne": "oras",
  "timerPickerHourLabelOther": "na oras",
  "timerPickerMinuteLabelOne": "min.",
  "timerPickerMinuteLabelOther": "na min.",
  "timerPickerSecondLabelOne": "seg.",
  "timerPickerSecondLabelOther": "na seg.",
  "cutButtonLabel": "I-cut",
  "copyButtonLabel": "Kopyahin",
  "pasteButtonLabel": "I-paste",
  "selectAllButtonLabel": "Piliin Lahat",
  "tabSemanticsLabel": "Tab $tabIndex ng $tabCount",
  "modalBarrierDismissLabel": "I-dismiss",
  "searchTextFieldPlaceholderLabel": "Hanapin",
<<<<<<< HEAD
  "noSpellCheckReplacementsLabel": "Walang Nahanap na Kapalit",
  "menuDismissLabel": "I-dismiss ang menu"
=======
  "noSpellCheckReplacementsLabel": "No Replacements Found",
  "menuDismissLabel": "Dismiss menu",
  "lookUpButtonLabel": "Look Up"
>>>>>>> 9cda3092
}<|MERGE_RESOLUTION|>--- conflicted
+++ resolved
@@ -22,12 +22,7 @@
   "tabSemanticsLabel": "Tab $tabIndex ng $tabCount",
   "modalBarrierDismissLabel": "I-dismiss",
   "searchTextFieldPlaceholderLabel": "Hanapin",
-<<<<<<< HEAD
   "noSpellCheckReplacementsLabel": "Walang Nahanap na Kapalit",
-  "menuDismissLabel": "I-dismiss ang menu"
-=======
-  "noSpellCheckReplacementsLabel": "No Replacements Found",
-  "menuDismissLabel": "Dismiss menu",
+  "menuDismissLabel": "I-dismiss ang menu",
   "lookUpButtonLabel": "Look Up"
->>>>>>> 9cda3092
 }