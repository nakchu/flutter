{
  "licensesPackageDetailTextTwo": "$licenseCount רישיונות",
  "licensesPackageDetailTextMany": "$licenseCount רישיונות",
  "remainingTextFieldCharacterCountTwo": "נותרו $remainingCount תווים",
  "remainingTextFieldCharacterCountMany": "נותרו $remainingCount תווים",
  "scriptCategory": "English-like",
  "timeOfDayFormat": "H:mm",
  "selectedRowCountTitleOne": "פריט אחד נבחר",
  "selectedRowCountTitleTwo": "$selectedRowCount פריטים נבחרו",
  "selectedRowCountTitleMany": "$selectedRowCount פריטים נבחרו",
  "openAppDrawerTooltip": "פתיחה של תפריט הניווט",
  "backButtonTooltip": "הקודם",
  "closeButtonTooltip": "סגירה",
  "deleteButtonTooltip": "מחיקה",
  "nextMonthTooltip": "החודש הבא",
  "previousMonthTooltip": "החודש הקודם",
  "nextPageTooltip": "הדף הבא",
  "previousPageTooltip": "הדף הקודם",
  "firstPageTooltip": "לדף הראשון",
  "lastPageTooltip": "לדף האחרון",
  "showMenuTooltip": "הצגת התפריט",
  "aboutListTileTitle": "מידע על $applicationName",
  "licensesPageTitle": "רישיונות",
  "pageRowsInfoTitle": "$lastRow–$firstRow מתוך $rowCount",
  "pageRowsInfoTitleApproximate": "$lastRow–$firstRow מתוך כ-$rowCount",
  "rowsPerPageTitle": "שורות בכל דף:",
  "tabLabel": "כרטיסייה $tabIndex מתוך $tabCount",
  "selectedRowCountTitleOther": "$selectedRowCount פריטים נבחרו",
  "cancelButtonLabel": "ביטול",
  "closeButtonLabel": "סגירה",
  "continueButtonLabel": "המשך",
  "copyButtonLabel": "העתקה",
  "cutButtonLabel": "גזירה",
  "scanTextButtonLabel": "סריקת טקסט",
  "okButtonLabel": "אישור",
  "pasteButtonLabel": "הדבקה",
  "selectAllButtonLabel": "בחירת הכול",
  "viewLicensesButtonLabel": "לעיון ברישיונות",
  "anteMeridiemAbbreviation": "AM",
  "postMeridiemAbbreviation": "PM",
  "timePickerHourModeAnnouncement": "בחירת שעות",
  "timePickerMinuteModeAnnouncement": "בחירת דקות",
  "signedInLabel": "מחובר",
  "hideAccountsLabel": "הסתרת החשבונות",
  "showAccountsLabel": "הצגת החשבונות",
  "modalBarrierDismissLabel": "סגירה",
  "drawerLabel": "תפריט ניווט",
  "popupMenuLabel": "תפריט קופץ",
  "dialogLabel": "תיבת דו-שיח",
  "alertDialogLabel": "התראה",
  "searchFieldLabel": "חיפוש",
  "reorderItemToStart": "העברה להתחלה",
  "reorderItemToEnd": "העברה לסוף",
  "reorderItemUp": "העברה למעלה",
  "reorderItemDown": "העברה למטה",
  "reorderItemLeft": "העברה שמאלה",
  "reorderItemRight": "העברה ימינה",
  "expandedIconTapHint": "כיווץ",
  "collapsedIconTapHint": "הרחבה",
  "remainingTextFieldCharacterCountZero": "TBD",
  "remainingTextFieldCharacterCountOne": "נותר תו אחד",
  "remainingTextFieldCharacterCountOther": "נותרו $remainingCount תווים",
  "refreshIndicatorSemanticLabel": "רענון",
  "moreButtonTooltip": "עוד",
  "dateSeparator": ".",
  "dateHelpText": "dd.mm.yyyy",
  "selectYearSemanticsLabel": "בחירת שנה",
  "unspecifiedDate": "תאריך",
  "unspecifiedDateRange": "טווח תאריכים",
  "dateInputLabel": "יש להזין תאריך",
  "dateRangeStartLabel": "תאריך התחלה",
  "dateRangeEndLabel": "תאריך סיום",
  "dateRangeStartDateSemanticLabel": "תאריך התחלה: $fullDate",
  "dateRangeEndDateSemanticLabel": "תאריך סיום: $fullDate",
  "invalidDateFormatLabel": "פורמט לא חוקי.",
  "invalidDateRangeLabel": "טווח לא תקף.",
  "dateOutOfRangeLabel": "מחוץ לטווח.",
  "saveButtonLabel": "שמירה",
  "datePickerHelpText": "בחירת תאריך",
  "dateRangePickerHelpText": "בחירת טווח",
  "calendarModeButtonLabel": "מעבר למצב היומן",
  "inputDateModeButtonLabel": "מעבר למצב הקלט",
  "timePickerDialHelpText": "בחירת שעה",
  "timePickerInputHelpText": "יש להזין שעה",
  "timePickerHourLabel": "שעה",
  "timePickerMinuteLabel": "דקות",
  "invalidTimeLabel": "יש להזין שעה תקינה",
  "dialModeButtonLabel": "מעבר לבחירה באמצעות חוגה",
  "inputTimeModeButtonLabel": "מעבר להזנת טקסט",
  "licensesPackageDetailTextZero": "No licenses",
  "licensesPackageDetailTextOne": "רישיון אחד",
  "licensesPackageDetailTextOther": "$licenseCount רישיונות",
  "keyboardKeyAlt": "Alt",
  "keyboardKeyAltGraph": "AltGr",
  "keyboardKeyBackspace": "Backspace",
  "keyboardKeyCapsLock": "Caps Lock",
  "keyboardKeyChannelDown": "Channel Down",
  "keyboardKeyChannelUp": "Channel Up",
  "keyboardKeyControl": "Ctrl",
  "keyboardKeyDelete": "Del",
  "keyboardKeyEject": "Eject",
  "keyboardKeyEnd": "End",
  "keyboardKeyEscape": "Esc",
  "keyboardKeyFn": "Fn",
  "keyboardKeyHome": "Home",
  "keyboardKeyInsert": "Insert",
  "keyboardKeyMeta": "Meta",
  "keyboardKeyNumLock": "Num Lock",
  "keyboardKeyNumpad1": "Num 1",
  "keyboardKeyNumpad2": "Num 2",
  "keyboardKeyNumpad3": "Num 3",
  "keyboardKeyNumpad4": "Num 4",
  "keyboardKeyNumpad5": "Num 5",
  "keyboardKeyNumpad6": "Num 6",
  "keyboardKeyNumpad7": "Num 7",
  "keyboardKeyNumpad8": "Num 8",
  "keyboardKeyNumpad9": "Num 9",
  "keyboardKeyNumpad0": "Num 0",
  "keyboardKeyNumpadAdd": "+ ‏Num",
  "keyboardKeyNumpadComma": ", ‏Num",
  "keyboardKeyNumpadDecimal": ". ‏Num",
  "keyboardKeyNumpadDivide": "/ ‏Num",
  "keyboardKeyNumpadEnter": "Num Enter",
  "keyboardKeyNumpadEqual": "= ‏Num",
  "keyboardKeyNumpadMultiply": "* ‏Num",
  "keyboardKeyNumpadParenLeft": ") ‏Num",
  "keyboardKeyNumpadParenRight": "( ‏Num",
  "keyboardKeyNumpadSubtract": "- ‏Num",
  "keyboardKeyPageDown": "Page Down",
  "keyboardKeyPageUp": "Page Up",
  "keyboardKeyPower": "הפעלה",
  "keyboardKeyPowerOff": "כיבוי",
  "keyboardKeyPrintScreen": "Print Screen",
  "keyboardKeyScrollLock": "Scroll Lock",
  "keyboardKeySelect": "Select",
  "keyboardKeySpace": "רווח",
  "keyboardKeyMetaMacOs": "Command",
  "keyboardKeyMetaWindows": "Win",
  "menuBarMenuLabel": "תפריט בסרגל התפריטים",
  "currentDateLabel": "היום",
  "scrimLabel": "מיסוך",
  "bottomSheetLabel": "גיליון תחתון",
  "scrimOnTapHint": "סגירת $modalRouteContentName",
  "keyboardKeyShift": "Shift",
<<<<<<< HEAD
  "expansionTileExpandedHint": "כדי לכווץ, יש להקיש הקשה כפולה",
  "expansionTileCollapsedHint": "כדי להרחיב, יש להקיש הקשה כפולה",
  "expansionTileExpandedTapHint": "כיווץ",
  "expansionTileCollapsedTapHint": "ניתן להרחיב להצגת פרטים נוספים",
  "expandedHint": "מכווץ",
  "collapsedHint": "מורחב",
  "menuDismissLabel": "סגירת התפריט",
  "lookUpButtonLabel": "Look Up"
=======
  "expansionTileExpandedHint": "double tap to collapse'",
  "expansionTileCollapsedHint": "double tap to expand",
  "expansionTileExpandedTapHint": "Collapse",
  "expansionTileCollapsedTapHint": "Expand for more details",
  "expandedHint": "Collapsed",
  "collapsedHint": "Expanded",
  "menuDismissLabel": "Dismiss menu",
  "lookUpButtonLabel": "Look Up",
  "searchWebButtonLabel": "Search Web"
>>>>>>> f10a6ef7
}<|MERGE_RESOLUTION|>--- conflicted
+++ resolved
@@ -31,7 +31,7 @@
   "continueButtonLabel": "המשך",
   "copyButtonLabel": "העתקה",
   "cutButtonLabel": "גזירה",
-  "scanTextButtonLabel": "סריקת טקסט",
+  "scanTextButtonLabel": "סרוק טקסט",
   "okButtonLabel": "אישור",
   "pasteButtonLabel": "הדבקה",
   "selectAllButtonLabel": "בחירת הכול",
@@ -142,16 +142,6 @@
   "bottomSheetLabel": "גיליון תחתון",
   "scrimOnTapHint": "סגירת $modalRouteContentName",
   "keyboardKeyShift": "Shift",
-<<<<<<< HEAD
-  "expansionTileExpandedHint": "כדי לכווץ, יש להקיש הקשה כפולה",
-  "expansionTileCollapsedHint": "כדי להרחיב, יש להקיש הקשה כפולה",
-  "expansionTileExpandedTapHint": "כיווץ",
-  "expansionTileCollapsedTapHint": "ניתן להרחיב להצגת פרטים נוספים",
-  "expandedHint": "מכווץ",
-  "collapsedHint": "מורחב",
-  "menuDismissLabel": "סגירת התפריט",
-  "lookUpButtonLabel": "Look Up"
-=======
   "expansionTileExpandedHint": "double tap to collapse'",
   "expansionTileCollapsedHint": "double tap to expand",
   "expansionTileExpandedTapHint": "Collapse",
@@ -161,5 +151,4 @@
   "menuDismissLabel": "Dismiss menu",
   "lookUpButtonLabel": "Look Up",
   "searchWebButtonLabel": "Search Web"
->>>>>>> f10a6ef7
 }