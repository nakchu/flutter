{
  "timerPickerSecondLabelOne": "s",
  "datePickerHourSemanticsLabelOne": "$hour heure",
  "datePickerHourSemanticsLabelOther": "$hour heures",
  "datePickerMinuteSemanticsLabelOne": "1 minute",
  "datePickerMinuteSemanticsLabelOther": "$minute minutes",
  "datePickerDateOrder": "dmy",
  "datePickerDateTimeOrder": "date_time_dayPeriod",
  "anteMeridiemAbbreviation": "AM",
  "postMeridiemAbbreviation": "PM",
  "todayLabel": "aujourd'hui",
  "alertDialogLabel": "Alerte",
  "timerPickerHourLabelOne": "heure",
  "timerPickerHourLabelOther": "heures",
  "timerPickerMinuteLabelOne": "minute",
  "timerPickerMinuteLabelOther": "minutes",
  "timerPickerSecondLabelOther": "s",
  "cutButtonLabel": "Couper",
  "copyButtonLabel": "Copier",
  "pasteButtonLabel": "Coller",
  "selectAllButtonLabel": "Tout sélect.",
  "tabSemanticsLabel": "Onglet $tabIndex sur $tabCount",
  "modalBarrierDismissLabel": "Ignorer",
  "searchTextFieldPlaceholderLabel": "Rechercher",
<<<<<<< HEAD
  "noSpellCheckReplacementsLabel": "Aucun remplacement trouvé",
  "menuDismissLabel": "Fermer le menu",
  "lookUpButtonLabel": "Look Up"
=======
  "noSpellCheckReplacementsLabel": "No Replacements Found",
  "menuDismissLabel": "Dismiss menu",
  "lookUpButtonLabel": "Look Up",
  "searchWebButtonLabel": "Search Web"
>>>>>>> f10a6ef7
}<|MERGE_RESOLUTION|>--- conflicted
+++ resolved
@@ -22,14 +22,8 @@
   "tabSemanticsLabel": "Onglet $tabIndex sur $tabCount",
   "modalBarrierDismissLabel": "Ignorer",
   "searchTextFieldPlaceholderLabel": "Rechercher",
-<<<<<<< HEAD
-  "noSpellCheckReplacementsLabel": "Aucun remplacement trouvé",
-  "menuDismissLabel": "Fermer le menu",
-  "lookUpButtonLabel": "Look Up"
-=======
   "noSpellCheckReplacementsLabel": "No Replacements Found",
   "menuDismissLabel": "Dismiss menu",
   "lookUpButtonLabel": "Look Up",
   "searchWebButtonLabel": "Search Web"
->>>>>>> f10a6ef7
 }