--- conflicted
+++ resolved
@@ -22,11 +22,5 @@
   "tabSemanticsLabel": "ແຖບທີ $tabIndex ຈາກທັງໝົດ $tabCount",
   "modalBarrierDismissLabel": "ປິດໄວ້",
   "searchTextFieldPlaceholderLabel": "ຊອກຫາ",
-<<<<<<< HEAD
-  "noSpellCheckReplacementsLabel": "No Replacements Found",
-  "menuDismissLabel": "Dismiss menu",
-  "lookUpButtonLabel": "Look Up"
-=======
   "noSpellCheckReplacementsLabel": "No Replacements Found"
->>>>>>> f468f336
 }