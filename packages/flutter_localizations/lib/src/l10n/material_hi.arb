--- conflicted
+++ resolved
@@ -131,11 +131,8 @@
   "keyboardKeyMetaWindows": "Win",
   "menuBarMenuLabel": "मेन्यू बार का मेन्यू",
   "currentDateLabel": "Date of today",
-<<<<<<< HEAD
   "scrimLabel": "Scrim",
   "bottomSheetLabel": "Bottom Sheet",
-  "scrimOnTapHint": "Close $modalRouteName"
-=======
+  "scrimOnTapHint": "Close $modalRouteName",
   "keyboardKeyShift": "Shift"
->>>>>>> 7b850ef3
 }