--- conflicted
+++ resolved
@@ -130,11 +130,8 @@
   "keyboardKeyMetaWindows": "Win",
   "menuBarMenuLabel": "Valmyndarstika",
   "currentDateLabel": "Date of today",
-<<<<<<< HEAD
   "scrimLabel": "Scrim",
   "bottomSheetLabel": "Bottom Sheet",
-  "scrimOnTapHint": "Close $modalRouteName"
-=======
+  "scrimOnTapHint": "Close $modalRouteName",
   "keyboardKeyShift": "Shift"
->>>>>>> 7b850ef3
 }