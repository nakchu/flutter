{
  "datePickerHourSemanticsLabelFew": "$hour часа",
  "datePickerHourSemanticsLabelMany": "$hour часов",
  "datePickerMinuteSemanticsLabelFew": "$minute минуты",
  "datePickerMinuteSemanticsLabelMany": "$minute минут",
  "timerPickerHourLabelFew": "часа",
  "timerPickerHourLabelMany": "часов",
  "timerPickerMinuteLabelFew": "мин.",
  "timerPickerMinuteLabelMany": "мин.",
  "timerPickerSecondLabelFew": "сек.",
  "timerPickerSecondLabelMany": "сек.",
  "datePickerHourSemanticsLabelOne": "$hour час",
  "datePickerHourSemanticsLabelOther": "$hour часа",
  "datePickerMinuteSemanticsLabelOne": "1 минута",
  "datePickerMinuteSemanticsLabelOther": "$minute минуты",
  "datePickerDateOrder": "dmy",
  "datePickerDateTimeOrder": "date_time_dayPeriod",
  "anteMeridiemAbbreviation": "АМ",
  "postMeridiemAbbreviation": "PM",
  "todayLabel": "Сегодня",
  "alertDialogLabel": "Оповещение",
  "timerPickerHourLabelOne": "час",
  "timerPickerHourLabelOther": "часа",
  "timerPickerMinuteLabelOne": "мин.",
  "timerPickerMinuteLabelOther": "мин.",
  "timerPickerSecondLabelOne": "сек.",
  "timerPickerSecondLabelOther": "сек.",
  "cutButtonLabel": "Вырезать",
  "copyButtonLabel": "Копировать",
  "pasteButtonLabel": "Вставить",
  "selectAllButtonLabel": "Выбрать все",
<<<<<<< HEAD
  "tabSemanticsLabel": "TBD"
=======
  "modalBarrierDismissLabel": "Закрыть"
>>>>>>> 0549ab23
}<|MERGE_RESOLUTION|>--- conflicted
+++ resolved
@@ -29,9 +29,6 @@
   "copyButtonLabel": "Копировать",
   "pasteButtonLabel": "Вставить",
   "selectAllButtonLabel": "Выбрать все",
-<<<<<<< HEAD
-  "tabSemanticsLabel": "TBD"
-=======
+  "tabSemanticsLabel": "TBD",
   "modalBarrierDismissLabel": "Закрыть"
->>>>>>> 0549ab23
 }