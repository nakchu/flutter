--- conflicted
+++ resolved
@@ -19,9 +19,6 @@
   "copyButtonLabel": "Kopjo",
   "pasteButtonLabel": "Ngjit",
   "selectAllButtonLabel": "Zgjidhi të gjitha",
-<<<<<<< HEAD
-  "tabSemanticsLabel": "TBD"
-=======
+  "tabSemanticsLabel": "TBD",
   "modalBarrierDismissLabel": "Hiq"
->>>>>>> 0549ab23
 }