// Copyright 2014 The Flutter Authors. All rights reserved.
// Use of this source code is governed by a BSD-style license that can be
// found in the LICENSE file.

import com.android.build.OutputFile
import groovy.json.JsonGenerator
import groovy.xml.QName
import java.nio.file.Paths
import java.util.Set
import org.apache.tools.ant.taskdefs.condition.Os
import org.gradle.api.DefaultTask
import org.gradle.api.GradleException
import org.gradle.api.JavaVersion
import org.gradle.api.Project
import org.gradle.api.Plugin
import org.gradle.api.Task
import org.gradle.api.file.CopySpec
import org.gradle.api.file.FileCollection
import org.gradle.api.logging.LogLevel
import org.gradle.api.tasks.Copy
import org.gradle.api.tasks.InputFiles
import org.gradle.api.tasks.Input
import org.gradle.api.tasks.Internal
import org.gradle.api.tasks.OutputDirectory
import org.gradle.api.tasks.OutputFiles
import org.gradle.api.tasks.Optional
import org.gradle.api.tasks.TaskAction
import org.gradle.api.tasks.bundling.Jar
import org.gradle.internal.os.OperatingSystem

/**
 * For apps only. Provides the flutter extension used in app/build.gradle.
 *
 * The versions specified here should match the values in
 * packages/flutter_tools/lib/src/android/gradle_utils.dart, so when bumping,
 * make sure to update the versions specified there.
 *
 * Learn more about extensions in Gradle:
 *  * https://docs.gradle.org/8.0.2/userguide/custom_plugins.html#sec:getting_input_from_the_build
*/
class FlutterExtension {
    /** Sets the compileSdkVersion used by default in Flutter app projects. */
    static int compileSdkVersion = 34

    /** Sets the minSdkVersion used by default in Flutter app projects. */
    static int minSdkVersion = 19

    /**
     * Sets the targetSdkVersion used by default in Flutter app projects.
     * targetSdkVersion should always be the latest available stable version.
     *
     * See https://developer.android.com/guide/topics/manifest/uses-sdk-element.
     */
    static int targetSdkVersion = 33

    /**
     * Sets the ndkVersion used by default in Flutter app projects.
     * Chosen as default version of the AGP version below as found in
     * https://developer.android.com/studio/projects/install-ndk#default-ndk-per-agp.
     */
    static String ndkVersion = "23.1.7779620"

    /**
     * Specifies the relative directory to the Flutter project directory.
     * In an app project, this is ../.. since the app's build.gradle is under android/app.
     */
    String source = '../..'

    /** Allows to override the target file. Otherwise, the target is lib/main.dart. */
    String target
}

// This buildscript block supplies dependencies for this file's own import
// declarations above. It exists solely for compatibility with projects that
// have not migrated to declaratively apply the Flutter Gradle Plugin;
// for those that have, FGP's `build.gradle.kts`  takes care of this.
buildscript {
    repositories {
        google()
        mavenCentral()
    }
    dependencies {
        // When bumping, also update:
        //  * ndkVersion in FlutterExtension in packages/flutter_tools/gradle/src/main/flutter.groovy
        //  * AGP version constants in packages/flutter_tools/lib/src/android/gradle_utils.dart
        //  * AGP version in dependencies block in packages/flutter_tools/gradle/build.gradle.kts
        classpath 'com.android.tools.build:gradle:7.3.0'
    }
}

/**
 * Some apps don't set default compile options.
 * Apps can change these values in android/app/build.gradle.
 * This just ensures that default values are set.
 */
android {
    compileOptions {
        sourceCompatibility JavaVersion.VERSION_1_8
        targetCompatibility JavaVersion.VERSION_1_8
    }
}

apply plugin: FlutterPlugin

class FlutterPlugin implements Plugin<Project> {
    private static final String DEFAULT_MAVEN_HOST = "https://storage.googleapis.com";

    /** The platforms that can be passed to the `--Ptarget-platform` flag. */
    private static final String PLATFORM_ARM32  = "android-arm";
    private static final String PLATFORM_ARM64  = "android-arm64";
    private static final String PLATFORM_X86    = "android-x86";
    private static final String PLATFORM_X86_64 = "android-x64";

    /** The ABI architectures supported by Flutter. */
    private static final String ARCH_ARM32      = "armeabi-v7a";
    private static final String ARCH_ARM64      = "arm64-v8a";
    private static final String ARCH_X86        = "x86";
    private static final String ARCH_X86_64     = "x86_64";

    private static final String INTERMEDIATES_DIR = "intermediates";

    /** Maps platforms to ABI architectures. */
    private static final Map PLATFORM_ARCH_MAP = [
        (PLATFORM_ARM32)    : ARCH_ARM32,
        (PLATFORM_ARM64)    : ARCH_ARM64,
        (PLATFORM_X86)      : ARCH_X86,
        (PLATFORM_X86_64)   : ARCH_X86_64,
    ]

    /**
     * The version code that gives each ABI a value.
     * For each APK variant, use the following versions to override the version of the Universal APK.
     * Otherwise, the Play Store will complain that the APK variants have the same version.
     */
    private static final Map ABI_VERSION = [
        (ARCH_ARM32)        : 1,
        (ARCH_ARM64)        : 2,
        (ARCH_X86)          : 3,
        (ARCH_X86_64)       : 4,
    ]

    /** When split is enabled, multiple APKs are generated per each ABI. */
    private static final List DEFAULT_PLATFORMS = [
        PLATFORM_ARM32,
        PLATFORM_ARM64,
        PLATFORM_X86_64,
    ]

    /**
     * The name prefix for flutter builds. This is used to identify gradle tasks
     * where we expect the flutter tool to provide any error output, and skip the
     * standard Gradle error output in the FlutterEventLogger. If you change this,
     * be sure to change any instances of this string in symbols in the code below
     * to match.
     */
    static final String FLUTTER_BUILD_PREFIX = "flutterBuild"

    private Project project
    private Map baseJar = [:]
    private File flutterRoot
    private File flutterExecutable
    private String localEngine
    private String localEngineHost
    private String localEngineSrcPath
    private Properties localProperties
    private String engineVersion
    private String engineRealm

    /**
     * Flutter Docs Website URLs for help messages.
     */
    private final String kWebsiteDeploymentAndroidBuildConfig = 'https://docs.flutter.dev/deployment/android#reviewing-the-gradle-build-configuration'

    @Override
    void apply(Project project) {
        this.project = project

        def rootProject = project.rootProject
        if (isFlutterAppProject()) {
            rootProject.tasks.register('generateLockfiles') {
                rootProject.subprojects.each { subproject ->
                    def gradlew = (OperatingSystem.current().isWindows()) ?
                        "${rootProject.projectDir}/gradlew.bat" : "${rootProject.projectDir}/gradlew"
                    rootProject.exec {
                        workingDir(rootProject.projectDir)
                        executable(gradlew)
                        args(":${subproject.name}:dependencies", "--write-locks")
                    }
                }
            }
        }

        String flutterRootPath = resolveProperty("flutter.sdk", System.env.FLUTTER_ROOT)
        if (flutterRootPath == null) {
            throw new GradleException("Flutter SDK not found. Define location with flutter.sdk in the local.properties file or with a FLUTTER_ROOT environment variable.")
        }
        flutterRoot = project.file(flutterRootPath)
        if (!flutterRoot.isDirectory()) {
            throw new GradleException("flutter.sdk must point to the Flutter SDK directory")
        }

        engineVersion = useLocalEngine()
            ? "+" // Match any version since there's only one.
            : "1.0.0-" + Paths.get(flutterRoot.absolutePath, "bin", "internal", "engine.version").toFile().text.trim()

        engineRealm = Paths.get(flutterRoot.absolutePath, "bin", "internal", "engine.realm").toFile().text.trim()
        if (engineRealm) {
            engineRealm = engineRealm + "/"
        }

        // Configure the Maven repository.
        String hostedRepository = System.env.FLUTTER_STORAGE_BASE_URL ?: DEFAULT_MAVEN_HOST
        String repository = useLocalEngine()
            ? project.property('local-engine-repo')
            : "$hostedRepository/${engineRealm}download.flutter.io"
        rootProject.allprojects {
            repositories {
                maven {
                    url(repository)
                }
            }
        }

        // Load shared gradle functions
        project.apply from: Paths.get(flutterRoot.absolutePath, "packages", "flutter_tools", "gradle", "src", "main", "groovy", "native_plugin_loader.groovy")

        project.extensions.create("flutter", FlutterExtension)
        this.addFlutterTasks(project)

        // By default, assembling APKs generates fat APKs if multiple platforms are passed.
        // Configuring split per ABI allows to generate separate APKs for each abi.
        // This is a noop when building a bundle.
        if (shouldSplitPerAbi()) {
            project.android {
                splits {
                    abi {
                        // Enables building multiple APKs per ABI.
                        enable(true)
                        // Resets the list of ABIs that Gradle should create APKs for to none.
                        reset()
                        // Specifies that we do not want to also generate a universal APK that includes all ABIs.
                        universalApk(false)
                    }
                }
            }
        }

        if (project.hasProperty('deferred-component-names')) {
            String[] componentNames = project.property('deferred-component-names').split(',').collect {":${it}"}
            project.android {
                dynamicFeatures = componentNames
            }
        }

        getTargetPlatforms().each { targetArch ->
            String abiValue = PLATFORM_ARCH_MAP[targetArch]
            project.android {
                if (shouldSplitPerAbi()) {
                    splits {
                        abi {
                            include(abiValue)
                        }
                    }
                }
            }
        }

        String flutterExecutableName = Os.isFamily(Os.FAMILY_WINDOWS) ? "flutter.bat" : "flutter"
        flutterExecutable = Paths.get(flutterRoot.absolutePath, "bin", flutterExecutableName).toFile();

        if (project.hasProperty("multidex-enabled") &&
            project.property("multidex-enabled").toBoolean()) {
            String flutterMultidexKeepfile = Paths.get(flutterRoot.absolutePath, "packages", "flutter_tools",
                "gradle", "flutter_multidex_keepfile.txt")
            project.android {
                buildTypes {
                    release {
                        multiDexKeepFile(project.file(flutterMultidexKeepfile))
                    }
                }
            }
            project.dependencies {
                implementation("androidx.multidex:multidex:2.0.1")
            }
        }
        // Use Kotlin DSL to handle baseApplicationName logic due to Groovy dynamic dispatch bug.
        project.apply from: Paths.get(flutterRoot.absolutePath, "packages", "flutter_tools", "gradle", "src", "main", "kotlin", "flutter.gradle.kts")

        String flutterProguardRules = Paths.get(flutterRoot.absolutePath, "packages", "flutter_tools",
                "gradle", "flutter_proguard_rules.pro")
        project.android.buildTypes {
            // Add profile build type.
            profile {
                initWith(debug)
                if (it.hasProperty("matchingFallbacks")) {
                    matchingFallbacks = ["debug", "release"]
                }
            }
            // TODO(garyq): Shrinking is only false for multi apk split aot builds, where shrinking is not allowed yet.
            // This limitation has been removed experimentally in gradle plugin version 4.2, so we can remove
            // this check when we upgrade to 4.2+ gradle. Currently, deferred components apps may see
            // increased app size due to this.
            if (shouldShrinkResources(project)) {
                release {
                    // Enables code shrinking, obfuscation, and optimization for only
                    // your project's release build type.
                    minifyEnabled(true)
                    // Enables resource shrinking, which is performed by the Android Gradle plugin.
                    // The resource shrinker can't be used for libraries.
                    shrinkResources(isBuiltAsApp(project))
                    // Fallback to `android/app/proguard-rules.pro`.
                    // This way, custom Proguard rules can be configured as needed.
                    proguardFiles(project.android.getDefaultProguardFile("proguard-android.txt"), flutterProguardRules, "proguard-rules.pro")
                }
            }
        }

        if (useLocalEngine()) {
            // This is required to pass the local engine to flutter build aot.
            String engineOutPath = project.property('local-engine-out')
            File engineOut = project.file(engineOutPath)
            if (!engineOut.isDirectory()) {
                throw new GradleException('local-engine-out must point to a local engine build')
            }
            localEngine = engineOut.name
            localEngineSrcPath = engineOut.parentFile.parent

            String engineHostOutPath = project.property('local-engine-host-out')
            File engineHostOut = project.file(engineHostOutPath)
            if (!engineHostOut.isDirectory()) {
                throw new GradleException('local-engine-host-out must point to a local engine host build')
            }
            localEngineHost = engineHostOut.name
        }
        project.android.buildTypes.all(this.&addFlutterDependencies)
    }

    private static Boolean shouldShrinkResources(Project project) {
        if (project.hasProperty("shrink")) {
            return project.property("shrink").toBoolean()
        }
        return true
    }

    /**
     * Adds the dependencies required by the Flutter project.
     * This includes:
     *    1. The embedding
     *    2. libflutter.so
     */
    void addFlutterDependencies(buildType) {
        String flutterBuildMode = buildModeFor(buildType)
        if (!supportsBuildMode(flutterBuildMode)) {
            return
        }
        // The embedding is set as an API dependency in a Flutter plugin.
        // Therefore, don't make the app project depend on the embedding if there are Flutter
        // plugins.
        // This prevents duplicated classes when using custom build types. That is, a custom build
        // type like profile is used, and the plugin and app projects have API dependencies on the
        // embedding.
        if (!isFlutterAppProject() || getPluginList(project).size() == 0) {
            addApiDependencies(project, buildType.name,
                    "io.flutter:flutter_embedding_$flutterBuildMode:$engineVersion")
        }
        List<String> platforms = getTargetPlatforms().collect()
        // Debug mode includes x86 and x64, which are commonly used in emulators.
        if (flutterBuildMode == "debug" && !useLocalEngine()) {
            platforms.add("android-x86")
            platforms.add("android-x64")
        }
        platforms.each { platform ->
            String arch = PLATFORM_ARCH_MAP[platform].replace("-", "_")
            // Add the `libflutter.so` dependency.
            addApiDependencies(project, buildType.name,
                    "io.flutter:${arch}_$flutterBuildMode:$engineVersion")
        }
    }

    /**
     * Returns the directory where the plugins are built.
     */
    private File getPluginBuildDir() {
        // Module projects specify this flag to include plugins in the same repo as the module project.
        if (project.ext.has("pluginBuildDir")) {
            return project.ext.get("pluginBuildDir")
        }
        return project.buildDir
    }

    /**
     * Configures the Flutter plugin dependencies.
     *
     * The plugins are added to pubspec.yaml. Then, upon running `flutter pub get`,
     * the tool generates a `.flutter-plugins-dependencies` file, which contains a map to each plugin location.
     * Finally, the project's `settings.gradle` loads each plugin's android directory as a subproject.
     */
<<<<<<< HEAD
    private void configurePlugins(Project project) {
        configureLegacyPluginEachProjects(project)
        getPluginList(project).each this.&configurePluginProject
        getPluginList(project).each this.&configurePluginDependencies
    }

    // TODO(54566, 48918): Can remove once the issues are resolved.
    //  This means all references to `.flutter-plugins` are then removed and
    //  apps only depend exclusively on the `plugins` property in `.flutter-plugins-dependencies`.
    /**
     * Workaround to load non-native plugins for developers who may still use an
     * old `settings.gradle` which includes all the plugins from the
     * `.flutter-plugins` file, even if not made for Android.
     * The settings.gradle then:
     *     1) tries to add the android plugin implementation, which does not
     *        exist at all, but is also not included successfully
     *        (which does not throw an error and therefore isn't a problem), or
     *     2) includes the plugin successfully as a valid android plugin
     *        directory exists, even if the surrounding flutter package does not
     *        support the android platform (see e.g. apple_maps_flutter: 1.0.1).
     *        So as it's included successfully it expects to be added as API.
     *        This is only possible by taking all plugins into account, which
     *        only appear on the `dependencyGraph` and in the `.flutter-plugins` file.
     * So in summary the plugins are currently selected from the `dependencyGraph`
     * and filtered then with the [doesSupportAndroidPlatform] method instead of
     * just using the `plugins.android` list.
     */
    private configureLegacyPluginEachProjects(Project project) {
        File settingsGradle = new File(project.projectDir.parentFile, 'settings.gradle')
        try {
            if (!settingsGradle.text.contains("'.flutter-plugins'")) {
                return
            }
        } catch (FileNotFoundException ignored) {
            throw new GradleException("settings.gradle does not exist: ${settingsGradle.absolutePath}")
        }
        List<Map<String, Object>> deps = getPluginDependencies(project)
        List<String> plugins = getPluginList(project).collect { it.name as String }
        deps.removeIf { plugins.contains(it.name) }
        deps.each {
            Project pluginProject = project.rootProject.findProject(":${it.name}")
            if (pluginProject == null) {
                // Plugin was not included in `settings.gradle`, but is listed in `.flutter-plugins`.
                project.logger.error("Plugin project :${it.name} listed, but not found. Please fix your settings.gradle.")
            } else if (doesSupportAndroidPlatform(pluginProject.projectDir.parentFile.path as String)) {
                // Plugin has a functioning `android` folder and is included successfully, although it's not supported.
                // It must be configured nonetheless, to not throw an "Unresolved reference" exception.
                configurePluginProject(it)
            } else {
                // Plugin has no or an empty `android` folder. No action required.
            }
        }
    }

    // TODO(54566): Can remove this function and its call sites once resolved.
    /**
     * Returns `true` if the given path contains an `android/build.gradle` file.
     */
    private static Boolean doesSupportAndroidPlatform(String path) {
        File editableAndroidProject = new File(path, 'android' + File.separator + 'build.gradle')
        return editableAndroidProject.exists()
=======
    private void configurePlugins() {
        getPluginList().each(this.&configurePluginProject)
        getPluginDependencies().each(this.&configurePluginDependencies)
>>>>>>> d6e435a7
    }

    /** Adds the plugin project dependency to the app project. */
    private void configurePluginProject(Map<String, Object> pluginObject) {
        assert pluginObject.name instanceof String
        Project pluginProject = project.rootProject.findProject(":${pluginObject.name}")
        if (pluginProject == null) {
            return
        }
        // Add plugin dependency to the app project.
        project.dependencies {
            api(pluginProject)
        }
        Closure addEmbeddingDependencyToPlugin = { buildType ->
            String flutterBuildMode = buildModeFor(buildType)
            // In AGP 3.5, the embedding must be added as an API implementation,
            // so java8 features are desugared against the runtime classpath.
            // For more, see https://github.com/flutter/flutter/issues/40126
            if (!supportsBuildMode(flutterBuildMode)) {
                return
            }
            if (!pluginProject.hasProperty('android')) {
                return
            }
            // Copy build types from the app to the plugin.
            // This allows to build apps with plugins and custom build types or flavors.
            pluginProject.android.buildTypes {
                "${buildType.name}" {}
            }
            // The embedding is API dependency of the plugin, so the AGP is able to desugar
            // default method implementations when the interface is implemented by a plugin.
            //
            // See https://issuetracker.google.com/139821726, and
            // https://github.com/flutter/flutter/issues/72185 for more details.
            addApiDependencies(
              pluginProject,
              buildType.name,
              "io.flutter:flutter_embedding_$flutterBuildMode:$engineVersion"
            )
        }

        // Wait until the Android plugin loaded.
        pluginProject.afterEvaluate {
            // Checks if there is a mismatch between the plugin compileSdkVersion and the project compileSdkVersion.
            if (pluginProject.android.compileSdkVersion > project.android.compileSdkVersion) {
                project.logger.quiet("Warning: The plugin ${pluginObject.name} requires Android SDK version ${getCompileSdkFromProject(pluginProject)} or higher.")
                project.logger.quiet("For more information about build configuration, see $kWebsiteDeploymentAndroidBuildConfig.")
            }

            project.android.buildTypes.all(addEmbeddingDependencyToPlugin)
        }
    }

    /**
     * Compares semantic versions ignoring labels.
     *
     * If the versions are equal (ignoring labels), returns one of the two strings arbitrarily.
     *
     * If minor or patch are omitted (non-conformant to semantic versioning), they are considered zero.
     * If the provided versions in both are equal, the longest version string is returned.
     * For example, "2.8.0" vs "2.8" will always consider "2.8.0" to be the most recent version.
     */
    static String mostRecentSemanticVersion(String version1, String version2) {
        List version1Tokenized = version1.tokenize('.')
        List version2Tokenized = version2.tokenize('.')
        def version1numTokens = version1Tokenized.size()
        def version2numTokens = version2Tokenized.size()
        def minNumTokens = Math.min(version1numTokens, version2numTokens)
        for (int i = 0; i < minNumTokens; i++) {
            def num1 = version1Tokenized[i].toInteger()
            def num2 = version2Tokenized[i].toInteger()
            if (num1 > num2) {
                return version1
            }
            if (num2 > num1) {
                return version2
            }
        }
        if (version1numTokens > version2numTokens) {
            return version1
        }
        return version2
    }

    /** Prints error message and fix for any plugin compileSdkVersion or ndkVersion that are higher than the project. */
    private void detectLowCompileSdkVersionOrNdkVersion() {
        project.afterEvaluate {
            // Default to int max if using a preview version to skip the sdk check.
            int projectCompileSdkVersion = Integer.MAX_VALUE
            // Stable versions use ints, legacy preview uses string.
            if (getCompileSdkFromProject(project).isInteger()) {
                projectCompileSdkVersion = getCompileSdkFromProject(project) as int
            }
            int maxPluginCompileSdkVersion = projectCompileSdkVersion
            String ndkVersionIfUnspecified = "21.1.6352462" /* The default for AGP 4.1.0 used in old templates. */
            String projectNdkVersion = project.android.ndkVersion ?: ndkVersionIfUnspecified
            String maxPluginNdkVersion = projectNdkVersion
            int numProcessedPlugins = getPluginList(project).size()

            getPluginList(project).each { pluginObject ->
                assert pluginObject.name instanceof String
                Project pluginProject = project.rootProject.findProject(":${pluginObject.name}")
                if (pluginProject == null) {
                    return
                }
                pluginProject.afterEvaluate {
                    // Default to int min if using a preview version to skip the sdk check.
                    int pluginCompileSdkVersion = Integer.MIN_VALUE;
                    // Stable versions use ints, legacy preview uses string.
                    if (getCompileSdkFromProject(pluginProject).isInteger()) {
                        pluginCompileSdkVersion = getCompileSdkFromProject(pluginProject) as int;
                    }
                    maxPluginCompileSdkVersion = Math.max(pluginCompileSdkVersion, maxPluginCompileSdkVersion)
                    String pluginNdkVersion = pluginProject.android.ndkVersion ?: ndkVersionIfUnspecified
                    maxPluginNdkVersion = mostRecentSemanticVersion(pluginNdkVersion, maxPluginNdkVersion)

                    numProcessedPlugins--
                    if (numProcessedPlugins == 0) {
                        if (maxPluginCompileSdkVersion > projectCompileSdkVersion) {
                            project.logger.error("One or more plugins require a higher Android SDK version.\nFix this issue by adding the following to ${project.projectDir}${File.separator}build.gradle:\nandroid {\n  compileSdkVersion ${maxPluginCompileSdkVersion}\n  ...\n}\n")
                        }
                        if (maxPluginNdkVersion != projectNdkVersion) {
                            project.logger.error("One or more plugins require a higher Android NDK version.\nFix this issue by adding the following to ${project.projectDir}${File.separator}build.gradle:\nandroid {\n  ndkVersion \"${maxPluginNdkVersion}\"\n  ...\n}\n")
                        }
                    }
                }
            }
        }
    }

    /**
     * Returns the portion of the compileSdkVersion string that corresponds to either the numeric
     * or string version.
     */
    private String getCompileSdkFromProject(Project gradleProject) {
        return gradleProject.android.compileSdkVersion.substring(8);
    }

    /**
     * Add the dependencies on other plugin projects to the plugin project.
     * A plugin A can depend on plugin B. As a result, this dependency must be surfaced by
     * making the Gradle plugin project A depend on the Gradle plugin project B.
     */
<<<<<<< HEAD
    private void configurePluginDependencies(Map<String, Object> pluginObject) {
        assert pluginObject.name instanceof String
        Project pluginProject = project.rootProject.findProject(":${pluginObject.name}")
        if (pluginProject == null) {
            return
        }
        def dependencies = pluginObject.dependencies
        assert dependencies instanceof List<String>
        dependencies.each { pluginDependencyName ->
=======
    private void configurePluginDependencies(Object dependencyObject) {
        assert(dependencyObject.name instanceof String)
        Project pluginProject = project.rootProject.findProject(":${dependencyObject.name}")
        if (pluginProject == null ||
            !doesSupportAndroidPlatform(pluginProject.projectDir.parentFile.path)) {
            return
        }
        assert(dependencyObject.dependencies instanceof List)
        dependencyObject.dependencies.each { pluginDependencyName ->
            assert(pluginDependencyName instanceof String)
>>>>>>> d6e435a7
            if (pluginDependencyName.empty) {
                return
            }
            Project dependencyProject = project.rootProject.findProject(":$pluginDependencyName")
            if (dependencyProject == null) {
                return
            }
            // Wait for the Android plugin to load and add the dependency to the plugin project.
            pluginProject.afterEvaluate {
                pluginProject.dependencies {
                    implementation(dependencyProject)
                }
            }
        }
    }

<<<<<<< HEAD
    /**
     * Gets the list of plugins (as map) that support the Android platform.
     *
     * The map value contains either the plugins `name` (String),
     * its `path` (String), or its `dependencies` (List<String>).
     * See [NativePluginLoader#getPlugins] in packages/flutter_tools/gradle/src/main/groovy/native_plugin_loader.groovy
     */
    private List<Map<String, Object>> getPluginList(Project project) {
        return project.ext.nativePluginLoader.getPlugins(getFlutterSourceDirectory())
=======
    private Properties getPluginList() {
        File pluginsFile = new File(project.projectDir.parentFile.parentFile, '.flutter-plugins')
        Properties allPlugins = readPropertiesIfExist(pluginsFile)
        Properties androidPlugins = new Properties()
        allPlugins.each { name, path ->
            if (doesSupportAndroidPlatform(path)) {
                androidPlugins.setProperty(name, path)
            }
        // TODO(amirh): log an error if this plugin was specified to be an Android
        // plugin according to the new schema, and was missing a build.gradle file.
        // https://github.com/flutter/flutter/issues/40784
        }
        return androidPlugins
>>>>>>> d6e435a7
    }

    // TODO(54566, 48918): Remove in favor of [getPluginList] only, see also
    //  https://github.com/flutter/flutter/blob/1c90ed8b64d9ed8ce2431afad8bc6e6d9acc4556/packages/flutter_tools/lib/src/flutter_plugins.dart#L212
    /** Gets the plugins dependencies from `.flutter-plugins-dependencies`. */
<<<<<<< HEAD
    private List<Map<String, Object>> getPluginDependencies(Project project) {
        Map meta = project.ext.nativePluginLoader.getDependenciesMetadata(getFlutterSourceDirectory())
        if (meta == null) {
            return []
        }
        assert meta.dependencyGraph instanceof List<Map>
        return meta.dependencyGraph as List<Map<String, Object>>
=======
    private List getPluginDependencies() {
        // Consider a `.flutter-plugins-dependencies` file with the following content:
        // {
        //     "dependencyGraph": [
        //       {
        //         "name": "plugin-a",
        //         "dependencies": ["plugin-b","plugin-c"]
        //       },
        //       {
        //         "name": "plugin-b",
        //         "dependencies": ["plugin-c"]
        //       },
        //       {
        //         "name": "plugin-c",
        //         "dependencies": []'
        //       }
        //     ]
        //  }
        //
        // This means, `plugin-a` depends on `plugin-b` and `plugin-c`.
        // `plugin-b` depends on `plugin-c`.
        // `plugin-c` doesn't depend on anything.
        File pluginsDependencyFile = new File(project.projectDir.parentFile.parentFile, '.flutter-plugins-dependencies')
        if (pluginsDependencyFile.exists()) {
            def object = new JsonSlurper().parseText(pluginsDependencyFile.text)
            assert(object instanceof Map)
            assert(object.dependencyGraph instanceof List)
            return object.dependencyGraph
        }
        return []
>>>>>>> d6e435a7
    }

    private static String toCamelCase(List<String> parts) {
        if (parts.empty) {
            return ""
        }
        return "${parts[0]}${parts[1..-1].collect { it.capitalize() }.join('')}"
    }

    private String resolveProperty(String name, String defaultValue) {
        if (localProperties == null) {
            localProperties = readPropertiesIfExist(new File(project.projectDir.parentFile, "local.properties"))
        }
        String result
        if (project.hasProperty(name)) {
            result = project.property(name)
        }
        if (result == null) {
            result = localProperties.getProperty(name)
        }
        if (result == null) {
            result = defaultValue
        }
        return result
    }

    private static Properties readPropertiesIfExist(File propertiesFile) {
        Properties result = new Properties()
        if (propertiesFile.exists()) {
            propertiesFile.withReader('UTF-8') { reader -> result.load(reader) }
        }
        return result
    }

    private List<String> getTargetPlatforms() {
        if (!project.hasProperty('target-platform')) {
            return DEFAULT_PLATFORMS
        }
        return project.property('target-platform').split(',').collect {
            if (!PLATFORM_ARCH_MAP[it]) {
                throw new GradleException("Invalid platform: $it.")
            }
            return it
        }
    }

    private Boolean shouldSplitPerAbi() {
        return project.findProperty('split-per-abi')?.toBoolean() ?: false;
    }

    private Boolean useLocalEngine() {
        return project.hasProperty('local-engine-repo')
    }

    private Boolean isVerbose() {
        return project.findProperty('verbose')?.toBoolean() ?: false;
    }

    /** Whether to build the debug app in "fast-start" mode. */
    private Boolean isFastStart() {
        return project.findProperty("fast-start")?.toBoolean() ?: false;
    }

    private static Boolean isBuiltAsApp(Project project) {
        // Projects are built as applications when the they use the `com.android.application`
        // plugin.
        return project.plugins.hasPlugin("com.android.application");
    }

    /**
     * Returns true if the build mode is supported by the current call to Gradle.
     * This only relevant when using a local engine. Because the engine
     * is built for a specific mode, the call to Gradle must match that mode.
     */
    private Boolean supportsBuildMode(String flutterBuildMode) {
        if (!useLocalEngine()) {
            return true;
        }
        assert(project.hasProperty('local-engine-build-mode'))
        // Don't configure dependencies for a build mode that the local engine
        // doesn't support.
        return project.property('local-engine-build-mode') == flutterBuildMode
    }

    private void addCompileOnlyDependency(Project project, String variantName, Object dependency, Closure config = null) {
        if (project.state.failure) {
            return
        }
        String configuration;
        if (project.getConfigurations().findByName("compileOnly")) {
            configuration = "${variantName}CompileOnly";
        } else {
            configuration = "${variantName}Provided";
        }
        project.dependencies.add(configuration, dependency, config)
    }

    private static void addApiDependencies(Project project, String variantName, Object dependency, Closure config = null) {
        String configuration;
        // `compile` dependencies are now `api` dependencies.
        if (project.getConfigurations().findByName("api")) {
            configuration = "${variantName}Api";
        } else {
            configuration = "${variantName}Compile";
        }
        project.dependencies.add(configuration, dependency, config)
    }

    // Add a task that can be called on flutter projects that prints the Java version used in Gradle.
    //
    // Format of the output of this task can be used in debugging what version of Java Gradle is using.
    // Not recomended for use in time sensitive commands like `flutter run` or `flutter build` as
    // Gradle is slower than we want. Particularly in light of https://github.com/flutter/flutter/issues/119196.
    private static void addTaskForJavaVersion(Project project) {
        // Warning: the name of this task is used by other code. Change with caution.
        project.tasks.register('javaVersion') {
            description 'Print the current java version used by gradle. '
                'see: https://docs.gradle.org/current/javadoc/org/gradle/api/JavaVersion.html'
            doLast {
                println(JavaVersion.current())
            }
        }
    }

    // Add a task that can be called on Flutter projects that prints the available build variants
    // in Gradle.
    //
    // This task prints variants in this format:
    //
    // BuildVariant: debug
    // BuildVariant: release
    // BuildVariant: profile
    //
    // Format of the output of this task is used by `AndroidProject.getBuildVariants`.
    private static void addTaskForPrintBuildVariants(Project project) {
        // Warning: The name of this task is used by `AndroidProject.getBuildVariants`.
        project.tasks.register("printBuildVariants") {
            description "Prints out all build variants for this Android project"
            doLast {
                project.android.applicationVariants.all { variant ->
                    println "BuildVariant: ${variant.name}";
                }
            }
        }
    }

    // Add a task that can be called on Flutter projects that outputs app link related project
    // settings into a json file.
    //
    // See https://developer.android.com/training/app-links/ for more information about app link.
    //
    // The json will be saved in path stored in outputPath parameter.
    //
    // An example json:
    // {
    //   applicationId: "com.example.app",
    //   deeplinks: [
    //     {"scheme":"http", "host":"example.com", "path":".*"},
    //     {"scheme":"https","host":"example.com","path":".*"}
    //   ]
    // }
    //
    // The output file is parsed and used by devtool.
    private static void addTasksForOutputsAppLinkSettings(Project project) {
        project.android.applicationVariants.all { variant ->
            // Warning: The name of this task is used by AndroidBuilder.outputsAppLinkSettings
            project.tasks.register("output${variant.name.capitalize()}AppLinkSettings") {
                description "stores app links settings for the given build variant of this Android project into a json file."
                variant.outputs.all { output ->
                    // Deeplinks are defined in AndroidManifest.xml and is only available after
                    // `processResourcesProvider`.
                    def processResources = output.hasProperty("processResourcesProvider") ?
                            output.processResourcesProvider.get() : output.processResources
                    dependsOn processResources.name
                }
                doLast {
                    def appLinkSettings = new AppLinkSettings()
                    appLinkSettings.applicationId = variant.applicationId
                    appLinkSettings.deeplinks = [] as Set<Deeplink>
                    variant.outputs.all { output ->
                        def processResources = output.hasProperty("processResourcesProvider") ?
                                output.processResourcesProvider.get() : output.processResources
                        def manifest = new XmlParser().parse(processResources.manifestFile)
                        manifest.application.activity.each { activity ->
                            activity.'intent-filter'.each { appLinkIntent ->
                                // Print out the host attributes in data tags.
                                def schemes = [] as Set<String>
                                def hosts = [] as Set<String>
                                def paths = [] as Set<String>
                                appLinkIntent.data.each { data ->
                                    data.attributes().each { entry ->
                                        if (entry.key instanceof QName) {
                                            switch (entry.key.getLocalPart()) {
                                                case "scheme":
                                                    schemes.add(entry.value)
                                                    break
                                                case "host":
                                                    hosts.add(entry.value)
                                                    break
                                                case "pathAdvancedPattern":
                                                case "pathPattern":
                                                case "path":
                                                    paths.add(entry.value)
                                                    break
                                                case "pathPrefix":
                                                    paths.add("${entry.value}.*")
                                                    break
                                                case "pathSuffix":
                                                    paths.add(".*${entry.value}")
                                                    break
                                            }
                                        }
                                    }
                                }
                                schemes.each {scheme ->
                                    hosts.each { host ->
                                        if (!paths) {
                                            appLinkSettings.deeplinks.add(new Deeplink(scheme: scheme, host: host, path: ".*"))
                                        } else {
                                            paths.each { path ->
                                                appLinkSettings.deeplinks.add(new Deeplink(scheme: scheme, host: host, path: path))
                                            }
                                        }
                                    }
                                }
                            }
                        }
                    }
                    def generator = new JsonGenerator.Options().build()
                    new File(project.getProperty("outputPath")).write(generator.toJson(appLinkSettings))
                }
            }
        }
    }

    /**
     * Returns a Flutter build mode suitable for the specified Android buildType.
     *
     * The BuildType DSL type is not public, and is therefore omitted from the signature.
     *
     * @return "debug", "profile", or "release" (fall-back).
     */
    private static String buildModeFor(buildType) {
        if (buildType.name == "profile") {
            return "profile"
        } else if (buildType.debuggable) {
            return "debug"
        }
        return "release"
    }

    private static String getEngineArtifactDirName(buildType, targetArch) {
        if (buildType.name == "profile") {
            return "${targetArch}-profile"
        } else if (buildType.debuggable) {
            return "${targetArch}"
        }
        return "${targetArch}-release"
    }

    /**
     * Gets the directory that contains the Flutter source code.
     * This is the directory containing the `android/` directory.
     */
    private File getFlutterSourceDirectory() {
        if (project.flutter.source == null) {
            throw new GradleException("Must provide Flutter source directory")
        }
        return project.file(project.flutter.source)
    }

    /**
     * Gets the target file. This is typically `lib/main.dart`.
     */
    private String getFlutterTarget() {
        String target = project.flutter.target
        if (target == null) {
            target = 'lib/main.dart'
        }
        if (project.hasProperty('target')) {
            target = project.property('target')
        }
        return target
    }

    // TODO: Remove this AGP hack. https://github.com/flutter/flutter/issues/109560
    /**
     * In AGP 4.0, the Android linter task depends on the JAR tasks that generate `libapp.so`.
     * When building APKs, this causes an issue where building release requires the debug JAR,
     * but Gradle won't build debug.
     *
     * To workaround this issue, only configure the JAR task that is required given the task
     * from the command line.
     *
     * The AGP team said that this issue is fixed in Gradle 7.0, which isn't released at the
     * time of adding this code. Once released, this can be removed. However, after updating to
     * AGP/Gradle 7.2.0/7.5, removing this hack still causes build failures. Futher
     * investigation necessary to remove this.
     *
     * Tested cases:
     * * `./gradlew assembleRelease`
     * * `./gradlew app:assembleRelease.`
     * * `./gradlew assemble{flavorName}Release`
     * * `./gradlew app:assemble{flavorName}Release`
     * * `./gradlew assemble.`
     * * `./gradlew app:assemble.`
     * * `./gradlew bundle.`
     * * `./gradlew bundleRelease.`
     * * `./gradlew app:bundleRelease.`
     *
     * Related issues:
     * https://issuetracker.google.com/issues/158060799
     * https://issuetracker.google.com/issues/158753935
     */
    private boolean shouldConfigureFlutterTask(Task assembleTask) {
        def cliTasksNames = project.gradle.startParameter.taskNames
        if (cliTasksNames.size() != 1 || !cliTasksNames.first().contains("assemble")) {
            return true
        }
        def taskName = cliTasksNames.first().split(":").last()
        if (taskName == "assemble") {
            return true
        }
        if (taskName == assembleTask.name) {
            return true
        }
        if (taskName.endsWith("Release") && assembleTask.name.endsWith("Release")) {
            return true
        }
        if (taskName.endsWith("Debug") && assembleTask.name.endsWith("Debug")) {
            return true
        }
        if (taskName.endsWith("Profile") && assembleTask.name.endsWith("Profile")) {
            return true
        }
        return false
    }

    private Task getAssembleTask(variant) {
        // `assemble` became `assembleProvider` in AGP 3.3.0.
        return variant.hasProperty("assembleProvider") ? variant.assembleProvider.get() : variant.assemble
    }

    private boolean isFlutterAppProject() {
        return project.android.hasProperty("applicationVariants")
    }

    private void addFlutterTasks(Project project) {
        if (project.state.failure) {
            return
        }
        String[] fileSystemRootsValue = null
        if (project.hasProperty('filesystem-roots')) {
            fileSystemRootsValue = project.property('filesystem-roots').split('\\|')
        }
        String fileSystemSchemeValue = null
        if (project.hasProperty('filesystem-scheme')) {
            fileSystemSchemeValue = project.property('filesystem-scheme')
        }
        Boolean trackWidgetCreationValue = true
        if (project.hasProperty('track-widget-creation')) {
            trackWidgetCreationValue = project.property('track-widget-creation').toBoolean()
        }
        String frontendServerStarterPathValue = null
        if (project.hasProperty('frontend-server-starter-path')) {
            frontendServerStarterPathValue = project.property('frontend-server-starter-path')
        }
        String extraFrontEndOptionsValue = null
        if (project.hasProperty('extra-front-end-options')) {
            extraFrontEndOptionsValue = project.property('extra-front-end-options')
        }
        String extraGenSnapshotOptionsValue = null
        if (project.hasProperty('extra-gen-snapshot-options')) {
            extraGenSnapshotOptionsValue = project.property('extra-gen-snapshot-options')
        }
        String splitDebugInfoValue = null
        if (project.hasProperty('split-debug-info')) {
            splitDebugInfoValue = project.property('split-debug-info')
        }
        Boolean dartObfuscationValue = false
        if (project.hasProperty('dart-obfuscation')) {
            dartObfuscationValue = project.property('dart-obfuscation').toBoolean();
        }
        Boolean treeShakeIconsOptionsValue = false
        if (project.hasProperty('tree-shake-icons')) {
            treeShakeIconsOptionsValue = project.property('tree-shake-icons').toBoolean()
        }
        String dartDefinesValue = null
        if (project.hasProperty('dart-defines')) {
            dartDefinesValue = project.property('dart-defines')
        }
        String bundleSkSLPathValue;
        if (project.hasProperty('bundle-sksl-path')) {
            bundleSkSLPathValue = project.property('bundle-sksl-path')
        }
        String performanceMeasurementFileValue;
        if (project.hasProperty('performance-measurement-file')) {
            performanceMeasurementFileValue = project.property('performance-measurement-file')
        }
        String codeSizeDirectoryValue;
        if (project.hasProperty('code-size-directory')) {
            codeSizeDirectoryValue = project.property('code-size-directory')
        }
        Boolean deferredComponentsValue = false
        if (project.hasProperty('deferred-components')) {
            deferredComponentsValue = project.property('deferred-components').toBoolean()
        }
        Boolean validateDeferredComponentsValue = true
        if (project.hasProperty('validate-deferred-components')) {
            validateDeferredComponentsValue = project.property('validate-deferred-components').toBoolean()
        }
        addTaskForJavaVersion(project)
        if(isFlutterAppProject()) {
            addTaskForPrintBuildVariants(project)
            addTasksForOutputsAppLinkSettings(project)
        }
        def targetPlatforms = getTargetPlatforms()
        def addFlutterDeps = { variant ->
            if (shouldSplitPerAbi()) {
                variant.outputs.each { output ->
                    // Assigns the new version code to versionCodeOverride, which changes the version code
                    // for only the output APK, not for the variant itself. Skipping this step simply
                    // causes Gradle to use the value of variant.versionCode for the APK.
                    // For more, see https://developer.android.com/studio/build/configure-apk-splits
                    def abiVersionCode = ABI_VERSION.get(output.getFilter(OutputFile.ABI))
                    if (abiVersionCode != null) {
                        output.versionCodeOverride =
                            abiVersionCode * 1000 + variant.versionCode
                    }
                }
            }
            // Build an AAR when this property is defined.
            boolean isBuildingAar = project.hasProperty('is-plugin')
            // In add to app scenarios, a Gradle project contains a `:flutter` and `:app` project.
            // `:flutter` is used as a subproject when these tasks exists and the build isn't building an AAR.
            Task packageAssets = project.tasks.findByPath(":flutter:package${variant.name.capitalize()}Assets")
            Task cleanPackageAssets = project.tasks.findByPath(":flutter:cleanPackage${variant.name.capitalize()}Assets")
            boolean isUsedAsSubproject = packageAssets && cleanPackageAssets && !isBuildingAar
            boolean isAndroidLibraryValue = isBuildingAar || isUsedAsSubproject

            String variantBuildMode = buildModeFor(variant.buildType)
            String flavorValue = variant.getFlavorName()
            String taskName = toCamelCase(["compile", FLUTTER_BUILD_PREFIX, variant.name])
            // Be careful when configuring task below, Groovy has bizarre
            // scoping rules: writing `verbose isVerbose()` means calling
            // `isVerbose` on the task itself - which would return `verbose`
            // original value. You either need to hoist the value
            // into a separate variable `verbose verboseValue` or prefix with
            // `this` (`verbose this.isVerbose()`).
            FlutterTask compileTask = project.tasks.create(name: taskName, type: FlutterTask) {
                flutterRoot(this.flutterRoot)
                flutterExecutable(this.flutterExecutable)
                buildMode(variantBuildMode)
                minSdkVersion(variant.mergedFlavor.minSdkVersion.apiLevel)
                localEngine(this.localEngine)
                localEngineHost(this.localEngineHost)
                localEngineSrcPath(this.localEngineSrcPath)
                targetPath(getFlutterTarget())
                verbose(this.isVerbose())
                fastStart(this.isFastStart())
                fileSystemRoots(fileSystemRootsValue)
                fileSystemScheme(fileSystemSchemeValue)
                trackWidgetCreation(trackWidgetCreationValue)
                targetPlatformValues = targetPlatforms
                sourceDir(getFlutterSourceDirectory())
                intermediateDir(project.file("${project.buildDir}/$INTERMEDIATES_DIR/flutter/${variant.name}/"))
                frontendServerStarterPath(frontendServerStarterPathValue)
                extraFrontEndOptions(extraFrontEndOptionsValue)
                extraGenSnapshotOptions(extraGenSnapshotOptionsValue)
                splitDebugInfo(splitDebugInfoValue)
                treeShakeIcons(treeShakeIconsOptionsValue)
                dartObfuscation(dartObfuscationValue)
                dartDefines(dartDefinesValue)
                bundleSkSLPath(bundleSkSLPathValue)
                performanceMeasurementFile(performanceMeasurementFileValue)
                codeSizeDirectory(codeSizeDirectoryValue)
                deferredComponents(deferredComponentsValue)
                validateDeferredComponents(validateDeferredComponentsValue)
                isAndroidLibrary(isAndroidLibraryValue)
                flavor(flavorValue)
            }
            File libJar = project.file("${project.buildDir}/$INTERMEDIATES_DIR/flutter/${variant.name}/libs.jar")
            Task packFlutterAppAotTask = project.tasks.create(name: "packLibs${FLUTTER_BUILD_PREFIX}${variant.name.capitalize()}", type: Jar) {
                destinationDirectory = libJar.parentFile
                archiveFileName = libJar.name
                dependsOn compileTask
                targetPlatforms.each { targetPlatform ->
                    String abi = PLATFORM_ARCH_MAP[targetPlatform]
                    from("${compileTask.intermediateDir}/${abi}") {
                        include "*.so"
                        // Move `app.so` to `lib/<abi>/libapp.so`
                        rename { String filename ->
                            return "lib/${abi}/lib${filename}"
                        }
                    }
                }
            }
            addApiDependencies(project, variant.name, project.files {
                packFlutterAppAotTask
            })
            Task copyFlutterAssetsTask = project.tasks.create(
                name: "copyFlutterAssets${variant.name.capitalize()}",
                type: Copy,
            ) {
                dependsOn(compileTask)
                with(compileTask.assets)
                def currentGradleVersion = project.getGradle().getGradleVersion()

                // See https://docs.gradle.org/current/javadoc/org/gradle/api/file/ConfigurableFilePermissions.html
                // See https://github.com/flutter/flutter/pull/50047
                if (compareVersionStrings(currentGradleVersion, '8.3') >= 0) {
                    filePermissions {
                        user {
                            read = true
                            write = true
                        }
                    }
                } else {
                    // See https://docs.gradle.org/8.2/dsl/org.gradle.api.tasks.Copy.html#org.gradle.api.tasks.Copy:fileMode
                    // See https://github.com/flutter/flutter/pull/50047
                    fileMode(0644)
                }
                if (isUsedAsSubproject) {
                    dependsOn(packageAssets)
                    dependsOn(cleanPackageAssets)
                    into(packageAssets.outputDir)
                    return
                }
                // `variant.mergeAssets` will be removed at the end of 2019.
                def mergeAssets = variant.hasProperty("mergeAssetsProvider") ?
                    variant.mergeAssetsProvider.get() : variant.mergeAssets
                dependsOn(mergeAssets)
                dependsOn("clean${mergeAssets.name.capitalize()}")
                mergeAssets.mustRunAfter("clean${mergeAssets.name.capitalize()}")
                into(mergeAssets.outputDir)
            }
            if (!isUsedAsSubproject) {
                def variantOutput = variant.outputs.first()
                def processResources = variantOutput.hasProperty("processResourcesProvider") ?
                    variantOutput.processResourcesProvider.get() : variantOutput.processResources
                processResources.dependsOn(copyFlutterAssetsTask)
            }
            // The following tasks use the output of copyFlutterAssetsTask,
            // so it's necessary to declare it as an dependency since Gradle 8.
            // See https://docs.gradle.org/8.1/userguide/validation_problems.html#implicit_dependency.
            def compressAssetsTask = project.tasks.findByName("compress${variant.name.capitalize()}Assets")
            if (compressAssetsTask) {
                compressAssetsTask.dependsOn(copyFlutterAssetsTask)
            }

            def bundleAarTask = project.tasks.findByName("bundle${variant.name.capitalize()}Aar")
            if (bundleAarTask) {
                bundleAarTask.dependsOn(copyFlutterAssetsTask)
            }

            return copyFlutterAssetsTask
        } // end def addFlutterDeps

        if (isFlutterAppProject()) {
            project.android.applicationVariants.all { variant ->
                Task assembleTask = getAssembleTask(variant)
                if (!shouldConfigureFlutterTask(assembleTask)) {
                  return
                }
                Task copyFlutterAssetsTask = addFlutterDeps(variant)
                def variantOutput = variant.outputs.first()
                def processResources = variantOutput.hasProperty("processResourcesProvider") ?
                    variantOutput.processResourcesProvider.get() : variantOutput.processResources
                processResources.dependsOn(copyFlutterAssetsTask)

                // Copy the output APKs into a known location, so `flutter run` or `flutter build apk`
                // can discover them. By default, this is `<app-dir>/build/app/outputs/flutter-apk/<filename>.apk`.
                //
                // The filename consists of `app<-abi>?<-flavor-name>?-<build-mode>.apk`.
                // Where:
                //   * `abi` can be `armeabi-v7a|arm64-v8a|x86|x86_64` only if the flag `split-per-abi` is set.
                //   * `flavor-name` is the flavor used to build the app in lower case if the assemble task is called.
                //   * `build-mode` can be `release|debug|profile`.
                variant.outputs.all { output ->
                    assembleTask.doLast {
                        // `packageApplication` became `packageApplicationProvider` in AGP 3.3.0.
                        def outputDirectory = variant.hasProperty("packageApplicationProvider")
                            ? variant.packageApplicationProvider.get().outputDirectory
                            : variant.packageApplication.outputDirectory
                        //  `outputDirectory` is a `DirectoryProperty` in AGP 4.1.
                        String outputDirectoryStr = outputDirectory.metaClass.respondsTo(outputDirectory, "get")
                            ? outputDirectory.get()
                            : outputDirectory
                        String filename = "app"
                        String abi = output.getFilter(OutputFile.ABI)
                        if (abi != null && !abi.isEmpty()) {
                            filename += "-${abi}"
                        }
                        if (variant.flavorName != null && !variant.flavorName.isEmpty()) {
                            filename += "-${variant.flavorName.toLowerCase()}"
                        }
                        filename += "-${buildModeFor(variant.buildType)}"
                        project.copy {
                            from new File("$outputDirectoryStr/${output.outputFileName}")
                            into new File("${project.buildDir}/outputs/flutter-apk");
                            rename {
                                return "${filename}.apk"
                            }
                        }
                    }
                }
                // Copy the native assets created by build.dart and placed here by flutter assemble.
                def nativeAssetsDir = "${project.buildDir}/../native_assets/android/jniLibs/lib/"
                project.android.sourceSets.main.jniLibs.srcDir(nativeAssetsDir)
            }
            configurePlugins(project)
            detectLowCompileSdkVersionOrNdkVersion()
            return
        }
        // Flutter host module project (Add-to-app).
        String hostAppProjectName = project.rootProject.hasProperty('flutter.hostAppProjectName') ? project.rootProject.property('flutter.hostAppProjectName') : "app"
        Project appProject = project.rootProject.findProject(":${hostAppProjectName}")
        assert(appProject != null) : "Project :${hostAppProjectName} doesn't exist. To customize the host app project name, set `flutter.hostAppProjectName=<project-name>` in gradle.properties."
        // Wait for the host app project configuration.
        appProject.afterEvaluate {
            assert(appProject.android != null)
            project.android.libraryVariants.all { libraryVariant ->
                Task copyFlutterAssetsTask
                appProject.android.applicationVariants.all { appProjectVariant ->
                    Task appAssembleTask = getAssembleTask(appProjectVariant)
                    if (!shouldConfigureFlutterTask(appAssembleTask)) {
                        return
                    }
                    // Find a compatible application variant in the host app.
                    //
                    // For example, consider a host app that defines the following variants:
                    // | ----------------- | ----------------------------- |
                    // |   Build Variant   |   Flutter Equivalent Variant  |
                    // | ----------------- | ----------------------------- |
                    // |   freeRelease     |   release                     |
                    // |   freeDebug       |   debug                       |
                    // |   freeDevelop     |   debug                       |
                    // |   profile         |   profile                     |
                    // | ----------------- | ----------------------------- |
                    //
                    // This mapping is based on the following rules:
                    // 1. If the host app build variant name is `profile` then the equivalent
                    //    Flutter variant is `profile`.
                    // 2. If the host app build variant is debuggable
                    //    (e.g. `buildType.debuggable = true`), then the equivalent Flutter
                    //    variant is `debug`.
                    // 3. Otherwise, the equivalent Flutter variant is `release`.
                    String variantBuildMode = buildModeFor(libraryVariant.buildType)
                    if (buildModeFor(appProjectVariant.buildType) != variantBuildMode) {
                        return
                    }
                    if (copyFlutterAssetsTask == null) {
                        copyFlutterAssetsTask = addFlutterDeps(libraryVariant)
                    }
                    Task mergeAssets = project
                        .tasks
                        .findByPath(":${hostAppProjectName}:merge${appProjectVariant.name.capitalize()}Assets")
                    assert(mergeAssets)
                    mergeAssets.dependsOn(copyFlutterAssetsTask)
                }
            }
        }
        configurePlugins(project)
        detectLowCompileSdkVersionOrNdkVersion()
    }

    // compareTo implementation of version strings in the format of ints and periods
    // Requires non null objects.
    static int compareVersionStrings(String firstString, String secondString) {
        List firstVersion = firstString.tokenize('.')
        List secondVersion = secondString.tokenize('.')

        def commonIndices = Math.min(firstVersion.size(), secondVersion.size())

        for (int i = 0; i < commonIndices; i++) {
            def firstAtIndex = firstVersion[i].toInteger()
            def secondAtIndex = secondVersion[i].toInteger()

            if (firstAtIndex != secondAtIndex) {
                // <=> in groovy delegates to compareTo
                return firstAtIndex <=> secondAtIndex
            }
        }

        // If we got this far then all the common indices are identical, so whichever version is longer must be more recent
        return firstVersion.size() <=> secondVersion.size()
    }

}

class AppLinkSettings {

    String applicationId
    Set<Deeplink> deeplinks

}

class Deeplink {
    String scheme, host, path
    boolean equals(o) {
        if (o == null)
            throw new NullPointerException()
        if (o.getClass() != getClass())
            return false
        return scheme == o.scheme &&
                host == o.host &&
                path == o.path
    }
}

abstract class BaseFlutterTask extends DefaultTask {
    @Internal
    File flutterRoot
    @Internal
    File flutterExecutable
    @Input
    String buildMode
    @Input
    int minSdkVersion
    @Optional @Input
    String localEngine
    @Optional @Input
    String localEngineHost
    @Optional @Input
    String localEngineSrcPath
    @Optional @Input
    Boolean fastStart
    @Input
    String targetPath
    @Optional @Input
    Boolean verbose
    @Optional @Input
    String[] fileSystemRoots
    @Optional @Input
    String fileSystemScheme
    @Input
    Boolean trackWidgetCreation
    @Optional @Input
    List<String> targetPlatformValues
    @Internal
    File sourceDir
    @Internal
    File intermediateDir
    @Optional @Input
    String frontendServerStarterPath
    @Optional @Input
    String extraFrontEndOptions
    @Optional @Input
    String extraGenSnapshotOptions
    @Optional @Input
    String splitDebugInfo
    @Optional @Input
    Boolean treeShakeIcons
    @Optional @Input
    Boolean dartObfuscation
    @Optional @Input
    String dartDefines
    @Optional @Input
    String bundleSkSLPath
    @Optional @Input
    String codeSizeDirectory;
    @Optional @Input
    String performanceMeasurementFile;
    @Optional @Input
    Boolean deferredComponents
    @Optional @Input
    Boolean validateDeferredComponents
    @Optional @Input
    Boolean isAndroidLibrary
    @Optional @Input
    String flavor

    @OutputFiles
    FileCollection getDependenciesFiles() {
        FileCollection depfiles = project.files()

        // Includes all sources used in the flutter compilation.
        depfiles += project.files("${intermediateDir}/flutter_build.d")
        return depfiles
    }

    void buildBundle() {
        if (!sourceDir.isDirectory()) {
            throw new GradleException("Invalid Flutter source directory: ${sourceDir}")
        }

        intermediateDir.mkdirs()

        // Compute the rule name for flutter assemble. To speed up builds that contain
        // multiple ABIs, the target name is used to communicate which ones are required
        // rather than the TargetPlatform. This allows multiple builds to share the same
        // cache.
        String[] ruleNames;
        if (buildMode == "debug") {
            ruleNames = ["debug_android_application"]
        } else if (deferredComponents) {
            ruleNames = targetPlatformValues.collect { "android_aot_deferred_components_bundle_${buildMode}_$it" }
        } else {
            ruleNames = targetPlatformValues.collect { "android_aot_bundle_${buildMode}_$it" }
        }
        project.exec {
            logging.captureStandardError(LogLevel.ERROR)
            executable(flutterExecutable.absolutePath)
            workingDir(sourceDir)
            if (localEngine != null) {
                args "--local-engine", localEngine
                args "--local-engine-src-path", localEngineSrcPath
            }
            if (localEngineHost != null) {
                args "--local-engine-host", localEngineHost
            }
            if (verbose) {
                args "--verbose"
            } else {
                args "--quiet"
            }
            args("assemble")
            args("--no-version-check")
            args("--depfile", "${intermediateDir}/flutter_build.d")
            args("--output", "${intermediateDir}")
            if (performanceMeasurementFile != null) {
                args("--performance-measurement-file=${performanceMeasurementFile}")
            }
            if (!fastStart || buildMode != "debug") {
                args("-dTargetFile=${targetPath}")
            } else {
                args("-dTargetFile=${Paths.get(flutterRoot.absolutePath, "examples", "splash", "lib", "main.dart")}")
            }
            args("-dTargetPlatform=android")
            args("-dBuildMode=${buildMode}")
            if (trackWidgetCreation != null) {
                args("-dTrackWidgetCreation=${trackWidgetCreation}")
            }
            if (splitDebugInfo != null) {
                args("-dSplitDebugInfo=${splitDebugInfo}")
            }
            if (treeShakeIcons == true) {
                args("-dTreeShakeIcons=true")
            }
            if (dartObfuscation == true) {
                args("-dDartObfuscation=true")
            }
            if (dartDefines != null) {
                args("--DartDefines=${dartDefines}")
            }
            if (bundleSkSLPath != null) {
                args("-dBundleSkSLPath=${bundleSkSLPath}")
            }
            if (codeSizeDirectory != null) {
                args("-dCodeSizeDirectory=${codeSizeDirectory}")
            }
            if (flavor != null) {
                args("-dFlavor=${flavor}")
            }
            if (extraGenSnapshotOptions != null) {
                args("--ExtraGenSnapshotOptions=${extraGenSnapshotOptions}")
            }
            if (frontendServerStarterPath != null) {
                args("-dFrontendServerStarterPath=${frontendServerStarterPath}")
            }
            if (extraFrontEndOptions != null) {
                args("--ExtraFrontEndOptions=${extraFrontEndOptions}")
            }
            args("-dAndroidArchs=${targetPlatformValues.join(' ')}")
            args("-dMinSdkVersion=${minSdkVersion}")
            if (isAndroidLibrary != null) {
                args("-dIsAndroidLibrary=${isAndroidLibrary ? "true" : "false"}")
            }
            args(ruleNames)
        }
    }
}

class FlutterTask extends BaseFlutterTask {
    @OutputDirectory
    File getOutputDirectory() {
        return intermediateDir
    }

    @Internal
    String getAssetsDirectory() {
        return "${outputDirectory}/flutter_assets"
    }

    @Internal
    CopySpec getAssets() {
        return project.copySpec {
            from("${intermediateDir}")
            include("flutter_assets/**") // the working dir and its files
        }
    }

    @Internal
    CopySpec getSnapshots() {
        return project.copySpec {
            from("${intermediateDir}")

            if (buildMode == 'release' || buildMode == 'profile') {
                targetPlatformValues.each {
                    include("${PLATFORM_ARCH_MAP[targetArch]}/app.so")
                }
            }
        }
    }

    FileCollection readDependencies(File dependenciesFile, Boolean inputs) {
      if (dependenciesFile.exists()) {
        // Dependencies file has Makefile syntax:
        //   <target> <files>: <source> <files> <separated> <by> <non-escaped space>
        String depText = dependenciesFile.text
        // So we split list of files by non-escaped(by backslash) space,
        def matcher = depText.split(': ')[inputs ? 1 : 0] =~ /(\\ |[^\s])+/
        // then we replace all escaped spaces with regular spaces
        def depList = matcher.collect{it[0].replaceAll("\\\\ ", " ")}
        return project.files(depList)
      }
      return project.files();
    }

    @InputFiles
    FileCollection getSourceFiles() {
        FileCollection sources = project.files()
        for (File depfile in getDependenciesFiles()) {
          sources += readDependencies(depfile, true)
        }
        return sources + project.files('pubspec.yaml')
    }

    @OutputFiles
    FileCollection getOutputFiles() {
        FileCollection sources = project.files()
        for (File depfile in getDependenciesFiles()) {
          sources += readDependencies(depfile, false)
        }
        return sources
    }

    @TaskAction
    void build() {
        buildBundle()
    }
}<|MERGE_RESOLUTION|>--- conflicted
+++ resolved
@@ -395,11 +395,10 @@
      * the tool generates a `.flutter-plugins-dependencies` file, which contains a map to each plugin location.
      * Finally, the project's `settings.gradle` loads each plugin's android directory as a subproject.
      */
-<<<<<<< HEAD
     private void configurePlugins(Project project) {
         configureLegacyPluginEachProjects(project)
-        getPluginList(project).each this.&configurePluginProject
-        getPluginList(project).each this.&configurePluginDependencies
+        getPluginList(project).each(this.&configurePluginProject)
+        getPluginList(project).each(this.&configurePluginDependencies)
     }
 
     // TODO(54566, 48918): Can remove once the issues are resolved.
@@ -457,16 +456,11 @@
     private static Boolean doesSupportAndroidPlatform(String path) {
         File editableAndroidProject = new File(path, 'android' + File.separator + 'build.gradle')
         return editableAndroidProject.exists()
-=======
-    private void configurePlugins() {
-        getPluginList().each(this.&configurePluginProject)
-        getPluginDependencies().each(this.&configurePluginDependencies)
->>>>>>> d6e435a7
     }
 
     /** Adds the plugin project dependency to the app project. */
     private void configurePluginProject(Map<String, Object> pluginObject) {
-        assert pluginObject.name instanceof String
+        assert(pluginObject.name instanceof String)
         Project pluginProject = project.rootProject.findProject(":${pluginObject.name}")
         if (pluginProject == null) {
             return
@@ -562,7 +556,7 @@
             int numProcessedPlugins = getPluginList(project).size()
 
             getPluginList(project).each { pluginObject ->
-                assert pluginObject.name instanceof String
+                assert(pluginObject.name instanceof String)
                 Project pluginProject = project.rootProject.findProject(":${pluginObject.name}")
                 if (pluginProject == null) {
                     return
@@ -605,28 +599,15 @@
      * A plugin A can depend on plugin B. As a result, this dependency must be surfaced by
      * making the Gradle plugin project A depend on the Gradle plugin project B.
      */
-<<<<<<< HEAD
     private void configurePluginDependencies(Map<String, Object> pluginObject) {
-        assert pluginObject.name instanceof String
+        assert(pluginObject.name instanceof String)
         Project pluginProject = project.rootProject.findProject(":${pluginObject.name}")
         if (pluginProject == null) {
             return
         }
         def dependencies = pluginObject.dependencies
-        assert dependencies instanceof List<String>
+        assert(dependencies instanceof List<String>)
         dependencies.each { pluginDependencyName ->
-=======
-    private void configurePluginDependencies(Object dependencyObject) {
-        assert(dependencyObject.name instanceof String)
-        Project pluginProject = project.rootProject.findProject(":${dependencyObject.name}")
-        if (pluginProject == null ||
-            !doesSupportAndroidPlatform(pluginProject.projectDir.parentFile.path)) {
-            return
-        }
-        assert(dependencyObject.dependencies instanceof List)
-        dependencyObject.dependencies.each { pluginDependencyName ->
-            assert(pluginDependencyName instanceof String)
->>>>>>> d6e435a7
             if (pluginDependencyName.empty) {
                 return
             }
@@ -643,7 +624,6 @@
         }
     }
 
-<<<<<<< HEAD
     /**
      * Gets the list of plugins (as map) that support the Android platform.
      *
@@ -653,66 +633,18 @@
      */
     private List<Map<String, Object>> getPluginList(Project project) {
         return project.ext.nativePluginLoader.getPlugins(getFlutterSourceDirectory())
-=======
-    private Properties getPluginList() {
-        File pluginsFile = new File(project.projectDir.parentFile.parentFile, '.flutter-plugins')
-        Properties allPlugins = readPropertiesIfExist(pluginsFile)
-        Properties androidPlugins = new Properties()
-        allPlugins.each { name, path ->
-            if (doesSupportAndroidPlatform(path)) {
-                androidPlugins.setProperty(name, path)
-            }
-        // TODO(amirh): log an error if this plugin was specified to be an Android
-        // plugin according to the new schema, and was missing a build.gradle file.
-        // https://github.com/flutter/flutter/issues/40784
-        }
-        return androidPlugins
->>>>>>> d6e435a7
     }
 
     // TODO(54566, 48918): Remove in favor of [getPluginList] only, see also
     //  https://github.com/flutter/flutter/blob/1c90ed8b64d9ed8ce2431afad8bc6e6d9acc4556/packages/flutter_tools/lib/src/flutter_plugins.dart#L212
     /** Gets the plugins dependencies from `.flutter-plugins-dependencies`. */
-<<<<<<< HEAD
     private List<Map<String, Object>> getPluginDependencies(Project project) {
         Map meta = project.ext.nativePluginLoader.getDependenciesMetadata(getFlutterSourceDirectory())
         if (meta == null) {
             return []
         }
-        assert meta.dependencyGraph instanceof List<Map>
+        assert(meta.dependencyGraph instanceof List<Map>)
         return meta.dependencyGraph as List<Map<String, Object>>
-=======
-    private List getPluginDependencies() {
-        // Consider a `.flutter-plugins-dependencies` file with the following content:
-        // {
-        //     "dependencyGraph": [
-        //       {
-        //         "name": "plugin-a",
-        //         "dependencies": ["plugin-b","plugin-c"]
-        //       },
-        //       {
-        //         "name": "plugin-b",
-        //         "dependencies": ["plugin-c"]
-        //       },
-        //       {
-        //         "name": "plugin-c",
-        //         "dependencies": []'
-        //       }
-        //     ]
-        //  }
-        //
-        // This means, `plugin-a` depends on `plugin-b` and `plugin-c`.
-        // `plugin-b` depends on `plugin-c`.
-        // `plugin-c` doesn't depend on anything.
-        File pluginsDependencyFile = new File(project.projectDir.parentFile.parentFile, '.flutter-plugins-dependencies')
-        if (pluginsDependencyFile.exists()) {
-            def object = new JsonSlurper().parseText(pluginsDependencyFile.text)
-            assert(object instanceof Map)
-            assert(object.dependencyGraph instanceof List)
-            return object.dependencyGraph
-        }
-        return []
->>>>>>> d6e435a7
     }
 
     private static String toCamelCase(List<String> parts) {
