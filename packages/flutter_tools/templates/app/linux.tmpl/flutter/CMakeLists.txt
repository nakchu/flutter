--- conflicted
+++ resolved
@@ -82,12 +82,8 @@
   COMMAND ${CMAKE_COMMAND} -E env
     ${FLUTTER_TOOL_ENVIRONMENT}
     "${FLUTTER_ROOT}/packages/flutter_tools/bin/tool_backend.sh"
-<<<<<<< HEAD
       ${_FLUTTER_TARGET_PLATFORM} ${CMAKE_BUILD_TYPE}
-=======
-      linux-x64 ${CMAKE_BUILD_TYPE}
   VERBATIM
->>>>>>> 827f18ac
 )
 add_custom_target(flutter_assemble DEPENDS
   "${FLUTTER_LIBRARY}"
