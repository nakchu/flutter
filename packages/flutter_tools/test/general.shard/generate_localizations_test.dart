--- conflicted
+++ resolved
@@ -1885,8 +1885,7 @@
       expect(localizationsFile, contains(intlImportDartCode));
     });
 
-<<<<<<< HEAD
-    test('foundation package import should be omitted from file template when deferred loading = true', () {
+    testUsingContext('foundation package import should be omitted from file template when deferred loading = true', () {
       fs.currentDirectory.childDirectory('lib').childDirectory('l10n')..createSync(recursive: true)
         ..childFile(defaultTemplateArbFileName).writeAsStringSync(singleMessageArbFileString)
         ..childFile('app_es.arb').writeAsStringSync(singleEsMessageArbFileString);
@@ -1940,10 +1939,7 @@
       expect(localizationsFile, contains(foundationImportDartCode));
     });
 
-    test('check for string interpolation rules', () {
-=======
     testUsingContext('check for string interpolation rules', () {
->>>>>>> 4d54b896
       const String enArbCheckList = '''
 {
   "one": "The number of {one} elapsed is: 44",
