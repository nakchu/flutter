--- conflicted
+++ resolved
@@ -1512,7 +1512,154 @@
 
     });
 
-<<<<<<< HEAD
+    group('Plugin files', () {
+      testWithoutContext('pluginSwiftPackageManifestPath for iOS and macOS plugins', () async {
+        final MemoryFileSystem fs = MemoryFileSystem.test();
+        final Plugin plugin = Plugin(
+          name: 'test',
+          path: '/path/to/test/',
+          defaultPackagePlatforms: const <String, String>{},
+          pluginDartClassPlatforms: const <String, String>{},
+          platforms: const <String, PluginPlatform>{
+            IOSPlugin.kConfigKey: IOSPlugin(name: 'test', classPrefix: ''),
+            MacOSPlugin.kConfigKey: MacOSPlugin(name: 'test'),
+          },
+          dependencies: <String>[],
+          isDirectDependency: true,
+        );
+
+        expect(
+          plugin.pluginSwiftPackageManifestPath(fs, IOSPlugin.kConfigKey),
+          '/path/to/test/ios/test/Package.swift',
+        );
+        expect(
+          plugin.pluginSwiftPackageManifestPath(fs, MacOSPlugin.kConfigKey),
+          '/path/to/test/macos/test/Package.swift',
+        );
+      });
+
+      testWithoutContext('pluginSwiftPackageManifestPath for darwin plugins', () async {
+        final MemoryFileSystem fs = MemoryFileSystem.test();
+        final Plugin plugin = Plugin(
+          name: 'test',
+          path: '/path/to/test/',
+          defaultPackagePlatforms: const <String, String>{},
+          pluginDartClassPlatforms: const <String, String>{},
+          platforms: const <String, PluginPlatform>{
+            IOSPlugin.kConfigKey: IOSPlugin(name: 'test', classPrefix: '', sharedDarwinSource: true),
+            MacOSPlugin.kConfigKey: MacOSPlugin(name: 'test', sharedDarwinSource: true),
+          },
+          dependencies: <String>[],
+          isDirectDependency: true,
+        );
+
+        expect(
+          plugin.pluginSwiftPackageManifestPath(fs, IOSPlugin.kConfigKey),
+          '/path/to/test/darwin/test/Package.swift',
+        );
+        expect(
+          plugin.pluginSwiftPackageManifestPath(fs, MacOSPlugin.kConfigKey),
+          '/path/to/test/darwin/test/Package.swift',
+        );
+      });
+
+      testWithoutContext('pluginSwiftPackageManifestPath for non darwin plugins', () async {
+        final MemoryFileSystem fs = MemoryFileSystem.test();
+        final Plugin plugin = Plugin(
+          name: 'test',
+          path: '/path/to/test/',
+          defaultPackagePlatforms: const <String, String>{},
+          pluginDartClassPlatforms: const <String, String>{},
+          platforms: const <String, PluginPlatform>{
+            WindowsPlugin.kConfigKey: WindowsPlugin(name: 'test', pluginClass: ''),
+          },
+          dependencies: <String>[],
+          isDirectDependency: true,
+        );
+
+        expect(
+          plugin.pluginSwiftPackageManifestPath(fs, IOSPlugin.kConfigKey),
+          isNull,
+        );
+        expect(
+          plugin.pluginSwiftPackageManifestPath(fs, MacOSPlugin.kConfigKey),
+          isNull,
+        );
+        expect(
+          plugin.pluginSwiftPackageManifestPath(fs, WindowsPlugin.kConfigKey),
+          isNull,
+        );
+      });
+
+      testWithoutContext('pluginPodspecPath for iOS and macOS plugins', () async {
+        final MemoryFileSystem fs = MemoryFileSystem.test();
+        final Plugin plugin = Plugin(
+          name: 'test',
+          path: '/path/to/test/',
+          defaultPackagePlatforms: const <String, String>{},
+          pluginDartClassPlatforms: const <String, String>{},
+          platforms: const <String, PluginPlatform>{
+            IOSPlugin.kConfigKey: IOSPlugin(name: 'test', classPrefix: ''),
+            MacOSPlugin.kConfigKey: MacOSPlugin(name: 'test'),
+          },
+          dependencies: <String>[],
+          isDirectDependency: true,
+        );
+
+        expect(
+          plugin.pluginPodspecPath(fs, IOSPlugin.kConfigKey),
+          '/path/to/test/ios/test.podspec',
+        );
+        expect(
+          plugin.pluginPodspecPath(fs, MacOSPlugin.kConfigKey),
+          '/path/to/test/macos/test.podspec',
+        );
+      });
+
+      testWithoutContext('pluginPodspecPath for darwin plugins', () async {
+        final MemoryFileSystem fs = MemoryFileSystem.test();
+        final Plugin plugin = Plugin(
+          name: 'test',
+          path: '/path/to/test/',
+          defaultPackagePlatforms: const <String, String>{},
+          pluginDartClassPlatforms: const <String, String>{},
+          platforms: const <String, PluginPlatform>{
+            IOSPlugin.kConfigKey: IOSPlugin(name: 'test', classPrefix: '', sharedDarwinSource: true),
+            MacOSPlugin.kConfigKey: MacOSPlugin(name: 'test', sharedDarwinSource: true),
+          },
+          dependencies: <String>[],
+          isDirectDependency: true,
+        );
+
+        expect(
+          plugin.pluginPodspecPath(fs, IOSPlugin.kConfigKey),
+          '/path/to/test/darwin/test.podspec',
+        );
+        expect(
+          plugin.pluginPodspecPath(fs, MacOSPlugin.kConfigKey),
+          '/path/to/test/darwin/test.podspec',
+        );
+      });
+
+      testWithoutContext('pluginPodspecPath for non darwin plugins', () async {
+        final MemoryFileSystem fs = MemoryFileSystem.test();
+        final Plugin plugin = Plugin(
+          name: 'test',
+          path: '/path/to/test/',
+          defaultPackagePlatforms: const <String, String>{},
+          pluginDartClassPlatforms: const <String, String>{},
+          platforms: const <String, PluginPlatform>{
+            WindowsPlugin.kConfigKey: WindowsPlugin(name: 'test', pluginClass: ''),
+          },
+          dependencies: <String>[],
+          isDirectDependency: true,
+        );
+
+        expect(plugin.pluginPodspecPath(fs, IOSPlugin.kConfigKey), isNull);
+        expect(plugin.pluginPodspecPath(fs, MacOSPlugin.kConfigKey), isNull);
+        expect(plugin.pluginPodspecPath(fs, WindowsPlugin.kConfigKey), isNull);
+      });
+    });
     group('resolveNativePlatformImplementation', () {
       testWithoutContext('selects user selected implementation despite default implementation', () async {
         final Set<String> directDependencies = <String>{
@@ -1594,156 +1741,6 @@
       });
     });
 
-=======
-    group('Plugin files', () {
-      testWithoutContext('pluginSwiftPackageManifestPath for iOS and macOS plugins', () async {
-        final MemoryFileSystem fs = MemoryFileSystem.test();
-        final Plugin plugin = Plugin(
-          name: 'test',
-          path: '/path/to/test/',
-          defaultPackagePlatforms: const <String, String>{},
-          pluginDartClassPlatforms: const <String, String>{},
-          platforms: const <String, PluginPlatform>{
-            IOSPlugin.kConfigKey: IOSPlugin(name: 'test', classPrefix: ''),
-            MacOSPlugin.kConfigKey: MacOSPlugin(name: 'test'),
-          },
-          dependencies: <String>[],
-          isDirectDependency: true,
-        );
-
-        expect(
-          plugin.pluginSwiftPackageManifestPath(fs, IOSPlugin.kConfigKey),
-          '/path/to/test/ios/test/Package.swift',
-        );
-        expect(
-          plugin.pluginSwiftPackageManifestPath(fs, MacOSPlugin.kConfigKey),
-          '/path/to/test/macos/test/Package.swift',
-        );
-      });
-
-      testWithoutContext('pluginSwiftPackageManifestPath for darwin plugins', () async {
-        final MemoryFileSystem fs = MemoryFileSystem.test();
-        final Plugin plugin = Plugin(
-          name: 'test',
-          path: '/path/to/test/',
-          defaultPackagePlatforms: const <String, String>{},
-          pluginDartClassPlatforms: const <String, String>{},
-          platforms: const <String, PluginPlatform>{
-            IOSPlugin.kConfigKey: IOSPlugin(name: 'test', classPrefix: '', sharedDarwinSource: true),
-            MacOSPlugin.kConfigKey: MacOSPlugin(name: 'test', sharedDarwinSource: true),
-          },
-          dependencies: <String>[],
-          isDirectDependency: true,
-        );
-
-        expect(
-          plugin.pluginSwiftPackageManifestPath(fs, IOSPlugin.kConfigKey),
-          '/path/to/test/darwin/test/Package.swift',
-        );
-        expect(
-          plugin.pluginSwiftPackageManifestPath(fs, MacOSPlugin.kConfigKey),
-          '/path/to/test/darwin/test/Package.swift',
-        );
-      });
-
-      testWithoutContext('pluginSwiftPackageManifestPath for non darwin plugins', () async {
-        final MemoryFileSystem fs = MemoryFileSystem.test();
-        final Plugin plugin = Plugin(
-          name: 'test',
-          path: '/path/to/test/',
-          defaultPackagePlatforms: const <String, String>{},
-          pluginDartClassPlatforms: const <String, String>{},
-          platforms: const <String, PluginPlatform>{
-            WindowsPlugin.kConfigKey: WindowsPlugin(name: 'test', pluginClass: ''),
-          },
-          dependencies: <String>[],
-          isDirectDependency: true,
-        );
-
-        expect(
-          plugin.pluginSwiftPackageManifestPath(fs, IOSPlugin.kConfigKey),
-          isNull,
-        );
-        expect(
-          plugin.pluginSwiftPackageManifestPath(fs, MacOSPlugin.kConfigKey),
-          isNull,
-        );
-        expect(
-          plugin.pluginSwiftPackageManifestPath(fs, WindowsPlugin.kConfigKey),
-          isNull,
-        );
-      });
-
-      testWithoutContext('pluginPodspecPath for iOS and macOS plugins', () async {
-        final MemoryFileSystem fs = MemoryFileSystem.test();
-        final Plugin plugin = Plugin(
-          name: 'test',
-          path: '/path/to/test/',
-          defaultPackagePlatforms: const <String, String>{},
-          pluginDartClassPlatforms: const <String, String>{},
-          platforms: const <String, PluginPlatform>{
-            IOSPlugin.kConfigKey: IOSPlugin(name: 'test', classPrefix: ''),
-            MacOSPlugin.kConfigKey: MacOSPlugin(name: 'test'),
-          },
-          dependencies: <String>[],
-          isDirectDependency: true,
-        );
-
-        expect(
-          plugin.pluginPodspecPath(fs, IOSPlugin.kConfigKey),
-          '/path/to/test/ios/test.podspec',
-        );
-        expect(
-          plugin.pluginPodspecPath(fs, MacOSPlugin.kConfigKey),
-          '/path/to/test/macos/test.podspec',
-        );
-      });
-
-      testWithoutContext('pluginPodspecPath for darwin plugins', () async {
-        final MemoryFileSystem fs = MemoryFileSystem.test();
-        final Plugin plugin = Plugin(
-          name: 'test',
-          path: '/path/to/test/',
-          defaultPackagePlatforms: const <String, String>{},
-          pluginDartClassPlatforms: const <String, String>{},
-          platforms: const <String, PluginPlatform>{
-            IOSPlugin.kConfigKey: IOSPlugin(name: 'test', classPrefix: '', sharedDarwinSource: true),
-            MacOSPlugin.kConfigKey: MacOSPlugin(name: 'test', sharedDarwinSource: true),
-          },
-          dependencies: <String>[],
-          isDirectDependency: true,
-        );
-
-        expect(
-          plugin.pluginPodspecPath(fs, IOSPlugin.kConfigKey),
-          '/path/to/test/darwin/test.podspec',
-        );
-        expect(
-          plugin.pluginPodspecPath(fs, MacOSPlugin.kConfigKey),
-          '/path/to/test/darwin/test.podspec',
-        );
-      });
-
-      testWithoutContext('pluginPodspecPath for non darwin plugins', () async {
-        final MemoryFileSystem fs = MemoryFileSystem.test();
-        final Plugin plugin = Plugin(
-          name: 'test',
-          path: '/path/to/test/',
-          defaultPackagePlatforms: const <String, String>{},
-          pluginDartClassPlatforms: const <String, String>{},
-          platforms: const <String, PluginPlatform>{
-            WindowsPlugin.kConfigKey: WindowsPlugin(name: 'test', pluginClass: ''),
-          },
-          dependencies: <String>[],
-          isDirectDependency: true,
-        );
-
-        expect(plugin.pluginPodspecPath(fs, IOSPlugin.kConfigKey), isNull);
-        expect(plugin.pluginPodspecPath(fs, MacOSPlugin.kConfigKey), isNull);
-        expect(plugin.pluginPodspecPath(fs, WindowsPlugin.kConfigKey), isNull);
-      });
-    });
->>>>>>> 4e083b83
     testWithoutContext('Symlink failures give developer mode instructions on recent versions of Windows', () async {
       final Platform platform = FakePlatform(operatingSystem: 'windows');
       final FakeOperatingSystemUtils os = FakeOperatingSystemUtils('Microsoft Windows [Version 10.0.14972.1]');
