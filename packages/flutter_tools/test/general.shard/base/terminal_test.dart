// Copyright 2014 The Flutter Authors. All rights reserved.
// Use of this source code is governed by a BSD-style license that can be
// found in the LICENSE file.

import 'dart:async';

import 'package:platform/platform.dart';
import 'package:flutter_tools/src/base/io.dart';
<<<<<<< HEAD
import 'package:flutter_tools/src/base/platform.dart';
import 'package:flutter_tools/src/base/logger.dart';
import 'package:flutter_tools/src/base/terminal.dart';
=======
import 'package:flutter_tools/src/base/terminal.dart';
import 'package:flutter_tools/src/globals.dart' as globals;
>>>>>>> ee7a37f1
import 'package:mockito/mockito.dart';

import '../../src/common.dart';

void main() {
  group('output preferences', () {
<<<<<<< HEAD
    testWithoutContext('can wrap output', () async {
      final BufferLogger bufferLogger = BufferLogger(
        outputPreferences: OutputPreferences.test(wrapText: true, wrapColumn: 40),
        terminal: TestTerminal(platform: FakePlatform()..stdoutSupportsAnsi = true),
      );
      bufferLogger.printStatus('0123456789' * 8);

      expect(bufferLogger.statusText, equals(('0123456789' * 4 + '\n') * 2));
=======
    testUsingContext('can wrap output', () async {
      globals.printStatus('0123456789' * 8);
      expect(testLogger.statusText, equals(('0123456789' * 4 + '\n') * 2));
    }, overrides: <Type, Generator>{
      OutputPreferences: () => OutputPreferences(wrapText: true, wrapColumn: 40),
>>>>>>> ee7a37f1
    });

    testWithoutContext('can turn off wrapping', () async {
      final BufferLogger bufferLogger = BufferLogger(
        outputPreferences: OutputPreferences.test(wrapText: false),
        terminal: TestTerminal(platform: FakePlatform()..stdoutSupportsAnsi = true),
      );
      final String testString = '0123456789' * 20;
<<<<<<< HEAD
      bufferLogger.printStatus(testString);

      expect(bufferLogger.statusText, equals('$testString\n'));
=======
      globals.printStatus(testString);
      expect(testLogger.statusText, equals('$testString\n'));
    }, overrides: <Type, Generator>{
      Platform: () => FakePlatform()..stdoutSupportsAnsi = true,
      OutputPreferences: () => OutputPreferences(wrapText: false),
>>>>>>> ee7a37f1
    });
  });

  group('ANSI coloring and bold', () {
    AnsiTerminal terminal;

    setUp(() {
      terminal = AnsiTerminal(
        stdio: stdio, // Danger, using real stdio.
        platform: FakePlatform()..stdoutSupportsAnsi = true,
      );
    });

    testWithoutContext('adding colors works', () {
      for (TerminalColor color in TerminalColor.values) {
        expect(
          terminal.color('output', color),
          equals('${AnsiTerminal.colorCode(color)}output${AnsiTerminal.resetColor}'),
        );
      }
    });

    testWithoutContext('adding bold works', () {
      expect(
        terminal.bolden('output'),
        equals('${AnsiTerminal.bold}output${AnsiTerminal.resetBold}'),
      );
    });

    testWithoutContext('nesting bold within color works', () {
      expect(
        terminal.color(terminal.bolden('output'), TerminalColor.blue),
        equals('${AnsiTerminal.blue}${AnsiTerminal.bold}output${AnsiTerminal.resetBold}${AnsiTerminal.resetColor}'),
      );
      expect(
        terminal.color('non-bold ${terminal.bolden('output')} also non-bold', TerminalColor.blue),
        equals('${AnsiTerminal.blue}non-bold ${AnsiTerminal.bold}output${AnsiTerminal.resetBold} also non-bold${AnsiTerminal.resetColor}'),
      );
    });

    testWithoutContext('nesting color within bold works', () {
      expect(
        terminal.bolden(terminal.color('output', TerminalColor.blue)),
        equals('${AnsiTerminal.bold}${AnsiTerminal.blue}output${AnsiTerminal.resetColor}${AnsiTerminal.resetBold}'),
      );
      expect(
        terminal.bolden('non-color ${terminal.color('output', TerminalColor.blue)} also non-color'),
        equals('${AnsiTerminal.bold}non-color ${AnsiTerminal.blue}output${AnsiTerminal.resetColor} also non-color${AnsiTerminal.resetBold}'),
      );
    });

    testWithoutContext('nesting color within color works', () {
      expect(
        terminal.color(terminal.color('output', TerminalColor.blue), TerminalColor.magenta),
        equals('${AnsiTerminal.magenta}${AnsiTerminal.blue}output${AnsiTerminal.resetColor}${AnsiTerminal.magenta}${AnsiTerminal.resetColor}'),
      );
      expect(
        terminal.color('magenta ${terminal.color('output', TerminalColor.blue)} also magenta', TerminalColor.magenta),
        equals('${AnsiTerminal.magenta}magenta ${AnsiTerminal.blue}output${AnsiTerminal.resetColor}${AnsiTerminal.magenta} also magenta${AnsiTerminal.resetColor}'),
      );
    });

    testWithoutContext('nesting bold within bold works', () {
      expect(
        terminal.bolden(terminal.bolden('output')),
        equals('${AnsiTerminal.bold}output${AnsiTerminal.resetBold}'),
      );
      expect(
        terminal.bolden('bold ${terminal.bolden('output')} still bold'),
        equals('${AnsiTerminal.bold}bold output still bold${AnsiTerminal.resetBold}'),
      );
    });
  });

  group('character input prompt', () {
    AnsiTerminal terminalUnderTest;

    setUp(() {
      terminalUnderTest = TestTerminal(stdio: MockStdio());
    });

    testWithoutContext('character prompt throws if usesTerminalUi is false', () async {
      expect(terminalUnderTest.promptForCharInput(
        <String>['a', 'b', 'c'],
        prompt: 'Please choose something',
        logger: null,
      ), throwsA(isInstanceOf<StateError>()));
    });

    testWithoutContext('character prompt', () async {
      final BufferLogger bufferLogger = BufferLogger(
        terminal: terminalUnderTest,
        outputPreferences: OutputPreferences.test(),
      );
      terminalUnderTest.usesTerminalUi = true;
      mockStdInStream = Stream<String>.fromFutures(<Future<String>>[
        Future<String>.value('d'), // Not in accepted list.
        Future<String>.value('\n'), // Not in accepted list
        Future<String>.value('b'),
      ]).asBroadcastStream();
      final String choice = await terminalUnderTest.promptForCharInput(
        <String>['a', 'b', 'c'],
        prompt: 'Please choose something',
        logger: bufferLogger,
      );
      expect(choice, 'b');
      expect(
          bufferLogger.statusText,
          'Please choose something [a|b|c]: d\n'
          'Please choose something [a|b|c]: \n'
          '\n'
          'Please choose something [a|b|c]: b\n');
    });

    testWithoutContext('default character choice without displayAcceptedCharacters', () async {
      final BufferLogger bufferLogger = BufferLogger(
        terminal: terminalUnderTest,
        outputPreferences: OutputPreferences.test(),
      );
      terminalUnderTest.usesTerminalUi = true;
      mockStdInStream = Stream<String>.fromFutures(<Future<String>>[
        Future<String>.value('\n'), // Not in accepted list
      ]).asBroadcastStream();
      final String choice = await terminalUnderTest.promptForCharInput(
        <String>['a', 'b', 'c'],
        prompt: 'Please choose something',
        displayAcceptedCharacters: false,
        defaultChoiceIndex: 1, // which is b.
        logger: bufferLogger,
      );

      expect(choice, 'b');
      expect(
          bufferLogger.statusText,
          'Please choose something: \n'
          '\n');
    });

    testWithoutContext('Does not set single char mode when a terminal is not attached', () {
      final Stdio stdio = MockStdio();
      when(stdio.stdin).thenThrow(StateError('This should not be called'));
      when(stdio.stdinHasTerminal).thenReturn(false);
      final AnsiTerminal ansiTerminal = AnsiTerminal(
        stdio: stdio,
        platform: const LocalPlatform()
      );

<<<<<<< HEAD
      expect(() => ansiTerminal.singleCharMode = true, returnsNormally);
=======
      globals.terminal.singleCharMode = true;
    }, overrides: <Type, Generator>{
      Stdio: () => MockStdio(),
>>>>>>> ee7a37f1
    });
  });
}

Stream<String> mockStdInStream;

class TestTerminal extends AnsiTerminal {
  TestTerminal({
    Stdio stdio,
    Platform platform = const LocalPlatform(),
  }) : super(stdio: stdio, platform: platform);

  @override
  Stream<String> get keystrokes {
    return mockStdInStream;
  }

  bool singleCharMode = false;
}

class MockStdio extends Mock implements Stdio {}<|MERGE_RESOLUTION|>--- conflicted
+++ resolved
@@ -4,23 +4,17 @@
 
 import 'dart:async';
 
+import 'package:flutter_tools/src/base/logger.dart';
 import 'package:platform/platform.dart';
 import 'package:flutter_tools/src/base/io.dart';
-<<<<<<< HEAD
-import 'package:flutter_tools/src/base/platform.dart';
-import 'package:flutter_tools/src/base/logger.dart';
-import 'package:flutter_tools/src/base/terminal.dart';
-=======
 import 'package:flutter_tools/src/base/terminal.dart';
 import 'package:flutter_tools/src/globals.dart' as globals;
->>>>>>> ee7a37f1
 import 'package:mockito/mockito.dart';
 
 import '../../src/common.dart';
 
 void main() {
   group('output preferences', () {
-<<<<<<< HEAD
     testWithoutContext('can wrap output', () async {
       final BufferLogger bufferLogger = BufferLogger(
         outputPreferences: OutputPreferences.test(wrapText: true, wrapColumn: 40),
@@ -29,13 +23,6 @@
       bufferLogger.printStatus('0123456789' * 8);
 
       expect(bufferLogger.statusText, equals(('0123456789' * 4 + '\n') * 2));
-=======
-    testUsingContext('can wrap output', () async {
-      globals.printStatus('0123456789' * 8);
-      expect(testLogger.statusText, equals(('0123456789' * 4 + '\n') * 2));
-    }, overrides: <Type, Generator>{
-      OutputPreferences: () => OutputPreferences(wrapText: true, wrapColumn: 40),
->>>>>>> ee7a37f1
     });
 
     testWithoutContext('can turn off wrapping', () async {
@@ -44,17 +31,9 @@
         terminal: TestTerminal(platform: FakePlatform()..stdoutSupportsAnsi = true),
       );
       final String testString = '0123456789' * 20;
-<<<<<<< HEAD
       bufferLogger.printStatus(testString);
 
       expect(bufferLogger.statusText, equals('$testString\n'));
-=======
-      globals.printStatus(testString);
-      expect(testLogger.statusText, equals('$testString\n'));
-    }, overrides: <Type, Generator>{
-      Platform: () => FakePlatform()..stdoutSupportsAnsi = true,
-      OutputPreferences: () => OutputPreferences(wrapText: false),
->>>>>>> ee7a37f1
     });
   });
 
@@ -63,7 +42,7 @@
 
     setUp(() {
       terminal = AnsiTerminal(
-        stdio: stdio, // Danger, using real stdio.
+        stdio: globals.stdio, // Danger, using real stdio.
         platform: FakePlatform()..stdoutSupportsAnsi = true,
       );
     });
@@ -202,13 +181,7 @@
         platform: const LocalPlatform()
       );
 
-<<<<<<< HEAD
       expect(() => ansiTerminal.singleCharMode = true, returnsNormally);
-=======
-      globals.terminal.singleCharMode = true;
-    }, overrides: <Type, Generator>{
-      Stdio: () => MockStdio(),
->>>>>>> ee7a37f1
     });
   });
 }
