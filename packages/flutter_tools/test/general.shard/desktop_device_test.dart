// Copyright 2014 The Flutter Authors. All rights reserved.
// Use of this source code is governed by a BSD-style license that can be
// found in the LICENSE file.

import 'dart:async';

import 'package:file/memory.dart';
import 'package:flutter_tools/src/application_package.dart';
import 'package:flutter_tools/src/base/file_system.dart';
import 'package:flutter_tools/src/base/logger.dart';
import 'package:flutter_tools/src/base/os.dart';
import 'package:flutter_tools/src/build_info.dart';
import 'package:flutter_tools/src/desktop_device.dart';
import 'package:flutter_tools/src/devfs.dart';
import 'package:flutter_tools/src/device.dart';
import 'package:flutter_tools/src/project.dart';

import 'package:meta/meta.dart';
import 'package:mockito/mockito.dart';
import 'package:process/process.dart';

import '../src/common.dart';
import '../src/context.dart';

void main() {
  group('Basic info', () {
    testWithoutContext('Category is desktop', () async {
      final FakeDesktopDevice device = setUpDesktopDevice();

      expect(device.category, Category.desktop);
    });

    testWithoutContext('Not an emulator', () async {
      final FakeDesktopDevice device = setUpDesktopDevice();

      expect(await device.isLocalEmulator, false);
      expect(await device.emulatorId, null);
    });

    testWithoutContext('Uses OS name as SDK name', () async {
      final FakeDesktopDevice device = setUpDesktopDevice();

      expect(await device.sdkNameAndVersion, 'Example');
    });
  });

  group('Install', () {
    testWithoutContext('Install checks always return true', () async {
      final FakeDesktopDevice device = setUpDesktopDevice();

      expect(await device.isAppInstalled(null), true);
      expect(await device.isLatestBuildInstalled(null), true);
      expect(device.category, Category.desktop);
    });

    testWithoutContext('Install and uninstall are no-ops that report success', () async {
      final FakeDesktopDevice device = setUpDesktopDevice();
      final FakeAppplicationPackage package = FakeAppplicationPackage();

      expect(await device.uninstallApp(package), true);
      expect(await device.isAppInstalled(package), true);
      expect(await device.isLatestBuildInstalled(package), true);

      expect(await device.installApp(package), true);
      expect(await device.isAppInstalled(package), true);
      expect(await device.isLatestBuildInstalled(package), true);
      expect(device.category, Category.desktop);
    });
  });

  group('Starting and stopping application', () {
    testWithoutContext('Stop without start is a successful no-op', () async {
      final FakeDesktopDevice device = setUpDesktopDevice();
      final FakeAppplicationPackage package = FakeAppplicationPackage();

      expect(await device.stopApp(package), true);
    });

    testWithoutContext('Can run from prebuilt application', () async {
      final FileSystem fileSystem = MemoryFileSystem.test();
      final Completer<void> completer = Completer<void>();
      final FakeProcessManager processManager = FakeProcessManager.list(<FakeCommand>[
        FakeCommand(
          command: const <String>['debug'],
          stdout: 'Observatory listening on http://127.0.0.1/0\n',
          completer: completer,
        ),
      ]);
      final FakeDesktopDevice device = setUpDesktopDevice(processManager: processManager, fileSystem: fileSystem);
      final String executableName = device.executablePathForDevice(null, BuildMode.debug);
      fileSystem.file(executableName).writeAsStringSync('\n');
      final FakeAppplicationPackage package = FakeAppplicationPackage();
      final LaunchResult result = await device.startApp(
        package,
        prebuiltApplication: true,
        debuggingOptions: DebuggingOptions.enabled(BuildInfo.debug),
      );

      expect(result.started, true);
      expect(result.observatoryUri, Uri.parse('http://127.0.0.1/0'));
    });

    testWithoutContext('Null executable path fails gracefully', () async {
      final BufferLogger logger = BufferLogger.test();
      final DesktopDevice device = setUpDesktopDevice(nullExecutablePathForDevice: true, logger: logger);
      final FakeAppplicationPackage package = FakeAppplicationPackage();
      final LaunchResult result = await device.startApp(
        package,
        prebuiltApplication: true,
        debuggingOptions: DebuggingOptions.enabled(BuildInfo.debug),
      );

      expect(result.started, false);
      expect(logger.errorText, contains('Unable to find executable to run'));
    });

    testWithoutContext('stopApp kills process started by startApp', () async {
      final Completer<void> completer = Completer<void>();
      final FakeProcessManager processManager = FakeProcessManager.list(<FakeCommand>[
        FakeCommand(
          command: const <String>['debug'],
          stdout: 'Observatory listening on http://127.0.0.1/0\n',
          completer: completer,
        ),
      ]);
      final FakeDesktopDevice device = setUpDesktopDevice(processManager: processManager);
      final FakeAppplicationPackage package = FakeAppplicationPackage();
      final LaunchResult result = await device.startApp(
        package,
        prebuiltApplication: true,
        debuggingOptions: DebuggingOptions.enabled(BuildInfo.debug),
      );

      expect(result.started, true);
      expect(await device.stopApp(package), true);
    });
  });

  testWithoutContext('startApp supports DebuggingOptions through FLUTTER_ENGINE_SWITCH environment variables', () async {
    final Completer<void> completer = Completer<void>();
    final FakeProcessManager processManager = FakeProcessManager.list(<FakeCommand>[
      FakeCommand(
        command: const <String>['debug'],
        stdout: 'Observatory listening on http://127.0.0.1/0\n',
        completer: completer,
        environment: const <String, String>{
          'FLUTTER_ENGINE_SWITCH_1': 'enable-dart-profiling=true',
          'FLUTTER_ENGINE_SWITCH_2': 'enable-background-compilation=true',
          'FLUTTER_ENGINE_SWITCH_3': 'trace-startup=true',
          'FLUTTER_ENGINE_SWITCH_4': 'enable-software-rendering=true',
          'FLUTTER_ENGINE_SWITCH_5': 'skia-deterministic-rendering=true',
          'FLUTTER_ENGINE_SWITCH_6': 'trace-skia=true',
          'FLUTTER_ENGINE_SWITCH_7': 'trace-allowlist=foo,bar',
          'FLUTTER_ENGINE_SWITCH_8': 'trace-systrace=true',
          'FLUTTER_ENGINE_SWITCH_9': 'endless-trace-buffer=true',
          'FLUTTER_ENGINE_SWITCH_10': 'dump-skp-on-shader-compilation=true',
          'FLUTTER_ENGINE_SWITCH_11': 'cache-sksl=true',
          'FLUTTER_ENGINE_SWITCH_12': 'purge-persistent-cache=true',
          'FLUTTER_ENGINE_SWITCH_13': 'enable-checked-mode=true',
          'FLUTTER_ENGINE_SWITCH_14': 'verify-entry-points=true',
          'FLUTTER_ENGINE_SWITCH_15': 'start-paused=true',
          'FLUTTER_ENGINE_SWITCH_16': 'disable-service-auth-codes=true',
          'FLUTTER_ENGINE_SWITCH_17': 'dart-flags=--null_assertions',
          'FLUTTER_ENGINE_SWITCH_18': 'use-test-fonts=true',
          'FLUTTER_ENGINE_SWITCH_19': 'verbose-logging=true',
          'FLUTTER_ENGINE_SWITCHES': '19'
        }
      ),
    ]);
    final FakeDesktopDevice device = setUpDesktopDevice(processManager: processManager);
    final FakeAppplicationPackage package = FakeAppplicationPackage();
    final LaunchResult result = await device.startApp(
      package,
      prebuiltApplication: true,
      platformArgs: <String, Object>{
        'trace-startup': true,
      },
      debuggingOptions: DebuggingOptions.enabled(
        BuildInfo.debug,
        startPaused: true,
        disableServiceAuthCodes: true,
        dartFlags: '',
        enableSoftwareRendering: true,
        skiaDeterministicRendering: true,
        traceSkia: true,
        traceAllowlist: 'foo,bar',
        traceSystrace: true,
        endlessTraceBuffer: true,
        dumpSkpOnShaderCompilation: true,
        cacheSkSL: true,
        purgePersistentCache: true,
        useTestFonts: true,
        verboseSystemLogs: true,
        initializePlatform: true,
        nullAssertions: true,
      ),
    );

    expect(result.started, true);
  });

  testWithoutContext('startApp supports DebuggingOptions through FLUTTER_ENGINE_SWITCH environment variables when debugging is disabled', () async {
    final Completer<void> completer = Completer<void>();
    final FakeProcessManager processManager = FakeProcessManager.list(<FakeCommand>[
      FakeCommand(
        command: const <String>['debug'],
        stdout: 'Observatory listening on http://127.0.0.1/0\n',
        completer: completer,
        environment: const <String, String>{
          'FLUTTER_ENGINE_SWITCH_1': 'enable-dart-profiling=true',
          'FLUTTER_ENGINE_SWITCH_2': 'enable-background-compilation=true',
          'FLUTTER_ENGINE_SWITCH_3': 'trace-startup=true',
          'FLUTTER_ENGINE_SWITCH_4': 'trace-allowlist=foo,bar',
          'FLUTTER_ENGINE_SWITCH_5': 'cache-sksl=true',
          'FLUTTER_ENGINE_SWITCHES': '5'
        }
      ),
    ]);
    final FakeDesktopDevice device = setUpDesktopDevice(processManager: processManager);
    final FakeAppplicationPackage package = FakeAppplicationPackage();
    final LaunchResult result = await device.startApp(
      package,
      prebuiltApplication: true,
      platformArgs: <String, Object>{
        'trace-startup': true,
      },
      debuggingOptions: DebuggingOptions.disabled(
        BuildInfo.debug,
        traceAllowlist: 'foo,bar',
        cacheSkSL: true,
        initializePlatform: true,
      ),
    );

    expect(result.started, true);
  });

  testWithoutContext('Port forwarder is a no-op', () async {
    final FakeDesktopDevice device = setUpDesktopDevice();
    final DevicePortForwarder portForwarder = device.portForwarder;
    final int result = await portForwarder.forward(2);

    expect(result, 2);
    expect(portForwarder.forwardedPorts.isEmpty, true);
  });
<<<<<<< HEAD

  testUsingContext('createDevFSWriter returns a LocalDevFSWriter', () {
    final FakeDesktopDevice device = FakeDesktopDevice();

    expect(device.createDevFSWriter(null, ''), isA<LocalDevFSWriter>());
  });
=======
}

FakeDesktopDevice setUpDesktopDevice({
  FileSystem fileSystem,
  Logger logger,
  ProcessManager processManager,
  OperatingSystemUtils operatingSystemUtils,
  bool nullExecutablePathForDevice = false,
}) {
  return FakeDesktopDevice(
    fileSystem: fileSystem ?? MemoryFileSystem.test(),
    logger: logger ?? BufferLogger.test(),
    processManager: processManager ?? FakeProcessManager.any(),
    operatingSystemUtils: operatingSystemUtils ?? FakeOperatingSystemUtils(),
    nullExecutablePathForDevice: nullExecutablePathForDevice,
  );
}

/// A trivial subclass of DesktopDevice for testing the shared functionality.
class FakeDesktopDevice extends DesktopDevice {
  FakeDesktopDevice({
    @required ProcessManager processManager,
    @required Logger logger,
    @required FileSystem fileSystem,
    @required OperatingSystemUtils operatingSystemUtils,
    this.nullExecutablePathForDevice,
  }) : super(
      'dummy',
      platformType: PlatformType.linux,
      ephemeral: false,
      processManager: processManager,
      logger: logger,
      fileSystem: fileSystem,
      operatingSystemUtils: operatingSystemUtils,
  );

  /// The [mainPath] last passed to [buildForDevice].
  String lastBuiltMainPath;

  /// The [buildInfo] last passed to [buildForDevice].
  BuildInfo lastBuildInfo;

  final bool nullExecutablePathForDevice;

  @override
  String get name => 'dummy';

  @override
  Future<TargetPlatform> get targetPlatform async => TargetPlatform.tester;

  @override
  bool isSupported() => true;

  @override
  bool isSupportedForProject(FlutterProject flutterProject) => true;

  @override
  Future<void> buildForDevice(
    ApplicationPackage package, {
    String mainPath,
    BuildInfo buildInfo,
  }) async {
    lastBuiltMainPath = mainPath;
    lastBuildInfo = buildInfo;
  }

  // Dummy implementation that just returns the build mode name.
  @override
  String executablePathForDevice(ApplicationPackage package, BuildMode buildMode) {
    if (nullExecutablePathForDevice) {
      return null;
    }
    return buildMode == null ? 'null' : getNameForBuildMode(buildMode);
  }
}

class FakeAppplicationPackage extends Fake implements ApplicationPackage {}
class FakeOperatingSystemUtils extends Fake implements OperatingSystemUtils {
  @override
  String get name => 'Example';
>>>>>>> 1e0007f3
}<|MERGE_RESOLUTION|>--- conflicted
+++ resolved
@@ -243,14 +243,12 @@
     expect(result, 2);
     expect(portForwarder.forwardedPorts.isEmpty, true);
   });
-<<<<<<< HEAD
 
   testUsingContext('createDevFSWriter returns a LocalDevFSWriter', () {
     final FakeDesktopDevice device = FakeDesktopDevice();
 
     expect(device.createDevFSWriter(null, ''), isA<LocalDevFSWriter>());
   });
-=======
 }
 
 FakeDesktopDevice setUpDesktopDevice({
@@ -331,5 +329,4 @@
 class FakeOperatingSystemUtils extends Fake implements OperatingSystemUtils {
   @override
   String get name => 'Example';
->>>>>>> 1e0007f3
 }