--- conflicted
+++ resolved
@@ -289,18 +289,11 @@
     expect(licenseValidator.runLicenseManager(), throwsToolExit());
   });
 
-<<<<<<< HEAD
-  testWithoutContext('detects license-only SDK installation', () async {
-    sdk.licensesAvailable = true;
-    sdk.platformToolsAvailable = false;
-    sdk.cmdlineToolsAvailable = false;
-=======
   testWithoutContext('detects license-only SDK installation with cmdline-tools', () async {
     sdk
       ..licensesAvailable = true
       ..platformToolsAvailable = false
       ..cmdlineToolsAvailable = true;
->>>>>>> b04904bd
     final ValidationResult validationResult = await AndroidValidator(
       androidStudio: null,
       androidSdk: sdk,
