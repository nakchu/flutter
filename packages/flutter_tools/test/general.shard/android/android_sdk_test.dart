// Copyright 2014 The Flutter Authors. All rights reserved.
// Use of this source code is governed by a BSD-style license that can be
// found in the LICENSE file.

import 'package:file/memory.dart';
import 'package:flutter_tools/src/android/android_sdk.dart';
import 'package:flutter_tools/src/base/config.dart';
import 'package:flutter_tools/src/base/file_system.dart';
import 'package:flutter_tools/src/base/platform.dart';
import 'package:flutter_tools/src/globals.dart' as globals;

import '../../src/common.dart';
import '../../src/context.dart';

void main() {
  late MemoryFileSystem fileSystem;
  late FakeProcessManager processManager;
  late Config config;

  setUp(() {
    fileSystem = MemoryFileSystem.test();
    processManager = FakeProcessManager.empty();
    config = Config.test();
  });

  group('AndroidSdk', () {
    testUsingContext('constructing an AndroidSdk handles no matching lines in build.prop', () {
      final Directory sdkDir = createSdkDirectory(
        fileSystem: fileSystem,
        withAndroidN: true,
        // Does not have valid version string
        buildProp: '\n\n\n',
      );
      config.setValue('android-sdk', sdkDir.path);

      try {
        AndroidSdk.locateAndroidSdk()!;
      } on StateError catch (err) {
        fail('sdk.reinitialize() threw a StateError:\n$err');
      }
    }, overrides: <Type, Generator>{
      FileSystem: () => fileSystem,
      ProcessManager: () => FakeProcessManager.any(),
      Config: () => config,
    });

    testUsingContext('parse sdk', () {
      final Directory sdkDir = createSdkDirectory(fileSystem: fileSystem);
      config.setValue('android-sdk', sdkDir.path);

      final AndroidSdk sdk = AndroidSdk.locateAndroidSdk()!;
      expect(sdk.latestVersion, isNotNull);
      expect(sdk.latestVersion!.sdkLevel, 23);
    }, overrides: <Type, Generator>{
      FileSystem: () => fileSystem,
      ProcessManager: () => FakeProcessManager.any(),
      Config: () => config,
    });

    testUsingContext('parse sdk N', () {
      final Directory sdkDir = createSdkDirectory(
        withAndroidN: true,
        fileSystem: fileSystem,
      );
      config.setValue('android-sdk', sdkDir.path);

      final AndroidSdk sdk = AndroidSdk.locateAndroidSdk()!;
      expect(sdk.latestVersion, isNotNull);
      expect(sdk.latestVersion!.sdkLevel, 24);
    }, overrides: <Type, Generator>{
      FileSystem: () => fileSystem,
      ProcessManager: () => FakeProcessManager.any(),
      Config: () => config,
    });

    testUsingContext('returns sdkmanager path under cmdline tools on Linux/macOS', () {
      final Directory sdkDir = createSdkDirectory(fileSystem: fileSystem);
      config.setValue('android-sdk', sdkDir.path);

      final AndroidSdk sdk = AndroidSdk.locateAndroidSdk()!;
      fileSystem.file(
        fileSystem.path.join(sdk.directory.path, 'cmdline-tools', 'latest', 'bin', 'sdkmanager')
      ).createSync(recursive: true);

      expect(sdk.sdkManagerPath, fileSystem.path.join(sdk.directory.path, 'cmdline-tools', 'latest', 'bin', 'sdkmanager'));
    }, overrides: <Type, Generator>{
      FileSystem: () => fileSystem,
      ProcessManager: () => FakeProcessManager.any(),
      Platform: () => FakePlatform(),
      Config: () => config,
    });

    testUsingContext('returns sdkmanager path under cmdline tools (highest version) on Linux/macOS', () {
      final Directory sdkDir = createSdkDirectory(
        fileSystem: fileSystem,
        withSdkManager: false,
      );
      config.setValue('android-sdk', sdkDir.path);

      final AndroidSdk sdk = AndroidSdk.locateAndroidSdk()!;
      final List<String> versions = <String>['3.0', '2.1', '1.0'];
      for (final String version in versions) {
        fileSystem.file(
          fileSystem.path.join(sdk.directory.path, 'cmdline-tools', version, 'bin', 'sdkmanager')
        ).createSync(recursive: true);
      }

      expect(sdk.sdkManagerPath, fileSystem.path.join(sdk.directory.path, 'cmdline-tools', '3.0', 'bin', 'sdkmanager'));
    }, overrides: <Type, Generator>{
      FileSystem: () => fileSystem,
      ProcessManager: () => FakeProcessManager.any(),
      Platform: () => FakePlatform(),
      Config: () => config,
    });

    testUsingContext('Does not return sdkmanager under deprecated tools component', () {
      final Directory sdkDir = createSdkDirectory(
        fileSystem: fileSystem,
        withSdkManager: false,
      );
      config.setValue('android-sdk', sdkDir.path);

      final AndroidSdk sdk = AndroidSdk.locateAndroidSdk()!;
      fileSystem.file(
        fileSystem.path.join(sdk.directory.path, 'tools/bin/sdkmanager')
      ).createSync(recursive: true);

      expect(sdk.sdkManagerPath, null);
    }, overrides: <Type, Generator>{
      FileSystem: () => fileSystem,
      ProcessManager: () => FakeProcessManager.any(),
      Platform: () => FakePlatform(),
      Config: () => config,
    });

    testUsingContext('Can look up cmdline tool from deprecated tools path', () {
      final Directory sdkDir = createSdkDirectory(
        fileSystem: fileSystem,
        withSdkManager: false,
      );
      config.setValue('android-sdk', sdkDir.path);

      final AndroidSdk sdk = AndroidSdk.locateAndroidSdk()!;
      fileSystem.file(
        fileSystem.path.join(sdk.directory.path, 'tools/bin/foo')
      ).createSync(recursive: true);

      expect(sdk.getCmdlineToolsPath('foo'), '/.tmp_rand0/flutter_mock_android_sdk.rand0/tools/bin/foo');
    }, overrides: <Type, Generator>{
      FileSystem: () => fileSystem,
      ProcessManager: () => FakeProcessManager.any(),
      Platform: () => FakePlatform(),
      Config: () => config,
    });

    testUsingContext('Caches adb location after first access', () {
      final Directory sdkDir = createSdkDirectory(fileSystem: fileSystem);
      config.setValue('android-sdk', sdkDir.path);

      final AndroidSdk sdk = AndroidSdk.locateAndroidSdk()!;
      final File adbFile = fileSystem.file(
        fileSystem.path.join(sdk.directory.path, 'cmdline-tools', 'adb.exe')
      )..createSync(recursive: true);

      expect(sdk.adbPath,  fileSystem.path.join(sdk.directory.path, 'cmdline-tools', 'adb.exe'));

      adbFile.deleteSync(recursive: true);

      expect(sdk.adbPath,  fileSystem.path.join(sdk.directory.path, 'cmdline-tools', 'adb.exe'));
    }, overrides: <Type, Generator>{
      FileSystem: () => fileSystem,
      ProcessManager: () => FakeProcessManager.any(),
      Platform: () => FakePlatform(operatingSystem: 'windows'),
      Config: () => config,
    });

    testUsingContext('returns sdkmanager.bat path under cmdline tools for windows', () {
      final Directory sdkDir = createSdkDirectory(fileSystem: fileSystem);
      config.setValue('android-sdk', sdkDir.path);

      final AndroidSdk sdk = AndroidSdk.locateAndroidSdk()!;
      fileSystem.file(
        fileSystem.path.join(sdk.directory.path, 'cmdline-tools', 'latest', 'bin', 'sdkmanager.bat')
      ).createSync(recursive: true);

      expect(sdk.sdkManagerPath,
        fileSystem.path.join(sdk.directory.path, 'cmdline-tools', 'latest', 'bin', 'sdkmanager.bat'));
    }, overrides: <Type, Generator>{
      FileSystem: () => fileSystem,
      ProcessManager: () => FakeProcessManager.any(),
      Platform: () => FakePlatform(operatingSystem: 'windows'),
      Config: () => config,
    });

    testUsingContext('returns sdkmanager version', () {
      final Directory sdkDir = createSdkDirectory(fileSystem: fileSystem);
      config.setValue('android-sdk', sdkDir.path);
      processManager.addCommand(
        const FakeCommand(
            command: <String>[
            '/.tmp_rand0/flutter_mock_android_sdk.rand0/cmdline-tools/latest/bin/sdkmanager',
            '--version',
          ],
          stdout: '26.1.1\n',
        ),
      );
      final AndroidSdk sdk = AndroidSdk.locateAndroidSdk()!;

      expect(sdk.sdkManagerVersion, '26.1.1');
    }, overrides: <Type, Generator>{
      FileSystem: () => fileSystem,
      ProcessManager: () => processManager,
      Config: () => config,
      Platform: () => FakePlatform(environment: <String, String>{}),
    });

    testUsingContext('returns validate sdk is well formed', () {
      final Directory sdkDir = createBrokenSdkDirectory(fileSystem: fileSystem);
      processManager.addCommand(const FakeCommand(command: <String>[
        '/.tmp_rand0/flutter_mock_android_sdk.rand0/cmdline-tools/latest/bin/sdkmanager',
        '--version',
      ]));
      config.setValue('android-sdk', sdkDir.path);
      final AndroidSdk sdk = AndroidSdk.locateAndroidSdk()!;

      final List<String> validationIssues = sdk.validateSdkWellFormed();
      expect(validationIssues.first, 'No valid Android SDK platforms found in'
        ' /.tmp_rand0/flutter_mock_android_sdk.rand0/platforms. Candidates were:\n'
        '  - android-22\n'
        '  - android-23');
    }, overrides: <Type, Generator>{
      FileSystem: () => fileSystem,
      ProcessManager: () => processManager,
      Config: () => config,
      Platform: () => FakePlatform(),
    });

    testUsingContext('does not throw on sdkmanager version check failure', () {
      final Directory sdkDir = createSdkDirectory(fileSystem: fileSystem);
      config.setValue('android-sdk', sdkDir.path);
      processManager.addCommand(
        const FakeCommand(
          command: <String>[
            '/.tmp_rand0/flutter_mock_android_sdk.rand0/cmdline-tools/latest/bin/sdkmanager',
            '--version',
          ],
          stdout: '\n',
          stderr: 'Mystery error',
          exitCode: 1,
        ),
      );

      final AndroidSdk sdk = AndroidSdk.locateAndroidSdk()!;

      expect(sdk.sdkManagerVersion, isNull);
    }, overrides: <Type, Generator>{
      FileSystem: () => fileSystem,
      ProcessManager: () => processManager,
      Config: () => config,
      Platform: () => FakePlatform(environment: <String, String>{}),
    });

    testUsingContext('throws on sdkmanager version check if sdkmanager not found', () {
      final Directory sdkDir = createSdkDirectory(withSdkManager: false, fileSystem: fileSystem);
      config.setValue('android-sdk', sdkDir.path);
      processManager.excludedExecutables.add('/.tmp_rand0/flutter_mock_android_sdk.rand0/cmdline-tools/latest/bin/sdkmanager');
      final AndroidSdk? sdk = AndroidSdk.locateAndroidSdk();

      expect(() => sdk!.sdkManagerVersion, throwsToolExit());
    }, overrides: <Type, Generator>{
      FileSystem: () => fileSystem,
      ProcessManager: () => processManager,
      Config: () => config,
      Platform: () => FakePlatform(),
    });

    testUsingContext('returns avdmanager path under cmdline tools', () {
      final Directory sdkDir = createSdkDirectory(fileSystem: fileSystem);
      config.setValue('android-sdk', sdkDir.path);

      final AndroidSdk sdk = AndroidSdk.locateAndroidSdk()!;
      fileSystem.file(
        fileSystem.path.join(sdk.directory.path, 'cmdline-tools', 'latest', 'bin', 'avdmanager')
      ).createSync(recursive: true);

      expect(sdk.avdManagerPath, fileSystem.path.join(sdk.directory.path, 'cmdline-tools', 'latest', 'bin', 'avdmanager'));
    }, overrides: <Type, Generator>{
      FileSystem: () => fileSystem,
      ProcessManager: () => FakeProcessManager.any(),
      Platform: () => FakePlatform(),
      Config: () => config,
    });

    testUsingContext('returns avdmanager path under cmdline tools on windows', () {
      final Directory sdkDir = createSdkDirectory(fileSystem: fileSystem);
      config.setValue('android-sdk', sdkDir.path);

      final AndroidSdk sdk = AndroidSdk.locateAndroidSdk()!;
      fileSystem.file(
        fileSystem.path.join(sdk.directory.path, 'cmdline-tools', 'latest', 'bin', 'avdmanager.bat')
      ).createSync(recursive: true);

      expect(sdk.avdManagerPath, fileSystem.path.join(sdk.directory.path, 'cmdline-tools', 'latest', 'bin', 'avdmanager.bat'));
    }, overrides: <Type, Generator>{
      FileSystem: () => fileSystem,
      ProcessManager: () => FakeProcessManager.any(),
      Platform: () => FakePlatform(operatingSystem: 'windows'),
      Config: () => config,
    });

    testUsingContext("returns avdmanager path under tools if cmdline doesn't exist", () {
      final Directory sdkDir = createSdkDirectory(fileSystem: fileSystem);
      config.setValue('android-sdk', sdkDir.path);

      final AndroidSdk sdk = AndroidSdk.locateAndroidSdk()!;
      fileSystem.file(
        fileSystem.path.join(sdk.directory.path, 'tools', 'bin', 'avdmanager')
      ).createSync(recursive: true);

      expect(sdk.avdManagerPath, fileSystem.path.join(sdk.directory.path, 'tools', 'bin', 'avdmanager'));
    }, overrides: <Type, Generator>{
      FileSystem: () => fileSystem,
      ProcessManager: () => FakeProcessManager.any(),
      Platform: () => FakePlatform(),
      Config: () => config,
    });

    testUsingContext("returns avdmanager path under tools if cmdline doesn't exist on windows", () {
      final Directory sdkDir = createSdkDirectory(fileSystem: fileSystem);
      config.setValue('android-sdk', sdkDir.path);

      final AndroidSdk sdk = AndroidSdk.locateAndroidSdk()!;
      fileSystem.file(
        fileSystem.path.join(sdk.directory.path, 'tools', 'bin', 'avdmanager.bat')
      ).createSync(recursive: true);

      expect(sdk.avdManagerPath, fileSystem.path.join(sdk.directory.path, 'tools', 'bin', 'avdmanager.bat'));
    }, overrides: <Type, Generator>{
      FileSystem: () => fileSystem,
      ProcessManager: () => FakeProcessManager.any(),
      Platform: () => FakePlatform(operatingSystem: 'windows'),
      Config: () => config,
    });
<<<<<<< HEAD
=======

    group('findJavaBinary', () {
      testUsingContext('returns the path of the JDK bundled with Android Studio, if it exists', () {
        final String androidStudioBundledJdkHome = globals.androidStudio!.javaPath!;
        final String expectedJavaBinaryPath = globals.fs.path.join(androidStudioBundledJdkHome, 'bin', 'java');

        final String? foundJavaBinaryPath = AndroidSdk.findJavaBinary(
          androidStudio: globals.androidStudio,
          fileSystem: globals.fs,
          operatingSystemUtils: globals.os,
          platform: globals.platform,
        );

        expect(foundJavaBinaryPath, expectedJavaBinaryPath);
      }, overrides: <Type, Generator>{
        FileSystem: () => MemoryFileSystem.test(),
        ProcessManager: () => FakeProcessManager.any(),
        OperatingSystemUtils: () => FakeOperatingSystemUtilsWithJava(),
        Platform: () => FakePlatform(),
        Config: () => Config,
        AndroidStudio: () => FakeAndroidStudioWithJdk(),
      });

      testUsingContext('returns the current value of JAVA_HOME if it is set and the JDK bundled with Android Studio could not be found', () {
        final String expectedJavaBinaryPath = globals.fs.path.join('java-home-path', 'bin', 'java');

        final String? foundJavaBinaryPath = AndroidSdk.findJavaBinary(
          androidStudio: globals.androidStudio,
          fileSystem: globals.fs,
          operatingSystemUtils: globals.os,
          platform: globals.platform,
        );

        expect(foundJavaBinaryPath, expectedJavaBinaryPath);
      }, overrides: <Type, Generator>{
        FileSystem: () => MemoryFileSystem.test(),
        ProcessManager: () => FakeProcessManager.any(),
        OperatingSystemUtils: () => FakeOperatingSystemUtilsWithJava(),
        Platform: () => FakePlatform(environment: <String, String>{
          AndroidSdk.javaHomeEnvironmentVariable: 'java-home-path',
        }),
        Config: () => Config,
        AndroidStudio: () => FakeAndroidStudioWithoutJdk(),
      });

      testUsingContext('returns the java binary found on PATH if no other can be found', () {
        final String? foundJavaBinaryPath = AndroidSdk.findJavaBinary(
          androidStudio: globals.androidStudio,
          fileSystem: globals.fs,
          operatingSystemUtils: globals.os,
          platform: globals.platform,
        );

        expect(foundJavaBinaryPath, globals.os.which('java')!.path);
      }, overrides: <Type, Generator>{
        FileSystem: () => MemoryFileSystem.test(),
        ProcessManager: () => FakeProcessManager.any(),
        OperatingSystemUtils: () => FakeOperatingSystemUtilsWithJava(),
        Platform: () => FakePlatform(),
        Config: () => Config,
        AndroidStudio: () => FakeAndroidStudioWithoutJdk(),
      });

      testUsingContext('returns null if no java binary could be found', () {
        final String? foundJavaBinaryPath = AndroidSdk.findJavaBinary(
          androidStudio: globals.androidStudio,
          fileSystem: globals.fs,
          operatingSystemUtils: globals.os,
          platform: globals.platform,
        );

        expect(foundJavaBinaryPath, null);
      }, overrides: <Type, Generator>{
        FileSystem: () => MemoryFileSystem.test(),
        ProcessManager: () => FakeProcessManager.any(),
        OperatingSystemUtils: () => FakeOperatingSystemUtilsWithoutJava(),
        Platform: () => FakePlatform(),
        Config: () => Config,
        AndroidStudio: () => FakeAndroidStudioWithoutJdk(),
      });
    });
  });

  group('java version', () {
    const String exampleJdk8Output = '''
java version "1.8.0_202"
Java(TM) SE Runtime Environment (build 1.8.0_202-b10)
Java HotSpot(TM) 64-Bit Server VM (build 25.202-b10, mixed mode)
''';
    // Example strings came from actual terminal output.
    testWithoutContext('parses jdk 8', () {
      expect(AndroidSdk.parseJavaVersion(exampleJdk8Output), '1.8.0');
    });

    testWithoutContext('parses jdk 11 windows', () {
      const String exampleJdkOutput = '''
java version "11.0.14"
Java(TM) SE Runtime Environment (build 11.0.14+10-b13)
Java HotSpot(TM) 64-Bit Server VM (build 11.0.14+10-b13, mixed mode)
''';
      expect(AndroidSdk.parseJavaVersion(exampleJdkOutput), '11.0.14');
    });

    testWithoutContext('parses jdk 11 mac/linux', () {
      const String exampleJdkOutput = '''
openjdk version "11.0.18" 2023-01-17 LTS
OpenJDK Runtime Environment Zulu11.62+17-CA (build 11.0.18+10-LTS)
OpenJDK 64-Bit Server VM Zulu11.62+17-CA (build 11.0.18+10-LTS, mixed mode)
''';
      expect(AndroidSdk.parseJavaVersion(exampleJdkOutput), '11.0.18');
    });

    testWithoutContext('parses jdk 17', () {
      const String exampleJdkOutput = '''
openjdk 17.0.6 2023-01-17
OpenJDK Runtime Environment (build 17.0.6+0-17.0.6b802.4-9586694)
OpenJDK 64-Bit Server VM (build 17.0.6+0-17.0.6b802.4-9586694, mixed mode)
''';
      expect(AndroidSdk.parseJavaVersion(exampleJdkOutput), '17.0.6');
    });

    testWithoutContext('parses jdk 19', () {
      const String exampleJdkOutput = '''
openjdk 19.0.2 2023-01-17
OpenJDK Runtime Environment Homebrew (build 19.0.2)
OpenJDK 64-Bit Server VM Homebrew (build 19.0.2, mixed mode, sharing)
''';
      expect(AndroidSdk.parseJavaVersion(exampleJdkOutput), '19.0.2');
    });

    // https://chrome-infra-packages.appspot.com/p/flutter/java/openjdk/
    testWithoutContext('parses jdk output from ci', () {
      const String exampleJdkOutput = '''
openjdk 11.0.2 2019-01-15
OpenJDK Runtime Environment 18.9 (build 11.0.2+9)
OpenJDK 64-Bit Server VM 18.9 (build 11.0.2+9, mixed mode)
''';
      expect(AndroidSdk.parseJavaVersion(exampleJdkOutput), '11.0.2');
    });

    testWithoutContext('parses jdk two number versions', () {
      const String exampleJdkOutput = 'openjdk 19.0 2023-01-17';
      expect(AndroidSdk.parseJavaVersion(exampleJdkOutput), '19.0');
    });

    testUsingContext('getJavaBinary with AS install', () {
      final Directory sdkDir = createSdkDirectory(fileSystem: fileSystem);
      config.setValue('android-sdk', sdkDir.path);
      final AndroidStudio androidStudio = FakeAndroidStudio();

      final String javaPath = AndroidSdk.findJavaBinary(
          androidStudio: androidStudio,
          fileSystem: fileSystem,
          operatingSystemUtils: FakeOperatingSystemUtils(),
          platform: platform)!;
      // Built from the implementation of findJavaBinary android studio case.
      final String expectedJavaPath = '${androidStudio.javaPath}/bin/java';

      expect(javaPath, expectedJavaPath);
    }, overrides: <Type, Generator>{
      FileSystem: () => fileSystem,
      ProcessManager: () => processManager,
      Config: () => config,
      Platform: () => FakePlatform(environment: <String, String>{}),
    });

    group('java', () {
      late AndroidStudio androidStudio;
      setUp(() {
        androidStudio = FakeAndroidStudio();
      });
      testUsingContext('getJavaVersion finds AS java and parses version', () {
        final Directory sdkDir = createSdkDirectory(fileSystem: fileSystem);
        config.setValue('android-sdk', sdkDir.path);

        final ProcessUtils processUtils = ProcessUtils(
            processManager: processManager, logger: BufferLogger.test());
        // Built from the implementation of findJavaBinary android studio case.
        final String expectedJavaPath = '${androidStudio.javaPath}/bin/java';

        processManager.addCommand(FakeCommand(
          command: <String>[
            expectedJavaPath,
            '--version',
          ],
          stdout: exampleJdk8Output,
        ));

        final AndroidSdk sdk = AndroidSdk.locateAndroidSdk()!;

        final String? javaVersion = sdk.getJavaVersion(
          androidStudio: androidStudio,
          fileSystem: fileSystem,
          operatingSystemUtils: FakeOperatingSystemUtils(),
          platform: FakePlatform(),
          processUtils: processUtils,
        );

        expect(javaVersion, '1.8.0');
      }, overrides: <Type, Generator>{
        FileSystem: () => fileSystem,
        ProcessManager: () => processManager,
        AndroidStudio: () => androidStudio,
        Config: () => config,
        Platform: () => FakePlatform(environment: <String, String>{}),
      });
    });
>>>>>>> f468f336
  });
}

/// A broken SDK installation.
Directory createBrokenSdkDirectory({
  bool withAndroidN = false,
  bool withSdkManager = true,
  required FileSystem fileSystem,
}) {
  final Directory dir = fileSystem.systemTempDirectory.createTempSync('flutter_mock_android_sdk.');
  _createSdkFile(dir, 'licenses/dummy');
  _createSdkFile(dir, 'platform-tools/adb');

  _createSdkFile(dir, 'build-tools/sda/aapt');
  _createSdkFile(dir, 'build-tools/af/aapt');
  _createSdkFile(dir, 'build-tools/ljkasd/aapt');

  _createSdkFile(dir, 'platforms/android-22/android.jar');
  _createSdkFile(dir, 'platforms/android-23/android.jar');

  return dir;
}

void _createSdkFile(Directory dir, String filePath, { String? contents }) {
  final File file = dir.childFile(filePath);
  file.createSync(recursive: true);
  if (contents != null) {
    file.writeAsStringSync(contents, flush: true);
  }
}

Directory createSdkDirectory({
  bool withAndroidN = false,
  bool withSdkManager = true,
  bool withPlatformTools = true,
  bool withBuildTools = true,
  required FileSystem fileSystem,
  String buildProp = _buildProp,
}) {
  final Directory dir = fileSystem.systemTempDirectory.createTempSync('flutter_mock_android_sdk.');
  final String exe = globals.platform.isWindows ? '.exe' : '';
  final String bat = globals.platform.isWindows ? '.bat' : '';

  void createDir(Directory dir, String path) {
    final Directory directory = dir.fileSystem.directory(dir.fileSystem.path.join(dir.path, path));
    directory.createSync(recursive: true);
  }

  createDir(dir, 'licenses');

  if (withPlatformTools) {
    _createSdkFile(dir, 'platform-tools/adb$exe');
  }

  if (withBuildTools) {
    _createSdkFile(dir, 'build-tools/19.1.0/aapt$exe');
    _createSdkFile(dir, 'build-tools/22.0.1/aapt$exe');
    _createSdkFile(dir, 'build-tools/23.0.2/aapt$exe');
    if (withAndroidN) {
      _createSdkFile(dir, 'build-tools/24.0.0-preview/aapt$exe');
    }
  }

  _createSdkFile(dir, 'platforms/android-22/android.jar');
  _createSdkFile(dir, 'platforms/android-23/android.jar');
  if (withAndroidN) {
    _createSdkFile(dir, 'platforms/android-N/android.jar');
    _createSdkFile(dir, 'platforms/android-N/build.prop', contents: buildProp);
  }

  if (withSdkManager) {
    _createSdkFile(dir, 'cmdline-tools/latest/bin/sdkmanager$bat');
  }
  return dir;
}

const String _buildProp = r'''
ro.build.version.incremental=1624448
ro.build.version.sdk=24
ro.build.version.codename=REL
''';<|MERGE_RESOLUTION|>--- conflicted
+++ resolved
@@ -341,8 +341,6 @@
       Platform: () => FakePlatform(operatingSystem: 'windows'),
       Config: () => config,
     });
-<<<<<<< HEAD
-=======
 
     group('findJavaBinary', () {
       testUsingContext('returns the path of the JDK bundled with Android Studio, if it exists', () {
@@ -550,7 +548,6 @@
         Platform: () => FakePlatform(environment: <String, String>{}),
       });
     });
->>>>>>> f468f336
   });
 }
 
