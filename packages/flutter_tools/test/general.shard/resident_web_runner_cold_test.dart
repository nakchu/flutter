// Copyright 2019 The Chromium Authors. All rights reserved.
// Use of this source code is governed by a BSD-style license that can be
// found in the LICENSE file.

import 'dart:async';

import 'package:dwds/dwds.dart';
import 'package:flutter_tools/src/base/common.dart';
import 'package:flutter_tools/src/base/file_system.dart';
import 'package:flutter_tools/src/build_info.dart';
import 'package:flutter_tools/src/device.dart';
import 'package:flutter_tools/src/project.dart';
import 'package:flutter_tools/src/resident_runner.dart';
import 'package:flutter_tools/src/build_runner/resident_web_runner.dart';
import 'package:flutter_tools/src/build_runner/web_fs.dart';
import 'package:meta/meta.dart';
import 'package:mockito/mockito.dart';
import 'package:vm_service/vm_service.dart';

import '../src/common.dart';
import '../src/testbed.dart';

void main() {
  Testbed testbed;
  MockFlutterWebFs mockWebFs;
  ResidentWebRunner residentWebRunner;

  setUp(() {
    mockWebFs = MockFlutterWebFs();
    final MockWebDevice mockWebDevice = MockWebDevice();
    testbed = Testbed(
      setup: () {
        residentWebRunner = ResidentWebRunner(
          mockWebDevice,
          flutterProject: FlutterProject.current(),
          debuggingOptions: DebuggingOptions.disabled(BuildInfo.release),
          ipv6: true,
        );
      },
      overrides: <Type, Generator>{
      WebFsFactory: () => ({
        @required String target,
        @required FlutterProject flutterProject,
        @required BuildInfo buildInfo,
        @required bool skipDwds,
<<<<<<< HEAD
        @required bool initializePlatform,
=======
        @required String hostname,
        @required String port,
>>>>>>> baa12b33
      }) async {
        return mockWebFs;
      },
    });
  });

   void _setupMocks() {
    fs.file('pubspec.yaml').createSync();
    fs.file(fs.path.join('lib', 'main.dart')).createSync(recursive: true);
    fs.file(fs.path.join('web', 'index.html')).createSync(recursive: true);
    when(mockWebFs.runAndDebug()).thenThrow(StateError('debugging not supported'));
  }

  test('Can successfully run and connect without vmservice', () => testbed.run(() async {
    _setupMocks();
    final Completer<DebugConnectionInfo> connectionInfoCompleter = Completer<DebugConnectionInfo>();
    unawaited(residentWebRunner.run(
      connectionInfoCompleter: connectionInfoCompleter,
    ));
    final DebugConnectionInfo debugConnectionInfo = await connectionInfoCompleter.future;

    expect(debugConnectionInfo.wsUri, null);
  }));

  test('Can full restart after attaching', () => testbed.run(() async {
    _setupMocks();
    final Completer<DebugConnectionInfo> connectionInfoCompleter = Completer<DebugConnectionInfo>();
     unawaited(residentWebRunner.run(
      connectionInfoCompleter: connectionInfoCompleter,
    ));
    await connectionInfoCompleter.future;
    when(mockWebFs.recompile()).thenAnswer((Invocation _) async {
      return true;
    });
    final OperationResult result = await residentWebRunner.restart(fullRestart: true);

    expect(result.code, 0);
  }));

  test('Fails on compilation errors in hot restart', () => testbed.run(() async {
    _setupMocks();
    final Completer<DebugConnectionInfo> connectionInfoCompleter = Completer<DebugConnectionInfo>();
     unawaited(residentWebRunner.run(
      connectionInfoCompleter: connectionInfoCompleter,
    ));
    await connectionInfoCompleter.future;
    when(mockWebFs.recompile()).thenAnswer((Invocation _) async {
      return false;
    });
    final OperationResult result = await residentWebRunner.restart(fullRestart: true);

    expect(result.code, 1);
    expect(result.message, contains('Failed to recompile application.'));
  }));

}

class MockWebDevice extends Mock implements Device {}
class MockBuildDaemonCreator extends Mock implements BuildDaemonCreator {}
class MockFlutterWebFs extends Mock implements WebFs {}
class MockDebugConnection extends Mock implements DebugConnection {}
class MockVmService extends Mock implements VmService {}<|MERGE_RESOLUTION|>--- conflicted
+++ resolved
@@ -43,12 +43,9 @@
         @required FlutterProject flutterProject,
         @required BuildInfo buildInfo,
         @required bool skipDwds,
-<<<<<<< HEAD
         @required bool initializePlatform,
-=======
         @required String hostname,
         @required String port,
->>>>>>> baa12b33
       }) async {
         return mockWebFs;
       },
