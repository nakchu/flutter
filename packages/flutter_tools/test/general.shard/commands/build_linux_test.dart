// Copyright 2019 The Chromium Authors. All rights reserved.
// Use of this source code is governed by a BSD-style license that can be
// found in the LICENSE file.

import 'package:args/command_runner.dart';
import 'package:file/memory.dart';
import 'package:flutter_tools/src/base/common.dart';
import 'package:flutter_tools/src/base/file_system.dart';
import 'package:flutter_tools/src/base/io.dart';
import 'package:flutter_tools/src/base/platform.dart';
import 'package:flutter_tools/src/cache.dart';
import 'package:flutter_tools/src/commands/build.dart';
import 'package:flutter_tools/src/features.dart';
import 'package:flutter_tools/src/linux/makefile.dart';
import 'package:flutter_tools/src/project.dart';
import 'package:mockito/mockito.dart';
import 'package:process/process.dart';

import '../../src/common.dart';
import '../../src/context.dart';
import '../../src/mocks.dart';
import '../../src/testbed.dart';

void main() {
  MockProcessManager mockProcessManager;
  MockProcess mockProcess;
  MockPlatform linuxPlatform;
  MockPlatform notLinuxPlatform;

  setUpAll(() {
    Cache.disableLocking();
  });

  setUp(() {
    mockProcessManager = MockProcessManager();
    mockProcess = MockProcess();
    linuxPlatform = MockPlatform();
    notLinuxPlatform = MockPlatform();
    when(mockProcess.exitCode).thenAnswer((Invocation invocation) async {
      return 0;
    });
    when(mockProcess.stderr).thenAnswer((Invocation invocation) {
      return const Stream<List<int>>.empty();
    });
    when(mockProcess.stdout).thenAnswer((Invocation invocation) {
      return const Stream<List<int>>.empty();
    });
    when(linuxPlatform.isLinux).thenReturn(true);
    when(notLinuxPlatform.isLinux).thenReturn(false);
  });

  testUsingContext('Linux build fails when there is no linux project', () async {
    final BuildCommand command = BuildCommand();
    applyMocksToCommand(command);
    expect(createTestCommandRunner(command).run(
      const <String>['build', 'linux']
    ), throwsA(isInstanceOf<ToolExit>()));
  }, overrides: <Type, Generator>{
    Platform: () => linuxPlatform,
    FileSystem: () => MemoryFileSystem(),
    FeatureFlags: () => TestFeatureFlags(isLinuxEnabled: true),
  });

  testUsingContext('Linux build fails on non-linux platform', () async {
    final BuildCommand command = BuildCommand();
    applyMocksToCommand(command);
    fs.file('linux/build.sh').createSync(recursive: true);
    fs.file('pubspec.yaml').createSync();
    fs.file('.packages').createSync();
    fs.file(fs.path.join('lib', 'main.dart')).createSync(recursive: true);

    expect(createTestCommandRunner(command).run(
      const <String>['build', 'linux']
    ), throwsA(isInstanceOf<ToolExit>()));
  }, overrides: <Type, Generator>{
    Platform: () => notLinuxPlatform,
    FileSystem: () => MemoryFileSystem(),
    FeatureFlags: () => TestFeatureFlags(isLinuxEnabled: true),
  });

  testUsingContext('Linux build invokes make and writes temporary files', () async {
    final BuildCommand command = BuildCommand();
    applyMocksToCommand(command);
    fs.file('linux/build.sh').createSync(recursive: true);
    fs.file('pubspec.yaml').createSync();
    fs.file('.packages').createSync();
    fs.file(fs.path.join('lib', 'main.dart')).createSync(recursive: true);

    when(mockProcessManager.start(<String>[
      'make',
      '-C',
      '/linux',
    ], runInShell: true)).thenAnswer((Invocation invocation) async {
      return mockProcess;
    });

    await createTestCommandRunner(command).run(
      const <String>['build', 'linux']
    );
    expect(fs.file('linux/flutter/generated_config').existsSync(), true);
  }, overrides: <Type, Generator>{
    FileSystem: () => MemoryFileSystem(),
    ProcessManager: () => mockProcessManager,
    Platform: () => linuxPlatform,
    FeatureFlags: () => TestFeatureFlags(isLinuxEnabled: true),
  });

  testUsingContext('linux can extract binary name from Makefile', () async {
    fs.file('linux/Makefile')
      ..createSync(recursive: true)
      ..writeAsStringSync(r'''
# Comment
SOMETHING_ELSE=FOO
BINARY_NAME=fizz_bar
''');
    fs.file('pubspec.yaml').createSync();
    fs.file('.packages').createSync();
    final FlutterProject flutterProject = FlutterProject.current();

<<<<<<< HEAD
    expect(makefileExecutableName(flutterProject.linux.makeFile), 'fizz_bar');
  }, overrides: <Type, Generator>{FileSystem: () => MemoryFileSystem()});
=======
    expect(makefileExecutableName(flutterProject.linux), 'fizz_bar');
  }, overrides: <Type, Generator>{
    FileSystem: () => MemoryFileSystem(),
    FeatureFlags: () => TestFeatureFlags(isLinuxEnabled: true),
  });

  testUsingContext('Refuses to build for Linux when feature is disabled', () {
    final CommandRunner<void> runner = createTestCommandRunner(BuildCommand());

    expect(() => runner.run(<String>['build', 'linux']),
        throwsA(isInstanceOf<ToolExit>()));
  }, overrides: <Type, Generator>{
    FeatureFlags: () => TestFeatureFlags(isLinuxEnabled: false),
  });
>>>>>>> e5ea996a
}

class MockProcessManager extends Mock implements ProcessManager {}
class MockProcess extends Mock implements Process {}
class MockPlatform extends Mock implements Platform {
  @override
  Map<String, String> environment = <String, String>{
    'FLUTTER_ROOT': '/',
  };
}<|MERGE_RESOLUTION|>--- conflicted
+++ resolved
@@ -117,11 +117,7 @@
     fs.file('.packages').createSync();
     final FlutterProject flutterProject = FlutterProject.current();
 
-<<<<<<< HEAD
     expect(makefileExecutableName(flutterProject.linux.makeFile), 'fizz_bar');
-  }, overrides: <Type, Generator>{FileSystem: () => MemoryFileSystem()});
-=======
-    expect(makefileExecutableName(flutterProject.linux), 'fizz_bar');
   }, overrides: <Type, Generator>{
     FileSystem: () => MemoryFileSystem(),
     FeatureFlags: () => TestFeatureFlags(isLinuxEnabled: true),
@@ -135,7 +131,6 @@
   }, overrides: <Type, Generator>{
     FeatureFlags: () => TestFeatureFlags(isLinuxEnabled: false),
   });
->>>>>>> e5ea996a
 }
 
 class MockProcessManager extends Mock implements ProcessManager {}
