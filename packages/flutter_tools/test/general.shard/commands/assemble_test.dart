--- conflicted
+++ resolved
@@ -36,11 +36,7 @@
       return BuildResult(success: true);
     });
     final CommandRunner<void> commandRunner = createTestCommandRunner(AssembleCommand());
-<<<<<<< HEAD
-    await commandRunner.run(<String>['assemble', 'debug_macos_application']);
-=======
     await commandRunner.run(<String>['assemble', 'debug_macos_bundle_flutter_assets']);
->>>>>>> 677c4d5b
     final BufferLogger bufferLogger = logger;
 
     expect(bufferLogger.statusText.trim(), 'build succeeded.');
@@ -66,11 +62,7 @@
     });
 
     final CommandRunner<void> commandRunner = createTestCommandRunner(AssembleCommand());
-<<<<<<< HEAD
-    await commandRunner.run(<String>['assemble', '--build-outputs=outputs', '--build-inputs=inputs', 'debug_macos_application']);
-=======
     await commandRunner.run(<String>['assemble', '--build-outputs=outputs', '--build-inputs=inputs', 'debug_macos_bundle_flutter_assets']);
->>>>>>> 677c4d5b
 
     final File inputs = fs.file('inputs');
     final File outputs = fs.file('outputs');
@@ -80,11 +72,7 @@
     final DateTime theDistantPast = DateTime(1991, 8, 23);
     inputs.setLastModifiedSync(theDistantPast);
     outputs.setLastModifiedSync(theDistantPast);
-<<<<<<< HEAD
-    await commandRunner.run(<String>['assemble', '--build-outputs=outputs', '--build-inputs=inputs', 'debug_macos_application']);
-=======
     await commandRunner.run(<String>['assemble', '--build-outputs=outputs', '--build-inputs=inputs', 'debug_macos_bundle_flutter_assets']);
->>>>>>> 677c4d5b
 
     expect(inputs.lastModifiedSync(), theDistantPast);
     expect(outputs.lastModifiedSync(), theDistantPast);
@@ -97,11 +85,7 @@
         inputFiles: <File>[fs.file('foo'), fs.file('fizz')..createSync()],
         outputFiles: <File>[fs.file('bar'), fs.file(fs.path.join('.dart_tool', 'fizz2'))..createSync(recursive: true)]);
     });
-<<<<<<< HEAD
-    await commandRunner.run(<String>['assemble', '--build-outputs=outputs', '--build-inputs=inputs', 'debug_macos_application']);
-=======
     await commandRunner.run(<String>['assemble', '--build-outputs=outputs', '--build-inputs=inputs', 'debug_macos_bundle_flutter_assets']);
->>>>>>> 677c4d5b
 
     expect(inputs.readAsStringSync(), contains('foo'));
     expect(inputs.readAsStringSync(), contains('fizz'));
