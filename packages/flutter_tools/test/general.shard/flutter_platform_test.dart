// Copyright 2014 The Flutter Authors. All rights reserved.
// Use of this source code is governed by a BSD-style license that can be
// found in the LICENSE file.

// @dart = 2.8

import 'package:file/memory.dart';
import 'package:flutter_tools/src/base/file_system.dart';
import 'package:flutter_tools/src/base/io.dart';
import 'package:flutter_tools/src/build_info.dart';
import 'package:flutter_tools/src/device.dart';
import 'package:flutter_tools/src/test/flutter_platform.dart';
import 'package:mockito/mockito.dart';
import 'package:process/process.dart';
import 'package:test_core/backend.dart'; // ignore: deprecated_member_use

import '../src/common.dart';
import '../src/context.dart';

void main() {
  FileSystem fileSystem;

  setUp(() {
    fileSystem = MemoryFileSystem.test();
    fileSystem
      .file('.dart_tool/package_config.json')
      ..createSync(recursive: true)
      ..writeAsStringSync('{"configVersion":2,"packages":[]}');
  });

  group('FlutterPlatform', () {
    testUsingContext('ensureConfiguration throws an error if an '
      'explicitObservatoryPort is specified and more than one test file', () async {
      final FlutterPlatform flutterPlatform = FlutterPlatform(
        shellPath: '/',
        debuggingOptions: DebuggingOptions.enabled(
          BuildInfo.debug,
          hostVmServicePort: 1234,
        ),
        enableObservatory: false,
      );
      flutterPlatform.loadChannel('test1.dart', MockSuitePlatform());

      expect(() => flutterPlatform.loadChannel('test2.dart', MockSuitePlatform()), throwsToolExit());
    }, overrides: <Type, Generator>{
      FileSystem: () => fileSystem,
      ProcessManager: () => FakeProcessManager.any(),
    });

    testUsingContext('ensureConfiguration throws an error if a precompiled '
      'entrypoint is specified and more that one test file', () {
      final FlutterPlatform flutterPlatform = FlutterPlatform(
        debuggingOptions: DebuggingOptions.enabled(BuildInfo.debug),
        shellPath: '/',
        precompiledDillPath: 'example.dill',
        enableObservatory: false,
      );
      flutterPlatform.loadChannel('test1.dart', MockSuitePlatform());

      expect(() => flutterPlatform.loadChannel('test2.dart', MockSuitePlatform()), throwsToolExit());
    }, overrides: <Type, Generator>{
      FileSystem: () => fileSystem,
      ProcessManager: () => FakeProcessManager.any(),
    });

<<<<<<< HEAD
=======
    group('Observatory and DDS setup', () {
      Platform fakePlatform;
      ProcessManager fakeProcessManager;
      FlutterPlatform flutterPlatform;
      final Map<Type, Generator> contextOverrides = <Type, Generator>{
        Platform: () => fakePlatform,
        ProcessManager: () => fakeProcessManager,
        FileSystem: () => fileSystem,
      };

      setUp(() {
        fakePlatform = FakePlatform(operatingSystem: 'linux', environment: <String, String>{});
        fakeProcessManager = FakeProcessManager.list(<FakeCommand>[
          const FakeCommand(
            command: <String>[
              '/',
              '--observatory-port=0',
              '--ipv6',
              '--enable-checked-mode',
              '--verify-entry-points',
              '--enable-software-rendering',
              '--skia-deterministic-rendering',
              '--enable-dart-profiling',
              '--non-interactive',
              '--use-test-fonts',
              '--packages=.dart_tool/package_config.json',
              'example.dill'
            ],
            stdout: 'success',
            stderr: 'failure',
            exitCode: 0,
          )
        ]);
        flutterPlatform = TestObservatoryFlutterPlatform();
      });

      testUsingContext('skips setting observatory port and uses the input port for for DDS instead', () async {
        flutterPlatform.loadChannel('test1.dart', MockSuitePlatform());
        final TestObservatoryFlutterPlatform testPlatform = flutterPlatform as TestObservatoryFlutterPlatform;
        await testPlatform.ddsServiceUriFuture().then((Uri uri) => expect(uri.port, 1234));
      }, overrides: contextOverrides);
    });

    group('The FLUTTER_TEST environment variable is passed to the test process', () {
      FakePlatform fakePlatform;
      MockProcessManager mockProcessManager;
      FlutterPlatform flutterPlatform;
      final Map<Type, Generator> contextOverrides = <Type, Generator>{
        Platform: () => fakePlatform,
        ProcessManager: () => mockProcessManager,
        FileSystem: () => fileSystem,
      };

      setUp(() {
        // Not Windows
        fakePlatform = FakePlatform(operatingSystem: 'linux');
        mockProcessManager = MockProcessManager();
        flutterPlatform = TestFlutterPlatform();
      });

      Future<Map<String, String>> captureEnvironment() async {
        flutterPlatform.loadChannel('test1.dart', MockSuitePlatform());
        when(mockProcessManager.start(
          any,
          environment: anyNamed('environment')),
        ).thenAnswer((_) {
          return Future<Process>.value(MockProcess());
        });
        await untilCalled(mockProcessManager.start(any, environment: anyNamed('environment')));
        final VerificationResult toVerify = verify(mockProcessManager.start(
          any,
          environment: captureAnyNamed('environment'),
        ));
        expect(toVerify.captured, hasLength(1));
        expect(toVerify.captured.first, isA<Map<String, String>>());
        return toVerify.captured.first as Map<String, String>;
      }

      testUsingContext('as true when not originally set', () async {
        fakePlatform.environment = <String, String>{};
        final Map<String, String> capturedEnvironment = await captureEnvironment();
        expect(capturedEnvironment['FLUTTER_TEST'], 'true');
      }, overrides: contextOverrides);

      testUsingContext('as true when set to true', () async {
        fakePlatform.environment = <String, String>{'FLUTTER_TEST': 'true'};
        final Map<String, String> capturedEnvironment = await captureEnvironment();
        expect(capturedEnvironment['FLUTTER_TEST'], 'true');
      }, overrides: contextOverrides);

      testUsingContext('as false when set to false', () async {
        fakePlatform.environment = <String, String>{'FLUTTER_TEST': 'false'};
        final Map<String, String> capturedEnvironment = await captureEnvironment();
        expect(capturedEnvironment['FLUTTER_TEST'], 'false');
      }, overrides: contextOverrides);

      testUsingContext('unchanged when set', () async {
        fakePlatform.environment = <String, String>{'FLUTTER_TEST': 'neither true nor false'};
        final Map<String, String> capturedEnvironment = await captureEnvironment();
        expect(capturedEnvironment['FLUTTER_TEST'], 'neither true nor false');
      }, overrides: contextOverrides);

      testUsingContext('as null when set to null', () async {
        fakePlatform.environment = <String, String>{'FLUTTER_TEST': null};
        final Map<String, String> capturedEnvironment = await captureEnvironment();
        expect(capturedEnvironment['FLUTTER_TEST'], null);
      }, overrides: contextOverrides);
    });

>>>>>>> f4995659
    testUsingContext('installHook creates a FlutterPlatform', () {
      expect(() => installHook(
        shellPath: 'abc',
        debuggingOptions: DebuggingOptions.enabled(
          BuildInfo.debug,
          startPaused: true,
        ),
        enableObservatory: false,
      ), throwsAssertionError);

      expect(() => installHook(
        shellPath: 'abc',
        debuggingOptions: DebuggingOptions.enabled(
          BuildInfo.debug,
          startPaused: true,
          hostVmServicePort: 123,
        ),
        enableObservatory: false,
      ), throwsAssertionError);

      FlutterPlatform capturedPlatform;
      final Map<String, String> expectedPrecompiledDillFiles = <String, String>{'Key': 'Value'};
      final FlutterPlatform flutterPlatform = installHook(
        shellPath: 'abc',
        debuggingOptions: DebuggingOptions.enabled(
          BuildInfo.debug,
          startPaused: true,
          disableServiceAuthCodes: true,
          hostVmServicePort: 200,
        ),
        enableObservatory: true,
        machine: true,
        precompiledDillPath: 'def',
        precompiledDillFiles: expectedPrecompiledDillFiles,
        updateGoldens: true,
        buildTestAssets: true,
        serverType: InternetAddressType.IPv6,
        icudtlPath: 'ghi',
        platformPluginRegistration: (FlutterPlatform platform) {
          capturedPlatform = platform;
        });

      expect(identical(capturedPlatform, flutterPlatform), equals(true));
      expect(flutterPlatform.shellPath, equals('abc'));
      expect(flutterPlatform.debuggingOptions.buildInfo, equals(BuildInfo.debug));
      expect(flutterPlatform.debuggingOptions.startPaused, equals(true));
      expect(flutterPlatform.debuggingOptions.disableServiceAuthCodes, equals(true));
      expect(flutterPlatform.debuggingOptions.hostVmServicePort, equals(200));
      expect(flutterPlatform.enableObservatory, equals(true));
      expect(flutterPlatform.machine, equals(true));
      expect(flutterPlatform.host, InternetAddress.loopbackIPv6);
      expect(flutterPlatform.precompiledDillPath, equals('def'));
      expect(flutterPlatform.precompiledDillFiles, expectedPrecompiledDillFiles);
      expect(flutterPlatform.updateGoldens, equals(true));
      expect(flutterPlatform.buildTestAssets, equals(true));
      expect(flutterPlatform.icudtlPath, equals('ghi'));
    });
  });
}

class MockSuitePlatform extends Mock implements SuitePlatform {}

<<<<<<< HEAD
=======
class MockProcessManager extends Mock implements ProcessManager {}

class MockProcess extends Mock implements Process {}

class MockHttpServer extends Mock implements HttpServer {}

>>>>>>> f4995659
// A FlutterPlatform with enough fields set to load and start a test.
class TestFlutterPlatform extends FlutterPlatform {
  TestFlutterPlatform() : super(
    shellPath: '/',
    debuggingOptions: DebuggingOptions.enabled(
      const BuildInfo(
        BuildMode.debug,
        '',
        treeShakeIcons: false,
      ),
    ),
  );
}<|MERGE_RESOLUTION|>--- conflicted
+++ resolved
@@ -63,118 +63,6 @@
       ProcessManager: () => FakeProcessManager.any(),
     });
 
-<<<<<<< HEAD
-=======
-    group('Observatory and DDS setup', () {
-      Platform fakePlatform;
-      ProcessManager fakeProcessManager;
-      FlutterPlatform flutterPlatform;
-      final Map<Type, Generator> contextOverrides = <Type, Generator>{
-        Platform: () => fakePlatform,
-        ProcessManager: () => fakeProcessManager,
-        FileSystem: () => fileSystem,
-      };
-
-      setUp(() {
-        fakePlatform = FakePlatform(operatingSystem: 'linux', environment: <String, String>{});
-        fakeProcessManager = FakeProcessManager.list(<FakeCommand>[
-          const FakeCommand(
-            command: <String>[
-              '/',
-              '--observatory-port=0',
-              '--ipv6',
-              '--enable-checked-mode',
-              '--verify-entry-points',
-              '--enable-software-rendering',
-              '--skia-deterministic-rendering',
-              '--enable-dart-profiling',
-              '--non-interactive',
-              '--use-test-fonts',
-              '--packages=.dart_tool/package_config.json',
-              'example.dill'
-            ],
-            stdout: 'success',
-            stderr: 'failure',
-            exitCode: 0,
-          )
-        ]);
-        flutterPlatform = TestObservatoryFlutterPlatform();
-      });
-
-      testUsingContext('skips setting observatory port and uses the input port for for DDS instead', () async {
-        flutterPlatform.loadChannel('test1.dart', MockSuitePlatform());
-        final TestObservatoryFlutterPlatform testPlatform = flutterPlatform as TestObservatoryFlutterPlatform;
-        await testPlatform.ddsServiceUriFuture().then((Uri uri) => expect(uri.port, 1234));
-      }, overrides: contextOverrides);
-    });
-
-    group('The FLUTTER_TEST environment variable is passed to the test process', () {
-      FakePlatform fakePlatform;
-      MockProcessManager mockProcessManager;
-      FlutterPlatform flutterPlatform;
-      final Map<Type, Generator> contextOverrides = <Type, Generator>{
-        Platform: () => fakePlatform,
-        ProcessManager: () => mockProcessManager,
-        FileSystem: () => fileSystem,
-      };
-
-      setUp(() {
-        // Not Windows
-        fakePlatform = FakePlatform(operatingSystem: 'linux');
-        mockProcessManager = MockProcessManager();
-        flutterPlatform = TestFlutterPlatform();
-      });
-
-      Future<Map<String, String>> captureEnvironment() async {
-        flutterPlatform.loadChannel('test1.dart', MockSuitePlatform());
-        when(mockProcessManager.start(
-          any,
-          environment: anyNamed('environment')),
-        ).thenAnswer((_) {
-          return Future<Process>.value(MockProcess());
-        });
-        await untilCalled(mockProcessManager.start(any, environment: anyNamed('environment')));
-        final VerificationResult toVerify = verify(mockProcessManager.start(
-          any,
-          environment: captureAnyNamed('environment'),
-        ));
-        expect(toVerify.captured, hasLength(1));
-        expect(toVerify.captured.first, isA<Map<String, String>>());
-        return toVerify.captured.first as Map<String, String>;
-      }
-
-      testUsingContext('as true when not originally set', () async {
-        fakePlatform.environment = <String, String>{};
-        final Map<String, String> capturedEnvironment = await captureEnvironment();
-        expect(capturedEnvironment['FLUTTER_TEST'], 'true');
-      }, overrides: contextOverrides);
-
-      testUsingContext('as true when set to true', () async {
-        fakePlatform.environment = <String, String>{'FLUTTER_TEST': 'true'};
-        final Map<String, String> capturedEnvironment = await captureEnvironment();
-        expect(capturedEnvironment['FLUTTER_TEST'], 'true');
-      }, overrides: contextOverrides);
-
-      testUsingContext('as false when set to false', () async {
-        fakePlatform.environment = <String, String>{'FLUTTER_TEST': 'false'};
-        final Map<String, String> capturedEnvironment = await captureEnvironment();
-        expect(capturedEnvironment['FLUTTER_TEST'], 'false');
-      }, overrides: contextOverrides);
-
-      testUsingContext('unchanged when set', () async {
-        fakePlatform.environment = <String, String>{'FLUTTER_TEST': 'neither true nor false'};
-        final Map<String, String> capturedEnvironment = await captureEnvironment();
-        expect(capturedEnvironment['FLUTTER_TEST'], 'neither true nor false');
-      }, overrides: contextOverrides);
-
-      testUsingContext('as null when set to null', () async {
-        fakePlatform.environment = <String, String>{'FLUTTER_TEST': null};
-        final Map<String, String> capturedEnvironment = await captureEnvironment();
-        expect(capturedEnvironment['FLUTTER_TEST'], null);
-      }, overrides: contextOverrides);
-    });
-
->>>>>>> f4995659
     testUsingContext('installHook creates a FlutterPlatform', () {
       expect(() => installHook(
         shellPath: 'abc',
@@ -237,15 +125,6 @@
 
 class MockSuitePlatform extends Mock implements SuitePlatform {}
 
-<<<<<<< HEAD
-=======
-class MockProcessManager extends Mock implements ProcessManager {}
-
-class MockProcess extends Mock implements Process {}
-
-class MockHttpServer extends Mock implements HttpServer {}
-
->>>>>>> f4995659
 // A FlutterPlatform with enough fields set to load and start a test.
 class TestFlutterPlatform extends FlutterPlatform {
   TestFlutterPlatform() : super(
