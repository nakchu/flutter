// Copyright 2014 The Flutter Authors. All rights reserved.
// Use of this source code is governed by a BSD-style license that can be
// found in the LICENSE file.

import 'dart:async';
import 'dart:convert';
import 'dart:io';

import 'package:dwds/dwds.dart';
import 'package:file/memory.dart';
import 'package:flutter_tools/src/base/common.dart';
import 'package:flutter_tools/src/base/file_system.dart';
import 'package:flutter_tools/src/base/io.dart';
import 'package:flutter_tools/src/base/logger.dart';
import 'package:flutter_tools/src/base/platform.dart';
import 'package:flutter_tools/src/base/terminal.dart';
import 'package:flutter_tools/src/build_info.dart';
import 'package:flutter_tools/src/build_runner/devfs_web.dart';
import 'package:flutter_tools/src/build_runner/resident_web_runner.dart';
import 'package:flutter_tools/src/compile.dart';
import 'package:flutter_tools/src/dart/pub.dart';
import 'package:flutter_tools/src/devfs.dart';
import 'package:flutter_tools/src/device.dart';
import 'package:flutter_tools/src/globals.dart' as globals;
import 'package:flutter_tools/src/project.dart';
import 'package:flutter_tools/src/reporting/reporting.dart';
import 'package:flutter_tools/src/resident_runner.dart';
import 'package:flutter_tools/src/vmservice.dart';
import 'package:flutter_tools/src/web/chrome.dart';
import 'package:flutter_tools/src/web/web_device.dart';
import 'package:mockito/mockito.dart';
import 'package:vm_service/vm_service.dart' as vm_service;
import 'package:vm_service/vm_service.dart';
import 'package:webkit_inspection_protocol/webkit_inspection_protocol.dart';

import '../src/common.dart';
import '../src/context.dart';
import '../src/testbed.dart';

const List<VmServiceExpectation> kAttachLogExpectations = <VmServiceExpectation>[
  FakeVmServiceRequest(
    method: 'streamListen',
    args: <String, Object>{
      'streamId': 'Stdout',
    },
  ),
  FakeVmServiceRequest(
    method: 'streamListen',
    args: <String, Object>{
      'streamId': 'Stderr',
    },
  )
];

const List<VmServiceExpectation> kAttachIsolateExpectations = <VmServiceExpectation>[
  FakeVmServiceRequest(
    method: 'streamListen',
    args: <String, Object>{
      'streamId': 'Isolate'
    }
  ),
  FakeVmServiceRequest(
    method: 'streamListen',
    args: <String, Object>{
      'streamId': 'Extension',
    },
  ),
  FakeVmServiceRequest(
    method: 'registerService',
    args: <String, Object>{
      'service': 'reloadSources',
      'alias': 'FlutterTools',
    }
  )
];

const List<VmServiceExpectation> kAttachExpectations = <VmServiceExpectation>[
  ...kAttachLogExpectations,
  ...kAttachIsolateExpectations,
];

void main() {
  MockDebugConnection mockDebugConnection;
  MockChromeDevice mockChromeDevice;
  MockAppConnection mockAppConnection;
  MockFlutterDevice mockFlutterDevice;
  MockWebDevFS mockWebDevFS;
  MockResidentCompiler mockResidentCompiler;
  MockChrome mockChrome;
  MockChromeConnection mockChromeConnection;
  MockChromeTab mockChromeTab;
  MockWipConnection mockWipConnection;
  MockWipDebugger mockWipDebugger;
  MockWebServerDevice mockWebServerDevice;
  MockDevice mockDevice;
  FakeVmServiceHost fakeVmServiceHost;
  FileSystem fileSystem;
  ProcessManager processManager;

  setUp(() {
    debugDangerousIgnorePackageLoadErrors = true;
    fileSystem = MemoryFileSystem.test();
    processManager = FakeProcessManager.any();
    mockDebugConnection = MockDebugConnection();
    mockDevice = MockDevice();
    mockAppConnection = MockAppConnection();
    mockFlutterDevice = MockFlutterDevice();
    mockWebDevFS = MockWebDevFS();
    mockResidentCompiler = MockResidentCompiler();
    mockChrome = MockChrome();
    mockChromeConnection = MockChromeConnection();
    mockChromeTab = MockChromeTab();
    mockWipConnection = MockWipConnection();
    mockWipDebugger = MockWipDebugger();
    mockWebServerDevice = MockWebServerDevice();
    when(mockFlutterDevice.devFS).thenReturn(mockWebDevFS);
    when(mockFlutterDevice.device).thenReturn(mockDevice);
    when(mockWebDevFS.connect(any)).thenAnswer((Invocation invocation) async {
      return ConnectionResult(mockAppConnection, mockDebugConnection);
    });
<<<<<<< HEAD
    fileSystem.file('.packages').writeAsStringSync('\n');
  });

  tearDown(() {
    debugDangerousIgnorePackageLoadErrors =  false;
=======
    testbed = Testbed(
      setup: () {
        globals.fs.file('.packages')
          ..createSync(recursive: true)
          ..writeAsStringSync('\n');
        residentWebRunner = DwdsWebRunnerFactory().createWebRunner(
          mockFlutterDevice,
          flutterProject: FlutterProject.current(),
          debuggingOptions: DebuggingOptions.enabled(BuildInfo.debug),
          ipv6: true,
          stayResident: true,
          urlTunneller: null,
        ) as ResidentWebRunner;
      },
      overrides: <Type, Generator>{
        Pub: () => MockPub(),
      }
    );
>>>>>>> 3e5c700f
  });

  void _setupMocks() {
    fileSystem.file('pubspec.yaml').createSync();
    fileSystem.file('lib/main.dart').createSync(recursive: true);
    fileSystem.file('web/index.html').createSync(recursive: true);
    when(mockWebDevFS.update(
      mainUri: anyNamed('mainUri'),
      target: anyNamed('target'),
      bundle: anyNamed('bundle'),
      firstBuildTime: anyNamed('firstBuildTime'),
      bundleFirstUpload: anyNamed('bundleFirstUpload'),
      generator: anyNamed('generator'),
      fullRestart: anyNamed('fullRestart'),
      dillOutputPath: anyNamed('dillOutputPath'),
      projectRootPath: anyNamed('projectRootPath'),
      pathToReload: anyNamed('pathToReload'),
      invalidatedFiles: anyNamed('invalidatedFiles'),
      trackWidgetCreation: anyNamed('trackWidgetCreation'),
      packageConfig: anyNamed('packageConfig'),
    )).thenAnswer((Invocation _) async {
      return UpdateFSReport(success: true,  syncedBytes: 0)..invalidatedModules = <String>[];
    });
    when(mockDebugConnection.vmService).thenAnswer((Invocation invocation) {
      return fakeVmServiceHost.vmService;
    });
    when(mockDebugConnection.onDone).thenAnswer((Invocation invocation) {
      return Completer<void>().future;
    });
    when(mockDebugConnection.uri).thenReturn('ws://127.0.0.1/abcd/');
    when(mockFlutterDevice.devFS).thenReturn(mockWebDevFS);
    when(mockWebDevFS.sources).thenReturn(<Uri>[]);
    when(mockWebDevFS.baseUri).thenReturn(Uri.parse('http://localhost:12345'));
    when(mockFlutterDevice.generator).thenReturn(mockResidentCompiler);
    when(mockChrome.chromeConnection).thenReturn(mockChromeConnection);
    when(mockChromeConnection.getTab(any)).thenAnswer((Invocation invocation) async {
      return mockChromeTab;
    });
    when(mockChromeTab.connect()).thenAnswer((Invocation invocation) async {
      return mockWipConnection;
    });
    when(mockWipConnection.debugger).thenReturn(mockWipDebugger);
  }

  testUsingContext('runner with web server device does not support debugging without --start-paused', () {
    final ResidentRunner residentWebRunner = setUpResidentRunner(mockFlutterDevice);
    when(mockFlutterDevice.device).thenReturn(WebServerDevice(
      logger: BufferLogger.test(),
    ));
    fakeVmServiceHost = FakeVmServiceHost(requests: <VmServiceExpectation>[]);
    final ResidentRunner profileResidentWebRunner = DwdsWebRunnerFactory().createWebRunner(
      mockFlutterDevice,
      flutterProject: FlutterProject.current(),
      debuggingOptions: DebuggingOptions.enabled(BuildInfo.debug),
      ipv6: true,
      stayResident: true,
      urlTunneller: null,
    ) as ResidentWebRunner;

    expect(profileResidentWebRunner.debuggingEnabled, false);

    when(mockFlutterDevice.device).thenReturn(MockChromeDevice());

    expect(residentWebRunner.debuggingEnabled, true);
    expect(fakeVmServiceHost.hasRemainingExpectations, false);
  }, overrides: <Type, Generator>{
    FileSystem: () => fileSystem,
    ProcessManager: () => processManager,
    Pub: () => MockPub(),
    Platform: () => FakePlatform(operatingSystem: 'linux', environment: <String, String>{}),
  });

  testUsingContext('runner with web server device supports debugging with --start-paused', () {
    fileSystem.file('.packages')
      ..createSync(recursive: true)
      ..writeAsStringSync('\n');
    fakeVmServiceHost = FakeVmServiceHost(requests: <VmServiceExpectation>[]);
    _setupMocks();
    when(mockFlutterDevice.device).thenReturn(WebServerDevice(
      logger: BufferLogger.test(),
    ));
    final ResidentRunner profileResidentWebRunner = DwdsWebRunnerFactory().createWebRunner(
      mockFlutterDevice,
      flutterProject: FlutterProject.current(),
      debuggingOptions: DebuggingOptions.enabled(BuildInfo.debug, startPaused: true),
      ipv6: true,
      stayResident: true,
      urlTunneller: null,
    );

    expect(profileResidentWebRunner.uri, mockWebDevFS.baseUri);
    expect(profileResidentWebRunner.debuggingEnabled, true);
  }, overrides: <Type, Generator>{
    FileSystem: () => fileSystem,
    ProcessManager: () => processManager,
    Pub: () => MockPub(),
    Platform: () => FakePlatform(operatingSystem: 'linux', environment: <String, String>{}),
  });
  testUsingContext('profile does not supportsServiceProtocol', () {
    fileSystem.file('.packages')
      ..createSync(recursive: true)
      ..writeAsStringSync('\n');
    final ResidentRunner residentWebRunner = DwdsWebRunnerFactory().createWebRunner(
      mockFlutterDevice,
      flutterProject: FlutterProject.current(),
      debuggingOptions: DebuggingOptions.enabled(BuildInfo.debug),
      ipv6: true,
      stayResident: true,
      urlTunneller: null,
    ) as ResidentWebRunner;
    fakeVmServiceHost = FakeVmServiceHost(requests: <VmServiceExpectation>[]);
    when(mockFlutterDevice.device).thenReturn(mockChromeDevice);
    final ResidentRunner profileResidentWebRunner = DwdsWebRunnerFactory().createWebRunner(
      mockFlutterDevice,
      flutterProject: FlutterProject.current(),
      debuggingOptions: DebuggingOptions.enabled(BuildInfo.profile),
      ipv6: true,
      stayResident: true,
      urlTunneller: null,
    );

    expect(profileResidentWebRunner.supportsServiceProtocol, false);
    expect(residentWebRunner.supportsServiceProtocol, true);
  }, overrides: <Type, Generator>{
    FileSystem: () => fileSystem,
    ProcessManager: () => processManager,
    Pub: () => MockPub(),
    Platform: () => FakePlatform(operatingSystem: 'linux', environment: <String, String>{}),
  });

  testUsingContext('Exits on run if target file does not exist', () async {
    fileSystem.file('.packages')
      ..createSync(recursive: true)
      ..writeAsStringSync('\n');
    final ResidentRunner residentWebRunner = DwdsWebRunnerFactory().createWebRunner(
      mockFlutterDevice,
      flutterProject: FlutterProject.current(),
      debuggingOptions: DebuggingOptions.enabled(BuildInfo.debug),
      ipv6: true,
      stayResident: true,
      urlTunneller: null,
    ) as ResidentWebRunner;
    fakeVmServiceHost = FakeVmServiceHost(requests: <VmServiceExpectation>[]);
    fileSystem.file('pubspec.yaml').createSync();
    fileSystem.file(fileSystem.path.join('web', 'index.html'))
      .createSync(recursive: true);

    expect(await residentWebRunner.run(), 1);
    final String absoluteMain = fileSystem.path.absolute(fileSystem.path.join('lib', 'main.dart'));
    expect(testLogger.errorText, contains('Tried to run $absoluteMain, but that file does not exist.'));
  }, overrides: <Type, Generator>{
    FileSystem: () => fileSystem,
    ProcessManager: () => processManager,
    Pub: () => MockPub(),
    Platform: () => FakePlatform(operatingSystem: 'linux', environment: <String, String>{}),
  });

  testUsingContext('Can successfully run and connect to vmservice', () async {
    fileSystem.file('.packages')
      ..createSync(recursive: true)
      ..writeAsStringSync('\n');
    final ResidentRunner residentWebRunner = setUpResidentRunner(mockFlutterDevice);
    fakeVmServiceHost = FakeVmServiceHost(requests: kAttachExpectations.toList());
    _setupMocks();
    final DelegateLogger delegateLogger = globals.logger as DelegateLogger;
    final BufferLogger bufferLogger = delegateLogger.delegate as BufferLogger;
    final MockStatus status = MockStatus();
    delegateLogger.status = status;
    final Completer<DebugConnectionInfo> connectionInfoCompleter = Completer<DebugConnectionInfo>();
    unawaited(residentWebRunner.run(
      connectionInfoCompleter: connectionInfoCompleter,
    ));
    final DebugConnectionInfo debugConnectionInfo = await connectionInfoCompleter.future;

    verify(mockAppConnection.runMain()).called(1);
    verify(status.stop()).called(1);
    verify(pub.get(
      context: PubContext.pubGet,
      directory: anyNamed('directory'),
    )).called(1);

    expect(bufferLogger.statusText, contains('Debug service listening on ws://127.0.0.1/abcd/'));
    expect(debugConnectionInfo.wsUri.toString(), 'ws://127.0.0.1/abcd/');
  }, overrides: <Type, Generator>{
    Logger: () => DelegateLogger(BufferLogger.test()),
    FileSystem: () => fileSystem,
    ProcessManager: () => processManager,
    Pub: () => MockPub(),
    Platform: () => FakePlatform(operatingSystem: 'linux', environment: <String, String>{}),
  });

  testUsingContext('WebRunner copies compiled app.dill to cache during startup', () async {
    final ResidentRunner residentWebRunner = setUpResidentRunner(mockFlutterDevice);
    fakeVmServiceHost = FakeVmServiceHost(requests: kAttachExpectations.toList());
    _setupMocks();

    residentWebRunner.artifactDirectory.childFile('app.dill').writeAsStringSync('ABC');
    final Completer<DebugConnectionInfo> connectionInfoCompleter = Completer<DebugConnectionInfo>();
    unawaited(residentWebRunner.run(
      connectionInfoCompleter: connectionInfoCompleter,
    ));
    await connectionInfoCompleter.future;

    expect(await fileSystem.file(fileSystem.path.join('build', 'cache.dill')).readAsString(), 'ABC');
  }, overrides: <Type, Generator>{
    FileSystem: () => fileSystem,
    ProcessManager: () => processManager,
    Pub: () => MockPub(),
    Platform: () => FakePlatform(operatingSystem: 'linux', environment: <String, String>{}),
  });

  testUsingContext('Can successfully run without an index.html including status warning', () async {
    fakeVmServiceHost = FakeVmServiceHost(requests: kAttachExpectations.toList());
    _setupMocks();
    fileSystem.file(fileSystem.path.join('web', 'index.html'))
      .deleteSync();
    final ResidentWebRunner residentWebRunner = DwdsWebRunnerFactory().createWebRunner(
    mockFlutterDevice,
    flutterProject: FlutterProject.current(),
    debuggingOptions: DebuggingOptions.enabled(BuildInfo.debug),
    ipv6: true,
    stayResident: false,
    urlTunneller: null,
  ) as ResidentWebRunner;

    expect(await residentWebRunner.run(), 0);
    expect(testLogger.statusText,
      contains('This application is not configured to build on the web'));
  }, overrides: <Type, Generator>{
    FileSystem: () => fileSystem,
    ProcessManager: () => processManager,
    Pub: () => MockPub(),
    Platform: () => FakePlatform(operatingSystem: 'linux', environment: <String, String>{}),
  });

  testUsingContext('Can successfully run and disconnect with --no-resident', () async {
    fakeVmServiceHost = FakeVmServiceHost(requests: kAttachExpectations.toList());
    _setupMocks();
    final ResidentRunner residentWebRunner = DwdsWebRunnerFactory().createWebRunner(
      mockFlutterDevice,
      flutterProject: FlutterProject.current(),
      debuggingOptions: DebuggingOptions.enabled(BuildInfo.debug),
      ipv6: true,
      stayResident: false,
      urlTunneller: null,
    ) as ResidentWebRunner;

    expect(await residentWebRunner.run(), 0);
  }, overrides: <Type, Generator>{
    FileSystem: () => fileSystem,
    ProcessManager: () => processManager,
    Pub: () => MockPub(),
    Platform: () => FakePlatform(operatingSystem: 'linux', environment: <String, String>{}),
  });

  testUsingContext('Listens to stdout and stderr streams before running main', () async {
    final ResidentRunner residentWebRunner = setUpResidentRunner(mockFlutterDevice);
    fakeVmServiceHost = FakeVmServiceHost(requests: <VmServiceExpectation>[
      ...kAttachLogExpectations,
      FakeVmServiceStreamResponse(
        streamId: 'Stdout',
        event: vm_service.Event(
          timestamp: 0,
          kind: vm_service.EventStreams.kStdout,
          bytes: base64.encode(utf8.encode('THIS MESSAGE IS IMPORTANT'))
        ),
      ),
      FakeVmServiceStreamResponse(
        streamId: 'Stderr',
        event: vm_service.Event(
          timestamp: 0,
          kind: vm_service.EventStreams.kStderr,
          bytes: base64.encode(utf8.encode('SO IS THIS'))
        ),
      ),
      ...kAttachIsolateExpectations,
    ]);
    _setupMocks();
    final Completer<DebugConnectionInfo> connectionInfoCompleter = Completer<DebugConnectionInfo>();
    unawaited(residentWebRunner.run(
      connectionInfoCompleter: connectionInfoCompleter,
    ));
    await connectionInfoCompleter.future;

    expect(testLogger.statusText, contains('THIS MESSAGE IS IMPORTANT'));
    expect(testLogger.statusText, contains('SO IS THIS'));
  }, overrides: <Type, Generator>{
    FileSystem: () => fileSystem,
    ProcessManager: () => processManager,
    Pub: () => MockPub(),
    Platform: () => FakePlatform(operatingSystem: 'linux', environment: <String, String>{}),
  });

  testUsingContext('Listens to extension events with structured errors', () async {
    final ResidentRunner residentWebRunner = setUpResidentRunner(mockFlutterDevice);
    final Map<String, String> extensionData = <String, String>{
      'test': 'data',
      'renderedErrorText': 'error text',
    };
    final Map<String, String> emptyExtensionData = <String, String>{
      'test': 'data',
      'renderedErrorText': '',
    };
    final Map<String, String> nonStructuredErrorData = <String, String>{
      'other': 'other stuff',
    };
    fakeVmServiceHost = FakeVmServiceHost(requests: <VmServiceExpectation>[
      ...kAttachExpectations,
      FakeVmServiceStreamResponse(
        streamId: 'Extension',
        event: vm_service.Event(
          timestamp: 0,
          extensionKind: 'Flutter.Error',
          extensionData: vm_service.ExtensionData.parse(extensionData),
          kind: vm_service.EventStreams.kExtension,
        ),
      ),
      // Empty error text should not break anything.
      FakeVmServiceStreamResponse(
        streamId: 'Extension',
        event: vm_service.Event(
          timestamp: 0,
          extensionKind: 'Flutter.Error',
          extensionData: vm_service.ExtensionData.parse(emptyExtensionData),
          kind: vm_service.EventStreams.kExtension,
        ),
      ),
      // This is not Flutter.Error kind data, so it should not be logged.
      FakeVmServiceStreamResponse(
        streamId: 'Extension',
        event: vm_service.Event(
          timestamp: 0,
          extensionKind: 'Other',
          extensionData: vm_service.ExtensionData.parse(nonStructuredErrorData),
          kind: vm_service.EventStreams.kExtension,
        ),
      ),
    ]);

    _setupMocks();
    final Completer<DebugConnectionInfo> connectionInfoCompleter = Completer<DebugConnectionInfo>();
    unawaited(residentWebRunner.run(
      connectionInfoCompleter: connectionInfoCompleter,
    ));
    await connectionInfoCompleter.future;

    // Need these to run events, otherwise expect statements below run before
    // structured errors are processed.
    await null;
    await null;
    await null;

    expect(testLogger.statusText, contains('\nerror text'));
    expect(testLogger.statusText, isNot(contains('other stuff')));
  }, overrides: <Type, Generator>{
    FileSystem: () => fileSystem,
    ProcessManager: () => processManager,
    Pub: () => MockPub(),
    Platform: () => FakePlatform(operatingSystem: 'linux', environment: <String, String>{}),
  });

  testUsingContext('Does not run main with --start-paused', () async {
    final ResidentRunner residentWebRunner = DwdsWebRunnerFactory().createWebRunner(
      mockFlutterDevice,
      flutterProject: FlutterProject.current(),
      debuggingOptions: DebuggingOptions.enabled(BuildInfo.debug, startPaused: true),
      ipv6: true,
      stayResident: true,
      urlTunneller: null,
    ) as ResidentWebRunner;
    fakeVmServiceHost = FakeVmServiceHost(requests: kAttachExpectations.toList());
    _setupMocks();
    final Completer<DebugConnectionInfo> connectionInfoCompleter = Completer<DebugConnectionInfo>();

    unawaited(residentWebRunner.run(
      connectionInfoCompleter: connectionInfoCompleter,
    ));
    await connectionInfoCompleter.future;

    verifyNever(mockAppConnection.runMain());
  }, overrides: <Type, Generator>{
    FileSystem: () => fileSystem,
    ProcessManager: () => processManager,
    Pub: () => MockPub(),
    Platform: () => FakePlatform(operatingSystem: 'linux', environment: <String, String>{}),
  });

  testUsingContext('Can hot reload after attaching', () async {
    final ResidentRunner residentWebRunner = setUpResidentRunner(mockFlutterDevice);
    fakeVmServiceHost = FakeVmServiceHost(requests: <VmServiceExpectation>[
      ...kAttachExpectations,
      const FakeVmServiceRequest(
        method: 'hotRestart',
        jsonResponse: <String, Object>{
          'type': 'Success',
        }
      ),
    ]);
    _setupMocks();
    final ChromiumLauncher chromiumLauncher = MockChromeLauncher();
    when(chromiumLauncher.launch(any, cacheDir: anyNamed('cacheDir')))
      .thenAnswer((Invocation invocation) async {
        return mockChrome;
      });
    when(chromiumLauncher.connectedInstance).thenAnswer((Invocation invocation) async {
      return mockChrome;
    });
    when(mockFlutterDevice.device).thenReturn(GoogleChromeDevice(
      fileSystem: fileSystem,
      chromiumLauncher: chromiumLauncher,
      logger: globals.logger,
      platform: FakePlatform(operatingSystem: 'linux'),
      processManager: FakeProcessManager.any(),
    ));
    when(chromiumLauncher.canFindExecutable()).thenReturn(true);
    chromiumLauncher.testLaunchChromium(mockChrome);
    when(mockWebDevFS.update(
      mainUri: anyNamed('mainUri'),
      target: anyNamed('target'),
      bundle: anyNamed('bundle'),
      firstBuildTime: anyNamed('firstBuildTime'),
      bundleFirstUpload: anyNamed('bundleFirstUpload'),
      generator: anyNamed('generator'),
      fullRestart: anyNamed('fullRestart'),
      dillOutputPath: anyNamed('dillOutputPath'),
      trackWidgetCreation: anyNamed('trackWidgetCreation'),
      projectRootPath: anyNamed('projectRootPath'),
      pathToReload: anyNamed('pathToReload'),
      invalidatedFiles: anyNamed('invalidatedFiles'),
      packageConfig: anyNamed('packageConfig'),
    )).thenAnswer((Invocation invocation) async {
      // Generated entrypoint file in temp dir.
      expect(invocation.namedArguments[#mainUri].toString(), contains('entrypoint.dart'));
      return UpdateFSReport(success: true)
        ..invalidatedModules = <String>['example'];
    });
    final Completer<DebugConnectionInfo> connectionInfoCompleter = Completer<DebugConnectionInfo>();
    unawaited(residentWebRunner.run(
      connectionInfoCompleter: connectionInfoCompleter,
    ));
    final DebugConnectionInfo debugConnectionInfo = await connectionInfoCompleter.future;

    expect(debugConnectionInfo, isNotNull);

    final OperationResult result = await residentWebRunner.restart(fullRestart: false);

    expect(testLogger.statusText, contains('Restarted application in'));
    expect(result.code, 0);
    verify(mockResidentCompiler.accept()).called(2);
	  // ensure that analytics are sent.
    final Map<String, String> config = verify(globals.flutterUsage.sendEvent('hot', 'restart',
      parameters: captureAnyNamed('parameters'))).captured.first as Map<String, String>;

    expect(config, allOf(<Matcher>[
      containsPair('cd27', 'web-javascript'),
      containsPair('cd28', ''),
      containsPair('cd29', 'false'),
      containsPair('cd30', 'true'),
    ]));
    verify(globals.flutterUsage.sendTiming('hot', 'web-incremental-restart', any)).called(1);
  }, overrides: <Type, Generator>{
    Usage: () => MockFlutterUsage(),
    FileSystem: () => fileSystem,
    ProcessManager: () => processManager,
    Pub: () => MockPub(),
    Platform: () => FakePlatform(operatingSystem: 'linux', environment: <String, String>{}),
  });

  testUsingContext('Can hot restart after attaching', () async {
    final ResidentRunner residentWebRunner = setUpResidentRunner(mockFlutterDevice);
    fakeVmServiceHost = FakeVmServiceHost(requests: <VmServiceExpectation>[
      ...kAttachExpectations,
      const FakeVmServiceRequest(
        method: 'hotRestart',
        jsonResponse: <String, Object>{
          'type': 'Success',
        }
      ),
    ]);
    _setupMocks();
    final ChromiumLauncher chromiumLauncher = MockChromeLauncher();
    when(chromiumLauncher.launch(any, cacheDir: anyNamed('cacheDir')))
      .thenAnswer((Invocation invocation) async {
        return mockChrome;
      });
    when(chromiumLauncher.connectedInstance).thenAnswer((Invocation invocation) async {
      return mockChrome;
    });
    when(chromiumLauncher.canFindExecutable()).thenReturn(true);
    when(mockFlutterDevice.device).thenReturn(GoogleChromeDevice(
      fileSystem: fileSystem,
      chromiumLauncher: chromiumLauncher,
      logger: globals.logger,
      platform: FakePlatform(operatingSystem: 'linux'),
      processManager: FakeProcessManager.any(),
    ));
    chromiumLauncher.testLaunchChromium(mockChrome);
    Uri entrypointFileUri;
    when(mockWebDevFS.update(
      mainUri: anyNamed('mainUri'),
      target: anyNamed('target'),
      bundle: anyNamed('bundle'),
      firstBuildTime: anyNamed('firstBuildTime'),
      bundleFirstUpload: anyNamed('bundleFirstUpload'),
      generator: anyNamed('generator'),
      fullRestart: anyNamed('fullRestart'),
      dillOutputPath: anyNamed('dillOutputPath'),
      trackWidgetCreation: anyNamed('trackWidgetCreation'),
      projectRootPath: anyNamed('projectRootPath'),
      pathToReload: anyNamed('pathToReload'),
      invalidatedFiles: anyNamed('invalidatedFiles'),
      packageConfig: anyNamed('packageConfig'),
    )).thenAnswer((Invocation invocation) async {
      entrypointFileUri = invocation.namedArguments[#mainUri] as Uri;
      return UpdateFSReport(success: true)
        ..invalidatedModules = <String>['example'];
    });
    final Completer<DebugConnectionInfo> connectionInfoCompleter = Completer<DebugConnectionInfo>();
    unawaited(residentWebRunner.run(
      connectionInfoCompleter: connectionInfoCompleter,
    ));
    await connectionInfoCompleter.future;
    final OperationResult result = await residentWebRunner.restart(fullRestart: true);

    // Ensure that generated entrypoint is generated correctly.
    expect(entrypointFileUri, isNotNull);
    final String entrypointContents = fileSystem.file(entrypointFileUri).readAsStringSync();
    expect(entrypointContents, contains('// Flutter web bootstrap script'));
    expect(entrypointContents, contains("import 'dart:ui' as ui;"));
    expect(entrypointContents, contains('await ui.webOnlyInitializePlatform();'));

    expect(testLogger.statusText, contains('Restarted application in'));
    expect(result.code, 0);
    verify(mockResidentCompiler.accept()).called(2);
	  // ensure that analytics are sent.
    final Map<String, String> config = verify(globals.flutterUsage.sendEvent('hot', 'restart',
      parameters: captureAnyNamed('parameters'))).captured.first as Map<String, String>;

    expect(config, allOf(<Matcher>[
      containsPair('cd27', 'web-javascript'),
      containsPair('cd28', ''),
      containsPair('cd29', 'false'),
      containsPair('cd30', 'true'),
    ]));
    verify(globals.flutterUsage.sendTiming('hot', 'web-incremental-restart', any)).called(1);
  }, overrides: <Type, Generator>{
    Usage: () => MockFlutterUsage(),
    FileSystem: () => fileSystem,
    ProcessManager: () => processManager,
    Pub: () => MockPub(),
    Platform: () => FakePlatform(operatingSystem: 'linux', environment: <String, String>{}),
  });

  testUsingContext('Can hot restart after attaching with web-server device', () async {
    final ResidentRunner residentWebRunner = setUpResidentRunner(mockFlutterDevice);
    fakeVmServiceHost = FakeVmServiceHost(requests :kAttachExpectations);
    _setupMocks();
    when(mockFlutterDevice.device).thenReturn(mockWebServerDevice);
    when(mockWebDevFS.update(
      mainUri: anyNamed('mainUri'),
      target: anyNamed('target'),
      bundle: anyNamed('bundle'),
      firstBuildTime: anyNamed('firstBuildTime'),
      bundleFirstUpload: anyNamed('bundleFirstUpload'),
      generator: anyNamed('generator'),
      fullRestart: anyNamed('fullRestart'),
      dillOutputPath: anyNamed('dillOutputPath'),
      trackWidgetCreation: anyNamed('trackWidgetCreation'),
      projectRootPath: anyNamed('projectRootPath'),
      pathToReload: anyNamed('pathToReload'),
      invalidatedFiles: anyNamed('invalidatedFiles'),
      packageConfig: anyNamed('packageConfig'),
    )).thenAnswer((Invocation invocation) async {
      return UpdateFSReport(success: true)
        ..invalidatedModules = <String>['example'];
    });
    final Completer<DebugConnectionInfo> connectionInfoCompleter = Completer<DebugConnectionInfo>();
    unawaited(residentWebRunner.run(
      connectionInfoCompleter: connectionInfoCompleter,
    ));
    await connectionInfoCompleter.future;
    final OperationResult result = await residentWebRunner.restart(fullRestart: true);

    expect(testLogger.statusText, contains('Restarted application in'));
    expect(result.code, 0);
    verify(mockResidentCompiler.accept()).called(2);
    // ensure that analytics are sent.
    verifyNever(globals.flutterUsage.sendTiming('hot', 'web-incremental-restart', any));
  }, overrides: <Type, Generator>{
    Usage: () => MockFlutterUsage(),
    FileSystem: () => fileSystem,
    ProcessManager: () => processManager,
    Pub: () => MockPub(),
    Platform: () => FakePlatform(operatingSystem: 'linux', environment: <String, String>{}),
  });

  testUsingContext('web resident runner is debuggable', () {
    final ResidentRunner residentWebRunner = setUpResidentRunner(mockFlutterDevice);
    fakeVmServiceHost = FakeVmServiceHost(requests: kAttachExpectations.toList());

    expect(residentWebRunner.debuggingEnabled, true);
  }, overrides: <Type, Generator>{
    FileSystem: () => fileSystem,
    ProcessManager: () => processManager,
    Pub: () => MockPub(),
    Platform: () => FakePlatform(operatingSystem: 'linux', environment: <String, String>{}),
  });

  testUsingContext('web resident runner can toggle CanvasKit', () async {
    final ResidentRunner residentWebRunner = setUpResidentRunner(mockFlutterDevice);
    fakeVmServiceHost = FakeVmServiceHost(requests: <VmServiceExpectation>[]);
    final WebAssetServer webAssetServer = WebAssetServer(null, null, null, null, null);
    when(mockWebDevFS.webAssetServer).thenReturn(webAssetServer);

    expect(residentWebRunner.supportsCanvasKit, true);
    expect(webAssetServer.canvasKitRendering, false);

    final bool toggleResult = await residentWebRunner.toggleCanvaskit();

    expect(webAssetServer.canvasKitRendering, true);
    expect(toggleResult, true);
  }, overrides: <Type, Generator>{
    FileSystem: () => fileSystem,
    ProcessManager: () => processManager,
    Pub: () => MockPub(),
    Platform: () => FakePlatform(operatingSystem: 'linux', environment: <String, String>{}),
  });

  testUsingContext('Exits when initial compile fails', () async {
    final ResidentRunner residentWebRunner = setUpResidentRunner(mockFlutterDevice);
    fakeVmServiceHost = FakeVmServiceHost(requests: <VmServiceExpectation>[]);
    _setupMocks();
    when(mockWebDevFS.update(
      mainUri: anyNamed('mainUri'),
      target: anyNamed('target'),
      bundle: anyNamed('bundle'),
      firstBuildTime: anyNamed('firstBuildTime'),
      bundleFirstUpload: anyNamed('bundleFirstUpload'),
      generator: anyNamed('generator'),
      fullRestart: anyNamed('fullRestart'),
      dillOutputPath: anyNamed('dillOutputPath'),
      projectRootPath: anyNamed('projectRootPath'),
      pathToReload: anyNamed('pathToReload'),
      invalidatedFiles: anyNamed('invalidatedFiles'),
      packageConfig: anyNamed('packageConfig'),
      trackWidgetCreation: anyNamed('trackWidgetCreation'),
    )).thenAnswer((Invocation _) async {
      return UpdateFSReport(success: false,  syncedBytes: 0)..invalidatedModules = <String>[];
    });
    final Completer<DebugConnectionInfo> connectionInfoCompleter = Completer<DebugConnectionInfo>();
    unawaited(residentWebRunner.run(
      connectionInfoCompleter: connectionInfoCompleter,
    ));

    expect(await residentWebRunner.run(), 1);
    verifyNever(globals.flutterUsage.sendTiming('hot', 'web-restart', any));
  }, overrides: <Type, Generator>{
    Usage: () => MockFlutterUsage(),
    FileSystem: () => fileSystem,
    ProcessManager: () => processManager,
    Pub: () => MockPub(),
    Platform: () => FakePlatform(operatingSystem: 'linux', environment: <String, String>{}),
  });

  testUsingContext('Faithfully displays stdout messages with leading/trailing spaces', () async {
    final ResidentRunner residentWebRunner = setUpResidentRunner(mockFlutterDevice);
    fakeVmServiceHost = FakeVmServiceHost(requests: <VmServiceExpectation>[
      ...kAttachLogExpectations,
      FakeVmServiceStreamResponse(
        streamId: 'Stdout',
        event: vm_service.Event(
          timestamp: 0,
          kind: vm_service.EventStreams.kStdout,
          bytes: base64.encode(
            utf8.encode('    This is a message with 4 leading and trailing spaces    '),
          ),
        ),
      ),
      ...kAttachIsolateExpectations,
    ]);
    _setupMocks();
    final Completer<DebugConnectionInfo> connectionInfoCompleter = Completer<DebugConnectionInfo>();
    unawaited(residentWebRunner.run(
      connectionInfoCompleter: connectionInfoCompleter,
    ));
    await connectionInfoCompleter.future;

    expect(testLogger.statusText,
      contains('    This is a message with 4 leading and trailing spaces    '));
    expect(fakeVmServiceHost.hasRemainingExpectations, false);
  }, overrides: <Type, Generator>{
    FileSystem: () => fileSystem,
    ProcessManager: () => processManager,
    Pub: () => MockPub(),
    Platform: () => FakePlatform(operatingSystem: 'linux', environment: <String, String>{}),
  });

  testUsingContext('Fails on compilation errors in hot restart', () async {
    final ResidentRunner residentWebRunner = setUpResidentRunner(mockFlutterDevice);
    fakeVmServiceHost = FakeVmServiceHost(requests: kAttachExpectations.toList());
    _setupMocks();
    final Completer<DebugConnectionInfo> connectionInfoCompleter = Completer<DebugConnectionInfo>();
    unawaited(residentWebRunner.run(
      connectionInfoCompleter: connectionInfoCompleter,
    ));
    await connectionInfoCompleter.future;
    when(mockWebDevFS.update(
      mainUri: anyNamed('mainUri'),
      target: anyNamed('target'),
      bundle: anyNamed('bundle'),
      firstBuildTime: anyNamed('firstBuildTime'),
      bundleFirstUpload: anyNamed('bundleFirstUpload'),
      generator: anyNamed('generator'),
      fullRestart: anyNamed('fullRestart'),
      dillOutputPath: anyNamed('dillOutputPath'),
      projectRootPath: anyNamed('projectRootPath'),
      pathToReload: anyNamed('pathToReload'),
      invalidatedFiles: anyNamed('invalidatedFiles'),
      packageConfig: anyNamed('packageConfig'),
      trackWidgetCreation: anyNamed('trackWidgetCreation'),
    )).thenAnswer((Invocation _) async {
      return UpdateFSReport(success: false,  syncedBytes: 0)..invalidatedModules = <String>[];
    });

    final OperationResult result = await residentWebRunner.restart(fullRestart: true);

    expect(result.code, 1);
    expect(result.message, contains('Failed to recompile application.'));
    verifyNever(globals.flutterUsage.sendTiming('hot', 'web-restart', any));
  }, overrides: <Type, Generator>{
    Usage: () => MockFlutterUsage(),
    FileSystem: () => fileSystem,
    ProcessManager: () => processManager,
    Pub: () => MockPub(),
    Platform: () => FakePlatform(operatingSystem: 'linux', environment: <String, String>{}),
  });

  testUsingContext('Fails non-fatally on vmservice response error for hot restart', () async {
    final ResidentRunner residentWebRunner = setUpResidentRunner(mockFlutterDevice);
    fakeVmServiceHost = FakeVmServiceHost(requests: <VmServiceExpectation>[
      ...kAttachExpectations,
      const FakeVmServiceRequest(
        method: 'hotRestart',
        jsonResponse: <String, Object>{
          'type': 'Failed',
        }
      )
    ]);
    _setupMocks();
    final Completer<DebugConnectionInfo> connectionInfoCompleter = Completer<DebugConnectionInfo>();
    unawaited(residentWebRunner.run(
      connectionInfoCompleter: connectionInfoCompleter,
    ));
    await connectionInfoCompleter.future;

    final OperationResult result = await residentWebRunner.restart(fullRestart: false);

    expect(result.code, 0);
  }, overrides: <Type, Generator>{
    FileSystem: () => fileSystem,
    ProcessManager: () => processManager,
    Pub: () => MockPub(),
    Platform: () => FakePlatform(operatingSystem: 'linux', environment: <String, String>{}),
  });

  testUsingContext('Fails fatally on Vm Service error response', () async {
    final ResidentRunner residentWebRunner = setUpResidentRunner(mockFlutterDevice);
    fakeVmServiceHost = FakeVmServiceHost(requests: <VmServiceExpectation>[
      ...kAttachExpectations,
      const FakeVmServiceRequest(
        method: 'hotRestart',
        // Failed response,
        errorCode: RPCErrorCodes.kInternalError,
      ),
    ]);
    _setupMocks();
    final Completer<DebugConnectionInfo> connectionInfoCompleter = Completer<DebugConnectionInfo>();
    unawaited(residentWebRunner.run(
      connectionInfoCompleter: connectionInfoCompleter,
    ));
    await connectionInfoCompleter.future;
    final OperationResult result = await residentWebRunner.restart(fullRestart: false);

    expect(result.code, 1);
    expect(result.message,
      contains(RPCErrorCodes.kInternalError.toString()));
  }, overrides: <Type, Generator>{
    FileSystem: () => fileSystem,
    ProcessManager: () => processManager,
    Pub: () => MockPub(),
    Platform: () => FakePlatform(operatingSystem: 'linux', environment: <String, String>{}),
  });

  testUsingContext('printHelp without details has web warning', () async {
    final ResidentRunner residentWebRunner = setUpResidentRunner(mockFlutterDevice);
    fakeVmServiceHost = FakeVmServiceHost(requests: <VmServiceExpectation>[]);
    residentWebRunner.printHelp(details: false);

    expect(testLogger.statusText, contains('Warning'));
    expect(testLogger.statusText, contains('https://flutter.dev/web'));
    expect(testLogger.statusText, isNot(contains('https://flutter.dev/web.')));
  }, overrides: <Type, Generator>{
    FileSystem: () => fileSystem,
    ProcessManager: () => processManager,
    Pub: () => MockPub(),
    Platform: () => FakePlatform(operatingSystem: 'linux', environment: <String, String>{}),
  });

  testUsingContext('debugDumpApp', () async {
    final ResidentRunner residentWebRunner = setUpResidentRunner(mockFlutterDevice);
    fakeVmServiceHost = FakeVmServiceHost(requests: <VmServiceExpectation>[
      ...kAttachExpectations,
      const FakeVmServiceRequest(
        method: 'ext.flutter.debugDumpApp',
        args: <String, Object>{
          'isolateId': null,
        },
      ),
    ]);
    _setupMocks();
    final Completer<DebugConnectionInfo> connectionInfoCompleter = Completer<DebugConnectionInfo>();
    unawaited(residentWebRunner.run(
      connectionInfoCompleter: connectionInfoCompleter,
    ));
    await connectionInfoCompleter.future;
    await residentWebRunner.debugDumpApp();

    expect(fakeVmServiceHost.hasRemainingExpectations, false);
  }, overrides: <Type, Generator>{
    FileSystem: () => fileSystem,
    ProcessManager: () => processManager,
    Pub: () => MockPub(),
    Platform: () => FakePlatform(operatingSystem: 'linux', environment: <String, String>{}),
  });

  testUsingContext('debugDumpLayerTree', () async {
    final ResidentRunner residentWebRunner = setUpResidentRunner(mockFlutterDevice);
    fakeVmServiceHost = FakeVmServiceHost(requests: <VmServiceExpectation>[
      ...kAttachExpectations,
      const FakeVmServiceRequest(
        method: 'ext.flutter.debugDumpLayerTree',
        args: <String, Object>{
          'isolateId': null,
        },
      ),
    ]);
    _setupMocks();
    final Completer<DebugConnectionInfo> connectionInfoCompleter = Completer<DebugConnectionInfo>();
    unawaited(residentWebRunner.run(
      connectionInfoCompleter: connectionInfoCompleter,
    ));
    await connectionInfoCompleter.future;
    await residentWebRunner.debugDumpLayerTree();

    expect(fakeVmServiceHost.hasRemainingExpectations, false);
  }, overrides: <Type, Generator>{
    FileSystem: () => fileSystem,
    ProcessManager: () => processManager,
    Pub: () => MockPub(),
    Platform: () => FakePlatform(operatingSystem: 'linux', environment: <String, String>{}),
  });

  testUsingContext('debugDumpRenderTree', () async {
    final ResidentRunner residentWebRunner = setUpResidentRunner(mockFlutterDevice);
    fakeVmServiceHost = FakeVmServiceHost(requests: <VmServiceExpectation>[
      ...kAttachExpectations,
      const FakeVmServiceRequest(
        method: 'ext.flutter.debugDumpRenderTree',
        args: <String, Object>{
          'isolateId': null,
        },
      ),
    ]);
    _setupMocks();
    final Completer<DebugConnectionInfo> connectionInfoCompleter = Completer<DebugConnectionInfo>();
    unawaited(residentWebRunner.run(
      connectionInfoCompleter: connectionInfoCompleter,
    ));
    await connectionInfoCompleter.future;
    await residentWebRunner.debugDumpRenderTree();

    expect(fakeVmServiceHost.hasRemainingExpectations, false);
  }, overrides: <Type, Generator>{
    FileSystem: () => fileSystem,
    ProcessManager: () => processManager,
    Pub: () => MockPub(),
    Platform: () => FakePlatform(operatingSystem: 'linux', environment: <String, String>{}),
  });

  testUsingContext('debugDumpSemanticsTreeInTraversalOrder', () async {
    final ResidentRunner residentWebRunner = setUpResidentRunner(mockFlutterDevice);
    fakeVmServiceHost = FakeVmServiceHost(requests: <VmServiceExpectation>[
      ...kAttachExpectations,
      const FakeVmServiceRequest(
        method: 'ext.flutter.debugDumpSemanticsTreeInTraversalOrder',
        args: <String, Object>{
          'isolateId': null,
        },
      ),
    ]);
    _setupMocks();
    final Completer<DebugConnectionInfo> connectionInfoCompleter = Completer<DebugConnectionInfo>();
    unawaited(residentWebRunner.run(
      connectionInfoCompleter: connectionInfoCompleter,
    ));
    await connectionInfoCompleter.future;
    await residentWebRunner.debugDumpSemanticsTreeInTraversalOrder();

    expect(fakeVmServiceHost.hasRemainingExpectations, false);
  }, overrides: <Type, Generator>{
    FileSystem: () => fileSystem,
    ProcessManager: () => processManager,
    Pub: () => MockPub(),
    Platform: () => FakePlatform(operatingSystem: 'linux', environment: <String, String>{}),
  });

  testUsingContext('debugDumpSemanticsTreeInInverseHitTestOrder', () async {
    final ResidentRunner residentWebRunner = setUpResidentRunner(mockFlutterDevice);
    fakeVmServiceHost = FakeVmServiceHost(requests: <VmServiceExpectation>[
      ...kAttachExpectations,
      const FakeVmServiceRequest(
        method: 'ext.flutter.debugDumpSemanticsTreeInInverseHitTestOrder',
        args: <String, Object>{
          'isolateId': null,
        },
      ),
    ]);
    _setupMocks();
    final Completer<DebugConnectionInfo> connectionInfoCompleter = Completer<DebugConnectionInfo>();
    unawaited(residentWebRunner.run(
      connectionInfoCompleter: connectionInfoCompleter,
    ));

    await connectionInfoCompleter.future;
    await residentWebRunner.debugDumpSemanticsTreeInInverseHitTestOrder();

    expect(fakeVmServiceHost.hasRemainingExpectations, false);
  }, overrides: <Type, Generator>{
    FileSystem: () => fileSystem,
    ProcessManager: () => processManager,
    Pub: () => MockPub(),
    Platform: () => FakePlatform(operatingSystem: 'linux', environment: <String, String>{}),
  });

  testUsingContext('debugToggleDebugPaintSizeEnabled', () async {
    final ResidentRunner residentWebRunner = setUpResidentRunner(mockFlutterDevice);
    fakeVmServiceHost = FakeVmServiceHost(requests: <VmServiceExpectation>[
      ...kAttachExpectations,
      const FakeVmServiceRequest(
        method: 'ext.flutter.debugPaint',
        args: <String, Object>{
          'isolateId': null,
        },
        jsonResponse: <String, Object>{
          'enabled': 'false'
        },
      ),
      const FakeVmServiceRequest(
        method: 'ext.flutter.debugPaint',
        args: <String, Object>{
          'isolateId': null,
          'enabled': 'true',
        },
        jsonResponse: <String, Object>{
          'value': 'true'
        },
      )
    ]);
    _setupMocks();
    final Completer<DebugConnectionInfo> connectionInfoCompleter = Completer<DebugConnectionInfo>();
    unawaited(residentWebRunner.run(
      connectionInfoCompleter: connectionInfoCompleter,
    ));
    await connectionInfoCompleter.future;

    await residentWebRunner.debugToggleDebugPaintSizeEnabled();

    expect(fakeVmServiceHost.hasRemainingExpectations, false);
  }, overrides: <Type, Generator>{
    FileSystem: () => fileSystem,
    ProcessManager: () => processManager,
    Pub: () => MockPub(),
    Platform: () => FakePlatform(operatingSystem: 'linux', environment: <String, String>{}),
  });

  testUsingContext('debugTogglePerformanceOverlayOverride', () async {
    final ResidentRunner residentWebRunner = setUpResidentRunner(mockFlutterDevice);
    fakeVmServiceHost = FakeVmServiceHost(requests: <VmServiceExpectation>[
      ...kAttachExpectations,
      const FakeVmServiceRequest(
        method: 'ext.flutter.showPerformanceOverlay',
        args: <String, Object>{
          'isolateId': null,
        },
        jsonResponse: <String, Object>{
          'enabled': 'false'
        },
      ),
      const FakeVmServiceRequest(
        method: 'ext.flutter.showPerformanceOverlay',
        args: <String, Object>{
          'isolateId': null,
          'enabled': 'true',
        },
        jsonResponse: <String, Object>{
          'enabled': 'true'
        },
      )
    ]);
    _setupMocks();
    final Completer<DebugConnectionInfo> connectionInfoCompleter = Completer<DebugConnectionInfo>();
    unawaited(residentWebRunner.run(
      connectionInfoCompleter: connectionInfoCompleter,
    ));
    await connectionInfoCompleter.future;

    await residentWebRunner.debugTogglePerformanceOverlayOverride();

    expect(fakeVmServiceHost.hasRemainingExpectations, false);
  }, overrides: <Type, Generator>{
    FileSystem: () => fileSystem,
    ProcessManager: () => processManager,
    Pub: () => MockPub(),
    Platform: () => FakePlatform(operatingSystem: 'linux', environment: <String, String>{}),
  });

  testUsingContext('debugToggleWidgetInspector', () async {
    final ResidentRunner residentWebRunner = setUpResidentRunner(mockFlutterDevice);
    fakeVmServiceHost = FakeVmServiceHost(requests: <VmServiceExpectation>[
      ...kAttachExpectations,
      const FakeVmServiceRequest(
        method: 'ext.flutter.inspector.show',
        args: <String, Object>{
          'isolateId': null,
        },
        jsonResponse: <String, Object>{
          'enabled': 'false'
        },
      ),
      const FakeVmServiceRequest(
        method: 'ext.flutter.inspector.show',
        args: <String, Object>{
          'isolateId': null,
          'enabled': 'true',
        },
        jsonResponse: <String, Object>{
          'enabled': 'true'
        },
      )
    ]);
    _setupMocks();
    final Completer<DebugConnectionInfo> connectionInfoCompleter = Completer<DebugConnectionInfo>();
    unawaited(residentWebRunner.run(
      connectionInfoCompleter: connectionInfoCompleter,
    ));
    await connectionInfoCompleter.future;

    await residentWebRunner.debugToggleWidgetInspector();

    expect(fakeVmServiceHost.hasRemainingExpectations, false);
  }, overrides: <Type, Generator>{
    FileSystem: () => fileSystem,
    ProcessManager: () => processManager,
    Pub: () => MockPub(),
    Platform: () => FakePlatform(operatingSystem: 'linux', environment: <String, String>{}),
  });

  testUsingContext('debugToggleProfileWidgetBuilds', () async {
    final ResidentRunner residentWebRunner = setUpResidentRunner(mockFlutterDevice);
    fakeVmServiceHost = FakeVmServiceHost(requests: <VmServiceExpectation>[
      ...kAttachExpectations,
      const FakeVmServiceRequest(
        method: 'ext.flutter.profileWidgetBuilds',
        args: <String, Object>{
          'isolateId': null,
        },
        jsonResponse: <String, Object>{
          'enabled': 'false'
        },
      ),
      const FakeVmServiceRequest(
        method: 'ext.flutter.profileWidgetBuilds',
        args: <String, Object>{
          'isolateId': null,
          'enabled': 'true',
        },
        jsonResponse: <String, Object>{
          'enabled': 'true'
        },
      )
    ]);
    _setupMocks();
    final Completer<DebugConnectionInfo> connectionInfoCompleter = Completer<DebugConnectionInfo>();
    unawaited(residentWebRunner.run(
      connectionInfoCompleter: connectionInfoCompleter,
    ));
    await connectionInfoCompleter.future;

    await residentWebRunner.debugToggleProfileWidgetBuilds();

    expect(fakeVmServiceHost.hasRemainingExpectations, false);
  }, overrides: <Type, Generator>{
    FileSystem: () => fileSystem,
    ProcessManager: () => processManager,
    Pub: () => MockPub(),
    Platform: () => FakePlatform(operatingSystem: 'linux', environment: <String, String>{}),
  });

  testUsingContext('debugTogglePlatform', () async {
    final ResidentRunner residentWebRunner = setUpResidentRunner(mockFlutterDevice);
    fakeVmServiceHost = FakeVmServiceHost(requests: <VmServiceExpectation>[
      ...kAttachExpectations,
      const FakeVmServiceRequest(
        method: 'ext.flutter.platformOverride',
        args: <String, Object>{
          'isolateId': null,
        },
        jsonResponse: <String, Object>{
          'value': 'iOS'
        },
      ),
      const FakeVmServiceRequest(
        method: 'ext.flutter.platformOverride',
        args: <String, Object>{
          'isolateId': null,
          'value': 'fuchsia',
        },
        jsonResponse: <String, Object>{
          'value': 'fuchsia'
        },
      ),
    ]);
    _setupMocks();
    final Completer<DebugConnectionInfo> connectionInfoCompleter = Completer<DebugConnectionInfo>();
    unawaited(residentWebRunner.run(
      connectionInfoCompleter: connectionInfoCompleter,
    ));
    await connectionInfoCompleter.future;

    await residentWebRunner.debugTogglePlatform();

    expect(testLogger.statusText,
      contains('Switched operating system to fuchsia'));
    expect(fakeVmServiceHost.hasRemainingExpectations, false);
  }, overrides: <Type, Generator>{
    FileSystem: () => fileSystem,
    ProcessManager: () => processManager,
    Pub: () => MockPub(),
    Platform: () => FakePlatform(operatingSystem: 'linux', environment: <String, String>{}),
  });

  testUsingContext('debugToggleBrightness', () async {
    final ResidentRunner residentWebRunner = setUpResidentRunner(mockFlutterDevice);
    fakeVmServiceHost = FakeVmServiceHost(requests: <VmServiceExpectation>[
      ...kAttachExpectations,
      const FakeVmServiceRequest(
        method: 'ext.flutter.brightnessOverride',
        args: <String, Object>{
          'isolateId': null,
        },
        jsonResponse: <String, Object>{
          'value': 'Brightness.light'
        },
      ),
      const FakeVmServiceRequest(
        method: 'ext.flutter.brightnessOverride',
        args: <String, Object>{
          'isolateId': null,
          'value': 'Brightness.dark',
        },
        jsonResponse: <String, Object>{
          'value': 'Brightness.dark'
        },
      ),
    ]);
    _setupMocks();
    final Completer<DebugConnectionInfo> connectionInfoCompleter = Completer<DebugConnectionInfo>();
    unawaited(residentWebRunner.run(
      connectionInfoCompleter: connectionInfoCompleter,
    ));
    await connectionInfoCompleter.future;

    await residentWebRunner.debugToggleBrightness();

    expect(testLogger.statusText,
      contains('Changed brightness to Brightness.dark.'));
    expect(fakeVmServiceHost.hasRemainingExpectations, false);
  }, overrides: <Type, Generator>{
    FileSystem: () => fileSystem,
    ProcessManager: () => processManager,
    Pub: () => MockPub(),
    Platform: () => FakePlatform(operatingSystem: 'linux', environment: <String, String>{}),
  });

  testUsingContext('cleanup of resources is safe to call multiple times', () async {
    final ResidentRunner residentWebRunner = setUpResidentRunner(mockFlutterDevice);
    fakeVmServiceHost = FakeVmServiceHost(requests: <VmServiceExpectation>[
      ...kAttachExpectations,
    ]);
    _setupMocks();
    bool debugClosed = false;
    when(mockDevice.stopApp(any, userIdentifier: anyNamed('userIdentifier'))).thenAnswer((Invocation invocation) async {
      if (debugClosed) {
        throw StateError('debug connection closed twice');
      }
      debugClosed = true;
      return true;
    });
    final Completer<DebugConnectionInfo> connectionInfoCompleter = Completer<DebugConnectionInfo>();
    unawaited(residentWebRunner.run(
      connectionInfoCompleter: connectionInfoCompleter,
    ));
    await connectionInfoCompleter.future;

    await residentWebRunner.exit();
    await residentWebRunner.exit();

    verifyNever(mockDebugConnection.close());
    expect(fakeVmServiceHost.hasRemainingExpectations, false);
  }, overrides: <Type, Generator>{
    FileSystem: () => fileSystem,
    ProcessManager: () => processManager,
    Pub: () => MockPub(),
    Platform: () => FakePlatform(operatingSystem: 'linux', environment: <String, String>{}),
  });

  testUsingContext('cleans up Chrome if tab is closed', () async {
    final ResidentRunner residentWebRunner = setUpResidentRunner(mockFlutterDevice);
    fakeVmServiceHost = FakeVmServiceHost(requests: <VmServiceExpectation>[
      ...kAttachExpectations,
    ]);
    _setupMocks();
    final Completer<void> onDone = Completer<void>();
    when(mockDebugConnection.onDone).thenAnswer((Invocation invocation) {
      return onDone.future;
    });
    final Completer<DebugConnectionInfo> connectionInfoCompleter = Completer<DebugConnectionInfo>();
    final Future<int> result = residentWebRunner.run(
      connectionInfoCompleter: connectionInfoCompleter,
    );
    await connectionInfoCompleter.future;
    onDone.complete();

    await result;
    expect(fakeVmServiceHost.hasRemainingExpectations, false);
  }, overrides: <Type, Generator>{
    FileSystem: () => fileSystem,
    ProcessManager: () => processManager,
    Pub: () => MockPub(),
    Platform: () => FakePlatform(operatingSystem: 'linux', environment: <String, String>{}),
  });

  testUsingContext('Prints target and device name on run', () async {
    final ResidentRunner residentWebRunner = setUpResidentRunner(mockFlutterDevice);
    fakeVmServiceHost = FakeVmServiceHost(requests: <VmServiceExpectation>[
      ...kAttachExpectations,
    ]);
    _setupMocks();
    when(mockDevice.name).thenReturn('Chromez');
    final Completer<DebugConnectionInfo> connectionInfoCompleter = Completer<DebugConnectionInfo>();
    unawaited(residentWebRunner.run(
      connectionInfoCompleter: connectionInfoCompleter,
    ));
    await connectionInfoCompleter.future;

    expect(testLogger.statusText, contains(
      'Launching ${fileSystem.path.join('lib', 'main.dart')} on '
      'Chromez in debug mode',
    ));
    expect(fakeVmServiceHost.hasRemainingExpectations, false);
  }, overrides: <Type, Generator>{
    FileSystem: () => fileSystem,
    ProcessManager: () => processManager,
    Pub: () => MockPub(),
    Platform: () => FakePlatform(operatingSystem: 'linux', environment: <String, String>{}),
  });

  testUsingContext('Sends launched app.webLaunchUrl event for Chrome device', () async {
    fakeVmServiceHost = FakeVmServiceHost(requests: <VmServiceExpectation>[
      ...kAttachLogExpectations,
      ...kAttachIsolateExpectations,
    ]);
    _setupMocks();
    final ChromiumLauncher chromiumLauncher = MockChromeLauncher();
    when(chromiumLauncher.launch(any, cacheDir: anyNamed('cacheDir')))
      .thenAnswer((Invocation invocation) async {
        return mockChrome;
      });
    when(chromiumLauncher.connectedInstance).thenAnswer((Invocation invocation) async {
      return mockChrome;
    });
    when(mockFlutterDevice.device).thenReturn(GoogleChromeDevice(
      fileSystem: fileSystem,
      chromiumLauncher: chromiumLauncher,
      logger: globals.logger,
      platform: FakePlatform(operatingSystem: 'linux'),
      processManager: FakeProcessManager.any(),
    ));
    when(chromiumLauncher.canFindExecutable()).thenReturn(true);
    when(mockWebDevFS.create()).thenAnswer((Invocation invocation) async {
      return Uri.parse('http://localhost:8765/app/');
    });
    final MockChrome chrome = MockChrome();
    final MockChromeConnection mockChromeConnection = MockChromeConnection();
    final MockChromeTab mockChromeTab = MockChromeTab();
    final MockWipConnection mockWipConnection = MockWipConnection();
    when(mockChromeConnection.getTab(any)).thenAnswer((Invocation invocation) async {
      return mockChromeTab;
    });
    when(mockChromeTab.connect()).thenAnswer((Invocation invocation) async {
      return mockWipConnection;
    });
    when(chrome.chromeConnection).thenReturn(mockChromeConnection);
    chromiumLauncher.testLaunchChromium(chrome);

    final DelegateLogger delegateLogger = globals.logger as DelegateLogger;
    final MockStatus mockStatus = MockStatus();
    delegateLogger.status = mockStatus;
    final ResidentWebRunner runner = DwdsWebRunnerFactory().createWebRunner(
      mockFlutterDevice,
      flutterProject: FlutterProject.current(),
      debuggingOptions: DebuggingOptions.enabled(BuildInfo.debug),
      ipv6: true,
      stayResident: true,
      urlTunneller: null,
    ) as ResidentWebRunner;

    final Completer<DebugConnectionInfo> connectionInfoCompleter = Completer<DebugConnectionInfo>();
    unawaited(runner.run(
      connectionInfoCompleter: connectionInfoCompleter,
    ));
    await connectionInfoCompleter.future;

    // Ensure we got the URL and that it was already launched.
    expect((delegateLogger.delegate as BufferLogger).eventText,
      contains(json.encode(<String, Object>{
        'name': 'app.webLaunchUrl',
        'args': <String, Object>{
          'url': 'http://localhost:8765/app/',
          'launched': true,
        },
      },
    )));
    expect(fakeVmServiceHost.hasRemainingExpectations, false);
  }, overrides: <Type, Generator>{
    Logger: () => DelegateLogger(BufferLogger.test()),
    FileSystem: () => fileSystem,
    ProcessManager: () => processManager,
    Pub: () => MockPub(),
    Platform: () => FakePlatform(operatingSystem: 'linux', environment: <String, String>{}),
  });

  testUsingContext('Sends unlaunched app.webLaunchUrl event for Web Server device', () async {
    fakeVmServiceHost = FakeVmServiceHost(requests: <VmServiceExpectation>[]);
    _setupMocks();
    when(mockFlutterDevice.device).thenReturn(WebServerDevice(
      logger: globals.logger,
    ));
    when(mockWebDevFS.create()).thenAnswer((Invocation invocation) async {
      return Uri.parse('http://localhost:8765/app/');
    });

    final DelegateLogger delegateLogger = globals.logger as DelegateLogger;
    final MockStatus mockStatus = MockStatus();
    delegateLogger.status = mockStatus;
    final ResidentWebRunner runner = DwdsWebRunnerFactory().createWebRunner(
      mockFlutterDevice,
      flutterProject: FlutterProject.current(),
      debuggingOptions: DebuggingOptions.enabled(BuildInfo.debug),
      ipv6: true,
      stayResident: true,
      urlTunneller: null,
    ) as ResidentWebRunner;

    final Completer<DebugConnectionInfo> connectionInfoCompleter = Completer<DebugConnectionInfo>();
    unawaited(runner.run(
      connectionInfoCompleter: connectionInfoCompleter,
    ));
    await connectionInfoCompleter.future;

    // Ensure we got the URL and that it was not already launched.
    expect((delegateLogger.delegate as BufferLogger).eventText,
      contains(json.encode(<String, Object>{
        'name': 'app.webLaunchUrl',
        'args': <String, Object>{
          'url': 'http://localhost:8765/app/',
          'launched': false,
        },
      },
    )));
    expect(fakeVmServiceHost.hasRemainingExpectations, false);
  }, overrides: <Type, Generator>{
    Logger: () => DelegateLogger(BufferLogger.test()),
    FileSystem: () => fileSystem,
    ProcessManager: () => processManager,
    Pub: () => MockPub(),
    Platform: () => FakePlatform(operatingSystem: 'linux', environment: <String, String>{}),
  });

  testUsingContext('Successfully turns WebSocketException into ToolExit', () async {
    final ResidentRunner residentWebRunner = setUpResidentRunner(mockFlutterDevice);
    fakeVmServiceHost = FakeVmServiceHost(requests: <VmServiceExpectation>[]);
    _setupMocks();

    when(mockWebDevFS.connect(any))
      .thenThrow(const WebSocketException());

    await expectLater(() => residentWebRunner.run(), throwsToolExit());
    expect(fakeVmServiceHost.hasRemainingExpectations, false);
  }, overrides: <Type, Generator>{
    FileSystem: () => fileSystem,
    ProcessManager: () => processManager,
    Pub: () => MockPub(),
    Platform: () => FakePlatform(operatingSystem: 'linux', environment: <String, String>{}),
  });

  testUsingContext('Successfully turns AppConnectionException into ToolExit', () async {
    final ResidentRunner residentWebRunner = setUpResidentRunner(mockFlutterDevice);
    fakeVmServiceHost = FakeVmServiceHost(requests: <VmServiceExpectation>[]);
    _setupMocks();

    when(mockWebDevFS.connect(any))
      .thenThrow(AppConnectionException(''));

    await expectLater(() => residentWebRunner.run(), throwsToolExit());
    expect(fakeVmServiceHost.hasRemainingExpectations, false);
  }, overrides: <Type, Generator>{
    FileSystem: () => fileSystem,
    ProcessManager: () => processManager,
    Pub: () => MockPub(),
    Platform: () => FakePlatform(operatingSystem: 'linux', environment: <String, String>{}),
  });

  testUsingContext('Successfully turns ChromeDebugError into ToolExit', () async {
    final ResidentRunner residentWebRunner = setUpResidentRunner(mockFlutterDevice);
    fakeVmServiceHost = FakeVmServiceHost(requests: <VmServiceExpectation>[]);
    _setupMocks();

    when(mockWebDevFS.connect(any))
      .thenThrow(ChromeDebugException(<String, dynamic>{}));

    await expectLater(() => residentWebRunner.run(), throwsToolExit());
    expect(fakeVmServiceHost.hasRemainingExpectations, false);
  }, overrides: <Type, Generator>{
    FileSystem: () => fileSystem,
    ProcessManager: () => processManager,
    Pub: () => MockPub(),
    Platform: () => FakePlatform(operatingSystem: 'linux', environment: <String, String>{}),
  });

  testUsingContext('Rethrows unknown Exception type from dwds', () async {
    final ResidentRunner residentWebRunner = setUpResidentRunner(mockFlutterDevice);
    fakeVmServiceHost = FakeVmServiceHost(requests: <VmServiceExpectation>[]);
    _setupMocks();
    when(mockWebDevFS.connect(any)).thenThrow(Exception());

    await expectLater(() => residentWebRunner.run(), throwsException);
    expect(fakeVmServiceHost.hasRemainingExpectations, false);
  }, overrides: <Type, Generator>{
    FileSystem: () => fileSystem,
    ProcessManager: () => processManager,
    Pub: () => MockPub(),
    Platform: () => FakePlatform(operatingSystem: 'linux', environment: <String, String>{}),
  });

  testUsingContext('Rethrows unknown Error type from dwds tooling', () async {
    final ResidentRunner residentWebRunner = setUpResidentRunner(mockFlutterDevice);
    fakeVmServiceHost = FakeVmServiceHost(requests: <VmServiceExpectation>[]);
    _setupMocks();
    final DelegateLogger delegateLogger = globals.logger as DelegateLogger;
    final MockStatus mockStatus = MockStatus();
    delegateLogger.status = mockStatus;

    when(mockWebDevFS.connect(any)).thenThrow(StateError(''));

    await expectLater(() => residentWebRunner.run(), throwsStateError);
    verify(mockStatus.stop()).called(1);
    expect(fakeVmServiceHost.hasRemainingExpectations, false);
  }, overrides: <Type, Generator>{
    Logger: () => DelegateLogger(BufferLogger(
      terminal: AnsiTerminal(
        stdio: null,
        platform: const LocalPlatform(),
      ),
      outputPreferences: OutputPreferences.test(),
    )),
    FileSystem: () => fileSystem,
    ProcessManager: () => processManager,
    Pub: () => MockPub(),
    Platform: () => FakePlatform(operatingSystem: 'linux', environment: <String, String>{}),
  });
}

ResidentRunner setUpResidentRunner(FlutterDevice flutterDevice) {
  return DwdsWebRunnerFactory().createWebRunner(
    flutterDevice,
    flutterProject: FlutterProject.current(),
    debuggingOptions: DebuggingOptions.enabled(BuildInfo.debug),
    ipv6: true,
    stayResident: true,
    urlTunneller: null,
  ) as ResidentWebRunner;
}

class MockChromeLauncher extends Mock implements ChromiumLauncher {}
class MockFlutterUsage extends Mock implements Usage {}
class MockChromeDevice extends Mock implements ChromiumDevice {}
class MockDebugConnection extends Mock implements DebugConnection {}
class MockAppConnection extends Mock implements AppConnection {}
class MockVmService extends Mock implements VmService {}
class MockStatus extends Mock implements Status {}
class MockFlutterDevice extends Mock implements FlutterDevice {}
class MockWebDevFS extends Mock implements WebDevFS {}
class MockResidentCompiler extends Mock implements ResidentCompiler {}
class MockChrome extends Mock implements Chromium {}
class MockChromeConnection extends Mock implements ChromeConnection {}
class MockChromeTab extends Mock implements ChromeTab {}
class MockWipConnection extends Mock implements WipConnection {}
class MockWipDebugger extends Mock implements WipDebugger {}
class MockWebServerDevice extends Mock implements WebServerDevice {}
class MockDevice extends Mock implements Device {}
class MockPub extends Mock implements Pub {}<|MERGE_RESOLUTION|>--- conflicted
+++ resolved
@@ -98,7 +98,6 @@
   ProcessManager processManager;
 
   setUp(() {
-    debugDangerousIgnorePackageLoadErrors = true;
     fileSystem = MemoryFileSystem.test();
     processManager = FakeProcessManager.any();
     mockDebugConnection = MockDebugConnection();
@@ -118,32 +117,7 @@
     when(mockWebDevFS.connect(any)).thenAnswer((Invocation invocation) async {
       return ConnectionResult(mockAppConnection, mockDebugConnection);
     });
-<<<<<<< HEAD
     fileSystem.file('.packages').writeAsStringSync('\n');
-  });
-
-  tearDown(() {
-    debugDangerousIgnorePackageLoadErrors =  false;
-=======
-    testbed = Testbed(
-      setup: () {
-        globals.fs.file('.packages')
-          ..createSync(recursive: true)
-          ..writeAsStringSync('\n');
-        residentWebRunner = DwdsWebRunnerFactory().createWebRunner(
-          mockFlutterDevice,
-          flutterProject: FlutterProject.current(),
-          debuggingOptions: DebuggingOptions.enabled(BuildInfo.debug),
-          ipv6: true,
-          stayResident: true,
-          urlTunneller: null,
-        ) as ResidentWebRunner;
-      },
-      overrides: <Type, Generator>{
-        Pub: () => MockPub(),
-      }
-    );
->>>>>>> 3e5c700f
   });
 
   void _setupMocks() {
