// Copyright 2014 The Flutter Authors. All rights reserved.
// Use of this source code is governed by a BSD-style license that can be
// found in the LICENSE file.

import 'dart:convert';

import 'package:collection/collection.dart' show ListEquality;
import 'package:flutter_tools/src/base/context.dart';
import 'package:flutter_tools/src/base/io.dart';
import 'package:flutter_tools/src/base/logger.dart';
import 'package:flutter_tools/src/base/platform.dart';
import 'package:flutter_tools/src/base/process.dart';
import 'package:flutter_tools/src/base/time.dart';
import 'package:flutter_tools/src/base/utils.dart';
import 'package:flutter_tools/src/cache.dart';
import 'package:flutter_tools/src/globals.dart' as globals;
import 'package:flutter_tools/src/version.dart';
import 'package:mockito/mockito.dart';
import 'package:process/process.dart';

import '../src/common.dart';
import '../src/context.dart';

final SystemClock _testClock = SystemClock.fixed(DateTime(2015, 1, 1));
final DateTime _stampUpToDate = _testClock.ago(FlutterVersion.checkAgeConsideredUpToDate ~/ 2);
final DateTime _stampOutOfDate = _testClock.ago(FlutterVersion.checkAgeConsideredUpToDate * 2);

void main() {
  MockProcessManager mockProcessManager;
  MockCache mockCache;

  setUp(() {
    mockProcessManager = MockProcessManager();
    mockCache = MockCache();
  });

  for (final String channel in FlutterVersion.officialChannels) {
    DateTime getChannelUpToDateVersion() {
      return _testClock.ago(FlutterVersion.versionAgeConsideredUpToDate(channel) ~/ 2);
    }

    DateTime getChannelOutOfDateVersion() {
      return _testClock.ago(FlutterVersion.versionAgeConsideredUpToDate(channel) * 2);
    }

    group('$FlutterVersion for $channel', () {
      setUpAll(() {
        Cache.disableLocking();
        FlutterVersion.timeToPauseToLetUserReadTheMessage = Duration.zero;
      });

      testUsingContext('prints nothing when Flutter installation looks fresh', () async {
        fakeData(
          mockProcessManager,
          mockCache,
          localCommitDate: getChannelUpToDateVersion(),
          // Server will be pinged because we haven't pinged within last x days
          expectServerPing: true,
          remoteCommitDate: getChannelOutOfDateVersion(),
          expectSetStamp: true,
          channel: channel,
        );
        await globals.flutterVersion.checkFlutterVersionFreshness();
        _expectVersionMessage('');
      }, overrides: <Type, Generator>{
        FlutterVersion: () => FlutterVersion(_testClock),
        ProcessManager: () => mockProcessManager,
        Cache: () => mockCache,
      });

      testUsingContext('prints nothing when Flutter installation looks out-of-date but is actually up-to-date', () async {
        fakeData(
          mockProcessManager,
          mockCache,
          localCommitDate: getChannelOutOfDateVersion(),
          stamp: VersionCheckStamp(
            lastTimeVersionWasChecked: _stampOutOfDate,
            lastKnownRemoteVersion: getChannelOutOfDateVersion(),
          ),
          remoteCommitDate: getChannelOutOfDateVersion(),
          expectSetStamp: true,
          expectServerPing: true,
          channel: channel,
        );
        final FlutterVersion version = globals.flutterVersion;

        await version.checkFlutterVersionFreshness();
        _expectVersionMessage('');
      }, overrides: <Type, Generator>{
        FlutterVersion: () => FlutterVersion(_testClock),
        ProcessManager: () => mockProcessManager,
        Cache: () => mockCache,
      });

      testUsingContext('does not ping server when version stamp is up-to-date', () async {
        fakeData(
          mockProcessManager,
          mockCache,
          localCommitDate: getChannelOutOfDateVersion(),
          stamp: VersionCheckStamp(
            lastTimeVersionWasChecked: _stampUpToDate,
            lastKnownRemoteVersion: getChannelUpToDateVersion(),
          ),
          expectSetStamp: true,
          channel: channel,
        );

        final FlutterVersion version = globals.flutterVersion;
        await version.checkFlutterVersionFreshness();
        _expectVersionMessage(FlutterVersion.newVersionAvailableMessage());
      }, overrides: <Type, Generator>{
        FlutterVersion: () => FlutterVersion(_testClock),
        ProcessManager: () => mockProcessManager,
        Cache: () => mockCache,
      });

      testUsingContext('does not print warning if printed recently', () async {
        fakeData(
          mockProcessManager,
          mockCache,
          localCommitDate: getChannelOutOfDateVersion(),
          stamp: VersionCheckStamp(
            lastTimeVersionWasChecked: _stampUpToDate,
            lastKnownRemoteVersion: getChannelUpToDateVersion(),
          ),
          expectSetStamp: true,
          channel: channel,
        );

        final FlutterVersion version = globals.flutterVersion;
        await version.checkFlutterVersionFreshness();
        _expectVersionMessage(FlutterVersion.newVersionAvailableMessage());
        expect((await VersionCheckStamp.load()).lastTimeWarningWasPrinted, _testClock.now());

        await version.checkFlutterVersionFreshness();
        _expectVersionMessage('');
      }, overrides: <Type, Generator>{
        FlutterVersion: () => FlutterVersion(_testClock),
        ProcessManager: () => mockProcessManager,
        Cache: () => mockCache,
      });

      testUsingContext('pings server when version stamp is missing then does not', () async {
        fakeData(
          mockProcessManager,
          mockCache,
          localCommitDate: getChannelOutOfDateVersion(),
          remoteCommitDate: getChannelUpToDateVersion(),
          expectSetStamp: true,
          expectServerPing: true,
          channel: channel,
        );
        final FlutterVersion version = globals.flutterVersion;

        await version.checkFlutterVersionFreshness();
        _expectVersionMessage(FlutterVersion.newVersionAvailableMessage());

        // Immediate subsequent check is not expected to ping the server.
        fakeData(
          mockProcessManager,
          mockCache,
          localCommitDate: getChannelOutOfDateVersion(),
          stamp: await VersionCheckStamp.load(),
          channel: channel,
        );
        await version.checkFlutterVersionFreshness();
        _expectVersionMessage('');
      }, overrides: <Type, Generator>{
        FlutterVersion: () => FlutterVersion(_testClock),
        ProcessManager: () => mockProcessManager,
        Cache: () => mockCache,
      });

      testUsingContext('pings server when version stamp is out-of-date', () async {
        fakeData(
          mockProcessManager,
          mockCache,
          localCommitDate: getChannelOutOfDateVersion(),
          stamp: VersionCheckStamp(
            lastTimeVersionWasChecked: _stampOutOfDate,
            lastKnownRemoteVersion: _testClock.ago(const Duration(days: 2)),
          ),
          remoteCommitDate: getChannelUpToDateVersion(),
          expectSetStamp: true,
          expectServerPing: true,
          channel: channel,
        );
        final FlutterVersion version = globals.flutterVersion;

        await version.checkFlutterVersionFreshness();
        _expectVersionMessage(FlutterVersion.newVersionAvailableMessage());
      }, overrides: <Type, Generator>{
        FlutterVersion: () => FlutterVersion(_testClock),
        ProcessManager: () => mockProcessManager,
        Cache: () => mockCache,
      });

      testUsingContext('does not print warning when unable to connect to server if not out of date', () async {
        fakeData(
          mockProcessManager,
          mockCache,
          localCommitDate: getChannelUpToDateVersion(),
          errorOnFetch: true,
          expectServerPing: true,
          expectSetStamp: true,
          channel: channel,
        );
        final FlutterVersion version = globals.flutterVersion;

        await version.checkFlutterVersionFreshness();
        _expectVersionMessage('');
      }, overrides: <Type, Generator>{
        FlutterVersion: () => FlutterVersion(_testClock),
        ProcessManager: () => mockProcessManager,
        Cache: () => mockCache,
      });

      testUsingContext('prints warning when unable to connect to server if really out of date', () async {
        fakeData(
          mockProcessManager,
          mockCache,
          localCommitDate: getChannelOutOfDateVersion(),
          errorOnFetch: true,
          expectServerPing: true,
          expectSetStamp: true,
          channel: channel,
        );
        final FlutterVersion version = globals.flutterVersion;

        await version.checkFlutterVersionFreshness();
        _expectVersionMessage(FlutterVersion.versionOutOfDateMessage(_testClock.now().difference(getChannelOutOfDateVersion())));
      }, overrides: <Type, Generator>{
        FlutterVersion: () => FlutterVersion(_testClock),
        ProcessManager: () => mockProcessManager,
        Cache: () => mockCache,
      });

      testUsingContext('versions comparison', () async {
        fakeData(
          mockProcessManager,
          mockCache,
          localCommitDate: getChannelOutOfDateVersion(),
          errorOnFetch: true,
          expectServerPing: true,
          expectSetStamp: true,
          channel: channel,
        );
        final FlutterVersion version = globals.flutterVersion;

        when(mockProcessManager.runSync(
          <String>['git', 'merge-base', '--is-ancestor', 'abcdef', '123456'],
          workingDirectory: anyNamed('workingDirectory'),
        )).thenReturn(ProcessResult(1, 0, '', ''));

        expect(
            version.checkRevisionAncestry(
              tentativeDescendantRevision: '123456',
              tentativeAncestorRevision: 'abcdef',
            ),
            true);

        verify(mockProcessManager.runSync(
          <String>['git', 'merge-base', '--is-ancestor', 'abcdef', '123456'],
          workingDirectory: anyNamed('workingDirectory'),
        ));
      }, overrides: <Type, Generator>{
        FlutterVersion: () => FlutterVersion(_testClock),
        ProcessManager: () => mockProcessManager,
      });
    });

    group('$VersionCheckStamp for $channel', () {
      void _expectDefault(VersionCheckStamp stamp) {
        expect(stamp.lastKnownRemoteVersion, isNull);
        expect(stamp.lastTimeVersionWasChecked, isNull);
        expect(stamp.lastTimeWarningWasPrinted, isNull);
      }

      testUsingContext('loads blank when stamp file missing', () async {
        fakeData(mockProcessManager, mockCache, channel: channel);
        _expectDefault(await VersionCheckStamp.load());
      }, overrides: <Type, Generator>{
        FlutterVersion: () => FlutterVersion(_testClock),
        ProcessManager: () => mockProcessManager,
        Cache: () => mockCache,
      });

      testUsingContext('loads blank when stamp file is malformed JSON', () async {
        fakeData(mockProcessManager, mockCache, stampJson: '<', channel: channel);
        _expectDefault(await VersionCheckStamp.load());
      }, overrides: <Type, Generator>{
        FlutterVersion: () => FlutterVersion(_testClock),
        ProcessManager: () => mockProcessManager,
        Cache: () => mockCache,
      });

      testUsingContext('loads blank when stamp file is well-formed but invalid JSON', () async {
        fakeData(
          mockProcessManager,
          mockCache,
          stampJson: '[]',
          channel: channel,
        );
        _expectDefault(await VersionCheckStamp.load());
      }, overrides: <Type, Generator>{
        FlutterVersion: () => FlutterVersion(_testClock),
        ProcessManager: () => mockProcessManager,
        Cache: () => mockCache,
      });

      testUsingContext('loads valid JSON', () async {
        fakeData(
          mockProcessManager,
          mockCache,
          stampJson: '''
      {
        "lastKnownRemoteVersion": "${_testClock.ago(const Duration(days: 1))}",
        "lastTimeVersionWasChecked": "${_testClock.ago(const Duration(days: 2))}",
        "lastTimeWarningWasPrinted": "${_testClock.now()}"
      }
      ''',
          channel: channel,
        );

        final VersionCheckStamp stamp = await VersionCheckStamp.load();
        expect(stamp.lastKnownRemoteVersion, _testClock.ago(const Duration(days: 1)));
        expect(stamp.lastTimeVersionWasChecked, _testClock.ago(const Duration(days: 2)));
        expect(stamp.lastTimeWarningWasPrinted, _testClock.now());
      }, overrides: <Type, Generator>{
        FlutterVersion: () => FlutterVersion(_testClock),
        ProcessManager: () => mockProcessManager,
        Cache: () => mockCache,
      });

      testUsingContext('stores version stamp', () async {
        fakeData(
          mockProcessManager,
          mockCache,
          expectSetStamp: true,
          channel: channel,
        );

        _expectDefault(await VersionCheckStamp.load());

        final VersionCheckStamp stamp = VersionCheckStamp(
          lastKnownRemoteVersion: _testClock.ago(const Duration(days: 1)),
          lastTimeVersionWasChecked: _testClock.ago(const Duration(days: 2)),
          lastTimeWarningWasPrinted: _testClock.now(),
        );
        await stamp.store();

        final VersionCheckStamp storedStamp = await VersionCheckStamp.load();
        expect(storedStamp.lastKnownRemoteVersion, _testClock.ago(const Duration(days: 1)));
        expect(storedStamp.lastTimeVersionWasChecked, _testClock.ago(const Duration(days: 2)));
        expect(storedStamp.lastTimeWarningWasPrinted, _testClock.now());
      }, overrides: <Type, Generator>{
        FlutterVersion: () => FlutterVersion(_testClock),
        ProcessManager: () => mockProcessManager,
        Cache: () => mockCache,
      });

      testUsingContext('overwrites individual fields', () async {
        fakeData(
          mockProcessManager,
          mockCache,
          expectSetStamp: true,
          channel: channel,
        );

        _expectDefault(await VersionCheckStamp.load());

        final VersionCheckStamp stamp = VersionCheckStamp(
          lastKnownRemoteVersion: _testClock.ago(const Duration(days: 10)),
          lastTimeVersionWasChecked: _testClock.ago(const Duration(days: 9)),
          lastTimeWarningWasPrinted: _testClock.ago(const Duration(days: 8)),
        );
        await stamp.store(
          newKnownRemoteVersion: _testClock.ago(const Duration(days: 1)),
          newTimeVersionWasChecked: _testClock.ago(const Duration(days: 2)),
          newTimeWarningWasPrinted: _testClock.now(),
        );

        final VersionCheckStamp storedStamp = await VersionCheckStamp.load();
        expect(storedStamp.lastKnownRemoteVersion, _testClock.ago(const Duration(days: 1)));
        expect(storedStamp.lastTimeVersionWasChecked, _testClock.ago(const Duration(days: 2)));
        expect(storedStamp.lastTimeWarningWasPrinted, _testClock.now());
      }, overrides: <Type, Generator>{
        FlutterVersion: () => FlutterVersion(_testClock),
        ProcessManager: () => mockProcessManager,
        Cache: () => mockCache,
      });
    });
  }

  testUsingContext('GitTagVersion', () {
    const String hash = 'abcdef';
    GitTagVersion gitTagVersion;

    // Master channel
    gitTagVersion = GitTagVersion.parse('1.2.3-4.5.pre-13-g$hash');
    expect(gitTagVersion.frameworkVersionFor(hash), '1.2.3-5.0.pre.13');
    expect(gitTagVersion.gitTag, '1.2.3-4.5.pre');
    expect(gitTagVersion.devVersion, 4);
    expect(gitTagVersion.devPatch, 5);

    // Stable channel
    gitTagVersion = GitTagVersion.parse('1.2.3');
    expect(gitTagVersion.frameworkVersionFor(hash), '1.2.3');
    expect(gitTagVersion.x, 1);
    expect(gitTagVersion.y, 2);
    expect(gitTagVersion.z, 3);
    expect(gitTagVersion.devVersion, null);
    expect(gitTagVersion.devPatch, null);

    // Dev channel
    gitTagVersion = GitTagVersion.parse('1.2.3-4.5.pre');
    expect(gitTagVersion.frameworkVersionFor(hash), '1.2.3-4.5.pre');
    expect(gitTagVersion.gitTag, '1.2.3-4.5.pre');
    expect(gitTagVersion.devVersion, 4);
    expect(gitTagVersion.devPatch, 5);

    gitTagVersion = GitTagVersion.parse('1.2.3-13-g$hash');
    expect(gitTagVersion.frameworkVersionFor(hash), '1.2.4-0.0.pre.13');
    expect(gitTagVersion.gitTag, '1.2.3');
    expect(gitTagVersion.devVersion, null);
    expect(gitTagVersion.devPatch, null);

    // new tag release format, dev channel
    gitTagVersion = GitTagVersion.parse('1.2.3-4.5.pre-0-g$hash');
    expect(gitTagVersion.frameworkVersionFor(hash), '1.2.3-4.5.pre');
    expect(gitTagVersion.gitTag, '1.2.3-4.5.pre');
    expect(gitTagVersion.devVersion, 4);
    expect(gitTagVersion.devPatch, 5);

    // new tag release format, stable channel
    gitTagVersion = GitTagVersion.parse('1.2.3-13-g$hash');
    expect(gitTagVersion.frameworkVersionFor(hash), '1.2.4-0.0.pre.13');
    expect(gitTagVersion.gitTag, '1.2.3');
    expect(gitTagVersion.devVersion, null);
    expect(gitTagVersion.devPatch, null);

    expect(GitTagVersion.parse('98.76.54-32-g$hash').frameworkVersionFor(hash), '98.76.55-0.0.pre.32');
    expect(GitTagVersion.parse('10.20.30-0-g$hash').frameworkVersionFor(hash), '10.20.30');
    expect(testLogger.traceText, '');
    expect(GitTagVersion.parse('v1.2.3+hotfix.1-4-g$hash').frameworkVersionFor(hash), '0.0.0-unknown');
    expect(GitTagVersion.parse('x1.2.3-4-g$hash').frameworkVersionFor(hash), '0.0.0-unknown');
    expect(GitTagVersion.parse('1.0.0-unknown-0-g$hash').frameworkVersionFor(hash), '0.0.0-unknown');
    expect(GitTagVersion.parse('beta-1-g$hash').frameworkVersionFor(hash), '0.0.0-unknown');
    expect(GitTagVersion.parse('1.2.3-4-gx$hash').frameworkVersionFor(hash), '0.0.0-unknown');
    expect(testLogger.statusText, '');
    expect(testLogger.errorText, '');
    expect(
      testLogger.traceText,
      'Could not interpret results of "git describe": v1.2.3+hotfix.1-4-gabcdef\n'
      'Could not interpret results of "git describe": x1.2.3-4-gabcdef\n'
      'Could not interpret results of "git describe": 1.0.0-unknown-0-gabcdef\n'
      'Could not interpret results of "git describe": beta-1-gabcdef\n'
      'Could not interpret results of "git describe": 1.2.3-4-gxabcdef\n',
    );
  });

<<<<<<< HEAD
  testUsingContext('determine favors stable tags over dev tags', () {
    final MockProcessUtils mockProcessUtils = MockProcessUtils();
    when(mockProcessUtils.runSync(
      <String>['git', 'tag', '--contains', 'HEAD'],
      workingDirectory: anyNamed('workingDirectory'),
      environment: anyNamed('environment'),
    )).thenReturn(RunResult(
      ProcessResult(1, 0, '1.2.3-0.0.pre\n1.2.3\n1.2.3-0.1.pre', ''),
      <String>['git', 'tag', '--contains', 'HEAD'],
    ));
    final GitTagVersion version = GitTagVersion.determine(mockProcessUtils, workingDirectory: '.');
    expect(version.gitTag, '1.2.3');
    expect(version.devPatch, null);
    expect(version.devVersion, null);
    // We shouldn't have to fallback to git describe, because we are exactly
    // on a release tag.
    verifyNever(mockProcessUtils.runSync(
      <String>['git', 'describe', '--match', '*.*.*', '--first-parent', '--long', '--tags'],
      workingDirectory: anyNamed('workingDirectory'),
      environment: anyNamed('environment'),
    ));
=======
  testUsingContext('determine reports correct stable version if HEAD is at a tag', () {
    const String stableTag = '1.2.3';
    final FakeProcessManager fakeProcessManager = FakeProcessManager.list(
      <FakeCommand>[
        const FakeCommand(
          command: <String>['git', 'tag', '--points-at', 'HEAD'],
          stdout: stableTag,
        ),
      ],
    );
    final ProcessUtils processUtils = ProcessUtils(
      processManager: fakeProcessManager,
      logger: BufferLogger.test(),
    );
    final GitTagVersion gitTagVersion = GitTagVersion.determine(processUtils, workingDirectory: '.');
    expect(gitTagVersion.frameworkVersionFor('abcd1234'), stableTag);
  });

  testUsingContext('determine favors stable tag over dev tag if both idenitfy HEAD', () {
    const String stableTag = '1.2.3';
    final FakeProcessManager fakeProcessManager = FakeProcessManager.list(
      <FakeCommand>[
        const FakeCommand(
          command: <String>['git', 'tag', '--points-at', 'HEAD'],
          // This tests the unlikely edge case where a dev release made it to stable without any cherry picks
          stdout: '1.2.3-6.0.pre\n$stableTag',
        ),
      ],
    );
    final ProcessUtils processUtils = ProcessUtils(
      processManager: fakeProcessManager,
      logger: BufferLogger.test(),
    );
    final GitTagVersion gitTagVersion = GitTagVersion.determine(processUtils, workingDirectory: '.');
    expect(gitTagVersion.frameworkVersionFor('abcd1234'), stableTag);
  });

  testUsingContext('determine reports correct git describe version if HEAD is not at a tag', () {
    const String devTag = '1.2.3-2.0.pre';
    const String headRevision = 'abcd1234';
    const String commitsAhead = '12';
    final FakeProcessManager fakeProcessManager = FakeProcessManager.list(
      <FakeCommand>[
        const FakeCommand(
          command: <String>['git', 'tag', '--points-at', 'HEAD'],
          stdout: '', // no tag
        ),
        const FakeCommand(
          command: <String>['git', 'describe', '--match', '*.*.*', '--first-parent', '--long', '--tags'],
          stdout: '$devTag-$commitsAhead-g$headRevision',
        ),
      ],
    );
    final ProcessUtils processUtils = ProcessUtils(
      processManager: fakeProcessManager,
      logger: BufferLogger.test(),
    );
    final GitTagVersion gitTagVersion = GitTagVersion.determine(processUtils, workingDirectory: '.');
    // reported version should increment the number after the dash
    expect(gitTagVersion.frameworkVersionFor(headRevision), '1.2.3-3.0.pre.12');
>>>>>>> 8874f21e
  });

  testUsingContext('determine does not call fetch --tags', () {
    final MockProcessUtils processUtils = MockProcessUtils();
    when(processUtils.runSync(
      <String>['git', 'fetch', 'https://github.com/flutter/flutter.git', '--tags'],
      workingDirectory: anyNamed('workingDirectory'),
      environment: anyNamed('environment'),
    )).thenReturn(RunResult(ProcessResult(105, 0, '', ''), <String>['git', 'fetch']));
    when(processUtils.runSync(
      <String>['git', 'describe', '--match', '*.*.*', '--first-parent', '--long', '--tags'],
      workingDirectory: anyNamed('workingDirectory'),
      environment: anyNamed('environment'),
    )).thenReturn(RunResult(ProcessResult(106, 0, 'v0.1.2-3-1234abcd', ''), <String>['git', 'describe']));
    when(processUtils.runSync(
      <String>['git', 'tag', '--points-at', 'HEAD'],
      workingDirectory: anyNamed('workingDirectory'),
      environment: anyNamed('environment'),
    )).thenReturn(
      RunResult(ProcessResult(110, 0, '', ''),
      <String>['git', 'tag', '--points-at', 'HEAD'],
    ));

    GitTagVersion.determine(processUtils, workingDirectory: '.');

    verifyNever(processUtils.runSync(
      <String>['git', 'rev-parse', '--abbrev-ref', 'HEAD'],
      workingDirectory: anyNamed('workingDirectory'),
      environment: anyNamed('environment'),
    ));
    verifyNever(processUtils.runSync(
      <String>['git', 'fetch', 'https://github.com/flutter/flutter.git', '--tags'],
      workingDirectory: anyNamed('workingDirectory'),
      environment: anyNamed('environment'),
    ));
    verify(processUtils.runSync(
      <String>['git', 'describe', '--match', '*.*.*', '--first-parent', '--long', '--tags'],
      workingDirectory: anyNamed('workingDirectory'),
      environment: anyNamed('environment'),
    )).called(1);
  });

  testUsingContext('determine does not fetch tags on dev/stable/beta', () {
    final MockProcessUtils processUtils = MockProcessUtils();
    when(processUtils.runSync(
      <String>['git', 'rev-parse', '--abbrev-ref', 'HEAD'],
      workingDirectory: anyNamed('workingDirectory'),
      environment: anyNamed('environment'),
    )).thenReturn(RunResult(ProcessResult(105, 0, 'dev', ''), <String>['git', 'fetch']));
    when(processUtils.runSync(
      <String>['git', 'fetch', 'https://github.com/flutter/flutter.git', '--tags'],
      workingDirectory: anyNamed('workingDirectory'),
      environment: anyNamed('environment'),
    )).thenReturn(RunResult(ProcessResult(106, 0, '', ''), <String>['git', 'fetch']));
    when(processUtils.runSync(
      <String>['git', 'describe', '--match', '*.*.*', '--first-parent', '--long', '--tags'],
      workingDirectory: anyNamed('workingDirectory'),
      environment: anyNamed('environment'),
    )).thenReturn(RunResult(ProcessResult(107, 0, 'v0.1.2-3-1234abcd', ''), <String>['git', 'describe']));
    when(processUtils.runSync(
      <String>['git', 'tag', '--points-at', 'HEAD'],
      workingDirectory: anyNamed('workingDirectory'),
      environment: anyNamed('environment'),
    )).thenReturn(
      RunResult(ProcessResult(108, 0, '', ''),
      <String>['git', 'tag', '--points-at', 'HEAD'],
    ));

    GitTagVersion.determine(processUtils, workingDirectory: '.', fetchTags: true);

    verify(processUtils.runSync(
      <String>['git', 'rev-parse', '--abbrev-ref', 'HEAD'],
      workingDirectory: anyNamed('workingDirectory'),
      environment: anyNamed('environment'),
    )).called(1);
    verifyNever(processUtils.runSync(
      <String>['git', 'fetch', 'https://github.com/flutter/flutter.git', '--tags'],
      workingDirectory: anyNamed('workingDirectory'),
      environment: anyNamed('environment'),
    ));
    verify(processUtils.runSync(
      <String>['git', 'describe', '--match', '*.*.*', '--first-parent', '--long', '--tags'],
      workingDirectory: anyNamed('workingDirectory'),
      environment: anyNamed('environment'),
    )).called(1);
  });

  testUsingContext('determine calls fetch --tags on master', () {
    final MockProcessUtils processUtils = MockProcessUtils();
    when(processUtils.runSync(
      <String>['git', 'rev-parse', '--abbrev-ref', 'HEAD'],
      workingDirectory: anyNamed('workingDirectory'),
      environment: anyNamed('environment'),
    )).thenReturn(RunResult(ProcessResult(108, 0, 'master', ''), <String>['git', 'fetch']));
    when(processUtils.runSync(
      <String>['git', 'fetch', 'https://github.com/flutter/flutter.git', '--tags', '-f'],
      workingDirectory: anyNamed('workingDirectory'),
      environment: anyNamed('environment'),
    )).thenReturn(RunResult(ProcessResult(109, 0, '', ''), <String>['git', 'fetch']));
    when(processUtils.runSync(
      <String>['git', 'tag', '--points-at', 'HEAD'],
      workingDirectory: anyNamed('workingDirectory'),
      environment: anyNamed('environment'),
    )).thenReturn(
      RunResult(ProcessResult(110, 0, '', ''),
      <String>['git', 'tag', '--points-at', 'HEAD'],
    ));
    when(processUtils.runSync(
      <String>['git', 'describe', '--match', '*.*.*', '--first-parent', '--long', '--tags'],
      workingDirectory: anyNamed('workingDirectory'),
      environment: anyNamed('environment'),
    )).thenReturn(RunResult(ProcessResult(111, 0, 'v0.1.2-3-1234abcd', ''), <String>['git', 'describe']));

    GitTagVersion.determine(processUtils, workingDirectory: '.', fetchTags: true);

    verify(processUtils.runSync(
      <String>['git', 'rev-parse', '--abbrev-ref', 'HEAD'],
      workingDirectory: anyNamed('workingDirectory'),
      environment: anyNamed('environment'),
    )).called(1);
    verify(processUtils.runSync(
      <String>['git', 'fetch', 'https://github.com/flutter/flutter.git', '--tags', '-f'],
      workingDirectory: anyNamed('workingDirectory'),
      environment: anyNamed('environment'),
    )).called(1);
    verify(processUtils.runSync(
      <String>['git', 'describe', '--match', '*.*.*', '--first-parent', '--long', '--tags'],
<<<<<<< HEAD
=======
      workingDirectory: anyNamed('workingDirectory'),
      environment: anyNamed('environment'),
    )).called(1);
  });

  testUsingContext('determine uses overridden git url', () {
    final MockProcessUtils processUtils = MockProcessUtils();
    when(processUtils.runSync(
      <String>['git', 'rev-parse', '--abbrev-ref', 'HEAD'],
      workingDirectory: anyNamed('workingDirectory'),
      environment: anyNamed('environment'),
    )).thenReturn(RunResult(ProcessResult(108, 0, 'master', ''), <String>['git', 'fetch']));
    when(processUtils.runSync(
      <String>['git', 'fetch', 'https://githubmirror.com/flutter.git', '--tags', '-f'],
      workingDirectory: anyNamed('workingDirectory'),
      environment: anyNamed('environment'),
    )).thenReturn(RunResult(ProcessResult(109, 0, '', ''), <String>['git', 'fetch']));
    when(processUtils.runSync(
      <String>['git', 'tag', '--points-at', 'HEAD'],
      workingDirectory: anyNamed('workingDirectory'),
      environment: anyNamed('environment'),
    )).thenReturn(
      RunResult(ProcessResult(110, 0, '', ''),
      <String>['git', 'tag', '--points-at', 'HEAD'],
    ));
    when(processUtils.runSync(
      <String>['git', 'describe', '--match', '*.*.*', '--first-parent', '--long', '--tags'],
      workingDirectory: anyNamed('workingDirectory'),
      environment: anyNamed('environment'),
    )).thenReturn(RunResult(ProcessResult(111, 0, 'v0.1.2-3-1234abcd', ''), <String>['git', 'describe']));

    GitTagVersion.determine(processUtils, workingDirectory: '.', fetchTags: true);

    verify(processUtils.runSync(
      <String>['git', 'fetch', 'https://githubmirror.com/flutter.git', '--tags', '-f'],
>>>>>>> 8874f21e
      workingDirectory: anyNamed('workingDirectory'),
      environment: anyNamed('environment'),
    )).called(1);
  }, overrides: <Type, Generator>{
    Platform: () => FakePlatform(environment: <String, String>{
      'FLUTTER_GIT_URL': 'https://githubmirror.com/flutter.git',
    }),
  });
}

void _expectVersionMessage(String message) {
  expect(testLogger.statusText.trim(), message.trim());
  testLogger.clear();
}

void fakeData(
  ProcessManager pm,
  Cache cache, {
  DateTime localCommitDate,
  DateTime remoteCommitDate,
  VersionCheckStamp stamp,
  String stampJson,
  bool errorOnFetch = false,
  bool expectSetStamp = false,
  bool expectServerPing = false,
  String channel = 'master',
}) {
  ProcessResult success(String standardOutput) {
    return ProcessResult(1, 0, standardOutput, '');
  }

  ProcessResult failure(int exitCode) {
    return ProcessResult(1, exitCode, '', 'error');
  }

  when(cache.getStampFor(any)).thenAnswer((Invocation invocation) {
    expect(invocation.positionalArguments.single, VersionCheckStamp.flutterVersionCheckStampFile);

    if (stampJson != null) {
      return stampJson;
    }

    if (stamp != null) {
      return json.encode(stamp.toJson());
    }

    return null;
  });

  when(cache.setStampFor(any, any)).thenAnswer((Invocation invocation) {
    expect(invocation.positionalArguments.first, VersionCheckStamp.flutterVersionCheckStampFile);

    if (expectSetStamp) {
      stamp = VersionCheckStamp.fromJson(castStringKeyedMap(json.decode(invocation.positionalArguments[1] as String)));
      return;
    }

    throw StateError('Unexpected call to Cache.setStampFor(${invocation.positionalArguments}, ${invocation.namedArguments})');
  });

  final Answering<ProcessResult> syncAnswer = (Invocation invocation) {
    bool argsAre(String a1, [ String a2, String a3, String a4, String a5, String a6, String a7, String a8, String a9 ]) {
      const ListEquality<String> equality = ListEquality<String>();
      final List<String> args = invocation.positionalArguments.single as List<String>;
      final List<String> expectedArgs = <String>[a1, a2, a3, a4, a5, a6, a7, a8, a9].where((String arg) => arg != null).toList();
      return equality.equals(args, expectedArgs);
    }

    bool listArgsAre(List<String> a) {
      return Function.apply(argsAre, a) as bool;
    }

    if (listArgsAre(FlutterVersion.gitLog(<String>['-n', '1', '--pretty=format:%ad', '--date=iso']))) {
      return success(localCommitDate.toString());
    } else if (argsAre('git', 'remote')) {
      return success('');
    } else if (argsAre('git', 'remote', 'add', '__flutter_version_check__', 'https://github.com/flutter/flutter.git')) {
      return success('');
    } else if (argsAre('git', 'fetch', '__flutter_version_check__', channel)) {
      if (!expectServerPing) {
        fail('Did not expect server ping');
      }
      return errorOnFetch ? failure(128) : success('');
    // Careful here!  argsAre accepts 9 arguments and FlutterVersion.gitLog adds 4.
    } else if (remoteCommitDate != null && listArgsAre(FlutterVersion.gitLog(<String>['__flutter_version_check__/$channel', '-n', '1', '--pretty=format:%ad', '--date=iso']))) {
      return success(remoteCommitDate.toString());
    } else if (argsAre('git', 'fetch', 'https://github.com/flutter/flutter.git', '--tags')) {
      return success('');
    }

    throw StateError('Unexpected call to ProcessManager.run(${invocation.positionalArguments}, ${invocation.namedArguments})');
  };

  when(pm.runSync(any, workingDirectory: anyNamed('workingDirectory'))).thenAnswer(syncAnswer);
  when(pm.run(any, workingDirectory: anyNamed('workingDirectory'))).thenAnswer((Invocation invocation) async {
    return syncAnswer(invocation);
  });

  when(pm.runSync(
    <String>['git', 'rev-parse', '--abbrev-ref', '--symbolic', '@{u}'],
    workingDirectory: anyNamed('workingDirectory'),
    environment: anyNamed('environment'),
  )).thenReturn(ProcessResult(101, 0, channel, ''));
  when(pm.runSync(
    <String>['git', 'rev-parse', '--abbrev-ref', 'HEAD'],
    workingDirectory: anyNamed('workingDirectory'),
    environment: anyNamed('environment'),
  )).thenReturn(ProcessResult(102, 0, 'branch', ''));
  when(pm.runSync(
    FlutterVersion.gitLog(<String>['-n', '1', '--pretty=format:%H']),
    workingDirectory: anyNamed('workingDirectory'),
    environment: anyNamed('environment'),
  )).thenReturn(ProcessResult(103, 0, '1234abcd', ''));
  when(pm.runSync(
    FlutterVersion.gitLog(<String>['-n', '1', '--pretty=format:%ar']),
    workingDirectory: anyNamed('workingDirectory'),
    environment: anyNamed('environment'),
  )).thenReturn(ProcessResult(104, 0, '1 second ago', ''));
  when(pm.runSync(
    <String>['git', 'fetch', 'https://github.com/flutter/flutter', '--tags'],
    workingDirectory: anyNamed('workingDirectory'),
    environment: anyNamed('environment'),
  )).thenReturn(ProcessResult(105, 0, '', ''));
  when(pm.runSync(
    <String>['git', 'tag', '--points-at', 'HEAD'],
    workingDirectory: anyNamed('workingDirectory'),
    environment: anyNamed('environment'),
  )).thenReturn(ProcessResult(106, 0, '', ''));
  when(pm.runSync(
    <String>['git', 'describe', '--match', '*.*.*', '--first-parent', '--long', '--tags'],
    workingDirectory: anyNamed('workingDirectory'),
    environment: anyNamed('environment'),
  )).thenReturn(ProcessResult(107, 0, 'v0.1.2-3-1234abcd', ''));
}

class MockProcessManager extends Mock implements ProcessManager {}
class MockProcessUtils extends Mock implements ProcessUtils {}
class MockCache extends Mock implements Cache {}<|MERGE_RESOLUTION|>--- conflicted
+++ resolved
@@ -459,29 +459,6 @@
     );
   });
 
-<<<<<<< HEAD
-  testUsingContext('determine favors stable tags over dev tags', () {
-    final MockProcessUtils mockProcessUtils = MockProcessUtils();
-    when(mockProcessUtils.runSync(
-      <String>['git', 'tag', '--contains', 'HEAD'],
-      workingDirectory: anyNamed('workingDirectory'),
-      environment: anyNamed('environment'),
-    )).thenReturn(RunResult(
-      ProcessResult(1, 0, '1.2.3-0.0.pre\n1.2.3\n1.2.3-0.1.pre', ''),
-      <String>['git', 'tag', '--contains', 'HEAD'],
-    ));
-    final GitTagVersion version = GitTagVersion.determine(mockProcessUtils, workingDirectory: '.');
-    expect(version.gitTag, '1.2.3');
-    expect(version.devPatch, null);
-    expect(version.devVersion, null);
-    // We shouldn't have to fallback to git describe, because we are exactly
-    // on a release tag.
-    verifyNever(mockProcessUtils.runSync(
-      <String>['git', 'describe', '--match', '*.*.*', '--first-parent', '--long', '--tags'],
-      workingDirectory: anyNamed('workingDirectory'),
-      environment: anyNamed('environment'),
-    ));
-=======
   testUsingContext('determine reports correct stable version if HEAD is at a tag', () {
     const String stableTag = '1.2.3';
     final FakeProcessManager fakeProcessManager = FakeProcessManager.list(
@@ -542,7 +519,6 @@
     final GitTagVersion gitTagVersion = GitTagVersion.determine(processUtils, workingDirectory: '.');
     // reported version should increment the number after the dash
     expect(gitTagVersion.frameworkVersionFor(headRevision), '1.2.3-3.0.pre.12');
->>>>>>> 8874f21e
   });
 
   testUsingContext('determine does not call fetch --tags', () {
@@ -670,8 +646,6 @@
     )).called(1);
     verify(processUtils.runSync(
       <String>['git', 'describe', '--match', '*.*.*', '--first-parent', '--long', '--tags'],
-<<<<<<< HEAD
-=======
       workingDirectory: anyNamed('workingDirectory'),
       environment: anyNamed('environment'),
     )).called(1);
@@ -707,7 +681,6 @@
 
     verify(processUtils.runSync(
       <String>['git', 'fetch', 'https://githubmirror.com/flutter.git', '--tags', '-f'],
->>>>>>> 8874f21e
       workingDirectory: anyNamed('workingDirectory'),
       environment: anyNamed('environment'),
     )).called(1);
