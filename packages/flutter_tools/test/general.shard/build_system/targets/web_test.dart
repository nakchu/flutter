// Copyright 2014 The Flutter Authors. All rights reserved.
// Use of this source code is governed by a BSD-style license that can be
// found in the LICENSE file.

import 'package:file_testing/file_testing.dart';
import 'package:flutter_tools/src/base/file_system.dart';

import 'package:flutter_tools/src/build_system/build_system.dart';
import 'package:flutter_tools/src/build_system/depfile.dart';
import 'package:flutter_tools/src/build_system/targets/dart.dart';
import 'package:flutter_tools/src/build_system/targets/web.dart';
import 'package:flutter_tools/src/dart/package_map.dart';
import 'package:flutter_tools/src/globals.dart' as globals;
import 'package:mockito/mockito.dart';
import 'package:process/process.dart';
import 'package:platform/platform.dart';

import '../../../src/common.dart';
import '../../../src/context.dart';
import '../../../src/mocks.dart';
import '../../../src/testbed.dart';

const List<String> kDart2jsLinuxArgs = <String>[
  'bin/cache/dart-sdk/bin/dart',
  'bin/cache/dart-sdk/bin/snapshots/dart2js.dart.snapshot',
  '--libraries-spec=bin/cache/flutter_web_sdk/libraries.json',
];

void main() {
  Testbed testbed;
  Environment environment;
  FakeProcessManager processManager;
  final Platform linux = FakePlatform(
    operatingSystem: 'linux',
    environment: <String, String>{},
  );
  final Platform windows = FakePlatform(
    operatingSystem: 'windows',
    environment: <String, String>{},
  );
  DepfileService depfileService;

  setUp(() {
    testbed = Testbed(setup: () {
      final File packagesFile = globals.fs.file(globals.fs.path.join('foo', '.packages'))
        ..createSync(recursive: true)
        ..writeAsStringSync('foo:lib/\n');
      PackageMap.globalPackagesPath = packagesFile.path;
      globals.fs.currentDirectory.childDirectory('bar').createSync();
      processManager = FakeProcessManager.list(<FakeCommand>[]);

      environment = Environment.test(
        globals.fs.currentDirectory,
        projectDir: globals.fs.currentDirectory.childDirectory('foo'),
        outputDir: globals.fs.currentDirectory.childDirectory('bar'),
        defines: <String, String>{
          kTargetFile: globals.fs.path.join('foo', 'lib', 'main.dart'),
        }
      );
      depfileService = DepfileService(
      fileSystem: globals.fs,
      logger: globals.logger,
      platform: globals.platform,
    );
      environment.buildDir.createSync(recursive: true);
    }, overrides: <Type, Generator>{
      Platform: () => linux,
    });
  });

  test('WebEntrypointTarget generates an entrypoint with plugins and init platform', () => testbed.run(() async {
    environment.defines[kHasWebPlugins] = 'true';
    environment.defines[kInitializePlatform] = 'true';
    await const WebEntrypointTarget().build(environment);

    final String generated = environment.buildDir.childFile('main.dart').readAsStringSync();

    // Plugins
    expect(generated, contains("import 'package:foo/generated_plugin_registrant.dart';"));
    expect(generated, contains('registerPlugins(webPluginRegistry);'));

    // Platform
    expect(generated, contains('if (true) {'));

    // Main
    expect(generated, contains('entrypoint.main();'));

    // Import.
    expect(generated, contains("import 'package:foo/main.dart' as entrypoint;"));
  }));

  test('WebReleaseBundle copies dart2js output and resource files to output directory', () => testbed.run(() async {
    environment.defines[kBuildMode] = 'release';
    final Directory webResources = environment.projectDir.childDirectory('web');
    webResources.childFile('index.html')
      .createSync(recursive: true);
    webResources.childFile('foo.txt')
      .writeAsStringSync('A');
    environment.buildDir.childFile('main.dart.js').createSync();

    await const WebReleaseBundle().build(environment);

    expect(environment.outputDir.childFile('foo.txt')
      .readAsStringSync(), 'A');
    expect(environment.outputDir.childFile('main.dart.js')
      .existsSync(), true);
    expect(environment.outputDir.childDirectory('assets')
      .childFile('AssetManifest.json').existsSync(), true);

    // Update to arbitary resource file triggers rebuild.
    webResources.childFile('foo.txt').writeAsStringSync('B');

    await const WebReleaseBundle().build(environment);

    expect(environment.outputDir.childFile('foo.txt')
      .readAsStringSync(), 'B');
  }));

  test('WebEntrypointTarget generates an entrypoint for a file outside of main', () => testbed.run(() async {
    environment.defines[kTargetFile] = globals.fs.path.join('other', 'lib', 'main.dart');
    await const WebEntrypointTarget().build(environment);

    final String generated = environment.buildDir.childFile('main.dart').readAsStringSync();

    // Import.
    expect(generated, contains("import 'file:///other/lib/main.dart' as entrypoint;"));
  }));

  test('WebEntrypointTarget generates a plugin registrant for a file outside of main', () => testbed.run(() async {
    environment.defines[kTargetFile] = globals.fs.path.join('other', 'lib', 'main.dart');
    environment.defines[kHasWebPlugins] = 'true';
    await const WebEntrypointTarget().build(environment);

    final String generated = environment.buildDir.childFile('main.dart').readAsStringSync();

    // Import.
    expect(generated, contains("import 'file:///other/lib/main.dart' as entrypoint;"));
    expect(generated, contains("import 'file:///foo/lib/generated_plugin_registrant.dart';"));
  }));


  test('WebEntrypointTarget generates an entrypoint with plugins and init platform on windows', () => testbed.run(() async {
    environment.defines[kHasWebPlugins] = 'true';
    environment.defines[kInitializePlatform] = 'true';
    await const WebEntrypointTarget().build(environment);

    final String generated = environment.buildDir.childFile('main.dart').readAsStringSync();

    // Plugins
    expect(generated, contains("import 'package:foo/generated_plugin_registrant.dart';"));
    expect(generated, contains('registerPlugins(webPluginRegistry);'));

    // Platform
    expect(generated, contains('if (true) {'));

    // Main
    expect(generated, contains('entrypoint.main();'));

    // Import.
    expect(generated, contains("import 'package:foo/main.dart' as entrypoint;"));
  }, overrides: <Type, Generator>{
    Platform: () => windows,
  }));

  test('WebEntrypointTarget generates an entrypoint without plugins and init platform', () => testbed.run(() async {
    environment.defines[kHasWebPlugins] = 'false';
    environment.defines[kInitializePlatform] = 'true';
    await const WebEntrypointTarget().build(environment);

    final String generated = environment.buildDir.childFile('main.dart').readAsStringSync();

    // Plugins
    expect(generated, isNot(contains("import 'package:foo/generated_plugin_registrant.dart';")));
    expect(generated, isNot(contains('registerPlugins(webPluginRegistry);')));

    // Platform
    expect(generated, contains('if (true) {'));

    // Main
    expect(generated, contains('entrypoint.main();'));
  }));

  test('WebEntrypointTarget generates an entrypoint with plugins and without init platform', () => testbed.run(() async {
    environment.defines[kHasWebPlugins] = 'true';
    environment.defines[kInitializePlatform] = 'false';
    await const WebEntrypointTarget().build(environment);

    final String generated = environment.buildDir.childFile('main.dart').readAsStringSync();

    // Plugins
    expect(generated, contains("import 'package:foo/generated_plugin_registrant.dart';"));
    expect(generated, contains('registerPlugins(webPluginRegistry);'));

    // Platform
    expect(generated, contains('if (false) {'));

    // Main
    expect(generated, contains('entrypoint.main();'));
  }));

  test('WebEntrypointTarget generates an entrypoint without plugins and without init platform', () => testbed.run(() async {
    environment.defines[kHasWebPlugins] = 'false';
    environment.defines[kInitializePlatform] = 'false';
    await const WebEntrypointTarget().build(environment);

    final String generated = environment.buildDir.childFile('main.dart').readAsStringSync();

    // Plugins
    expect(generated, isNot(contains("import 'package:foo/generated_plugin_registrant.dart';")));
    expect(generated, isNot(contains('registerPlugins(webPluginRegistry);')));

    // Platform
    expect(generated, contains('if (false) {'));

    // Main
    expect(generated, contains('entrypoint.main();'));
  }));

  test('Dart2JSTarget calls dart2js with expected args with csp', () => testbed.run(() async {
    environment.defines[kBuildMode] = 'profile';
    environment.defines[kCspMode] = 'true';
    processManager.addCommand(FakeCommand(
      command: <String>[
        ...kDart2jsLinuxArgs,
        '-o',
        environment.buildDir.childFile('app.dill').absolute.path,
         '--packages=${globals.fs.path.join('foo', '.packages')}',
        '-Ddart.vm.profile=true',
        '--cfe-only',
        environment.buildDir.childFile('main.dart').absolute.path,
      ]
    ));
    processManager.addCommand(FakeCommand(
      command: <String>[
        ...kDart2jsLinuxArgs,
        '-O4',
        '--no-minify',
        '--csp',
        '-o',
        environment.buildDir.childFile('main.dart.js').absolute.path,
        environment.buildDir.childFile('app.dill').absolute.path,
      ]
    ));

    await const Dart2JSTarget().build(environment);
  }, overrides: <Type, Generator>{
    ProcessManager: () => processManager,
  }));


  test('Dart2JSTarget calls dart2js with expected args in profile mode', () => testbed.run(() async {
    environment.defines[kBuildMode] = 'profile';
    processManager.addCommand(FakeCommand(
      command: <String>[
        ...kDart2jsLinuxArgs,
        '-o',
        environment.buildDir.childFile('app.dill').absolute.path,
         '--packages=${globals.fs.path.join('foo', '.packages')}',
        '-Ddart.vm.profile=true',
        '--cfe-only',
        environment.buildDir.childFile('main.dart').absolute.path,
      ]
    ));
    processManager.addCommand(FakeCommand(
      command: <String>[
        ...kDart2jsLinuxArgs,
        '-O4',
        '--no-minify',
        '-o',
        environment.buildDir.childFile('main.dart.js').absolute.path,
        environment.buildDir.childFile('app.dill').absolute.path,
      ]
    ));

    await const Dart2JSTarget().build(environment);
  }, overrides: <Type, Generator>{
    ProcessManager: () => processManager,
  }));

  test('Dart2JSTarget calls dart2js with expected args in release mode', () => testbed.run(() async {
    environment.defines[kBuildMode] = 'release';
    processManager.addCommand(FakeCommand(
      command: <String>[
        ...kDart2jsLinuxArgs,
        '-o',
        environment.buildDir.childFile('app.dill').absolute.path,
         '--packages=${globals.fs.path.join('foo', '.packages')}',
        '-Ddart.vm.product=true',
        '--cfe-only',
        environment.buildDir.childFile('main.dart').absolute.path,
      ]
    ));
    processManager.addCommand(FakeCommand(
      command: <String>[
        ...kDart2jsLinuxArgs,
        '-O4',
        '-o',
        environment.buildDir.childFile('main.dart.js').absolute.path,
        environment.buildDir.childFile('app.dill').absolute.path,
      ]
    ));

    await const Dart2JSTarget().build(environment);
  }, overrides: <Type, Generator>{
    ProcessManager: () => processManager,
  }));

  test('Dart2JSTarget calls dart2js with expected args in release with dart2js optimization override', () => testbed.run(() async {
    environment.defines[kBuildMode] = 'release';
    environment.defines[kDart2jsOptimization] = 'O3';
    processManager.addCommand(FakeCommand(
      command: <String>[
        ...kDart2jsLinuxArgs,
        '-o',
        environment.buildDir.childFile('app.dill').absolute.path,
         '--packages=${globals.fs.path.join('foo', '.packages')}',
        '-Ddart.vm.product=true',
        '--cfe-only',
        environment.buildDir.childFile('main.dart').absolute.path,
      ]
    ));
    processManager.addCommand(FakeCommand(
      command: <String>[
        ...kDart2jsLinuxArgs,
        '-O3',
        '-o',
        environment.buildDir.childFile('main.dart.js').absolute.path,
        environment.buildDir.childFile('app.dill').absolute.path,
      ]
    ));

    await const Dart2JSTarget().build(environment);
  }, overrides: <Type, Generator>{
    ProcessManager: () => processManager,
  }));

  test('Dart2JSTarget produces expected depfile', () => testbed.run(() async {
    environment.defines[kBuildMode] = 'release';
    when(globals.processManager.run(any)).thenAnswer((Invocation invocation) async {
<<<<<<< HEAD
      environment.buildDir.childFile('app.dill.deps')
        ..writeAsStringSync('file:///a.dart');
=======
      environment.buildDir.childFile('main.dart.js.deps')
        .writeAsStringSync('file:///a.dart');
>>>>>>> 6abfae2b
      return FakeProcessResult(exitCode: 0);
    });
    await const Dart2JSTarget().build(environment);

    expect(environment.buildDir.childFile('dart2js.d'), exists);
    final Depfile depfile = depfileService.parse(environment.buildDir.childFile('dart2js.d'));

    expect(depfile.inputs.single.path, globals.fs.path.absolute('a.dart'));
    expect(depfile.outputs.single.path,
      environment.buildDir.childFile('main.dart.js').absolute.path);
  }, overrides: <Type, Generator>{
    ProcessManager: () => MockProcessManager(),
  }));

  test('Dart2JSTarget calls dart2js with Dart defines in release mode', () => testbed.run(() async {
    environment.defines[kBuildMode] = 'release';
    environment.defines[kDartDefines] = '["FOO=bar","BAZ=qux"]';
    processManager.addCommand(FakeCommand(
      command: <String>[
        ...kDart2jsLinuxArgs,
        '-o',
        environment.buildDir.childFile('app.dill').absolute.path,
         '--packages=${globals.fs.path.join('foo', '.packages')}',
        '-Ddart.vm.product=true',
        '-DFOO=bar',
        '-DBAZ=qux',
        '--cfe-only',
        environment.buildDir.childFile('main.dart').absolute.path,
      ]
    ));
    processManager.addCommand(FakeCommand(
      command: <String>[
        ...kDart2jsLinuxArgs,
        '-O4',
        '-o',
        environment.buildDir.childFile('main.dart.js').absolute.path,
        environment.buildDir.childFile('app.dill').absolute.path,
      ]
    ));

    await const Dart2JSTarget().build(environment);
  }, overrides: <Type, Generator>{
    ProcessManager: () => processManager,
  }));

  test('Dart2JSTarget calls dart2js with Dart defines in profile mode', () => testbed.run(() async {
    environment.defines[kBuildMode] = 'profile';
    environment.defines[kDartDefines] = '["FOO=bar","BAZ=qux"]';
    processManager.addCommand(FakeCommand(
      command: <String>[
        ...kDart2jsLinuxArgs,
        '-o',
        environment.buildDir.childFile('app.dill').absolute.path,
         '--packages=${globals.fs.path.join('foo', '.packages')}',
        '-Ddart.vm.profile=true',
        '-DFOO=bar',
        '-DBAZ=qux',
        '--cfe-only',
        environment.buildDir.childFile('main.dart').absolute.path,
      ]
    ));
    processManager.addCommand(FakeCommand(
      command: <String>[
        ...kDart2jsLinuxArgs,
        '-O4',
        '--no-minify',
        '-o',
        environment.buildDir.childFile('main.dart.js').absolute.path,
        environment.buildDir.childFile('app.dill').absolute.path,
      ]
    ));

    await const Dart2JSTarget().build(environment);
  }, overrides: <Type, Generator>{
    ProcessManager: () => processManager,
  }));

  test('Dart2JSTarget throws developer-friendly exception on misformatted DartDefines', () => testbed.run(() async {
    environment.defines[kBuildMode] = 'profile';
    environment.defines[kDartDefines] = '[misformatted json';
    try {
      await const Dart2JSTarget().build(environment);
      fail('Call to build() must not have succeeded.');
    } on Exception catch(exception) {
      expect(
        '$exception',
        'Exception: The value of -D$kDartDefines is not formatted correctly.\n'
        'The value must be a JSON-encoded list of strings but was:\n'
        '[misformatted json',
      );
    }

    // Should not attempt to run any processes.
    verifyNever(globals.processManager.run(any));
  }, overrides: <Type, Generator>{
    ProcessManager: () => MockProcessManager(),
  }));

  test('Generated service worker correctly inlines file hashes', () {
    final String result = generateServiceWorker(<String, String>{'/foo': 'abcd'});

    expect(result, contains('{\n  "/foo": "abcd"\n};'));
  });

  test('WebServiceWorker generates a service_worker for a web resource folder', () => testbed.run(() async {
    environment.outputDir.childDirectory('a').childFile('a.txt')
      ..createSync(recursive: true)
      ..writeAsStringSync('A');
    await const WebServiceWorker().build(environment);

    expect(environment.outputDir.childFile('flutter_service_worker.js'), exists);
    // Contains file hash.
    expect(environment.outputDir.childFile('flutter_service_worker.js').readAsStringSync(),
      contains('"/a/a.txt": "7fc56270e7a70fa81a5935b72eacbe29"'));
    expect(environment.buildDir.childFile('service_worker.d'), exists);
    // Depends on resource file.
    expect(environment.buildDir.childFile('service_worker.d').readAsStringSync(), contains('a/a.txt'));
  }));
}

class MockProcessManager extends Mock implements ProcessManager {}<|MERGE_RESOLUTION|>--- conflicted
+++ resolved
@@ -337,13 +337,8 @@
   test('Dart2JSTarget produces expected depfile', () => testbed.run(() async {
     environment.defines[kBuildMode] = 'release';
     when(globals.processManager.run(any)).thenAnswer((Invocation invocation) async {
-<<<<<<< HEAD
       environment.buildDir.childFile('app.dill.deps')
-        ..writeAsStringSync('file:///a.dart');
-=======
-      environment.buildDir.childFile('main.dart.js.deps')
         .writeAsStringSync('file:///a.dart');
->>>>>>> 6abfae2b
       return FakeProcessResult(exitCode: 0);
     });
     await const Dart2JSTarget().build(environment);
