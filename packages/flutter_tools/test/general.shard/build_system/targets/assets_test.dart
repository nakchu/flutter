// Copyright 2014 The Flutter Authors. All rights reserved.
// Use of this source code is governed by a BSD-style license that can be
// found in the LICENSE file.

import 'dart:io';

import 'package:flutter_tools/src/base/file_system.dart';
import 'package:flutter_tools/src/build_system/build_system.dart';
import 'package:flutter_tools/src/build_system/targets/assets.dart';
import 'package:flutter_tools/src/globals.dart' as globals;

import '../../../src/common.dart';
import '../../../src/testbed.dart';

void main() {
  const BuildSystem buildSystem = BuildSystem();
  Environment environment;
  Testbed testbed;

  setUp(() {
    testbed = Testbed(setup: () {
      environment = Environment(
        outputDir: globals.fs.currentDirectory,
        projectDir: globals.fs.currentDirectory,
      );
      globals.fs.file(globals.fs.path.join('packages', 'flutter_tools', 'lib', 'src',
          'build_system', 'targets', 'assets.dart'))
        ..createSync(recursive: true);
      globals.fs.file(globals.fs.path.join('assets', 'foo', 'bar.png'))
        ..createSync(recursive: true);
<<<<<<< HEAD
      globals.fs.file('.packages')
=======
      fs.file(fs.path.join('assets', 'wildcard', '#bar.png'))
        ..createSync(recursive: true);
      fs.file('.packages')
>>>>>>> bd25f70c
        ..createSync();
      globals.fs.file('pubspec.yaml')
        ..createSync()
        ..writeAsStringSync('''
name: example

flutter:
  assets:
    - assets/foo/bar.png
    - assets/wildcard/
''');
    });
  });

  test('Copies files to correct asset directory', () => testbed.run(() async {
    await buildSystem.build(const CopyAssets(), environment);

<<<<<<< HEAD
    expect(globals.fs.file(globals.fs.path.join(environment.buildDir.path, 'flutter_assets', 'AssetManifest.json')).existsSync(), true);
    expect(globals.fs.file(globals.fs.path.join(environment.buildDir.path, 'flutter_assets', 'FontManifest.json')).existsSync(), true);
    expect(globals.fs.file(globals.fs.path.join(environment.buildDir.path, 'flutter_assets', 'LICENSE')).existsSync(), true);
    expect(globals.fs.file(globals.fs.path.join(environment.buildDir.path, 'flutter_assets', 'assets', 'foo', 'bar.png')).existsSync(), true);
=======
    expect(fs.file(fs.path.join(environment.buildDir.path, 'flutter_assets', 'AssetManifest.json')).existsSync(), true);
    expect(fs.file(fs.path.join(environment.buildDir.path, 'flutter_assets', 'FontManifest.json')).existsSync(), true);
    expect(fs.file(fs.path.join(environment.buildDir.path, 'flutter_assets', 'LICENSE')).existsSync(), true);
    // See https://github.com/flutter/flutter/issues/35293
    expect(fs.file(fs.path.join(environment.buildDir.path, 'flutter_assets', 'assets/foo/bar.png')).existsSync(), true);
    // See https://github.com/flutter/flutter/issues/46163
    expect(fs.file(fs.path.join(environment.buildDir.path, 'flutter_assets', 'assets/wildcard/%23bar.png')).existsSync(), true);
>>>>>>> bd25f70c
  }));

  test('Does not leave stale files in build directory', () => testbed.run(() async {
    await buildSystem.build(const CopyAssets(), environment);
<<<<<<< HEAD
    final File assetFile = globals.fs.file(globals.fs.path.join(environment.buildDir.path, 'flutter_assets', 'assets', 'foo', 'bar.png'));
=======
>>>>>>> bd25f70c

    expect(fs.file(fs.path.join(environment.buildDir.path, 'flutter_assets', 'assets/foo/bar.png')).existsSync(), true);
    // Modify manifest to remove asset.
    globals.fs.file('pubspec.yaml')
      ..createSync()
      ..writeAsStringSync('''
name: example

flutter:
''');
    await buildSystem.build(const CopyAssets(), environment);

    // See https://github.com/flutter/flutter/issues/35293
    expect(fs.file(fs.path.join(environment.buildDir.path, 'flutter_assets', 'assets/foo/bar.png')).existsSync(), false);
  }), skip: Platform.isWindows); // See https://github.com/google/file.dart/issues/131

  test('FlutterPlugins updates required files as needed', () => testbed.run(() async {
    globals.fs.file('pubspec.yaml')
      ..writeAsStringSync('name: foo\ndependencies:\n  foo: any\n');

    await const FlutterPlugins().build(Environment(
      outputDir: globals.fs.currentDirectory,
      projectDir: globals.fs.currentDirectory,
    ));

    expect(globals.fs.file('.flutter-plugins').existsSync(), true);
  }));
}<|MERGE_RESOLUTION|>--- conflicted
+++ resolved
@@ -4,7 +4,6 @@
 
 import 'dart:io';
 
-import 'package:flutter_tools/src/base/file_system.dart';
 import 'package:flutter_tools/src/build_system/build_system.dart';
 import 'package:flutter_tools/src/build_system/targets/assets.dart';
 import 'package:flutter_tools/src/globals.dart' as globals;
@@ -28,13 +27,9 @@
         ..createSync(recursive: true);
       globals.fs.file(globals.fs.path.join('assets', 'foo', 'bar.png'))
         ..createSync(recursive: true);
-<<<<<<< HEAD
+      globals.fs.file(globals.fs.path.join('assets', 'wildcard', '#bar.png'))
+        ..createSync(recursive: true);
       globals.fs.file('.packages')
-=======
-      fs.file(fs.path.join('assets', 'wildcard', '#bar.png'))
-        ..createSync(recursive: true);
-      fs.file('.packages')
->>>>>>> bd25f70c
         ..createSync();
       globals.fs.file('pubspec.yaml')
         ..createSync()
@@ -52,30 +47,19 @@
   test('Copies files to correct asset directory', () => testbed.run(() async {
     await buildSystem.build(const CopyAssets(), environment);
 
-<<<<<<< HEAD
     expect(globals.fs.file(globals.fs.path.join(environment.buildDir.path, 'flutter_assets', 'AssetManifest.json')).existsSync(), true);
     expect(globals.fs.file(globals.fs.path.join(environment.buildDir.path, 'flutter_assets', 'FontManifest.json')).existsSync(), true);
     expect(globals.fs.file(globals.fs.path.join(environment.buildDir.path, 'flutter_assets', 'LICENSE')).existsSync(), true);
-    expect(globals.fs.file(globals.fs.path.join(environment.buildDir.path, 'flutter_assets', 'assets', 'foo', 'bar.png')).existsSync(), true);
-=======
-    expect(fs.file(fs.path.join(environment.buildDir.path, 'flutter_assets', 'AssetManifest.json')).existsSync(), true);
-    expect(fs.file(fs.path.join(environment.buildDir.path, 'flutter_assets', 'FontManifest.json')).existsSync(), true);
-    expect(fs.file(fs.path.join(environment.buildDir.path, 'flutter_assets', 'LICENSE')).existsSync(), true);
     // See https://github.com/flutter/flutter/issues/35293
-    expect(fs.file(fs.path.join(environment.buildDir.path, 'flutter_assets', 'assets/foo/bar.png')).existsSync(), true);
+    expect(globals.fs.file(globals.fs.path.join(environment.buildDir.path, 'flutter_assets', 'assets/foo/bar.png')).existsSync(), true);
     // See https://github.com/flutter/flutter/issues/46163
-    expect(fs.file(fs.path.join(environment.buildDir.path, 'flutter_assets', 'assets/wildcard/%23bar.png')).existsSync(), true);
->>>>>>> bd25f70c
+    expect(globals.fs.file(globals.fs.path.join(environment.buildDir.path, 'flutter_assets', 'assets/wildcard/%23bar.png')).existsSync(), true);
   }));
 
   test('Does not leave stale files in build directory', () => testbed.run(() async {
     await buildSystem.build(const CopyAssets(), environment);
-<<<<<<< HEAD
-    final File assetFile = globals.fs.file(globals.fs.path.join(environment.buildDir.path, 'flutter_assets', 'assets', 'foo', 'bar.png'));
-=======
->>>>>>> bd25f70c
 
-    expect(fs.file(fs.path.join(environment.buildDir.path, 'flutter_assets', 'assets/foo/bar.png')).existsSync(), true);
+    expect(globals.fs.file(globals.fs.path.join(environment.buildDir.path, 'flutter_assets', 'assets/foo/bar.png')).existsSync(), true);
     // Modify manifest to remove asset.
     globals.fs.file('pubspec.yaml')
       ..createSync()
@@ -87,7 +71,7 @@
     await buildSystem.build(const CopyAssets(), environment);
 
     // See https://github.com/flutter/flutter/issues/35293
-    expect(fs.file(fs.path.join(environment.buildDir.path, 'flutter_assets', 'assets/foo/bar.png')).existsSync(), false);
+    expect(globals.fs.file(globals.fs.path.join(environment.buildDir.path, 'flutter_assets', 'assets/foo/bar.png')).existsSync(), false);
   }), skip: Platform.isWindows); // See https://github.com/google/file.dart/issues/131
 
   test('FlutterPlugins updates required files as needed', () => testbed.run(() async {
