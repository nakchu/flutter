--- conflicted
+++ resolved
@@ -95,45 +95,26 @@
         await fs.file('b.dart').writeAsString('This is b');
         final Fingerprint fingerprint = new Fingerprint.fromBuildInputs(<String, String>{}, <String>['a.dart', 'b.dart']);
 
-<<<<<<< HEAD
-        final Map<String, dynamic> jsonEncoded = json.decode(fingerprint.toJson());
-        expect(jsonEncoded['files'], hasLength(2));
-        expect(jsonEncoded['files']['a.dart'], '8a21a15fad560b799f6731d436c1b698');
-        expect(jsonEncoded['files']['b.dart'], '6f144e08b58cd0925328610fad7ac07c');
-=======
         final Map<String, dynamic> jsonObject = json.decode(fingerprint.toJson());
         expect(jsonObject['files'], hasLength(2));
         expect(jsonObject['files']['a.dart'], '8a21a15fad560b799f6731d436c1b698');
         expect(jsonObject['files']['b.dart'], '6f144e08b58cd0925328610fad7ac07c');
->>>>>>> 07eb5ea0
       }, overrides: <Type, Generator>{ FileSystem: () => fs });
 
       testUsingContext('includes framework version', () {
         final Fingerprint fingerprint = new Fingerprint.fromBuildInputs(<String, String>{}, <String>[]);
 
-<<<<<<< HEAD
-        final Map<String, dynamic> jsonEncoded = json.decode(fingerprint.toJson());
-        expect(jsonEncoded['version'], mockVersion.frameworkRevision);
-=======
         final Map<String, dynamic> jsonObject = json.decode(fingerprint.toJson());
         expect(jsonObject['version'], mockVersion.frameworkRevision);
->>>>>>> 07eb5ea0
       }, overrides: <Type, Generator>{ FlutterVersion: () => mockVersion });
 
       testUsingContext('includes provided properties', () {
         final Fingerprint fingerprint = new Fingerprint.fromBuildInputs(<String, String>{'a': 'A', 'b': 'B'}, <String>[]);
 
-<<<<<<< HEAD
-        final Map<String, dynamic> jsonEncoded = json.decode(fingerprint.toJson());
-        expect(jsonEncoded['properties'], hasLength(2));
-        expect(jsonEncoded['properties']['a'], 'A');
-        expect(jsonEncoded['properties']['b'], 'B');
-=======
         final Map<String, dynamic> jsonObject = json.decode(fingerprint.toJson());
         expect(jsonObject['properties'], hasLength(2));
         expect(jsonObject['properties']['a'], 'A');
         expect(jsonObject['properties']['b'], 'B');
->>>>>>> 07eb5ea0
       }, overrides: <Type, Generator>{ FlutterVersion: () => mockVersion });
     });
 
@@ -144,13 +125,8 @@
         FlutterVersion: () => mockVersion,
       });
 
-<<<<<<< HEAD
-      testUsingContext('creates fingerprint from valid json', () async {
-        final String jsonEncoded = json.encode(<String, dynamic>{
-=======
       testUsingContext('creates fingerprint from valid JSON', () async {
         final String jsonString = json.encode(<String, dynamic>{
->>>>>>> 07eb5ea0
           'version': kVersion,
           'properties': <String, String>{
             'buildMode': BuildMode.release.toString(),
@@ -162,11 +138,7 @@
             'b.dart': '6f144e08b58cd0925328610fad7ac07c',
           },
         });
-<<<<<<< HEAD
-        final Fingerprint fingerprint = new Fingerprint.fromJson(jsonEncoded);
-=======
         final Fingerprint fingerprint = new Fingerprint.fromJson(jsonString);
->>>>>>> 07eb5ea0
         final Map<String, dynamic> content = json.decode(fingerprint.toJson());
         expect(content, hasLength(3));
         expect(content['version'], mockVersion.frameworkRevision);
@@ -182,54 +154,31 @@
       });
 
       testUsingContext('throws ArgumentError for unknown versions', () async {
-<<<<<<< HEAD
-        final String jsonEncoded = json.encode(<String, dynamic>{
-=======
         final String jsonString = json.encode(<String, dynamic>{
->>>>>>> 07eb5ea0
           'version': 'bad',
           'properties':<String, String>{},
           'files':<String, String>{},
         });
-<<<<<<< HEAD
-        expect(() => new Fingerprint.fromJson(jsonEncoded), throwsArgumentError);
-=======
         expect(() => new Fingerprint.fromJson(jsonString), throwsArgumentError);
->>>>>>> 07eb5ea0
       }, overrides: <Type, Generator>{
         FlutterVersion: () => mockVersion,
       });
 
       testUsingContext('throws ArgumentError if version is not present', () async {
-<<<<<<< HEAD
-        final String jsonEncoded = json.encode(<String, dynamic>{
-          'properties':<String, String>{},
-          'files':<String, String>{},
-        });
-        expect(() => new Fingerprint.fromJson(jsonEncoded), throwsArgumentError);
-=======
         final String jsonString = json.encode(<String, dynamic>{
           'properties':<String, String>{},
           'files':<String, String>{},
         });
         expect(() => new Fingerprint.fromJson(jsonString), throwsArgumentError);
->>>>>>> 07eb5ea0
       }, overrides: <Type, Generator>{
         FlutterVersion: () => mockVersion,
       });
 
       testUsingContext('treats missing properties and files entries as if empty', () async {
-<<<<<<< HEAD
-        final String jsonEncoded = json.encode(<String, dynamic>{
-          'version': kVersion,
-        });
-        expect(new Fingerprint.fromJson(jsonEncoded), new Fingerprint.fromBuildInputs(<String, String>{}, <String>[]));
-=======
         final String jsonString = json.encode(<String, dynamic>{
           'version': kVersion,
         });
         expect(new Fingerprint.fromJson(jsonString), new Fingerprint.fromBuildInputs(<String, String>{}, <String>[]));
->>>>>>> 07eb5ea0
       }, overrides: <Type, Generator>{
         FlutterVersion: () => mockVersion,
       });
@@ -422,16 +371,6 @@
       String entryPoint: 'main.dart',
       Map<String, String> checksums = const <String, String>{},
     }) {
-<<<<<<< HEAD
-      final Map<String, dynamic> jsonEncoded = json.decode(fs.file('output.snapshot.d.fingerprint').readAsStringSync());
-      expect(jsonEncoded['properties']['entryPoint'], entryPoint);
-      expect(jsonEncoded['files'], hasLength(checksums.length + 2));
-      checksums.forEach((String path, String checksum) {
-        expect(jsonEncoded['files'][path], checksum);
-      });
-      expect(jsonEncoded['files'][kVmSnapshotData], '2ec34912477a46c03ddef07e8b909b46');
-      expect(jsonEncoded['files'][kIsolateSnapshotData], '621b3844bb7d4d17d2cfc5edf9a91c4c');
-=======
       final Map<String, dynamic> jsonObject = json.decode(fs.file('output.snapshot.d.fingerprint').readAsStringSync());
       expect(jsonObject['properties']['entryPoint'], entryPoint);
       expect(jsonObject['files'], hasLength(checksums.length + 2));
@@ -440,7 +379,6 @@
       });
       expect(jsonObject['files'][kVmSnapshotData], '2ec34912477a46c03ddef07e8b909b46');
       expect(jsonObject['files'][kIsolateSnapshotData], '621b3844bb7d4d17d2cfc5edf9a91c4c');
->>>>>>> 07eb5ea0
     }
 
     testUsingContext('builds snapshot and fingerprint when no fingerprint is present', () async {
