--- conflicted
+++ resolved
@@ -22,12 +22,8 @@
 //    - More TBD.
 final Map<Type, Generator> _testbedDefaults = <Type, Generator>{
   FileSystem: () => MemoryFileSystem(), // Keeps tests fasts.
-<<<<<<< HEAD
   Logger: () => BufferLogger(), // Allows reading logs and prevents stdout.
-=======
-  Logger: () => BufferLogger(), // Allows reading logs.
->>>>>>> 7cb65a63
-  OutputPreferences: () => OutputPreferences(showColor: false), // configures BufferLogger
+  OutputPreferences: () => OutputPreferences(showColor: false), // configures BufferLogger to avoid color codes.
 };
 
 /// Manages interaction with the tool injection and runner system.
