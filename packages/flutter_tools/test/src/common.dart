--- conflicted
+++ resolved
@@ -226,150 +226,8 @@
   }
 }
 
-<<<<<<< HEAD
-/// A fake implementation of a vm_service that mocks the JSON-RPC request
-/// and response structure.
-class FakeVmServiceHost {
-  FakeVmServiceHost({
-    @required List<VmServiceExpectation> requests,
-  }) : _requests = requests {
-    _vmService = vm_service.VmService(
-      _input.stream,
-      _output.add,
-    );
-    _applyStreamListen();
-    _output.stream.listen((String data) {
-      final Map<String, Object> request = json.decode(data) as Map<String, Object>;
-      if (_requests.isEmpty) {
-        throw Exception('Unexpected request: $request');
-      }
-      final FakeVmServiceRequest fakeRequest = _requests.removeAt(0) as FakeVmServiceRequest;
-      expect(request, isA<Map<String, Object>>()
-        .having((Map<String, Object> request) => request['method'], 'method', fakeRequest.method)
-        .having((Map<String, Object> request) => request['params'], 'args', fakeRequest.args)
-      );
-      if (fakeRequest.close) {
-        _vmService.dispose();
-        expect(_requests, isEmpty);
-        return;
-      }
-      if (fakeRequest.errorCode == null) {
-        _input.add(json.encode(<String, Object>{
-          'jsonrpc': '2.0',
-          'id': request['id'],
-          'result': fakeRequest.jsonResponse ?? <String, Object>{'type': 'Success'},
-        }));
-      } else {
-        _input.add(json.encode(<String, Object>{
-          'jsonrpc': '2.0',
-          'id': request['id'],
-          'error': <String, Object>{
-            'code': fakeRequest.errorCode,
-          }
-        }));
-      }
-      _applyStreamListen();
-    });
-  }
-
-  final List<VmServiceExpectation> _requests;
-  final StreamController<String> _input = StreamController<String>();
-  final StreamController<String> _output = StreamController<String>();
-
-  vm_service.VmService get vmService => _vmService;
-  vm_service.VmService _vmService;
-
-  bool get hasRemainingExpectations => _requests.isNotEmpty;
-
-  // remove FakeStreamResponse objects from _requests until it is empty
-  // or until we hit a FakeRequest
-  void _applyStreamListen() {
-    while (_requests.isNotEmpty && !_requests.first.isRequest) {
-      final FakeVmServiceStreamResponse response = _requests.removeAt(0) as FakeVmServiceStreamResponse;
-      _input.add(json.encode(<String, Object>{
-        'jsonrpc': '2.0',
-        'method': 'streamNotify',
-        'params': <String, Object>{
-          'streamId': response.streamId,
-          'event': response.event.toJson(),
-        },
-      }));
-    }
-  }
-}
-
-abstract class VmServiceExpectation {
-  bool get isRequest;
-}
-
-class FakeVmServiceRequest implements VmServiceExpectation {
-  const FakeVmServiceRequest({
-    @required this.method,
-    this.args = const <String, Object>{},
-    this.jsonResponse,
-    this.errorCode,
-    this.close = false,
-  });
-
-  final String method;
-
-  /// When true, the vm service is automatically closed.
-  final bool close;
-
-  /// If non-null, the error code for a [vm_service.RPCError] in place of a
-  /// standard response.
-  final int errorCode;
-  final Map<String, Object> args;
-  final Map<String, Object> jsonResponse;
-
-  @override
-  bool get isRequest => true;
-}
-
-class FakeVmServiceStreamResponse implements VmServiceExpectation {
-  const FakeVmServiceStreamResponse({
-    @required this.event,
-    @required this.streamId,
-  });
-
-  final vm_service.Event event;
-  final String streamId;
-
-  @override
-  bool get isRequest => false;
-}
-
-class TestFlutterCommandRunner extends FlutterCommandRunner {
-  @override
-  Future<void> runCommand(ArgResults topLevelResults) async {
-    final Logger topLevelLogger = globals.logger;
-    final Map<Type, dynamic> contextOverrides = <Type, dynamic>{
-      if (topLevelResults['verbose'] as bool)
-        Logger: VerboseLogger(topLevelLogger),
-    };
-    return context.run<void>(
-      overrides: contextOverrides.map<Type, Generator>((Type type, dynamic value) {
-        return MapEntry<Type, Generator>(type, () => value);
-      }),
-      body: () {
-        Cache.flutterRoot ??= Cache.defaultFlutterRoot(
-          platform: globals.platform,
-          fileSystem: globals.fs,
-          userMessages: UserMessages(),
-        );
-        // For compatibility with tests that set this to a relative path.
-        Cache.flutterRoot = globals.fs.path.normalize(globals.fs.path.absolute(Cache.flutterRoot));
-        return super.runCommand(topLevelResults);
-      }
-    );
-  }
-}
-
-/// A file system that allows preconfiguring certain entities.
-=======
 /// Allows inserting file system exceptions into certain
 /// [MemoryFileSystem] operations by tagging path/op combinations.
->>>>>>> 02c026b0
 ///
 /// Example use:
 ///
