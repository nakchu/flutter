--- conflicted
+++ resolved
@@ -115,10 +115,7 @@
   testUsingContext('Windows build fails when there is no vcvars64.bat', () async {
     final BuildWindowsCommand command = BuildWindowsCommand()
       ..visualStudioOverride = mockVisualStudio;
-<<<<<<< HEAD
-
-=======
->>>>>>> ef119187
+
     setUpMockProjectFilesForBuild();
 
     expect(createTestCommandRunner(command).run(
@@ -134,10 +131,7 @@
   testUsingContext('Windows build fails when there is no windows project', () async {
     final BuildWindowsCommand command = BuildWindowsCommand()
       ..visualStudioOverride = mockVisualStudio;
-<<<<<<< HEAD
-
-=======
->>>>>>> ef119187
+
     setUpMockCoreProjectFiles();
     when(mockVisualStudio.cmakePath).thenReturn(cmakePath);
 
@@ -154,10 +148,7 @@
   testUsingContext('Windows build fails on non windows platform', () async {
     final BuildWindowsCommand command = BuildWindowsCommand()
       ..visualStudioOverride = mockVisualStudio;
-<<<<<<< HEAD
-
-=======
->>>>>>> ef119187
+
     setUpMockProjectFilesForBuild();
     when(mockVisualStudio.cmakePath).thenReturn(cmakePath);
 
@@ -174,10 +165,7 @@
   testUsingContext('Windows build does not spew stdout to status logger', () async {
     final BuildWindowsCommand command = BuildWindowsCommand()
       ..visualStudioOverride = mockVisualStudio;
-<<<<<<< HEAD
-
-=======
->>>>>>> ef119187
+
     setUpMockProjectFilesForBuild();
     when(mockVisualStudio.cmakePath).thenReturn(cmakePath);
 
@@ -203,10 +191,7 @@
   testUsingContext('Windows build extracts errors from stdout', () async {
     final BuildWindowsCommand command = BuildWindowsCommand()
       ..visualStudioOverride = mockVisualStudio;
-<<<<<<< HEAD
-
-=======
->>>>>>> ef119187
+
     setUpMockProjectFilesForBuild();
     when(mockVisualStudio.cmakePath).thenReturn(cmakePath);
 
@@ -263,10 +248,7 @@
   testUsingContext('Windows verbose build sets VERBOSE_SCRIPT_LOGGING', () async {
     final BuildWindowsCommand command = BuildWindowsCommand()
       ..visualStudioOverride = mockVisualStudio;
-<<<<<<< HEAD
-
-=======
->>>>>>> ef119187
+
     setUpMockProjectFilesForBuild();
     when(mockVisualStudio.cmakePath).thenReturn(cmakePath);
 
@@ -293,10 +275,7 @@
   testUsingContext('Windows build invokes build and writes generated files', () async {
     final BuildWindowsCommand command = BuildWindowsCommand()
       ..visualStudioOverride = mockVisualStudio;
-<<<<<<< HEAD
-
-=======
->>>>>>> ef119187
+
     setUpMockProjectFilesForBuild();
     when(mockVisualStudio.cmakePath).thenReturn(cmakePath);
 
@@ -362,10 +341,7 @@
   testUsingContext('Windows profile build passes Profile configuration', () async {
     final BuildWindowsCommand command = BuildWindowsCommand()
       ..visualStudioOverride = mockVisualStudio;
-<<<<<<< HEAD
-
-=======
->>>>>>> ef119187
+
     setUpMockProjectFilesForBuild();
     when(mockVisualStudio.cmakePath).thenReturn(cmakePath);
 
@@ -401,10 +377,7 @@
   testUsingContext('Performs code size analysis and sends analytics', () async {
     final BuildWindowsCommand command = BuildWindowsCommand()
       ..visualStudioOverride = mockVisualStudio;
-<<<<<<< HEAD
-
-=======
->>>>>>> ef119187
+
     setUpMockProjectFilesForBuild();
     when(mockVisualStudio.cmakePath).thenReturn(cmakePath);
 
