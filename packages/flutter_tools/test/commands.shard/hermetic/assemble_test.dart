// Copyright 2014 The Flutter Authors. All rights reserved.
// Use of this source code is governed by a BSD-style license that can be
// found in the LICENSE file.

// @dart = 2.8

import 'package:args/command_runner.dart';
import 'package:file/memory.dart';
import 'package:file_testing/file_testing.dart';
import 'package:flutter_tools/src/artifacts.dart';
import 'package:flutter_tools/src/base/file_system.dart';
import 'package:flutter_tools/src/build_system/build_system.dart';
import 'package:flutter_tools/src/cache.dart';
import 'package:flutter_tools/src/commands/assemble.dart';
import 'package:flutter_tools/src/convert.dart';
import 'package:flutter_tools/src/globals.dart' as globals;

import '../../src/common.dart';
import '../../src/context.dart';
import '../../src/fakes.dart';
import '../../src/testbed.dart';

void main() {
  Cache.disableLocking();
  Cache.flutterRoot = '';
  final StackTrace stackTrace = StackTrace.current;

<<<<<<< HEAD
  final Testbed testbed = Testbed(overrides: <Type, Generator>{
    BuildSystem: ()  => MockBuildSystem(),
    Cache: () => Cache.test(processManager: FakeProcessManager.any()),
  });

  testbed.test('flutter assemble can run a build', () async {
    when(globals.buildSystem.build(any, any, buildSystemConfig: anyNamed('buildSystemConfig')))
      .thenAnswer((Invocation invocation) async {
        return BuildResult(success: true);
      });
    final CommandRunner<void> commandRunner = createTestCommandRunner(AssembleCommand());
=======
  testUsingContext('flutter assemble can run a build', () async {
    final CommandRunner<void> commandRunner = createTestCommandRunner(AssembleCommand(
      buildSystem: TestBuildSystem.all(BuildResult(success: true)),
    ));
>>>>>>> 666c9509
    await commandRunner.run(<String>['assemble', '-o Output', 'debug_macos_bundle_flutter_assets']);

    expect(testLogger.traceText, contains('build succeeded.'));
  }, overrides: <Type, Generator>{
    Cache: () => FakeCache(),
    FileSystem: () => MemoryFileSystem.test(),
    ProcessManager: () => FakeProcessManager.any(),
  });

  testUsingContext('flutter assemble can parse defines whose values contain =', () async {
    final CommandRunner<void> commandRunner = createTestCommandRunner(AssembleCommand(
      buildSystem: TestBuildSystem.all(BuildResult(success: true), (Target target, Environment environment) {
        expect(environment.defines, containsPair('FooBar', 'fizz=2'));
      })
    ));
    await commandRunner.run(<String>['assemble', '-o Output', '-dFooBar=fizz=2', 'debug_macos_bundle_flutter_assets']);

    expect(testLogger.traceText, contains('build succeeded.'));
  }, overrides: <Type, Generator>{
    Cache: () => FakeCache(),
    FileSystem: () => MemoryFileSystem.test(),
    ProcessManager: () => FakeProcessManager.any(),
  });

  testUsingContext('flutter assemble can parse inputs', () async {
    final CommandRunner<void> commandRunner = createTestCommandRunner(AssembleCommand(
      buildSystem: TestBuildSystem.all(BuildResult(success: true), (Target target, Environment environment) {
        expect(environment.inputs, containsPair('Foo', 'Bar.txt'));
      })
    ));
    await commandRunner.run(<String>['assemble', '-o Output', '-iFoo=Bar.txt', 'debug_macos_bundle_flutter_assets']);

    expect(testLogger.traceText, contains('build succeeded.'));
  }, overrides: <Type, Generator>{
    Cache: () => FakeCache(),
    FileSystem: () => MemoryFileSystem.test(),
    ProcessManager: () => FakeProcessManager.any(),
  });

  testUsingContext('flutter assemble throws ToolExit if not provided with output', () async {
    final CommandRunner<void> commandRunner = createTestCommandRunner(AssembleCommand(
      buildSystem: TestBuildSystem.all(BuildResult(success: true)),
    ));

    expect(commandRunner.run(<String>['assemble', 'debug_macos_bundle_flutter_assets']), throwsToolExit());
  }, overrides: <Type, Generator>{
    Cache: () => FakeCache(),
    FileSystem: () => MemoryFileSystem.test(),
    ProcessManager: () => FakeProcessManager.any(),
  });

  testUsingContext('flutter assemble throws ToolExit if called with non-existent rule', () async {
    final CommandRunner<void> commandRunner = createTestCommandRunner(AssembleCommand(
      buildSystem: TestBuildSystem.all(BuildResult(success: true)),
    ));

    expect(commandRunner.run(<String>['assemble', '-o Output', 'undefined']),
      throwsToolExit());
  }, overrides: <Type, Generator>{
    Cache: () => FakeCache(),
    FileSystem: () => MemoryFileSystem.test(),
    ProcessManager: () => FakeProcessManager.any(),
  });

  testUsingContext('flutter assemble does not log stack traces during build failure', () async {
    final CommandRunner<void> commandRunner = createTestCommandRunner(AssembleCommand(
      buildSystem: TestBuildSystem.all(BuildResult(success: false, exceptions: <String, ExceptionMeasurement>{
        'hello': ExceptionMeasurement('hello', 'bar', stackTrace),
      }))
    ));

    await expectLater(commandRunner.run(<String>['assemble', '-o Output', 'debug_macos_bundle_flutter_assets']),
      throwsToolExit());
    expect(testLogger.errorText, isNot(contains('bar')));
    expect(testLogger.errorText, isNot(contains(stackTrace.toString())));
  }, overrides: <Type, Generator>{
    Cache: () => FakeCache(),
    FileSystem: () => MemoryFileSystem.test(),
    ProcessManager: () => FakeProcessManager.any(),
  });

  testUsingContext('flutter assemble outputs JSON performance data to provided file', () async {
    final CommandRunner<void> commandRunner = createTestCommandRunner(AssembleCommand(
      buildSystem: TestBuildSystem.all(
        BuildResult(success: true, performance: <String, PerformanceMeasurement>{
          'hello': PerformanceMeasurement(
            target: 'hello',
            analyticsName: 'bar',
            elapsedMilliseconds: 123,
            skipped: false,
            succeeded: true,
          ),
        }),
      ),
    ));

    await commandRunner.run(<String>[
      'assemble',
      '-o Output',
      '--performance-measurement-file=out.json',
      'debug_macos_bundle_flutter_assets',
    ]);

    expect(globals.fs.file('out.json'), exists);
    expect(
      json.decode(globals.fs.file('out.json').readAsStringSync()),
      containsPair('targets', contains(
        containsPair('name', 'bar'),
      )),
    );
  }, overrides: <Type, Generator>{
    Cache: () => FakeCache(),
    FileSystem: () => MemoryFileSystem.test(),
    ProcessManager: () => FakeProcessManager.any(),
  });

  testUsingContext('flutter assemble does not inject engine revision with local-engine', () async {
    final CommandRunner<void> commandRunner = createTestCommandRunner(AssembleCommand(
      buildSystem: TestBuildSystem.all(BuildResult(success: true), (Target target, Environment environment) {
        expect(environment.engineVersion, isNull);
      })
    ));
    await commandRunner.run(<String>['assemble', '-o Output', 'debug_macos_bundle_flutter_assets']);
  }, overrides: <Type, Generator>{
    Artifacts: () => Artifacts.test(localEngine: 'out/host_release'),
    Cache: () => FakeCache(),
    FileSystem: () => MemoryFileSystem.test(),
    ProcessManager: () => FakeProcessManager.any(),
  });

  testUsingContext('flutter assemble only writes input and output files when the values change', () async {
    final BuildSystem buildSystem = TestBuildSystem.list(<BuildResult>[
      BuildResult(
        success: true,
        inputFiles: <File>[globals.fs.file('foo')..createSync()],
        outputFiles: <File>[globals.fs.file('bar')..createSync()],
      ),
      BuildResult(
        success: true,
        inputFiles: <File>[globals.fs.file('foo')..createSync()],
        outputFiles: <File>[globals.fs.file('bar')..createSync()],
      ),
      BuildResult(
        success: true,
        inputFiles: <File>[globals.fs.file('foo'), globals.fs.file('fizz')..createSync()],
        outputFiles: <File>[globals.fs.file('bar'), globals.fs.file(globals.fs.path.join('.dart_tool', 'fizz2'))..createSync(recursive: true)],
      ),
    ]);
    final CommandRunner<void> commandRunner = createTestCommandRunner(AssembleCommand(buildSystem: buildSystem));
    await commandRunner.run(<String>[
      'assemble',
      '-o Output',
      '--build-outputs=outputs',
      '--build-inputs=inputs',
      'debug_macos_bundle_flutter_assets',
    ]);

    final File inputs = globals.fs.file('inputs');
    final File outputs = globals.fs.file('outputs');
    expect(inputs.readAsStringSync(), contains('foo'));
    expect(outputs.readAsStringSync(), contains('bar'));

    final DateTime theDistantPast = DateTime(1991, 8, 23);
    inputs.setLastModifiedSync(theDistantPast);
    outputs.setLastModifiedSync(theDistantPast);
    await commandRunner.run(<String>[
      'assemble',
      '-o Output',
      '--build-outputs=outputs',
      '--build-inputs=inputs',
      'debug_macos_bundle_flutter_assets',
    ]);

    expect(inputs.lastModifiedSync(), theDistantPast);
    expect(outputs.lastModifiedSync(), theDistantPast);

    await commandRunner.run(<String>[
      'assemble',
      '-o Output',
      '--build-outputs=outputs',
      '--build-inputs=inputs',
      'debug_macos_bundle_flutter_assets',
    ]);

    expect(inputs.readAsStringSync(), contains('foo'));
    expect(inputs.readAsStringSync(), contains('fizz'));
    expect(inputs.lastModifiedSync(), isNot(theDistantPast));
  }, overrides: <Type, Generator>{
    Cache: () => FakeCache(),
    FileSystem: () => MemoryFileSystem.test(),
    ProcessManager: () => FakeProcessManager.any(),
  });

  testWithoutContext('writePerformanceData outputs performance data in JSON form', () {
    final List<PerformanceMeasurement> performanceMeasurement = <PerformanceMeasurement>[
      PerformanceMeasurement(
        analyticsName: 'foo',
        target: 'hidden',
        skipped: false,
        succeeded: true,
        elapsedMilliseconds: 123,
      )
    ];
    final FileSystem fileSystem = MemoryFileSystem.test();
    final File outFile = fileSystem.currentDirectory
      .childDirectory('foo')
      .childFile('out.json');

    writePerformanceData(performanceMeasurement, outFile);

    expect(outFile, exists);
    expect(json.decode(outFile.readAsStringSync()), <String, Object>{
      'targets': <Object>[
        <String, Object>{
          'name': 'foo',
          'skipped': false,
          'succeeded': true,
          'elapsedMilliseconds': 123,
        },
      ],
    });
  });
}<|MERGE_RESOLUTION|>--- conflicted
+++ resolved
@@ -25,29 +25,15 @@
   Cache.flutterRoot = '';
   final StackTrace stackTrace = StackTrace.current;
 
-<<<<<<< HEAD
-  final Testbed testbed = Testbed(overrides: <Type, Generator>{
-    BuildSystem: ()  => MockBuildSystem(),
-    Cache: () => Cache.test(processManager: FakeProcessManager.any()),
-  });
-
-  testbed.test('flutter assemble can run a build', () async {
-    when(globals.buildSystem.build(any, any, buildSystemConfig: anyNamed('buildSystemConfig')))
-      .thenAnswer((Invocation invocation) async {
-        return BuildResult(success: true);
-      });
-    final CommandRunner<void> commandRunner = createTestCommandRunner(AssembleCommand());
-=======
   testUsingContext('flutter assemble can run a build', () async {
     final CommandRunner<void> commandRunner = createTestCommandRunner(AssembleCommand(
       buildSystem: TestBuildSystem.all(BuildResult(success: true)),
     ));
->>>>>>> 666c9509
     await commandRunner.run(<String>['assemble', '-o Output', 'debug_macos_bundle_flutter_assets']);
 
     expect(testLogger.traceText, contains('build succeeded.'));
   }, overrides: <Type, Generator>{
-    Cache: () => FakeCache(),
+    Cache: () => Cache.test(processManager: FakeProcessManager.any()),
     FileSystem: () => MemoryFileSystem.test(),
     ProcessManager: () => FakeProcessManager.any(),
   });
@@ -62,7 +48,7 @@
 
     expect(testLogger.traceText, contains('build succeeded.'));
   }, overrides: <Type, Generator>{
-    Cache: () => FakeCache(),
+    Cache: () => Cache.test(processManager: FakeProcessManager.any()),
     FileSystem: () => MemoryFileSystem.test(),
     ProcessManager: () => FakeProcessManager.any(),
   });
@@ -77,7 +63,7 @@
 
     expect(testLogger.traceText, contains('build succeeded.'));
   }, overrides: <Type, Generator>{
-    Cache: () => FakeCache(),
+    Cache: () => Cache.test(processManager: FakeProcessManager.any()),
     FileSystem: () => MemoryFileSystem.test(),
     ProcessManager: () => FakeProcessManager.any(),
   });
@@ -89,7 +75,7 @@
 
     expect(commandRunner.run(<String>['assemble', 'debug_macos_bundle_flutter_assets']), throwsToolExit());
   }, overrides: <Type, Generator>{
-    Cache: () => FakeCache(),
+    Cache: () => Cache.test(processManager: FakeProcessManager.any()),
     FileSystem: () => MemoryFileSystem.test(),
     ProcessManager: () => FakeProcessManager.any(),
   });
@@ -102,7 +88,7 @@
     expect(commandRunner.run(<String>['assemble', '-o Output', 'undefined']),
       throwsToolExit());
   }, overrides: <Type, Generator>{
-    Cache: () => FakeCache(),
+    Cache: () => Cache.test(processManager: FakeProcessManager.any()),
     FileSystem: () => MemoryFileSystem.test(),
     ProcessManager: () => FakeProcessManager.any(),
   });
@@ -119,7 +105,7 @@
     expect(testLogger.errorText, isNot(contains('bar')));
     expect(testLogger.errorText, isNot(contains(stackTrace.toString())));
   }, overrides: <Type, Generator>{
-    Cache: () => FakeCache(),
+    Cache: () => Cache.test(processManager: FakeProcessManager.any()),
     FileSystem: () => MemoryFileSystem.test(),
     ProcessManager: () => FakeProcessManager.any(),
   });
@@ -154,7 +140,7 @@
       )),
     );
   }, overrides: <Type, Generator>{
-    Cache: () => FakeCache(),
+    Cache: () => Cache.test(processManager: FakeProcessManager.any()),
     FileSystem: () => MemoryFileSystem.test(),
     ProcessManager: () => FakeProcessManager.any(),
   });
@@ -168,7 +154,7 @@
     await commandRunner.run(<String>['assemble', '-o Output', 'debug_macos_bundle_flutter_assets']);
   }, overrides: <Type, Generator>{
     Artifacts: () => Artifacts.test(localEngine: 'out/host_release'),
-    Cache: () => FakeCache(),
+    Cache: () => Cache.test(processManager: FakeProcessManager.any()),
     FileSystem: () => MemoryFileSystem.test(),
     ProcessManager: () => FakeProcessManager.any(),
   });
@@ -231,7 +217,7 @@
     expect(inputs.readAsStringSync(), contains('fizz'));
     expect(inputs.lastModifiedSync(), isNot(theDistantPast));
   }, overrides: <Type, Generator>{
-    Cache: () => FakeCache(),
+    Cache: () => Cache.test(processManager: FakeProcessManager.any()),
     FileSystem: () => MemoryFileSystem.test(),
     ProcessManager: () => FakeProcessManager.any(),
   });
