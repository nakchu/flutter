// Copyright 2014 The Flutter Authors. All rights reserved.
// Use of this source code is governed by a BSD-style license that can be
// found in the LICENSE file.

import 'package:args/command_runner.dart';
import 'package:flutter_tools/src/base/file_system.dart';
import 'package:flutter_tools/src/cache.dart';
import 'package:flutter_tools/src/commands/create.dart';
import 'package:flutter_tools/src/convert.dart';
import 'package:flutter_tools/src/dart/pub.dart';
import 'package:flutter_tools/src/doctor.dart';
import 'package:flutter_tools/src/doctor_validator.dart';
import 'package:flutter_tools/src/globals.dart' as globals;
import 'package:flutter_tools/src/project.dart';
import 'package:test/fake.dart';

import '../../src/context.dart';
import '../../src/test_flutter_command_runner.dart';
import '../../src/testbed.dart';

class FakePub extends Fake implements Pub {
  FakePub(this.fs);

  final FileSystem fs;
  int calledGetOffline = 0;
  int calledOnline = 0;

  @override
  Future<void> get({
<<<<<<< HEAD
    PubContext context,
    FlutterProject project,
=======
    PubContext? context,
    String? directory,
>>>>>>> 91e9c624
    bool skipIfAbsent = false,
    bool upgrade = false,
    bool offline = false,
    bool generateSyntheticPackage = false,
<<<<<<< HEAD
    bool generateSyntheticPackageForExample = false,
    String flutterRootOverride,
=======
    String? flutterRootOverride,
>>>>>>> 91e9c624
    bool checkUpToDate = false,
    bool shouldSkipThirdPartyGenerator = true,
    bool printProgress = true,
  }) async {
    project.directory.childFile('.packages').createSync();
    if (offline == true) {
      calledGetOffline += 1;
    } else {
      calledOnline += 1;
    }
  }
}

void main() {
  group('usageValues', () {
    late Testbed testbed;
    late FakePub fakePub;

    setUpAll(() {
      Cache.disableLocking();
      Cache.flutterRoot = 'flutter';
    });

    setUp(() {
      testbed = Testbed(setup: () {
        fakePub = FakePub(globals.fs);
        Cache.flutterRoot = 'flutter';
        final List<String> filePaths = <String>[
          globals.fs.path.join('flutter', 'packages', 'flutter', 'pubspec.yaml'),
          globals.fs.path.join('flutter', 'packages', 'flutter_driver', 'pubspec.yaml'),
          globals.fs.path.join('flutter', 'packages', 'flutter_test', 'pubspec.yaml'),
          globals.fs.path.join('flutter', 'bin', 'cache', 'artifacts', 'gradle_wrapper', 'wrapper'),
          globals.fs.path.join('usr', 'local', 'bin', 'adb'),
          globals.fs.path.join('Android', 'platform-tools', 'adb.exe'),
        ];
        for (final String filePath in filePaths) {
          globals.fs.file(filePath).createSync(recursive: true);
        }
        final List<String> templatePaths = <String>[
          globals.fs.path.join('flutter', 'packages', 'flutter_tools', 'templates', 'app'),
          globals.fs.path.join('flutter', 'packages', 'flutter_tools', 'templates', 'app_shared'),
          globals.fs.path.join('flutter', 'packages', 'flutter_tools', 'templates', 'app_test_widget'),
          globals.fs.path.join('flutter', 'packages', 'flutter_tools', 'templates', 'cocoapods'),
          globals.fs.path.join('flutter', 'packages', 'flutter_tools', 'templates', 'skeleton'),
          globals.fs.path.join('flutter', 'packages', 'flutter_tools', 'templates', 'module', 'common'),
          globals.fs.path.join('flutter', 'packages', 'flutter_tools', 'templates', 'package'),
          globals.fs.path.join('flutter', 'packages', 'flutter_tools', 'templates', 'plugin'),
          globals.fs.path.join('flutter', 'packages', 'flutter_tools', 'templates', 'plugin_ffi'),
          globals.fs.path.join('flutter', 'packages', 'flutter_tools', 'templates', 'plugin_shared'),
        ];
        for (final String templatePath in templatePaths) {
          globals.fs.directory(templatePath).createSync(recursive: true);
        }
        // Set up enough of the packages to satisfy the templating code.
        final File packagesFile = globals.fs.file(
          globals.fs.path.join('flutter', 'packages', 'flutter_tools', '.dart_tool', 'package_config.json'));
        final File flutterManifest = globals.fs.file(
          globals.fs.path.join('flutter', 'packages', 'flutter_tools', 'templates', 'template_manifest.json'))
            ..createSync(recursive: true);
        final Directory templateImagesDirectory = globals.fs.directory('flutter_template_images');
        templateImagesDirectory.createSync(recursive: true);
        packagesFile.createSync(recursive: true);
        packagesFile.writeAsStringSync(json.encode(<String, Object>{
          'configVersion': 2,
          'packages': <Object>[
            <String, Object>{
              'name': 'flutter_template_images',
              'languageVersion': '2.8',
              'rootUri': templateImagesDirectory.uri.toString(),
              'packageUri': 'lib/',
            },
          ],
        }));
        flutterManifest.writeAsStringSync('{"files":[]}');
      }, overrides: <Type, Generator>{
        DoctorValidatorsProvider: () => FakeDoctorValidatorsProvider(),
      });
    });

    testUsingContext('set template type as usage value', () => testbed.run(() async {
      final CreateCommand command = CreateCommand();
      final CommandRunner<void> runner = createTestCommandRunner(command);

      await runner.run(<String>['create', '--no-pub', '--template=module', 'testy']);
      expect((await command.usageValues).commandCreateProjectType, 'module');

      await runner.run(<String>['create', '--no-pub', '--template=app', 'testy1']);
      expect((await command.usageValues).commandCreateProjectType, 'app');

      await runner.run(<String>['create', '--no-pub', '--template=skeleton', 'testy2']);
      expect((await command.usageValues).commandCreateProjectType, 'skeleton');

      await runner.run(<String>['create', '--no-pub', '--template=package', 'testy3']);
      expect((await command.usageValues).commandCreateProjectType, 'package');

      await runner.run(<String>['create', '--no-pub', '--template=plugin', 'testy4']);
      expect((await command.usageValues).commandCreateProjectType, 'plugin');

      await runner.run(<String>['create', '--no-pub', '--template=plugin_ffi', 'testy5']);
      expect((await command.usageValues).commandCreateProjectType, 'plugin_ffi');
    }));

    testUsingContext('set iOS host language type as usage value', () => testbed.run(() async {
      final CreateCommand command = CreateCommand();
      final CommandRunner<void> runner = createTestCommandRunner(command);

      await runner.run(<String>[
        'create', '--no-pub', '--template=app', 'testy',
      ]);
      expect((await command.usageValues).commandCreateIosLanguage, 'swift');

      await runner.run(<String>[
        'create',
        '--no-pub',
        '--template=app',
        '--ios-language=objc',
        'testy',
      ]);
      expect((await command.usageValues).commandCreateIosLanguage, 'objc');

    }));

    testUsingContext('set Android host language type as usage value', () => testbed.run(() async {
      final CreateCommand command = CreateCommand();
      final CommandRunner<void> runner = createTestCommandRunner(command);

      await runner.run(<String>['create', '--no-pub', '--template=app', 'testy']);
      expect((await command.usageValues).commandCreateAndroidLanguage, 'kotlin');

      await runner.run(<String>[
        'create',
        '--no-pub',
        '--template=app',
        '--android-language=java',
        'testy',
      ]);
      expect((await command.usageValues).commandCreateAndroidLanguage, 'java');
    }));

    testUsingContext('create --offline', () => testbed.run(() async {
      final CreateCommand command = CreateCommand();
      final CommandRunner<void> runner = createTestCommandRunner(command);
      await runner.run(<String>['create', 'testy', '--offline']);
      expect(fakePub.calledOnline, 0);
      expect(fakePub.calledGetOffline, 1);
      expect(command.argParser.options.containsKey('offline'), true);
      expect(command.shouldUpdateCache, true);
    }, overrides: <Type, Generator>{
      Pub: () => fakePub,
    }));
  });
}

class FakeDoctorValidatorsProvider implements DoctorValidatorsProvider {
  @override
  List<DoctorValidator> get validators => <DoctorValidator>[];

  @override
  List<Workflow> get workflows => <Workflow>[];
}<|MERGE_RESOLUTION|>--- conflicted
+++ resolved
@@ -27,23 +27,14 @@
 
   @override
   Future<void> get({
-<<<<<<< HEAD
-    PubContext context,
-    FlutterProject project,
-=======
     PubContext? context,
-    String? directory,
->>>>>>> 91e9c624
+    required FlutterProject project,
     bool skipIfAbsent = false,
     bool upgrade = false,
     bool offline = false,
     bool generateSyntheticPackage = false,
-<<<<<<< HEAD
     bool generateSyntheticPackageForExample = false,
-    String flutterRootOverride,
-=======
     String? flutterRootOverride,
->>>>>>> 91e9c624
     bool checkUpToDate = false,
     bool shouldSkipThirdPartyGenerator = true,
     bool printProgress = true,
