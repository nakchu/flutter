// Copyright 2016 The Chromium Authors. All rights reserved.
// Use of this source code is governed by a BSD-style license that can be
// found in the LICENSE file.

import 'package:flutter_tools/src/android/android_sdk.dart';
import 'package:flutter_tools/src/base/file_system.dart';
import 'package:flutter_tools/src/base/version.dart';
import 'package:test/test.dart';

import 'src/context.dart';

void main() {
  group('android_sdk AndroidSdk', () {
    Directory sdkDir;

    tearDown(() {
      sdkDir?.deleteSync(recursive: true);
    });

    testUsingContext('parse sdk', () {
      sdkDir = _createSdkDirectory();
      final AndroidSdk sdk = new AndroidSdk(sdkDir.path);

      expect(sdk.latestVersion, isNotNull);
      expect(sdk.latestVersion.sdkLevel, 23);
    });

    testUsingContext('parse sdk N', () {
      sdkDir = _createSdkDirectory(withAndroidN: true);
      final AndroidSdk sdk = new AndroidSdk(sdkDir.path);

      expect(sdk.latestVersion, isNotNull);
      expect(sdk.latestVersion.sdkLevel, 24);
    });
  });

  group('android_sdk AndroidSdkVersion', () {
    testUsingContext('parse normal', () {
<<<<<<< HEAD
      AndroidSdk sdk = new AndroidSdk('.');
      AndroidSdkVersion ver = new AndroidSdkVersion(sdk,
        platformVersionName: 'android-23', buildToolsVersion: new Version.parse('23.0.0'));
=======
      final AndroidSdk sdk = new AndroidSdk('.');
      final AndroidSdkVersion ver = new AndroidSdkVersion(sdk,
        platformVersionName: 'android-23', buildToolsVersionName: '23.0.0');
>>>>>>> 25714747
      expect(ver.sdkLevel, 23);
    });

    testUsingContext('parse android n', () {
<<<<<<< HEAD
      AndroidSdk sdk = new AndroidSdk('.');
      AndroidSdkVersion ver = new AndroidSdkVersion(sdk,
        platformVersionName: 'android-N', buildToolsVersion: new Version.parse('24.0.0'));
=======
      final AndroidSdk sdk = new AndroidSdk('.');
      final AndroidSdkVersion ver = new AndroidSdkVersion(sdk,
        platformVersionName: 'android-N', buildToolsVersionName: '24.0.0');
>>>>>>> 25714747
      expect(ver.sdkLevel, 24);
    });
  });
}

Directory _createSdkDirectory({ bool withAndroidN: false }) {
  final Directory dir = fs.systemTempDirectory.createTempSync('android-sdk');

  _createSdkFile(dir, 'platform-tools/adb');

  _createSdkFile(dir, 'build-tools/19.1.0/aapt');
  _createSdkFile(dir, 'build-tools/22.0.1/aapt');
  _createSdkFile(dir, 'build-tools/23.0.2/aapt');
  if (withAndroidN)
    _createSdkFile(dir, 'build-tools/24.0.0-preview/aapt');

  _createSdkFile(dir, 'platforms/android-22/android.jar');
  _createSdkFile(dir, 'platforms/android-23/android.jar');
  if (withAndroidN)
    _createSdkFile(dir, 'platforms/android-N/android.jar');

  return dir;
}

void _createSdkFile(Directory dir, String filePath) {
  final File file = fs.file(fs.path.join(dir.path, filePath));
  file.createSync(recursive: true);
}<|MERGE_RESOLUTION|>--- conflicted
+++ resolved
@@ -36,28 +36,16 @@
 
   group('android_sdk AndroidSdkVersion', () {
     testUsingContext('parse normal', () {
-<<<<<<< HEAD
-      AndroidSdk sdk = new AndroidSdk('.');
-      AndroidSdkVersion ver = new AndroidSdkVersion(sdk,
-        platformVersionName: 'android-23', buildToolsVersion: new Version.parse('23.0.0'));
-=======
       final AndroidSdk sdk = new AndroidSdk('.');
       final AndroidSdkVersion ver = new AndroidSdkVersion(sdk,
         platformVersionName: 'android-23', buildToolsVersionName: '23.0.0');
->>>>>>> 25714747
       expect(ver.sdkLevel, 23);
     });
 
     testUsingContext('parse android n', () {
-<<<<<<< HEAD
-      AndroidSdk sdk = new AndroidSdk('.');
-      AndroidSdkVersion ver = new AndroidSdkVersion(sdk,
-        platformVersionName: 'android-N', buildToolsVersion: new Version.parse('24.0.0'));
-=======
       final AndroidSdk sdk = new AndroidSdk('.');
       final AndroidSdkVersion ver = new AndroidSdkVersion(sdk,
         platformVersionName: 'android-N', buildToolsVersionName: '24.0.0');
->>>>>>> 25714747
       expect(ver.sdkLevel, 24);
     });
   });
