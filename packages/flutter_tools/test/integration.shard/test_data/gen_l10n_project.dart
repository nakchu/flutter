// Copyright 2014 The Flutter Authors. All rights reserved.
// Use of this source code is governed by a BSD-style license that can be
// found in the LICENSE file.

import 'dart:async';

import 'package:file/file.dart';
import 'package:flutter_tools/src/base/file_system.dart';
import 'package:flutter_tools/src/globals.dart' as globals;

import '../test_utils.dart';
import 'project.dart';

class GenL10nProject extends Project {
  @override
  Future<void> setUpIn(Directory dir) {
    this.dir = dir;
    writeFile(globals.fs.path.join(dir.path, 'lib', 'l10n', 'app_en.arb'), appEn);
    writeFile(globals.fs.path.join(dir.path, 'lib', 'l10n', 'app_en_CA.arb'), appEnCa);
    writeFile(globals.fs.path.join(dir.path, 'lib', 'l10n', 'app_en_GB.arb'), appEnGb);
    writeFile(globals.fs.path.join(dir.path, 'lib', 'l10n', 'app_es.arb'), appEs);
    writeFile(globals.fs.path.join(dir.path, 'lib', 'l10n', 'app_es_419.arb'), appEs419);
    writeFile(globals.fs.path.join(dir.path, 'lib', 'l10n', 'app_zh.arb'), appZh);
    writeFile(globals.fs.path.join(dir.path, 'lib', 'l10n', 'app_zh_Hant.arb'), appZhHant);
    writeFile(globals.fs.path.join(dir.path, 'lib', 'l10n', 'app_zh_Hans.arb'), appZhHans);
    writeFile(globals.fs.path.join(dir.path, 'lib', 'l10n', 'app_zh_Hant_TW.arb'), appZhHantTw);
    return super.setUpIn(dir);
  }

  @override
  final String pubspec = '''
name: test
environment:
  sdk: ">=2.0.0-dev.68.0 <3.0.0"

dependencies:
  flutter:
    sdk: flutter
  flutter_localizations:
    sdk: flutter
  intl: 0.16.1
  intl_translation: 0.17.8
''';

  @override
  final String main = r'''
import 'package:flutter/material.dart';

import 'l10n/app_localizations.dart';

class LocaleBuilder extends StatelessWidget {
  const LocaleBuilder({ Key key, this.locale, this.test, this.callback }) : super(key: key);
  final Locale locale;
  final String test;
  final void Function (BuildContext context) callback;
  @override build(BuildContext context) {
    return Localizations.override(
      locale: locale,
      context: context,
      child: ResultBuilder(
        test: test,
        callback: callback,
      ),
    );
  }
}

class ResultBuilder extends StatelessWidget {
  const ResultBuilder({ Key key, this.test, this.callback }) : super(key: key);
  final String test;
  final void Function (BuildContext context) callback;
  @override build(BuildContext context) {
    return Builder(
      builder: (BuildContext context) {
        try {
          callback(context);
        } on Exception catch (e) {
          print('#l10n A(n) $e has occurred trying to generate "$test" results.');
          print('#l10n END');
        }
        return Container();
      },
    );
  }
}

class Home extends StatelessWidget {
  @override
  Widget build(BuildContext context) {
    final List<String> results = [];
    return Row(
      children: <Widget>[
        ResultBuilder(
          test: 'supportedLocales',
          callback: (BuildContext context) {
            results.add('--- supportedLocales tests ---');
            int n = 0;
            for (Locale locale in AppLocalizations.supportedLocales) {
              String languageCode = locale.languageCode;
              String countryCode = locale.countryCode;
              String scriptCode = locale.scriptCode;
              results.add('supportedLocales[$n]: languageCode: $languageCode, countryCode: $countryCode, scriptCode: $scriptCode');
              n += 1;
            }
          },
        ),
        LocaleBuilder(
          locale: Locale('en', 'CA'),
          test: 'countryCode - en_CA',
          callback: (BuildContext context) {
            results.add('--- countryCode (en_CA) tests ---');
            results.add(AppLocalizations.of(context).helloWorld);
            results.add(AppLocalizations.of(context).hello("CA fallback World"));
          },
        ),
        LocaleBuilder(
          locale: Locale('en', 'GB'),
          test: 'countryCode - en_GB',
          callback: (BuildContext context) {
            results.add('--- countryCode (en_GB) tests ---');
            results.add(AppLocalizations.of(context).helloWorld);
            results.add(AppLocalizations.of(context).hello("GB fallback World"));
          },
        ),
        LocaleBuilder(
          locale: Locale('zh'),
          test: 'zh',
          callback: (BuildContext context) {
            results.add('--- zh ---');
            results.add(AppLocalizations.of(context).helloWorld);
            results.add(AppLocalizations.of(context).helloWorlds(0));
            results.add(AppLocalizations.of(context).helloWorlds(1));
            results.add(AppLocalizations.of(context).helloWorlds(2));
            // Should use the fallback language, in this case,
            // "Hello 世界" should be displayed.
            results.add(AppLocalizations.of(context).hello("世界"));
          },
        ),
        LocaleBuilder(
          locale: Locale.fromSubtags(languageCode: 'zh', scriptCode: 'Hans'),
          test: 'zh',
          callback: (BuildContext context) {
            results.add('--- scriptCode: zh_Hans ---');
            results.add(AppLocalizations.of(context).helloWorld);
          },
        ),
        LocaleBuilder(
          locale: Locale.fromSubtags(languageCode: 'zh', scriptCode: 'Hant'),
          test: 'scriptCode - zh_Hant',
          callback: (BuildContext context) {
            results.add('--- scriptCode - zh_Hant ---');
            results.add(AppLocalizations.of(context).helloWorld);
          },
        ),
        LocaleBuilder(
          locale: Locale.fromSubtags(languageCode: 'zh', countryCode: 'TW', scriptCode: 'Hant'),
          test: 'scriptCode - zh_TW_Hant',
          callback: (BuildContext context) {
            results.add('--- scriptCode - zh_Hant_TW ---');
            results.add(AppLocalizations.of(context).helloWorld);
          },
        ),
        LocaleBuilder(
          locale: Locale('en'),
          test: 'General formatting',
          callback: (BuildContext context) {
            results.add('--- General formatting tests ---');
            final AppLocalizations localizations = AppLocalizations.of(context);
            results.addAll(<String>[
              '${localizations.helloWorld}',
              '${localizations.helloNewlineWorld}',
              '${localizations.hello("World")}',
              '${localizations.greeting("Hello", "World")}',
              '${localizations.helloWorldOn(DateTime(1960))}',
              '${localizations.helloOn("world argument", DateTime(1960), DateTime(1960))}',
              '${localizations.helloWorldDuring(DateTime(1960), DateTime(2020))}',
              '${localizations.helloFor(123)}',
              '${localizations.helloCost("price", 123)}',
              '${localizations.helloWorlds(0)}',
              '${localizations.helloWorlds(1)}',
              '${localizations.helloWorlds(2)}',
              '${localizations.helloAdjectiveWorlds(0, "new")}',
              '${localizations.helloAdjectiveWorlds(1, "new")}',
              '${localizations.helloAdjectiveWorlds(2, "new")}',
              '${localizations.helloWorldsOn(0, DateTime(1960))}',
              '${localizations.helloWorldsOn(1, DateTime(1960))}',
              '${localizations.helloWorldsOn(2, DateTime(1960))}',
              '${localizations.helloWorldPopulation(0, 100)}',
              '${localizations.helloWorldPopulation(1, 101)}',
              '${localizations.helloWorldPopulation(2, 102)}',
              '${localizations.helloWorldsInterpolation(123, "Hello", "World")}',
              '${localizations.dollarSign}',
              '${localizations.dollarSignPlural(1)}',
              '${localizations.singleQuote}',
              '${localizations.singleQuotePlural(2)}',
              '${localizations.doubleQuote}',
              '${localizations.doubleQuotePlural(2)}',
            ]);
          },
        ),
        LocaleBuilder(
          locale: Locale('es'),
          test: '--- es ---',
          callback: (BuildContext context) {
            results.add('--- es ---');
            final AppLocalizations localizations = AppLocalizations.of(context);
            results.addAll(<String>[
              '${localizations.helloWorld}',
              '${localizations.helloNewlineWorld}',
              '${localizations.hello("Mundo")}',
              '${localizations.greeting("Hola", "Mundo")}',
              '${localizations.helloWorldOn(DateTime(1960))}',
              '${localizations.helloOn("world argument", DateTime(1960), DateTime(1960))}',
              '${localizations.helloWorldDuring(DateTime(1960), DateTime(2020))}',
              '${localizations.helloFor(123)}',
              '${localizations.helloCost("el precio", 123)}',
              '${localizations.helloWorlds(0)}',
              '${localizations.helloWorlds(1)}',
              '${localizations.helloWorlds(2)}',
              '${localizations.helloAdjectiveWorlds(0, "nuevo")}',
              '${localizations.helloAdjectiveWorlds(1, "nuevo")}',
              '${localizations.helloAdjectiveWorlds(2, "nuevo")}',
              '${localizations.helloWorldsOn(0, DateTime(1960))}',
              '${localizations.helloWorldsOn(1, DateTime(1960))}',
              '${localizations.helloWorldsOn(2, DateTime(1960))}',
              '${localizations.helloWorldPopulation(0, 100)}',
              '${localizations.helloWorldPopulation(1, 101)}',
              '${localizations.helloWorldPopulation(2, 102)}',
              '${localizations.helloWorldsInterpolation(123, "Hola", "Mundo")}',
              '${localizations.dollarSign}',
              '${localizations.dollarSignPlural(1)}',
              '${localizations.singleQuote}',
              '${localizations.singleQuotePlural(2)}',
              '${localizations.doubleQuote}',
              '${localizations.doubleQuotePlural(2)}',
            ]);
          },
        ),
        LocaleBuilder(
          locale: Locale.fromSubtags(languageCode: 'es', countryCode: '419'),
          test: 'countryCode - es_419',
          callback: (BuildContext context) {
            results.add('--- es_419 ---');
            final AppLocalizations localizations = AppLocalizations.of(context);
            results.addAll([
              '${localizations.helloWorld}',
              '${localizations.helloWorlds(0)}',
              '${localizations.helloWorlds(1)}',
              '${localizations.helloWorlds(2)}',
            ]);
          },
        ),
        Builder(
          builder: (BuildContext context) {
            try {
              int n = 0;
              for (final String result in results) {
                // Newline character replacement is necessary because
                // the stream breaks up stdout by new lines.
                print('#l10n $n (${result.replaceAll('\n', '_NEWLINE_')})');
                n += 1;
              }
            }
            finally {
              print('#l10n END');
            }
          },
        ),
      ],
    );
  }
}

void main() {
  runApp(
    MaterialApp(
      localizationsDelegates: AppLocalizations.localizationsDelegates,
      supportedLocales: AppLocalizations.supportedLocales,
      home: Home(),
    ),
  );
}
''';

  final String appEn = r'''
{
  "@@locale": "en",

  "helloWorld": "Hello World",
  "@helloWorld": {
    "description": "The conventional newborn programmer greeting"
  },

  "helloNewlineWorld": "Hello \n World",
  "@helloNewlineWorld": {
    "description": "The JSON decoder should convert backslash-n to a newline character in the generated Dart string."
  },

  "hello": "Hello {world}",
  "@hello": {
    "description": "A message with a single parameter",
    "placeholders": {
      "world": {}
    }
  },

  "greeting": "{hello} {world}",
  "@greeting": {
    "description": "A message with a two parameters",
    "placeholders": {
      "hello": {},
      "world": {}
    }
  },

  "helloWorldOn": "Hello World on {date}",
  "@helloWorldOn": {
    "description": "A message with a date parameter",
    "placeholders": {
      "date": {
        "type": "DateTime",
        "format": "yMMMMEEEEd"
      }
    }
  },

  "helloWorldDuring": "Hello World from {startDate} to {endDate}",
  "@helloWorldDuring": {
    "description": "A message with two date parameters",
    "placeholders": {
      "startDate": {
        "type": "DateTime",
        "format": "y"
      },
      "endDate": {
        "type": "DateTime",
        "format": "y"
      }
    }
  },

  "helloOn": "Hello {world} on {date} at {time}",
  "@helloOn": {
    "description": "A message with date and string parameters",
    "placeholders": {
      "world": {
      },
      "date": {
        "type": "DateTime",
        "format": "yMd"
      },
      "time": {
        "type": "DateTime",
        "format": "Hm"
      }
    }
  },

  "helloFor": "Hello for {value}",
  "@helloFor": {
    "description": "A message with a double parameter",
    "placeholders": {
      "value": {
        "type": "double",
        "format": "compact"
      }
    }
  },

  "helloCost": "Hello for {price} {value}",
  "@helloCost": {
    "description": "A message with string and int (currency) parameters",
    "placeholders": {
      "price": {
      },
      "value": {
        "type": "int",
        "format": "currency"
      }
    }
  },

  "helloWorlds": "{count,plural, =0{Hello} =1{Hello World} =2{Hello two worlds} few{Hello {count} worlds} many{Hello all {count} worlds} other{Hello other {count} worlds}}",
  "@helloWorlds": {
    "description": "A plural message",
    "placeholders": {
      "count": {}
    }
  },

  "helloAdjectiveWorlds": "{count,plural, =0{Hello} =1{Hello {adjective} World} =2{Hello two {adjective} worlds} other{Hello other {count} {adjective} worlds}}",
  "@helloAdjectiveWorlds": {
    "description": "A plural message with an additional parameter",
    "placeholders": {
      "count": {},
      "adjective": {}
    }
  },

  "helloWorldsOn": "{count,plural, =0{Hello on {date}} =1{Hello World, on {date}} =2{Hello two worlds, on {date}} other{Hello other {count} worlds, on {date}}}",
  "@helloWorldsOn": {
    "description": "A plural message with an additional date parameter",
    "placeholders": {
      "count": {},
      "date": {
        "type": "DateTime",
        "format": "yMMMMEEEEd"
      }
    }
  },

  "helloWorldPopulation": "{count,plural, =1{Hello World of {population} citizens} =2{Hello two worlds with {population} total citizens} many{Hello all {count} worlds, with a total of {population} citizens} other{Hello other {count} worlds, with a total of {population} citizens}}",
  "@helloWorldPopulation": {
    "description": "A plural message with an additional integer parameter",
    "placeholders": {
      "count": {},
      "population": {
        "type": "int",
        "format": "compactLong"
      }
    }
  },

  "helloWorldInterpolation": "[{hello}] #{world}#",
  "@helloWorldInterpolation": {
    "description": "A message with parameters that need string interpolation braces",
    "placeholders": {
      "hello": {},
      "world": {}
    }
  },

  "helloWorldsInterpolation": "{count,plural, other {[{hello}] -{world}- #{count}#}}",
  "@helloWorldsInterpolation": {
    "description": "A plural message with parameters that need string interpolation braces",
    "placeholders": {
      "count": {},
      "hello": {},
      "world": {}
    }
  },

  "dollarSign": "$!",
  "@dollarSign": {
    "description": "A message with a dollar sign."
  },

  "dollarSignPlural": "{count,plural, =1{One $} other{Many $}}",
  "@dollarSignPlural": {
    "description": "A plural message with a dollar sign.",
    "placeholders": {
      "count": {}
    }
  },

  "singleQuote": "Flutter's amazing!",
  "@singleQuote": {
    "description": "A message with a single quote."
  },

  "singleQuotePlural": "{count,plural, =1{Flutter's amazing, times 1!} other{Flutter's amazing, times {count}!}}",
  "@singleQuotePlural": {
    "description": "A plural message with a single quote.",
    "placeholders": {
      "count": {}
    }
  },

  "doubleQuote": "Flutter is \"amazing\"!",
  "@doubleQuote": {
    "description": "A message with double quotes."
  },

  "doubleQuotePlural": "{count,plural, =1{Flutter is \"amazing\", times 1!} other{Flutter is \"amazing\", times {count}!}}",
  "@doubleQuotePlural": {
    "description": "A plural message with double quotes.",
    "placeholders": {
      "count": {}
    }
  }
}
''';

  final String appEnCa = r'''
{
  "@@locale": "en_CA",
  "helloWorld": "CA Hello World"
}
''';

  final String appEnGb = r'''
{
  "@@locale": "en_GB",
  "helloWorld": "GB Hello World"
}
''';

<<<<<<< HEAD
  /// All messages are simply the template language's message with 'ES - '
  /// appended. This makes validating test behavior easier. The interpolated
  /// messages are different where applicable.
  final String appEs = r'''
{
  "@@locale": "es",
  "helloWorld": "ES - Hello world",
  "helloWorlds": "{count,plural, =0{ES - Hello} =1{ES - Hello World} =2{ES - Hello two worlds} few{ES - Hello {count} worlds} many{ES - Hello all {count} worlds} other{ES - Hello other {count} worlds}}",
  "helloNewlineWorld": "ES - Hello \n World",
  "hello": "ES - Hello {world}",
  "greeting": "ES - {hello} {world}",
  "helloWorldOn": "ES - Hello World on {date}",
  "helloWorldDuring": "ES - Hello World from {startDate} to {endDate}",
  "helloOn": "ES - Hello {world} on {date} at {time}",
  "helloFor": "ES - Hello for {value}",
  "helloCost": "ES - Hello for {price} {value}",
  "helloAdjectiveWorlds": "{count,plural, =0{ES - Hello} =1{ES - Hello {adjective} World} =2{ES - Hello two {adjective} worlds} other{ES - Hello other {count} {adjective} worlds}}",
  "helloWorldsOn": "{count,plural, =0{ES - Hello on {date}} =1{ES - Hello World, on {date}} =2{ES - Hello two worlds, on {date}} other{ES - Hello other {count} worlds, on {date}}}",
  "helloWorldPopulation": "{ES - count,plural, =1{ES - Hello World of {population} citizens} =2{ES - Hello two worlds with {population} total citizens} many{ES - Hello all {count} worlds, with a total of {population} citizens} other{ES - Hello other {count} worlds, with a total of {population} citizens}}",
  "helloWorldInterpolation": "ES - [{hello}] #{world}#",
  "helloWorldsInterpolation": "ES - {count,plural, other {ES - [{hello}] -{world}- #{count}#}}",
  "dollarSign": "ES - $!",
  "dollarSignPlural": "{count,plural, =1{ES - One $} other{ES - Many $}}",
  "singleQuote": "ES - Flutter's amazing!",
  "singleQuotePlural": "{count,plural, =1{ES - Flutter's amazing, times 1!} other{ES - Flutter's amazing, times {count}!}}",
  "doubleQuote": "ES - Flutter is \"amazing\"!",
  "doubleQuotePlural": "{count,plural, =1{ES - Flutter is \"amazing\", times 1!} other{ES - Flutter is \"amazing\", times {count}!}}"
}
''';

  final String appEs419 = r'''
{
  "@@locale": "es_419",
  "helloWorld": "ES 419 - Hello World",
  "helloWorlds": "{count,plural, =0{ES 419 - Hello} =1{ES 419 - Hello World} =2{ES 419 - Hello two worlds} few{ES 419 - Hello {count} worlds} many{ES 419 - Hello all {count} worlds} other{ES - Hello other {count} worlds}}"
}
''';

  // Only tests `helloWorld` and `helloWorlds`. The rest of the messages
  // are added out of necessity since every base class requires an
  // override for every message.
=======
>>>>>>> b475eaf8
  final String appZh = r'''
{
  "@@locale": "zh",
  "helloWorld": "你好世界",
<<<<<<< HEAD
  "helloWorlds": "{count,plural, =0{你好} =1{你好世界} other{你好{count}个其他世界}}",
  "helloNewlineWorld": "Hello \n World",
  "hello": "Hello {world}",
  "greeting": "{hello} {world}",
  "helloWorldOn": "Hello World on {date}",
  "helloWorldDuring": "Hello World from {startDate} to {endDate}",
  "helloOn": "Hello {world} on {date} at {time}",
  "helloFor": "Hello for {value}",
  "helloCost": "Hello for {price} {value}",
  "helloAdjectiveWorlds": "{count,plural, =0{Hello} =1{Hello {adjective} World} =2{Hello two {adjective} worlds} other{Hello other {count} {adjective} worlds}}",
  "helloWorldsOn": "{count,plural, =0{Hello on {date}} =1{Hello World, on {date}} =2{Hello two worlds, on {date}} other{Hello other {count} worlds, on {date}}}",
  "helloWorldPopulation": "{count,plural, =1{Hello World of {population} citizens} =2{Hello two worlds with {population} total citizens} many{Hello all {count} worlds, with a total of {population} citizens} other{Hello other {count} worlds, with a total of {population} citizens}}",
  "helloWorldInterpolation": "[{hello}] #{world}#",
  "helloWorldsInterpolation": "{count,plural, other {[{hello}] -{world}- #{count}#}}",
  "dollarSign": "$!",
  "dollarSignPlural": "{count,plural, =1{One $} other{Many $}}",
  "singleQuote": "Flutter's amazing!",
  "singleQuotePlural": "{count,plural, =1{Flutter's amazing, times 1!} other{Flutter's amazing, times {count}!}",
  "doubleQuote": "Flutter is \"amazing\"!",
  "doubleQuotePlural": "{count,plural, =1{Flutter is \"amazing\", times 1!} other{Flutter is \"amazing\", times {count}!}}"
=======
  "helloWorlds": "{count,plural, =0{你好} =1{你好世界} other{你好{count}个其他世界}}"
>>>>>>> b475eaf8
}
''';

  final String appZhHans = r'''
{
  "@@locale": "zh_Hans",
  "helloWorld": "简体你好世界"
}
  ''';

  final String appZhHant = r'''
{
  "@@locale": "zh_Hant",
  "helloWorld": "繁體你好世界"
}
  ''';

  final String appZhHantTw = r'''
{
  "@@locale": "zh_Hant_TW",
  "helloWorld": "台灣繁體你好世界"
}
''';
}<|MERGE_RESOLUTION|>--- conflicted
+++ resolved
@@ -495,7 +495,6 @@
 }
 ''';
 
-<<<<<<< HEAD
   /// All messages are simply the template language's message with 'ES - '
   /// appended. This makes validating test behavior easier. The interpolated
   /// messages are different where applicable.
@@ -534,39 +533,11 @@
 }
 ''';
 
-  // Only tests `helloWorld` and `helloWorlds`. The rest of the messages
-  // are added out of necessity since every base class requires an
-  // override for every message.
-=======
->>>>>>> b475eaf8
   final String appZh = r'''
 {
   "@@locale": "zh",
   "helloWorld": "你好世界",
-<<<<<<< HEAD
-  "helloWorlds": "{count,plural, =0{你好} =1{你好世界} other{你好{count}个其他世界}}",
-  "helloNewlineWorld": "Hello \n World",
-  "hello": "Hello {world}",
-  "greeting": "{hello} {world}",
-  "helloWorldOn": "Hello World on {date}",
-  "helloWorldDuring": "Hello World from {startDate} to {endDate}",
-  "helloOn": "Hello {world} on {date} at {time}",
-  "helloFor": "Hello for {value}",
-  "helloCost": "Hello for {price} {value}",
-  "helloAdjectiveWorlds": "{count,plural, =0{Hello} =1{Hello {adjective} World} =2{Hello two {adjective} worlds} other{Hello other {count} {adjective} worlds}}",
-  "helloWorldsOn": "{count,plural, =0{Hello on {date}} =1{Hello World, on {date}} =2{Hello two worlds, on {date}} other{Hello other {count} worlds, on {date}}}",
-  "helloWorldPopulation": "{count,plural, =1{Hello World of {population} citizens} =2{Hello two worlds with {population} total citizens} many{Hello all {count} worlds, with a total of {population} citizens} other{Hello other {count} worlds, with a total of {population} citizens}}",
-  "helloWorldInterpolation": "[{hello}] #{world}#",
-  "helloWorldsInterpolation": "{count,plural, other {[{hello}] -{world}- #{count}#}}",
-  "dollarSign": "$!",
-  "dollarSignPlural": "{count,plural, =1{One $} other{Many $}}",
-  "singleQuote": "Flutter's amazing!",
-  "singleQuotePlural": "{count,plural, =1{Flutter's amazing, times 1!} other{Flutter's amazing, times {count}!}",
-  "doubleQuote": "Flutter is \"amazing\"!",
-  "doubleQuotePlural": "{count,plural, =1{Flutter is \"amazing\", times 1!} other{Flutter is \"amazing\", times {count}!}}"
-=======
   "helloWorlds": "{count,plural, =0{你好} =1{你好世界} other{你好{count}个其他世界}}"
->>>>>>> b475eaf8
 }
 ''';
 
