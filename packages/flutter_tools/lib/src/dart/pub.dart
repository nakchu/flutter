--- conflicted
+++ resolved
@@ -581,11 +581,7 @@
         'permissions for the current user.'
       );
     }
-<<<<<<< HEAD
-    return <String>[sdkPath, '__deprecated_pub'];
-=======
-    return <String>[sdkPath, '--no-analytics', 'pub', ...arguments];
->>>>>>> 7a280785
+    return <String>[sdkPath, '--no-analytics', 'pub'];
   }
 
   // Returns the environment value that should be used when running pub.
