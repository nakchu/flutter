--- conflicted
+++ resolved
@@ -394,10 +394,6 @@
           deviceLogReader,
           portForwarder: portForwarder,
           throttleDuration: fallbackPollingDelay,
-<<<<<<< HEAD
-=======
-          throttleTimeout: fallbackThrottleTimeout ?? const Duration(minutes: 5),
->>>>>>> ca47b4e1
           hostPort: debuggingOptions.hostVmServicePort,
           devicePort: debuggingOptions.deviceVmServicePort,
           ipv6: ipv6,
@@ -426,7 +422,12 @@
       }
 
       _logger.printTrace('Application launched on the device. Waiting for observatory port.');
-      final Uri localUri = await observatoryDiscovery.uri;
+      Uri localUri;
+      try {
+        localUri = await observatoryDiscovery.uri.timeout(const Duration(seconds: 30));
+      } on TimeoutException {
+        await observatoryDiscovery.cancel();
+      }
       if (localUri == null) {
         iosDeployDebugger?.detach();
         return LaunchResult.failed();
