--- conflicted
+++ resolved
@@ -237,15 +237,11 @@
       Uri baseUri = await _initDevFS();
       if (connectionInfoCompleter != null) {
         connectionInfoCompleter.complete(
-<<<<<<< HEAD
-          new DebugConnectionInfo(_observatoryUri, baseUri: baseUri.toString())
-=======
           new DebugConnectionInfo(
-            port: _observatoryPort,
-            wsUri: 'ws://localhost:$_observatoryPort/ws',
+            httpUri: _observatoryUri,
+            wsUri: vmService.wsAddress,
             baseUri: baseUri.toString()
           )
->>>>>>> 56585774
         );
       }
     } catch (error) {
