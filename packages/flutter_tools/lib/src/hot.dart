--- conflicted
+++ resolved
@@ -504,7 +504,7 @@
     if ((pauseEvent != null) && (pauseEvent.isPauseEvent)) {
       // Isolate is paused. Stop here.
       printTrace('Skipping reassemble because isolate is paused.');
-      return true;
+      return OperationResult.ok;
     }
     await _evictDirtyAssets();
     printTrace('Reassembling application');
@@ -522,13 +522,8 @@
       /* ignore any errors */
     }
     if (waitForFrame) {
-<<<<<<< HEAD
-      // When the framework is present, we can wait for the first frame event
-      // and measure reload item.
-=======
       // When the framework is present, we can wait for the first frame
       // event and measure reload time.
->>>>>>> 729efa25
       await firstFrameTimer.firstFrame();
       printStatus('Hot reload performed in '
                   '${getElapsedAsMilliseconds(firstFrameTimer.elapsed)}.');
