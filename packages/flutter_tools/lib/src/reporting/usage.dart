// Copyright 2016 The Chromium Authors. All rights reserved.
// Use of this source code is governed by a BSD-style license that can be
// found in the LICENSE file.

import 'dart:async';

import 'package:meta/meta.dart';
import 'package:usage/usage_io.dart';

import '../base/config.dart';
import '../base/context.dart';
import '../base/file_system.dart';
import '../base/os.dart';
import '../base/platform.dart';
import '../base/time.dart';
import '../base/utils.dart';
import '../features.dart';
import '../globals.dart';
import '../version.dart';

const String _kFlutterUA = 'UA-67589403-6';

// Attached to all `Usage.sendCommand` and `Usage.sendEvent`.
const String _kLocalTimeParameter = 'cd33';

const String kSessionHostOsDetails = 'cd1';
const String kSessionChannelName = 'cd2';

const String kEventReloadReasonParameterName = 'cd5';
const String kEventReloadFinalLibraryCount = 'cd6';
const String kEventReloadSyncedLibraryCount = 'cd7';
const String kEventReloadSyncedClassesCount = 'cd8';
const String kEventReloadSyncedProceduresCount = 'cd9';
const String kEventReloadSyncedBytes = 'cd10';
const String kEventReloadInvalidatedSourcesCount = 'cd11';
const String kEventReloadTransferTimeInMs = 'cd12';
const String kEventReloadOverallTimeInMs = 'cd13';

const String kCommandRunIsEmulator = 'cd3';
const String kCommandRunTargetName = 'cd4';
const String kCommandRunProjectType = 'cd14';
const String kCommandRunProjectHostLanguage = 'cd15';
const String kCommandRunProjectModule = 'cd18';
const String kCommandRunTargetOsVersion = 'cd22';
const String kCommandRunModeName = 'cd23';

const String kCommandCreateAndroidLanguage = 'cd16';
const String kCommandCreateIosLanguage = 'cd17';
const String kCommandCreateProjectType = 'cd19';

const String kCommandPackagesNumberPlugins = 'cd20';
const String kCommandPackagesProjectModule = 'cd21';

const String kCommandBuildBundleTargetPlatform = 'cd24';
const String kCommandBuildBundleIsModule = 'cd25';

const String kCommandResult = 'cd26';
const String kCommandHasTerminal = 'cd31';

const String reloadExceptionTargetPlatform = 'cd27';
const String reloadExceptionSdkName = 'cd28';
const String reloadExceptionEmulator = 'cd29';
const String reloadExceptionFullRestart = 'cd30';

const String enabledFlutterFeatures = 'cd32';
// Next ID: cd34

Usage get flutterUsage => Usage.instance;

class Usage {
  /// Create a new Usage instance; [versionOverride] and [configDirOverride] are
  /// used for testing.
  Usage({ String settingsName = 'flutter', String versionOverride, String configDirOverride}) {
    final FlutterVersion flutterVersion = FlutterVersion.instance;
    final String version = versionOverride ?? flutterVersion.getVersionString(redactUnknownBranches: true);

    final String logFilePath = platform.environment['FLUTTER_ANALYTICS_LOG_FILE'];

    _analytics = logFilePath == null || logFilePath.isEmpty ?
        AnalyticsIO(
          _kFlutterUA,
          settingsName,
          version,
          documentDirectory: configDirOverride != null ? fs.directory(configDirOverride) : null,
        ) :
        // Used for testing.
        LogToFileAnalytics(logFilePath);

    // Report a more detailed OS version string than package:usage does by default.
    _analytics.setSessionValue(kSessionHostOsDetails, os.name);
    // Send the branch name as the "channel".
    _analytics.setSessionValue(kSessionChannelName, flutterVersion.getBranchName(redactUnknownBranches: true));
    // For each flutter experimental feature, record a session value in a comma
    // separated list.
    final String enabledFeatures = allFeatures
        .where((Feature feature) {
          return feature.configSetting != null &&
                 Config.instance.getValue(feature.configSetting) == true;
        })
        .map((Feature feature) => feature.configSetting)
        .join(',');
    _analytics.setSessionValue(enabledFlutterFeatures, enabledFeatures);

    // Record the host as the application installer ID - the context that flutter_tools is running in.
    if (platform.environment.containsKey('FLUTTER_HOST')) {
      _analytics.setSessionValue('aiid', platform.environment['FLUTTER_HOST']);
    }
    _analytics.analyticsOpt = AnalyticsOpt.optOut;

    final bool suppressEnvFlag = platform.environment['FLUTTER_SUPPRESS_ANALYTICS'] == 'true';
    _analytics.sendScreenView('version is $version, is bot $isRunningOnBot, suppressed $suppressEnvFlag');
    // Many CI systems don't do a full git checkout.
    if (version.endsWith('/unknown') || isRunningOnBot || suppressEnvFlag) {
      // If we think we're running on a CI system, suppress sending analytics.
      suppressAnalytics = true;
    }
  }

  /// Returns [Usage] active in the current app context.
  static Usage get instance => context.get<Usage>();

  Analytics _analytics;

  bool _printedWelcome = false;
  bool _suppressAnalytics = false;

  bool get isFirstRun => _analytics.firstRun;

  bool get enabled => _analytics.enabled;

  bool get suppressAnalytics => _suppressAnalytics || _analytics.firstRun;

  /// Suppress analytics for this session.
  set suppressAnalytics(bool value) {
    _suppressAnalytics = value;
  }

  /// Enable or disable reporting analytics.
  set enabled(bool value) {
    _analytics.enabled = value;
  }

  /// A stable randomly generated UUID used to deduplicate multiple identical
  /// reports coming from the same computer.
  String get clientId => _analytics.clientId;

  void sendCommand(String command, { Map<String, String> parameters }) {
    if (suppressAnalytics) {
      return;
    }

<<<<<<< HEAD
    parameters ??= <String, String>{};
=======
    final Map<String, String> paramsWithLocalTime = <String, String>{
      ...?parameters,
      _kLocalTimeParameter: systemClock.now().toString(),
    };
>>>>>>> 3fedb8cb

    _analytics.sendScreenView(command, parameters: paramsWithLocalTime);
  }

  void sendEvent(
    String category,
    String parameter, {
    Map<String, String> parameters,
  }) {
    if (suppressAnalytics) {
      return;
    }

    final Map<String, String> paramsWithLocalTime = <String, String>{
      ...?parameters,
      _kLocalTimeParameter: systemClock.now().toString(),
    };

    _analytics.sendEvent(category, parameter, parameters: paramsWithLocalTime);
  }

  void sendTiming(
    String category,
    String variableName,
    Duration duration, {
    String label,
  }) {
    if (suppressAnalytics) {
      return;
    }
    _analytics.sendTiming(
      variableName,
      duration.inMilliseconds,
      category: category,
      label: label,
    );
  }

  void sendException(dynamic exception) {
    if (suppressAnalytics) {
      return;
    }
    _analytics.sendException(exception.runtimeType.toString());
  }

  /// Fires whenever analytics data is sent over the network.
  @visibleForTesting
  Stream<Map<String, dynamic>> get onSend => _analytics.onSend;

  /// Returns when the last analytics event has been sent, or after a fixed
  /// (short) delay, whichever is less.
  Future<void> ensureAnalyticsSent() async {
    // TODO(devoncarew): This may delay tool exit and could cause some analytics
    // events to not be reported. Perhaps we could send the analytics pings
    // out-of-process from flutter_tools?
    await _analytics.waitForLastPing(timeout: const Duration(milliseconds: 250));
  }

  void printWelcome() {
    // This gets called if it's the first run by the selected command, if any,
    // and on exit, in case there was no command.
    if (_printedWelcome) {
      return;
    }
    _printedWelcome = true;

    printStatus('');
    printStatus('''
  ╔════════════════════════════════════════════════════════════════════════════╗
  ║                 Welcome to Flutter! - https://flutter.dev                  ║
  ║                                                                            ║
  ║ The Flutter tool anonymously reports feature usage statistics and crash    ║
  ║ reports to Google in order to help Google contribute improvements to       ║
  ║ Flutter over time.                                                         ║
  ║                                                                            ║
  ║ Read about data we send with crash reports:                                ║
  ║ https://github.com/flutter/flutter/wiki/Flutter-CLI-crash-reporting        ║
  ║                                                                            ║
  ║ See Google's privacy policy:                                               ║
  ║ https://www.google.com/intl/en/policies/privacy/                           ║
  ║                                                                            ║
  ║ Use "flutter config --no-analytics" to disable analytics and crash         ║
  ║ reporting.                                                                 ║
  ╚════════════════════════════════════════════════════════════════════════════╝
  ''', emphasis: true);
  }
}

// An Analytics mock that logs to file. Unimplemented methods goes to stdout.
// But stdout can't be used for testing since wrapper scripts like
// xcode_backend.sh etc manipulates them.
class LogToFileAnalytics extends AnalyticsMock {
  LogToFileAnalytics(String logFilePath) :
    logFile = fs.file(logFilePath)..createSync(recursive: true),
    super(true);

  final File logFile;
  final Map<String, String> _sessionValues = <String, String>{};

  @override
  Future<void> sendScreenView(String viewName, {Map<String, String> parameters}) {
    parameters ??= <String, String>{};
    parameters['viewName'] = viewName;
<<<<<<< HEAD
    parameters.addAll(_sessionValues);
    logFile.writeAsStringSync('screenView $parameters\n');
=======
    logFile.writeAsStringSync('screenView $parameters\n', mode: FileMode.append);
    return Future<void>.value(null);
  }

  @override
  Future<void> sendEvent(String category, String action,
      {String label, int value, Map<String, String> parameters}) {
    parameters ??= <String, String>{};
    parameters['category'] = category;
    parameters['action'] = action;
    logFile.writeAsStringSync('event $parameters\n', mode: FileMode.append);
>>>>>>> 3fedb8cb
    return Future<void>.value(null);
  }

  @override
  void setSessionValue(String param, dynamic value) {
    _sessionValues[param] = value.toString();
  }
}<|MERGE_RESOLUTION|>--- conflicted
+++ resolved
@@ -149,15 +149,10 @@
       return;
     }
 
-<<<<<<< HEAD
-    parameters ??= <String, String>{};
-=======
     final Map<String, String> paramsWithLocalTime = <String, String>{
       ...?parameters,
       _kLocalTimeParameter: systemClock.now().toString(),
     };
->>>>>>> 3fedb8cb
-
     _analytics.sendScreenView(command, parameters: paramsWithLocalTime);
   }
 
@@ -260,10 +255,7 @@
   Future<void> sendScreenView(String viewName, {Map<String, String> parameters}) {
     parameters ??= <String, String>{};
     parameters['viewName'] = viewName;
-<<<<<<< HEAD
     parameters.addAll(_sessionValues);
-    logFile.writeAsStringSync('screenView $parameters\n');
-=======
     logFile.writeAsStringSync('screenView $parameters\n', mode: FileMode.append);
     return Future<void>.value(null);
   }
@@ -275,7 +267,6 @@
     parameters['category'] = category;
     parameters['action'] = action;
     logFile.writeAsStringSync('event $parameters\n', mode: FileMode.append);
->>>>>>> 3fedb8cb
     return Future<void>.value(null);
   }
 
