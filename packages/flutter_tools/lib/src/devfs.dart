// Copyright 2016 The Chromium Authors. All rights reserved.
// Use of this source code is governed by a BSD-style license that can be
// found in the LICENSE file.

import 'dart:async';
import 'package:json_rpc_2/json_rpc_2.dart' as rpc;
import 'package:meta/meta.dart';

import 'asset.dart';
import 'base/context.dart';
import 'base/file_system.dart';
import 'base/io.dart';
import 'build_info.dart';
import 'bundle.dart';
import 'compile.dart';
import 'convert.dart' show base64, utf8;
import 'dart/package_map.dart';
import 'globals.dart';
import 'vmservice.dart';

class DevFSConfig {
  /// Should DevFS assume that symlink targets are stable?
  bool cacheSymlinks = false;
  /// Should DevFS assume that there are no symlinks to directories?
  bool noDirectorySymlinks = false;
}

DevFSConfig get devFSConfig => context.get<DevFSConfig>();

/// Common superclass for content copied to the device.
abstract class DevFSContent {
  /// Return true if this is the first time this method is called
  /// or if the entry has been modified since this method was last called.
  bool get isModified;

  /// Return true if this is the first time this method is called
  /// or if the entry has been modified after the given time
  /// or if the given time is null.
  bool isModifiedAfter(DateTime time);

  /// The number of bytes in this file.
  int get size;

  /// Returns the raw bytes of this file.
  List<int> contentsAsBytes();

  /// Returns a gzipped representation of the contents of this file.
  List<int> contentsAsCompressedBytes() {
    return gzip.encode(contentsAsBytes());
  }

  /// Copies the content into the provided file.
  ///
  /// Requires that the `destination` directory already exists, but the target
  /// file need not.
  void copyToFile(File destination);
}

/// File content to be copied to the device.
class DevFSFileContent extends DevFSContent {
  DevFSFileContent(this.file);

  final FileSystemEntity file;
  FileSystemEntity _linkTarget;
  FileStat _fileStat;

  File _getFile() {
    if (_linkTarget != null) {
      return _linkTarget;
    }
    if (file is Link) {
      // The link target.
      return fs.file(file.resolveSymbolicLinksSync());
    }
    return file;
  }

  void _stat() {
    if (_linkTarget != null) {
      // Stat the cached symlink target.
      final FileStat fileStat = _linkTarget.statSync();
      if (fileStat.type == FileSystemEntityType.notFound) {
        _linkTarget = null;
      } else {
        _fileStat = fileStat;
        return;
      }
    }
    final FileStat fileStat = file.statSync();
    _fileStat = fileStat.type == FileSystemEntityType.notFound ? null : fileStat;
    if (_fileStat != null && _fileStat.type == FileSystemEntityType.link) {
      // Resolve, stat, and maybe cache the symlink target.
      final String resolved = file.resolveSymbolicLinksSync();
      final FileSystemEntity linkTarget = fs.file(resolved);
      // Stat the link target.
      final FileStat fileStat = linkTarget.statSync();
      if (fileStat.type == FileSystemEntityType.notFound) {
        _fileStat = null;
        _linkTarget = null;
      } else if (devFSConfig.cacheSymlinks) {
        _linkTarget = linkTarget;
      }
    }
    if (_fileStat == null) {
      printError('Unable to get status of file "${file.path}": file not found.');
    }
  }

  @override
  bool get isModified {
    final FileStat _oldFileStat = _fileStat;
    _stat();
    if (_oldFileStat == null && _fileStat == null)
      return false;
    return _oldFileStat == null || _fileStat == null || _fileStat.modified.isAfter(_oldFileStat.modified);
  }

  @override
  bool isModifiedAfter(DateTime time) {
    final FileStat _oldFileStat = _fileStat;
    _stat();
    if (_oldFileStat == null && _fileStat == null)
      return false;
    return time == null
        || _oldFileStat == null
        || _fileStat == null
        || _fileStat.modified.isAfter(time);
  }

  @override
  int get size {
    if (_fileStat == null)
      _stat();
    // Can still be null if the file wasn't found.
    return _fileStat?.size ?? 0;
  }

  @override
  List<int> contentsAsBytes() => _getFile().readAsBytesSync().cast<int>();

  @override
  void copyToFile(File destination) {
    _getFile().copySync(destination.path);
  }
}

/// Byte content to be copied to the device.
class DevFSByteContent extends DevFSContent {
  DevFSByteContent(this._bytes);

  List<int> _bytes;

  bool _isModified = true;
  DateTime _modificationTime = DateTime.now();

  List<int> get bytes => _bytes;

  set bytes(List<int> value) {
    _bytes = value;
    _isModified = true;
    _modificationTime = DateTime.now();
  }

  /// Return true only once so that the content is written to the device only once.
  @override
  bool get isModified {
    final bool modified = _isModified;
    _isModified = false;
    return modified;
  }

  @override
  bool isModifiedAfter(DateTime time) {
    return time == null || _modificationTime.isAfter(time);
  }

  @override
  int get size => _bytes.length;

  @override
  List<int> contentsAsBytes() => _bytes;

  @override
  void copyToFile(File destination) {
    destination.writeAsBytesSync(contentsAsBytes());
  }
}

/// String content to be copied to the device encoded as utf8.
class DevFSStringContent extends DevFSByteContent {
  DevFSStringContent(String string)
    : _string = string,
      super(utf8.encode(string));

  String _string;

  String get string => _string;

  set string(String value) {
    _string = value;
    super.bytes = utf8.encode(_string);
  }

  @override
  set bytes(List<int> value) {
    string = utf8.decode(value);
  }
}

class DevFSOperations {
  DevFSOperations(this.vmService, this.fsName)
      : httpAddress = vmService.httpAddress;

  final VMService vmService;
  final String fsName;
  final Uri httpAddress;
  final HttpClient _client = HttpClient();

  static const int kMaxInFlight = 6;

  int _inFlight = 0;
  Map<Uri, DevFSContent> _outstanding;
  Completer<void> _completer;

  Future<Uri> create(String fsName) async {
    final Map<String, dynamic> response = await vmService.vm.createDevFS(fsName);
    return Uri.parse(response['uri']);
  }

  Future<void> destroy(String fsName) async {
    await vmService.vm.deleteDevFS(fsName);
  }

  Future<void> write(Map<Uri, DevFSContent> entries) async {
    _client.maxConnectionsPerHost = kMaxInFlight;
    _completer = Completer<void>();
    _outstanding = Map<Uri, DevFSContent>.from(entries);
    _scheduleWrites();
    await _completer.future;
  }

  void _scheduleWrites() {
    while ((_inFlight < kMaxInFlight) && (!_completer.isCompleted) && _outstanding.isNotEmpty) {
      final Uri deviceUri = _outstanding.keys.first;
      final DevFSContent content = _outstanding.remove(deviceUri);
      _startWrite(deviceUri, content);
      _inFlight += 1;
    }
    if ((_inFlight == 0) && (!_completer.isCompleted) && _outstanding.isEmpty)
      _completer.complete();
  }

<<<<<<< HEAD
  Future<void> _scheduleWrite(
      Uri deviceUri,
      DevFSContent content, [
        int retry = 0,
      ]) async {
=======
  Future<void> _startWrite(
    Uri deviceUri,
    DevFSContent content, [
    int retry = 0,
  ]) async {
>>>>>>> fa3fbc89
    try {
      final HttpClientRequest request = await _client.putUrl(httpAddress);
      request.headers.removeAll(HttpHeaders.acceptEncodingHeader);
      request.headers.add('dev_fs_name', fsName);
<<<<<<< HEAD
      request.headers.add('dev_fs_uri_b64',
          base64.encode(utf8.encode(deviceUri.toString())));
      request.add(content.contentsAsCompressedBytes());
=======
      request.headers.add('dev_fs_uri_b64', base64.encode(utf8.encode('$deviceUri')));
      final Stream<List<int>> contents = content.contentsAsCompressedStream();
      await request.addStream(contents);
>>>>>>> fa3fbc89
      final HttpClientResponse response = await request.close();
      await response.drain<void>();
    } catch (error, trace) {
      if (!_completer.isCompleted) {
        printTrace('Error writing "$deviceUri" to DevFS: $error');
        _completer.completeError(error, trace);
      }
    }
    _inFlight -= 1;
    _scheduleWrites();
  }
}

class DevFSException implements Exception {
  DevFSException(this.message, [this.error, this.stackTrace]);

  final String message;
  final dynamic error;
  final StackTrace stackTrace;
}

// Basic statistics for DevFS update operation.
class UpdateFSReport {
  UpdateFSReport({
    bool success = false,
    int invalidatedSourcesCount = 0,
    int syncedBytes = 0,
  }) {
    _success = success;
    _invalidatedSourcesCount = invalidatedSourcesCount;
    _syncedBytes = syncedBytes;
  }

  bool get success => _success;
  int get invalidatedSourcesCount => _invalidatedSourcesCount;
  int get syncedBytes => _syncedBytes;

  void incorporateResults(UpdateFSReport report) {
    if (!report._success) {
      _success = false;
    }
    _invalidatedSourcesCount += report._invalidatedSourcesCount;
    _syncedBytes += report._syncedBytes;
  }

  bool _success;
  int _invalidatedSourcesCount;
  int _syncedBytes;
}

class DevFS {
  /// Create a [DevFS] named [fsName] for the local files in [rootDirectory].
  DevFS(
    VMService serviceProtocol,
    this.fsName,
    this.rootDirectory, {
    String packagesFilePath,
  }) : _operations = DevFSOperations(serviceProtocol, fsName),
       _packagesFilePath = packagesFilePath ?? fs.path.join(rootDirectory.path, kPackagesFileName);

  DevFS.operations(
    this._operations,
    this.fsName,
    this.rootDirectory, {
    String packagesFilePath,
  }) : _packagesFilePath = packagesFilePath ?? fs.path.join(rootDirectory.path, kPackagesFileName);

  final DevFSOperations _operations;
  final String fsName;
  final Directory rootDirectory;
  String _packagesFilePath;
  final Set<String> assetPathsToEvict = <String>{};
  List<Uri> sources = <Uri>[];
  DateTime lastCompiled;

  Uri _baseUri;
  Uri get baseUri => _baseUri;

  Uri deviceUriToHostUri(Uri deviceUri) {
    final String deviceUriString = deviceUri.toString();
    final String baseUriString = baseUri.toString();
    if (deviceUriString.startsWith(baseUriString)) {
      final String deviceUriSuffix = deviceUriString.substring(baseUriString.length);
      return rootDirectory.uri.resolve(deviceUriSuffix);
    }
    return deviceUri;
  }

  Future<Uri> create() async {
    printTrace('DevFS: Creating new filesystem on the device ($_baseUri)');
    try {
      _baseUri = await _operations.create(fsName);
    } on rpc.RpcException catch (rpcException) {
      // 1001 is kFileSystemAlreadyExists in //dart/runtime/vm/json_stream.h
      if (rpcException.code != 1001)
        rethrow;
      printTrace('DevFS: Creating failed. Destroying and trying again');
      await destroy();
      _baseUri = await _operations.create(fsName);
    }
    printTrace('DevFS: Created new filesystem on the device ($_baseUri)');
    return _baseUri;
  }

  Future<void> destroy() async {
    printTrace('DevFS: Deleting filesystem on the device ($_baseUri)');
    await _operations.destroy(fsName);
    printTrace('DevFS: Deleted filesystem on the device ($_baseUri)');
  }

  /// Updates files on the device.
  ///
  /// Returns the number of bytes synced.
  Future<UpdateFSReport> update({
    @required String mainPath,
    String target,
    AssetBundle bundle,
    DateTime firstBuildTime,
    bool bundleFirstUpload = false,
    @required ResidentCompiler generator,
    String dillOutputPath,
    @required bool trackWidgetCreation,
    bool fullRestart = false,
    String projectRootPath,
    @required String pathToReload,
    @required List<Uri> invalidatedFiles,
  }) async {
    assert(trackWidgetCreation != null);
    assert(generator != null);

    // Update modified files
    final String assetBuildDirPrefix = _asUriPath(getAssetBuildDirectory());
    final Map<Uri, DevFSContent> dirtyEntries = <Uri, DevFSContent>{};

    int syncedBytes = 0;
    if (bundle != null) {
      printTrace('Scanning asset files');
      // We write the assets into the AssetBundle working dir so that they
      // are in the same location in DevFS and the iOS simulator.
      final String assetDirectory = getAssetBuildDirectory();
      bundle.entries.forEach((String archivePath, DevFSContent content) {
        final Uri deviceUri = fs.path.toUri(fs.path.join(assetDirectory, archivePath));
        if (deviceUri.path.startsWith(assetBuildDirPrefix)) {
          archivePath = deviceUri.path.substring(assetBuildDirPrefix.length);
        }
        // Only update assets if they have been modified, or if this is the
        // first upload of the asset bundle.
        if (content.isModified || (bundleFirstUpload && archivePath != null)) {
          dirtyEntries[deviceUri] = content;
          syncedBytes += content.size;
          if (archivePath != null && !bundleFirstUpload) {
            assetPathsToEvict.add(archivePath);
          }
        }
      });
    }
    if (fullRestart) {
      generator.reset();
    }
    printTrace('Compiling dart to kernel with ${invalidatedFiles.length} updated files');
    lastCompiled = DateTime.now();
    final CompilerOutput compilerOutput = await generator.recompile(
      mainPath,
      invalidatedFiles,
      outputPath:  dillOutputPath ?? getDefaultApplicationKernelPath(trackWidgetCreation: trackWidgetCreation),
      packagesFilePath : _packagesFilePath,
    );
    if (compilerOutput == null) {
      return UpdateFSReport(success: false);
    }
    // list of sources that needs to be monitored are in [compilerOutput.sources]
    sources = compilerOutput.sources;
    //
    // Don't send full kernel file that would overwrite what VM already
    // started loading from.
    if (!bundleFirstUpload) {
      final String compiledBinary = compilerOutput?.outputFilename;
      if (compiledBinary != null && compiledBinary.isNotEmpty) {
        final Uri entryUri = fs.path.toUri(projectRootPath != null
          ? fs.path.relative(pathToReload, from: projectRootPath)
          : pathToReload,
        );
        final DevFSFileContent content = DevFSFileContent(fs.file(compiledBinary));
        syncedBytes += content.size;
        dirtyEntries[entryUri] = content;
      }
    }
    printTrace('Updating files');
    if (dirtyEntries.isNotEmpty) {
      try {
        await _operations.write(dirtyEntries);
      } on SocketException catch (socketException, stackTrace) {
        printTrace('DevFS sync failed. Lost connection to device: $socketException');
        throw DevFSException('Lost connection to device.', socketException, stackTrace);
      } catch (exception, stackTrace) {
        printError('Could not update files on device: $exception');
        throw DevFSException('Sync failed', exception, stackTrace);
      }
    }
    printTrace('DevFS: Sync finished');
    return UpdateFSReport(success: true, syncedBytes: syncedBytes,
         invalidatedSourcesCount: invalidatedFiles.length);
  }
}

/// Converts a platform-specific file path to a platform-independent Uri path.
String _asUriPath(String filePath) => fs.path.toUri(filePath).path + '/';<|MERGE_RESOLUTION|>--- conflicted
+++ resolved
@@ -250,32 +250,18 @@
       _completer.complete();
   }
 
-<<<<<<< HEAD
-  Future<void> _scheduleWrite(
-      Uri deviceUri,
-      DevFSContent content, [
-        int retry = 0,
-      ]) async {
-=======
   Future<void> _startWrite(
     Uri deviceUri,
     DevFSContent content, [
     int retry = 0,
   ]) async {
->>>>>>> fa3fbc89
     try {
       final HttpClientRequest request = await _client.putUrl(httpAddress);
       request.headers.removeAll(HttpHeaders.acceptEncodingHeader);
       request.headers.add('dev_fs_name', fsName);
-<<<<<<< HEAD
       request.headers.add('dev_fs_uri_b64',
           base64.encode(utf8.encode(deviceUri.toString())));
       request.add(content.contentsAsCompressedBytes());
-=======
-      request.headers.add('dev_fs_uri_b64', base64.encode(utf8.encode('$deviceUri')));
-      final Stream<List<int>> contents = content.contentsAsCompressedStream();
-      await request.addStream(contents);
->>>>>>> fa3fbc89
       final HttpClientResponse response = await request.close();
       await response.drain<void>();
     } catch (error, trace) {
