--- conflicted
+++ resolved
@@ -609,12 +609,8 @@
       fs: _fileSystem,
       projectRootPath: projectRootPath,
       packageConfig: packageConfig,
-<<<<<<< HEAD
+      checkDartPluginRegistry: true, // The entry point is assumed not to have changed.
     ).then((CompilerOutput? result) {
-=======
-      checkDartPluginRegistry: true, // The entry point is assumed not to have changed.
-    ).then((CompilerOutput result) {
->>>>>>> 5ab6c7bc
       compileTimer.stop();
       return result;
     });
