// Copyright 2019 The Chromium Authors. All rights reserved.
// Use of this source code is governed by a BSD-style license that can be
// found in the LICENSE file.

import 'package:meta/meta.dart';

import 'artifacts.dart';
import 'base/context.dart';
import 'base/file_system.dart';
import 'base/platform.dart';
import 'compile.dart';
import 'dart/package_map.dart';
import 'globals.dart';
import 'project.dart';

const String _kMultiRootScheme = 'org-dartlang-app';

/// The [CodeGenerator] instance.
///
/// If [experimentalBuildEnabled] is false, this will contain an unsupported
/// implementation.
CodeGenerator get codeGenerator => context[CodeGenerator];

/// Whether to attempt to build a flutter project using build* libraries.
///
/// This requires both an experimental opt in via the environment variable
/// 'FLUTTER_EXPERIMENTAL_BUILD' and that the project itself has a
/// dependency on the package 'flutter_build' and 'build_runner.'
bool get experimentalBuildEnabled {
  return _experimentalBuildEnabled ??= platform.environment['FLUTTER_EXPERIMENTAL_BUILD']?.toLowerCase() == 'true';
}
bool _experimentalBuildEnabled;

@visibleForTesting
set experimentalBuildEnabled(bool value) {
  _experimentalBuildEnabled = value;
}

/// A wrapper for a build_runner process which delegates to a generated
/// build script.
///
/// This is only enabled if [experimentalBuildEnabled] is true, and only for
/// external flutter users.
abstract class CodeGenerator {
  const CodeGenerator();

  /// Run a partial build include code generators but not kernel.
  Future<void> generate(FlutterProject flutterProject, {@required String mainPath}) async {
    await build(
      flutterProject,
      mainPath: mainPath,
      aot: false,
      linkPlatformKernelIn: false,
      trackWidgetCreation: false,
      targetProductVm: false,
      disableKernelGeneration: true,
    );
  }

  /// Run a full build and return the resulting .packages and dill file.
  ///
  /// The defines of the build command are the arguments required in the
  /// flutter_build kernel builder.
  Future<CodeGenerationResult> build(FlutterProject flutterProject, {
    @required String mainPath,
    @required bool aot,
    @required bool linkPlatformKernelIn,
    @required bool trackWidgetCreation,
    @required bool targetProductVm,
    List<String> extraFrontEndOptions = const <String>[],
    bool disableKernelGeneration = false,
  });

  /// Starts a persistent code generting daemon.
  ///
  /// The defines of the daemon command are the arguments required in the
  /// flutter_build kernel builder.
  Future<CodegenDaemon> daemon(FlutterProject flutterProject, {
    @required String mainPath,
    bool linkPlatformKernelIn = false,
    bool targetProductVm = false,
    bool trackWidgetCreation = false,
    List<String> extraFrontEndOptions = const <String>[],
  });

<<<<<<< HEAD
  /// Invalidates a generated build script by deleting it.
  ///
  /// Must be called any time a pubspec file update triggers a corresponding change
  /// in .packages.
  Future<void> invalidateBuildScript(FlutterProject flutterProject);

=======
>>>>>>> dd944994
  // Generates a synthetic package under .dart_tool/flutter_tool which is in turn
  // used to generate a build script.
  Future<void> generateBuildScript(FlutterProject flutterProject);
}

class UnsupportedCodeGenerator extends CodeGenerator {
  const UnsupportedCodeGenerator();

  @override
  Future<CodeGenerationResult> build(FlutterProject flutterProject, {
    String mainPath,
    bool aot,
    bool linkPlatformKernelIn,
    bool trackWidgetCreation,
    bool targetProductVm,
    List<String> extraFrontEndOptions = const <String> [],
    bool disableKernelGeneration = false,
  }) {
    throw UnsupportedError('build_runner is not currently supported.');
  }

  @override
  Future<void> generateBuildScript(FlutterProject flutterProject) {
    throw UnsupportedError('build_runner is not currently supported.');
  }

  @override
<<<<<<< HEAD
  Future<void> invalidateBuildScript(FlutterProject flutterProject) {
    throw UnsupportedError('build_runner is not currently supported.');
  }

  @override
  Future<CodegenDaemon> daemon(FlutterProject flutterProject, {
=======
  Future<CodegenDaemon> daemon({
>>>>>>> dd944994
    String mainPath,
    bool linkPlatformKernelIn = false,
    bool targetProductVm = false,
    bool trackWidgetCreation = false,
    List<String> extraFrontEndOptions = const <String> [],
  }) {
    throw UnsupportedError('build_runner is not currently supported.');
  }
}

abstract class CodegenDaemon {
  /// Whether the previously enqueued build was successful.
  Stream<CodegenStatus> get buildResults;

  CodegenStatus get lastStatus;

  /// Starts a new build.
  void startBuild();

  File get dillFile;
}

/// The result of running a build through a [CodeGenerator].
///
/// If no dill or packages file is generated, they will be null.
class CodeGenerationResult {
  const CodeGenerationResult(this.packagesFile, this.dillFile);

  final File packagesFile;
  final File dillFile;
}

/// An implementation of the [KernelCompiler] which delegates to build_runner.
///
/// Only a subset of the arguments provided to the [KernelCompiler] are
/// supported here. Using the build pipeline implies a fixed multiroot
/// filesystem and requires a pubspec.
///
/// This is only safe to use if [experimentalBuildEnabled] is true.
class CodeGeneratingKernelCompiler implements KernelCompiler {
  const CodeGeneratingKernelCompiler();

  @override
  Future<CompilerOutput> compile({
    String mainPath,
    String outputFilePath,
    bool linkPlatformKernelIn = false,
    bool aot = false,
    bool trackWidgetCreation,
    List<String> extraFrontEndOptions,
    String incrementalCompilerByteStorePath,
    bool targetProductVm = false,
    // These arguments are currently unused.
    String sdkRoot,
    String packagesPath,
    List<String> fileSystemRoots,
    String fileSystemScheme,
    String depFilePath,
    TargetModel targetModel = TargetModel.flutter,
  }) async {
    if (fileSystemRoots != null || fileSystemScheme != null || depFilePath != null || targetModel != null || sdkRoot != null || packagesPath != null) {
      printTrace('fileSystemRoots, fileSystemScheme, depFilePath, targetModel,'
        'sdkRoot, packagesPath are not supported when using the experimental '
        'build* pipeline');
    }
    final FlutterProject flutterProject = await FlutterProject.current();
    try {
      final CodeGenerationResult buildResult = await codeGenerator.build(
        flutterProject,
        aot: aot,
        linkPlatformKernelIn: linkPlatformKernelIn,
        trackWidgetCreation: trackWidgetCreation,
        mainPath: mainPath,
        targetProductVm: targetProductVm,
        extraFrontEndOptions: extraFrontEndOptions,
      );
      final File outputFile = fs.file(outputFilePath);
      if (!await outputFile.exists()) {
        await outputFile.create();
      }
      await outputFile.writeAsBytes(await buildResult.dillFile.readAsBytes());
      return CompilerOutput(outputFilePath, 0);
    } on Exception catch (err) {
      printError('Compilation Failed: $err');
      return const CompilerOutput(null, 1);
    }
  }
}

/// An implementation of a [ResidentCompiler] which runs a [BuildRunner] before
/// talking to the CFE.
class CodeGeneratingResidentCompiler implements ResidentCompiler {
  CodeGeneratingResidentCompiler._(this._residentCompiler, this._codegenDaemon);

  /// Creates a new [ResidentCompiler] and configures a [BuildDaemonClient] to
  /// run builds.
  static Future<CodeGeneratingResidentCompiler> create({
    @required FlutterProject flutterProject,
    String mainPath,
    bool trackWidgetCreation = false,
    CompilerMessageConsumer compilerMessageConsumer = printError,
    bool unsafePackageSerialization = false,
    String outputPath,
    String initializeFromDill,
  }) async {
    final CodegenDaemon codegenDaemon = await codeGenerator.daemon(
      flutterProject,
      extraFrontEndOptions: <String>[],
      linkPlatformKernelIn: false,
      mainPath: mainPath,
      targetProductVm: false,
      trackWidgetCreation: trackWidgetCreation,
    );
    codegenDaemon.startBuild();
    final CodegenStatus status = await codegenDaemon.buildResults.firstWhere((CodegenStatus status) {
      return status == CodegenStatus.Succeeded || status == CodegenStatus.Failed;
    });
    if (status == CodegenStatus.Failed) {
      printError('Code generation failed, build may have compile errors');
    }
    final ResidentCompiler residentCompiler = ResidentCompiler(
      artifacts.getArtifactPath(Artifact.flutterPatchedSdkPath),
      trackWidgetCreation: trackWidgetCreation,
      packagesPath: PackageMap.globalGeneratedPackagesPath,
      fileSystemRoots: <String>[
        fs.path.join(flutterProject.generated.path, 'lib${platform.pathSeparator}'),
        fs.path.join(flutterProject.directory.path, 'lib${platform.pathSeparator}'),
      ],
      fileSystemScheme: _kMultiRootScheme,
      targetModel: TargetModel.flutter,
      unsafePackageSerialization: unsafePackageSerialization,
      initializeFromDill: initializeFromDill,
    );
    return CodeGeneratingResidentCompiler._(residentCompiler, codegenDaemon);
  }

  final ResidentCompiler _residentCompiler;
  final CodegenDaemon _codegenDaemon;

  @override
  void accept() {
    _residentCompiler.accept();
  }

  @override
  Future<CompilerOutput> compileExpression(String expression, List<String> definitions, List<String> typeDefinitions, String libraryUri, String klass, bool isStatic) {
    return _residentCompiler.compileExpression(expression, definitions, typeDefinitions, libraryUri, klass, isStatic);
  }

  @override
  Future<CompilerOutput> recompile(String mainPath, List<String> invalidatedFiles, {String outputPath, String packagesFilePath}) async {
    if (_codegenDaemon.lastStatus != CodegenStatus.Succeeded && _codegenDaemon.lastStatus != CodegenStatus.Failed) {
      await _codegenDaemon.buildResults.firstWhere((CodegenStatus status) {
        return status ==CodegenStatus.Succeeded || status == CodegenStatus.Failed;
      });
    }
    if (_codegenDaemon.lastStatus == CodegenStatus.Failed) {
      printError('Codegeneration failed, halting build.');
    }
    // Delete this file so that the frontend_server can handle multi-root.
    // TODO(jonahwilliams): investigate frontend_server behavior in the presence
    // of multi-root and initialize from dill.
    if (await fs.file(outputPath).exists()) {
      await fs.file(outputPath).delete();
    }
    return _residentCompiler.recompile(
      mainPath,
      invalidatedFiles,
      outputPath: outputPath,
      packagesFilePath: PackageMap.globalGeneratedPackagesPath,
    );
  }

  @override
  Future<CompilerOutput> reject() {
    return _residentCompiler.reject();
  }

  @override
  void reset() {
    _residentCompiler.reset();
  }

  @override
  Future<void> shutdown() {
    return _residentCompiler.shutdown();
  }
}

/// The current status of a codegen build.
enum CodegenStatus {
  /// The build has started running.
  ///
  /// If this is the current status when running a hot reload, an additional build does
  /// not need to be started.
  Started,
  /// The build succeeded.
  Succeeded,
  /// The build failed.
  Failed
}<|MERGE_RESOLUTION|>--- conflicted
+++ resolved
@@ -83,15 +83,6 @@
     List<String> extraFrontEndOptions = const <String>[],
   });
 
-<<<<<<< HEAD
-  /// Invalidates a generated build script by deleting it.
-  ///
-  /// Must be called any time a pubspec file update triggers a corresponding change
-  /// in .packages.
-  Future<void> invalidateBuildScript(FlutterProject flutterProject);
-
-=======
->>>>>>> dd944994
   // Generates a synthetic package under .dart_tool/flutter_tool which is in turn
   // used to generate a build script.
   Future<void> generateBuildScript(FlutterProject flutterProject);
@@ -119,16 +110,7 @@
   }
 
   @override
-<<<<<<< HEAD
-  Future<void> invalidateBuildScript(FlutterProject flutterProject) {
-    throw UnsupportedError('build_runner is not currently supported.');
-  }
-
-  @override
   Future<CodegenDaemon> daemon(FlutterProject flutterProject, {
-=======
-  Future<CodegenDaemon> daemon({
->>>>>>> dd944994
     String mainPath,
     bool linkPlatformKernelIn = false,
     bool targetProductVm = false,
