// Copyright 2014 The Flutter Authors. All rights reserved.
// Use of this source code is governed by a BSD-style license that can be
// found in the LICENSE file.

import 'dart:async';

import 'package:meta/meta.dart';
import 'package:package_config/package_config.dart';
import 'package:vm_service/vm_service.dart' as vm_service;

import 'android/android_device.dart';
import 'application_package.dart';
import 'artifacts.dart';
import 'asset.dart';
import 'base/command_help.dart';
import 'base/common.dart';
import 'base/context.dart';
import 'base/file_system.dart';
import 'base/io.dart' as io;
import 'base/logger.dart';
import 'base/platform.dart';
import 'base/signals.dart';
import 'base/terminal.dart';
import 'base/utils.dart';
import 'build_info.dart';
import 'build_system/build_system.dart';
import 'build_system/targets/localizations.dart';
import 'bundle.dart';
import 'cache.dart';
import 'compile.dart';
import 'devfs.dart';
import 'device.dart';
import 'features.dart';
import 'globals.dart' as globals;
import 'project.dart';
import 'run_cold.dart';
import 'run_hot.dart';
import 'vmservice.dart';

class FlutterDevice {
  FlutterDevice(
    this.device, {
    @required this.buildInfo,
    this.fileSystemRoots,
    this.fileSystemScheme,
    TargetModel targetModel = TargetModel.flutter,
    TargetPlatform targetPlatform,
    ResidentCompiler generator,
    this.userIdentifier,
  }) : assert(buildInfo.trackWidgetCreation != null),
       generator = generator ?? ResidentCompiler(
         globals.artifacts.getArtifactPath(
           Artifact.flutterPatchedSdkPath,
           platform: targetPlatform,
           mode: buildInfo.mode,
         ),
         buildMode: buildInfo.mode,
         trackWidgetCreation: buildInfo.trackWidgetCreation,
         fileSystemRoots: fileSystemRoots ?? <String>[],
         fileSystemScheme: fileSystemScheme,
         targetModel: targetModel,
         dartDefines: buildInfo.dartDefines,
         packagesPath: buildInfo.packagesPath,
         extraFrontEndOptions: buildInfo.extraFrontEndOptions,
         artifacts: globals.artifacts,
         processManager: globals.processManager,
         logger: globals.logger,
         platform: globals.platform,
       );

  /// Create a [FlutterDevice] with optional code generation enabled.
  static Future<FlutterDevice> create(
    Device device, {
    @required FlutterProject flutterProject,
    @required String target,
    @required BuildInfo buildInfo,
    @required Platform platform,
    List<String> fileSystemRoots,
    String fileSystemScheme,
    TargetModel targetModel = TargetModel.flutter,
    List<String> experimentalFlags,
    ResidentCompiler generator,
    String userIdentifier,
  }) async {
    ResidentCompiler generator;
    final TargetPlatform targetPlatform = await device.targetPlatform;
    if (device.platformType == PlatformType.fuchsia) {
      targetModel = TargetModel.flutterRunner;
    }
    // For both web and non-web platforms we initialize dill to/from
    // a shared location for faster bootstrapping. If the compiler fails
    // due to a kernel target or version mismatch, no error is reported
    // and the compiler starts up as normal. Unexpected errors will print
    // a warning message and dump some debug information which can be
    // used to file a bug, but the compiler will still start up correctly.
    if (targetPlatform == TargetPlatform.web_javascript) {
      Artifact platformDillArtifact;
      List<String> extraFrontEndOptions;
      if (buildInfo.nullSafetyMode == NullSafetyMode.unsound) {
        platformDillArtifact = Artifact.webPlatformKernelDill;
        extraFrontEndOptions = buildInfo.extraFrontEndOptions;
      } else {
        platformDillArtifact = Artifact.webPlatformSoundKernelDill;
        extraFrontEndOptions = <String>[
          ...?buildInfo?.extraFrontEndOptions,
          if (!(buildInfo?.extraFrontEndOptions?.contains('--sound-null-safety') ?? false))
            '--sound-null-safety'
        ];
      }

      generator = ResidentCompiler(
        globals.artifacts.getArtifactPath(Artifact.flutterWebSdk, mode: buildInfo.mode),
        buildMode: buildInfo.mode,
        trackWidgetCreation: buildInfo.trackWidgetCreation,
        fileSystemRoots: fileSystemRoots ?? <String>[],
        // Override the filesystem scheme so that the frontend_server can find
        // the generated entrypoint code.
        fileSystemScheme: 'org-dartlang-app',
        initializeFromDill: getDefaultCachedKernelPath(
          trackWidgetCreation: buildInfo.trackWidgetCreation,
          dartDefines: buildInfo.dartDefines,
          extraFrontEndOptions: extraFrontEndOptions
        ),
        targetModel: TargetModel.dartdevc,
        extraFrontEndOptions: extraFrontEndOptions,
        platformDill: globals.fs.file(globals.artifacts
          .getArtifactPath(platformDillArtifact, mode: buildInfo.mode))
          .absolute.uri.toString(),
        dartDefines: buildInfo.dartDefines,
        librariesSpec: globals.fs.file(globals.artifacts
          .getArtifactPath(Artifact.flutterWebLibrariesJson)).uri.toString(),
        packagesPath: buildInfo.packagesPath,
        artifacts: globals.artifacts,
        processManager: globals.processManager,
        logger: globals.logger,
        platform: platform,
      );
    } else {
      // The flutter-widget-cache feature only applies to run mode.
      List<String> extraFrontEndOptions = buildInfo.extraFrontEndOptions;
      if (featureFlags.isSingleWidgetReloadEnabled) {
        extraFrontEndOptions = <String>[
          '--flutter-widget-cache',
          ...?extraFrontEndOptions,
        ];
      }
      generator = ResidentCompiler(
        globals.artifacts.getArtifactPath(
          Artifact.flutterPatchedSdkPath,
          platform: targetPlatform,
          mode: buildInfo.mode,
        ),
        buildMode: buildInfo.mode,
        trackWidgetCreation: buildInfo.trackWidgetCreation,
        fileSystemRoots: fileSystemRoots,
        fileSystemScheme: fileSystemScheme,
        targetModel: targetModel,
        dartDefines: buildInfo.dartDefines,
        extraFrontEndOptions: extraFrontEndOptions,
        initializeFromDill: getDefaultCachedKernelPath(
          trackWidgetCreation: buildInfo.trackWidgetCreation,
          dartDefines: buildInfo.dartDefines,
          extraFrontEndOptions: extraFrontEndOptions,
        ),
        packagesPath: buildInfo.packagesPath,
        artifacts: globals.artifacts,
        processManager: globals.processManager,
        logger: globals.logger,
        platform: platform,
      );
    }

    return FlutterDevice(
      device,
      fileSystemRoots: fileSystemRoots,
      fileSystemScheme:fileSystemScheme,
      targetModel: targetModel,
      targetPlatform: targetPlatform,
      generator: generator,
      buildInfo: buildInfo,
      userIdentifier: userIdentifier,
    );
  }

  final Device device;
  final ResidentCompiler generator;
  final BuildInfo buildInfo;
  final String userIdentifier;

  DevFSWriter devFSWriter;
  Stream<Uri> observatoryUris;
  vm_service.VmService vmService;
  DevFS devFS;
  ApplicationPackage package;
  List<String> fileSystemRoots;
  String fileSystemScheme;
  StreamSubscription<String> _loggingSubscription;
  bool _isListeningForObservatoryUri;

  /// Whether the stream [observatoryUris] is still open.
  bool get isWaitingForObservatory => _isListeningForObservatoryUri ?? false;

  /// If the [reloadSources] parameter is not null the 'reloadSources' service
  /// will be registered.
  /// The 'reloadSources' service can be used by other Service Protocol clients
  /// connected to the VM (e.g. Observatory) to request a reload of the source
  /// code of the running application (a.k.a. HotReload).
  /// The 'compileExpression' service can be used to compile user-provided
  /// expressions requested during debugging of the application.
  /// This ensures that the reload process follows the normal orchestration of
  /// the Flutter Tools and not just the VM internal service.
  Future<void> connect({
    ReloadSources reloadSources,
    Restart restart,
    CompileExpression compileExpression,
    GetSkSLMethod getSkSLMethod,
    PrintStructuredErrorLogMethod printStructuredErrorLogMethod,
    int hostVmServicePort,
    int ddsPort,
    bool disableServiceAuthCodes = false,
    bool disableDds = false,
    bool ipv6 = false,
  }) {
    final Completer<void> completer = Completer<void>();
    StreamSubscription<void> subscription;
    bool isWaitingForVm = false;

    subscription = observatoryUris.listen((Uri observatoryUri) async {
      // FYI, this message is used as a sentinel in tests.
      globals.printTrace('Connecting to service protocol: $observatoryUri');
      isWaitingForVm = true;
      vm_service.VmService service;
      if (!disableDds) {
        // This first try block is meant to catch errors that occur during DDS startup
        // (e.g., failure to bind to a port, failure to connect to the VM service,
        // attaching to a VM service with existing clients, etc.).
        try {
          await device.dds.startDartDevelopmentService(
            observatoryUri,
            ddsPort,
            ipv6,
            disableServiceAuthCodes,
          );
        } on Exception catch (e) {
          globals.printTrace('Fail to connect to service protocol: $observatoryUri: $e');
          if (!completer.isCompleted && !_isListeningForObservatoryUri) {
            completer.completeError('failed to connect to $observatoryUri');
          }
          return;
        }
      }
      // This second try block handles cases where the VM service connection goes down
      // before flutter_tools connects to DDS. The DDS `done` future completes when DDS
      // shuts down, including after an error. If `done` completes before `connectToVmService`,
      // something went wrong that caused DDS to shutdown early.
      try {
        service = await Future.any<dynamic>(
          <Future<dynamic>>[
            connectToVmService(
              disableDds ? observatoryUri : device.dds.uri,
              reloadSources: reloadSources,
              restart: restart,
              compileExpression: compileExpression,
              getSkSLMethod: getSkSLMethod,
              printStructuredErrorLogMethod: printStructuredErrorLogMethod,
              device: device,
            ),
            device.dds.done.whenComplete(() => throw Exception('DDS shut down too early')),
          ]
        ) as vm_service.VmService;
      } on Exception catch (exception) {
        globals.printTrace('Fail to connect to service protocol: $observatoryUri: $exception');
        if (!completer.isCompleted && !_isListeningForObservatoryUri) {
          completer.completeError('failed to connect to $observatoryUri');
        }
        return;
      }
      if (completer.isCompleted) {
        return;
      }
      globals.printTrace('Successfully connected to service protocol: $observatoryUri');

      vmService = service;
      (await device.getLogReader(app: package)).connectedVMService = vmService;
      completer.complete();
      await subscription.cancel();
    }, onError: (dynamic error) {
      globals.printTrace('Fail to handle observatory URI: $error');
    }, onDone: () {
      _isListeningForObservatoryUri = false;
      if (!completer.isCompleted && !isWaitingForVm) {
        completer.completeError('connection to device ended too early');
      }
    });
    _isListeningForObservatoryUri = true;
    return completer.future;
  }

  Future<void> exitApps({
    @visibleForTesting Duration timeoutDelay = const Duration(seconds: 10),
  }) async {
    if (!device.supportsFlutterExit || vmService == null) {
      return device.stopApp(package, userIdentifier: userIdentifier);
    }
    final List<FlutterView> views = await vmService.getFlutterViews();
    if (views == null || views.isEmpty) {
      return device.stopApp(package, userIdentifier: userIdentifier);
    }
    // If any of the flutter views are paused, we might not be able to
    // cleanly exit since the service extension may not have been registered.
    for (final FlutterView flutterView in views) {
      final vm_service.Isolate isolate = await vmService
        .getIsolateOrNull(flutterView.uiIsolate.id);
      if (isolate == null) {
        continue;
      }
      if (isPauseEvent(isolate.pauseEvent.kind)) {
        return device.stopApp(package, userIdentifier: userIdentifier);
      }
    }
    for (final FlutterView view in views) {
      if (view != null && view.uiIsolate != null) {
        // If successful, there will be no response from flutterExit.
        unawaited(vmService.flutterExit(
          isolateId: view.uiIsolate.id,
        ));
      }
    }
    return vmService.onDone
      .catchError((dynamic error, StackTrace stackTrace) {
        globals.logger.printError(
          'unhanlded error waiting for vm service exit:\n $error',
          stackTrace: stackTrace,
         );
      })
      .timeout(timeoutDelay, onTimeout: () {
        // TODO(jonahwilliams): this only seems to fail on CI in the
        // flutter_attach_android_test. This log should help verify this
        // is where the tool is getting stuck.
        globals.logger.printTrace('error: vm service shutdown failed');
        return device.stopApp(package, userIdentifier: userIdentifier);
      });
  }

  Future<Uri> setupDevFS(
    String fsName,
    Directory rootDirectory, {
    String packagesFilePath,
  }) {
    // One devFS per device. Shared by all running instances.
    devFS = DevFS(
      vmService,
      fsName,
      rootDirectory,
      osUtils: globals.os,
      fileSystem: globals.fs,
      logger: globals.logger,
    );
    return devFS.create();
  }

  Future<List<Future<vm_service.ReloadReport>>> reloadSources(
    String entryPath, {
    bool pause = false,
  }) async {
    final String deviceEntryUri = devFS.baseUri
      .resolveUri(globals.fs.path.toUri(entryPath)).toString();
    final vm_service.VM vm = await vmService.getVM();
    return <Future<vm_service.ReloadReport>>[
      for (final vm_service.IsolateRef isolateRef in vm.isolates)
        vmService.reloadSources(
          isolateRef.id,
          pause: pause,
          rootLibUri: deviceEntryUri,
        )
    ];
  }

  Future<void> resetAssetDirectory() async {
    final Uri deviceAssetsDirectoryUri = devFS.baseUri.resolveUri(
        globals.fs.path.toUri(getAssetBuildDirectory()));
    assert(deviceAssetsDirectoryUri != null);
    final List<FlutterView> views = await vmService.getFlutterViews();
    await Future.wait<void>(views.map<Future<void>>(
      (FlutterView view) => vmService.setAssetDirectory(
        assetsDirectory: deviceAssetsDirectoryUri,
        uiIsolateId: view.uiIsolate.id,
        viewId: view.id,
      )
    ));
  }

  Future<void> debugDumpApp() async {
    final List<FlutterView> views = await vmService.getFlutterViews();
    for (final FlutterView view in views) {
      await vmService.flutterDebugDumpApp(
        isolateId: view.uiIsolate.id,
      );
    }
  }

  Future<void> debugDumpRenderTree() async {
    final List<FlutterView> views = await vmService.getFlutterViews();
    for (final FlutterView view in views) {
      await vmService.flutterDebugDumpRenderTree(
        isolateId: view.uiIsolate.id,
      );
    }
  }

  Future<void> debugDumpLayerTree() async {
    final List<FlutterView> views = await vmService.getFlutterViews();
    for (final FlutterView view in views) {
      await vmService.flutterDebugDumpLayerTree(
        isolateId: view.uiIsolate.id,
      );
    }
  }

  Future<void> debugDumpSemanticsTreeInTraversalOrder() async {
    final List<FlutterView> views = await vmService.getFlutterViews();
    for (final FlutterView view in views) {
      await vmService.flutterDebugDumpSemanticsTreeInTraversalOrder(
        isolateId: view.uiIsolate.id,
      );
    }
  }

  Future<void> debugDumpSemanticsTreeInInverseHitTestOrder() async {
    final List<FlutterView> views = await vmService.getFlutterViews();
    for (final FlutterView view in views) {
      await vmService.flutterDebugDumpSemanticsTreeInInverseHitTestOrder(
        isolateId: view.uiIsolate.id,
      );
    }
  }

  Future<void> toggleDebugPaintSizeEnabled() async {
    final List<FlutterView> views = await vmService.getFlutterViews();
    for (final FlutterView view in views) {
      await vmService.flutterToggleDebugPaintSizeEnabled(
        isolateId: view.uiIsolate.id,
      );
    }
  }

  Future<void> toggleDebugCheckElevationsEnabled() async {
    final List<FlutterView> views = await vmService.getFlutterViews();
    for (final FlutterView view in views) {
      await vmService.flutterToggleDebugCheckElevationsEnabled(
        isolateId: view.uiIsolate.id,
      );
    }
  }

  Future<void> debugTogglePerformanceOverlayOverride() async {
    final List<FlutterView> views = await vmService.getFlutterViews();
    for (final FlutterView view in views) {
      await vmService.flutterTogglePerformanceOverlayOverride(
        isolateId: view.uiIsolate.id,
      );
    }
  }

  Future<void> toggleWidgetInspector() async {
    final List<FlutterView> views = await vmService.getFlutterViews();
    for (final FlutterView view in views) {
      await vmService.flutterToggleWidgetInspector(
        isolateId: view.uiIsolate.id,
      );
    }
  }

  Future<void> toggleInvertOversizedImages() async {
    final List<FlutterView> views = await vmService.getFlutterViews();
    for (final FlutterView view in views) {
      await vmService.flutterToggleInvertOversizedImages(
        isolateId: view.uiIsolate.id,
      );
    }
  }

  Future<void> toggleProfileWidgetBuilds() async {
    final List<FlutterView> views = await vmService.getFlutterViews();
    for (final FlutterView view in views) {
      await vmService.flutterToggleProfileWidgetBuilds(
        isolateId: view.uiIsolate.id,
      );
    }
  }

  Future<Brightness> toggleBrightness({ Brightness current }) async {
    final List<FlutterView> views = await vmService.getFlutterViews();
    Brightness next;
    if (current == Brightness.light) {
      next = Brightness.dark;
    } else if (current == Brightness.dark) {
      next = Brightness.light;
    }

    for (final FlutterView view in views) {
      next = await vmService.flutterBrightnessOverride(
        isolateId: view.uiIsolate.id,
        brightness: next,
      );
    }
    return next;
  }

  Future<String> togglePlatform({ String from }) async {
    final List<FlutterView> views = await vmService.getFlutterViews();
    final String to = nextPlatform(from, featureFlags);
    for (final FlutterView view in views) {
      await vmService.flutterPlatformOverride(
        platform: to,
        isolateId: view.uiIsolate.id,
      );
    }
    return to;
  }

  Future<void> startEchoingDeviceLog() async {
    if (_loggingSubscription != null) {
      return;
    }
    final Stream<String> logStream = (await device.getLogReader(app: package)).logLines;
    if (logStream == null) {
      globals.printError('Failed to read device log stream');
      return;
    }
    _loggingSubscription = logStream.listen((String line) {
      if (!line.contains('Observatory listening on http')) {
        globals.printStatus(line, wrap: false);
      }
    });
  }

  Future<void> stopEchoingDeviceLog() async {
    if (_loggingSubscription == null) {
      return;
    }
    await _loggingSubscription.cancel();
    _loggingSubscription = null;
  }

  Future<void> initLogReader() async {
    final vm_service.VM vm = await vmService.getVM();
    final DeviceLogReader logReader = await device.getLogReader(app: package);
    logReader.appPid = vm.pid;
  }

  Future<int> runHot({
    HotRunner hotRunner,
    String route,
  }) async {
    final bool prebuiltMode = hotRunner.applicationBinary != null;
    final String modeName = hotRunner.debuggingOptions.buildInfo.friendlyModeName;
    globals.printStatus(
      'Launching ${globals.fsUtils.getDisplayPath(hotRunner.mainPath)} '
      'on ${device.name} in $modeName mode...',
    );

    final TargetPlatform targetPlatform = await device.targetPlatform;
    package = await ApplicationPackageFactory.instance.getPackageForPlatform(
      targetPlatform,
      buildInfo: hotRunner.debuggingOptions.buildInfo,
      applicationBinary: hotRunner.applicationBinary,
    );

    if (package == null) {
      String message = 'No application found for $targetPlatform.';
      final String hint = await getMissingPackageHintForPlatform(targetPlatform);
      if (hint != null) {
        message += '\n$hint';
      }
      globals.printError(message);
      return 1;
    }
    devFSWriter = device.createDevFSWriter(package, userIdentifier);

    final Map<String, dynamic> platformArgs = <String, dynamic>{};

    await startEchoingDeviceLog();

    // Start the application.
    final Future<LaunchResult> futureResult = device.startApp(
      package,
      mainPath: hotRunner.mainPath,
      debuggingOptions: hotRunner.debuggingOptions,
      platformArgs: platformArgs,
      route: route,
      prebuiltApplication: prebuiltMode,
      ipv6: hotRunner.ipv6,
      userIdentifier: userIdentifier,
    );

    final LaunchResult result = await futureResult;

    if (!result.started) {
      globals.printError('Error launching application on ${device.name}.');
      await stopEchoingDeviceLog();
      return 2;
    }
    if (result.hasObservatory) {
      observatoryUris = Stream<Uri>
        .value(result.observatoryUri)
        .asBroadcastStream();
    } else {
      observatoryUris = const Stream<Uri>
        .empty()
        .asBroadcastStream();
    }
    return 0;
  }


  Future<int> runCold({
    ColdRunner coldRunner,
    String route,
  }) async {
    final TargetPlatform targetPlatform = await device.targetPlatform;
    package = await ApplicationPackageFactory.instance.getPackageForPlatform(
      targetPlatform,
      buildInfo: coldRunner.debuggingOptions.buildInfo,
      applicationBinary: coldRunner.applicationBinary,
    );
    devFSWriter = device.createDevFSWriter(package, userIdentifier);

    final String modeName = coldRunner.debuggingOptions.buildInfo.friendlyModeName;
    final bool prebuiltMode = coldRunner.applicationBinary != null;
    if (coldRunner.mainPath == null) {
      assert(prebuiltMode);
      globals.printStatus(
        'Launching ${package.displayName} '
        'on ${device.name} in $modeName mode...',
      );
    } else {
      globals.printStatus(
        'Launching ${globals.fsUtils.getDisplayPath(coldRunner.mainPath)} '
        'on ${device.name} in $modeName mode...',
      );
    }

    if (package == null) {
      String message = 'No application found for $targetPlatform.';
      final String hint = await getMissingPackageHintForPlatform(targetPlatform);
      if (hint != null) {
        message += '\n$hint';
      }
      globals.printError(message);
      return 1;
    }

    final Map<String, dynamic> platformArgs = <String, dynamic>{};
    if (coldRunner.traceStartup != null) {
      platformArgs['trace-startup'] = coldRunner.traceStartup;
    }

    await startEchoingDeviceLog();

    final LaunchResult result = await device.startApp(
      package,
      mainPath: coldRunner.mainPath,
      debuggingOptions: coldRunner.debuggingOptions,
      platformArgs: platformArgs,
      route: route,
      prebuiltApplication: prebuiltMode,
      ipv6: coldRunner.ipv6,
      userIdentifier: userIdentifier,
    );

    if (!result.started) {
      globals.printError('Error running application on ${device.name}.');
      await stopEchoingDeviceLog();
      return 2;
    }
    if (result.hasObservatory) {
      observatoryUris = Stream<Uri>
        .value(result.observatoryUri)
        .asBroadcastStream();
    } else {
      observatoryUris = const Stream<Uri>
        .empty()
        .asBroadcastStream();
    }
    return 0;
  }

  Future<UpdateFSReport> updateDevFS({
    Uri mainUri,
    String target,
    AssetBundle bundle,
    DateTime firstBuildTime,
    bool bundleFirstUpload = false,
    bool bundleDirty = false,
    bool fullRestart = false,
    String projectRootPath,
    String pathToReload,
    @required String dillOutputPath,
    @required List<Uri> invalidatedFiles,
    @required PackageConfig packageConfig,
  }) async {
    final Status devFSStatus = globals.logger.startProgress(
      'Syncing files to device ${device.name}...',
      timeout: timeoutConfiguration.fastOperation,
    );
    UpdateFSReport report;
    try {
      report = await devFS.update(
        mainUri: mainUri,
        target: target,
        bundle: bundle,
        firstBuildTime: firstBuildTime,
        bundleFirstUpload: bundleFirstUpload,
        generator: generator,
        fullRestart: fullRestart,
        dillOutputPath: dillOutputPath,
        trackWidgetCreation: buildInfo.trackWidgetCreation,
        projectRootPath: projectRootPath,
        pathToReload: pathToReload,
        invalidatedFiles: invalidatedFiles,
        packageConfig: packageConfig,
<<<<<<< HEAD
        devFSWriter: null,
        androidReload: device is AndroidDevice,
=======
        devFSWriter: devFSWriter,
>>>>>>> b3c138e6
      );
    } on DevFSException {
      devFSStatus.cancel();
      return UpdateFSReport(success: false);
    }
    devFSStatus.stop();
    globals.printTrace('Synced ${getSizeAsMB(report.syncedBytes)}.');
    return report;
  }

  Future<void> updateReloadStatus(bool wasReloadSuccessful) async {
    if (wasReloadSuccessful) {
      generator?.accept();
    } else {
      await generator?.reject();
    }
  }
}

// Shared code between different resident application runners.
abstract class ResidentRunner {
  ResidentRunner(
    this.flutterDevices, {
    this.target,
    @required this.debuggingOptions,
    String projectRootPath,
    this.ipv6,
    this.stayResident = true,
    this.hotMode = true,
    String dillOutputPath,
    this.machine = false,
  }) : mainPath = findMainDartFile(target),
       packagesFilePath = debuggingOptions.buildInfo.packagesPath,
       projectRootPath = projectRootPath ?? globals.fs.currentDirectory.path,
       _dillOutputPath = dillOutputPath,
       artifactDirectory = dillOutputPath == null
          ? globals.fs.systemTempDirectory.createTempSync('flutter_tool.')
          : globals.fs.file(dillOutputPath).parent,
       assetBundle = AssetBundleFactory.instance.createBundle(),
       commandHelp = CommandHelp(
         logger: globals.logger,
         terminal: globals.terminal,
         platform: globals.platform,
         outputPreferences: globals.outputPreferences,
       ) {
    if (!artifactDirectory.existsSync()) {
      artifactDirectory.createSync(recursive: true);
    }
  }

  @protected
  @visibleForTesting
  final List<FlutterDevice> flutterDevices;

  final String target;
  final DebuggingOptions debuggingOptions;
  final bool stayResident;
  final bool ipv6;
  final String _dillOutputPath;
  /// The parent location of the incremental artifacts.
  final Directory artifactDirectory;
  final String packagesFilePath;
  final String projectRootPath;
  final String mainPath;
  final AssetBundle assetBundle;

  final CommandHelp commandHelp;
  final bool machine;

  DevtoolsLauncher _devtoolsLauncher;

  bool _exited = false;
  Completer<int> _finished = Completer<int>();
  bool hotMode;

  /// Whether the compiler was instructed to run with null-safety enabled.
  @protected
  bool get usageNullSafety => debuggingOptions?.buildInfo
    ?.extraFrontEndOptions?.any((String option) => option.contains('non-nullable')) ?? false;

  /// Returns true if every device is streaming observatory URIs.
  bool get isWaitingForObservatory {
    return flutterDevices.every((FlutterDevice device) {
      return device.isWaitingForObservatory;
    });
  }

  String get dillOutputPath => _dillOutputPath ?? globals.fs.path.join(artifactDirectory.path, 'app.dill');
  String getReloadPath({
    bool fullRestart = false,
    @required bool swap,
  }) {
    if (!fullRestart) {
      return '$mainPath.incremental.dill';
    }
    return '$mainPath${swap ? '.swap' : ''}.dill';
  }

  bool get debuggingEnabled => debuggingOptions.debuggingEnabled;
  bool get isRunningDebug => debuggingOptions.buildInfo.isDebug;
  bool get isRunningProfile => debuggingOptions.buildInfo.isProfile;
  bool get isRunningRelease => debuggingOptions.buildInfo.isRelease;
  bool get supportsServiceProtocol => isRunningDebug || isRunningProfile;
  bool get supportsWriteSkSL => supportsServiceProtocol;
  bool get trackWidgetCreation => debuggingOptions.buildInfo.trackWidgetCreation;

  // Returns the Uri of the first connected device for mobile,
  // and only connected device for web.
  //
  // Would be null if there is no device connected or
  // there is no devFS associated with the first device.
  Uri get uri => flutterDevices.first?.devFS?.baseUri;

  /// Returns [true] if the resident runner exited after invoking [exit()].
  bool get exited => _exited;

  /// Whether this runner can hot restart.
  ///
  /// To prevent scenarios where only a subset of devices are hot restarted,
  /// the runner requires that all attached devices can support hot restart
  /// before enabling it.
  bool get canHotRestart {
    return flutterDevices.every((FlutterDevice device) {
      return device.device.supportsHotRestart;
    });
  }

  /// Invoke an RPC extension method on the first attached ui isolate of the first device.
  // TODO(jonahwilliams): Update/Remove this method when refactoring the resident
  // runner to support a single flutter device.
  Future<Map<String, dynamic>> invokeFlutterExtensionRpcRawOnFirstIsolate(
    String method, {
    Map<String, dynamic> params,
  }) async {
    final List<FlutterView> views = await flutterDevices
      .first
      .vmService.getFlutterViews();
    return flutterDevices
      .first
      .vmService
      .invokeFlutterExtensionRpcRaw(
        method,
        args: params,
        isolateId: views
          .first.uiIsolate.id
      );
  }

  /// Whether this runner can hot reload.
  bool get canHotReload => hotMode;

  /// Start the app and keep the process running during its lifetime.
  ///
  /// Returns the exit code that we should use for the flutter tool process; 0
  /// for success, 1 for user error (e.g. bad arguments), 2 for other failures.
  Future<int> run({
    Completer<DebugConnectionInfo> connectionInfoCompleter,
    Completer<void> appStartedCompleter,
    String route,
  });

  Future<int> attach({
    Completer<DebugConnectionInfo> connectionInfoCompleter,
    Completer<void> appStartedCompleter,
  });

  bool get supportsRestart => false;

  Future<OperationResult> restart({ bool fullRestart = false, bool pause = false, String reason }) {
    final String mode = isRunningProfile ? 'profile' :
        isRunningRelease ? 'release' : 'this';
    throw '${fullRestart ? 'Restart' : 'Reload'} is not supported in $mode mode';
  }


  BuildResult _lastBuild;
  Environment _environment;
  Future<void> runSourceGenerators() async {
    _environment ??= Environment(
      artifacts: globals.artifacts,
      logger: globals.logger,
      cacheDir: globals.cache.getRoot(),
      engineVersion: globals.flutterVersion.engineRevision,
      fileSystem: globals.fs,
      flutterRootDir: globals.fs.directory(Cache.flutterRoot),
      outputDir: globals.fs.directory(getBuildDirectory()),
      processManager: globals.processManager,
      projectDir: globals.fs.currentDirectory,
    );
    globals.logger.printTrace('Starting incremental build...');
    _lastBuild = await globals.buildSystem.buildIncremental(
      const GenerateLocalizationsTarget(),
      _environment,
      _lastBuild,
    );
    if (!_lastBuild.success) {
      for (final ExceptionMeasurement exceptionMeasurement in _lastBuild.exceptions.values) {
        globals.logger.printError(
          exceptionMeasurement.exception.toString(),
          stackTrace: globals.logger.isVerbose
            ? exceptionMeasurement.stackTrace
            : null,
        );
      }
    }
    globals.logger.printTrace('complete');
  }

  /// Toggle whether canvaskit is being used for rendering, returning the new
  /// state.
  ///
  /// Only supported on the web.
  Future<bool> toggleCanvaskit() {
    throw Exception('Canvaskit not supported by this runner.');
  }

  /// Write the SkSL shaders to a zip file in build directory.
  ///
  /// Returns the name of the file, or `null` on failures.
  Future<String> writeSkSL() async {
    if (!supportsWriteSkSL) {
      throw Exception('writeSkSL is not supported by this runner.');
    }
    final List<FlutterView> views = await flutterDevices
      .first
      .vmService.getFlutterViews();
    final Map<String, Object> data = await flutterDevices.first.vmService.getSkSLs(
      viewId: views.first.id,
    );
    final Device device = flutterDevices.first.device;
    return sharedSkSlWriter(device, data);
  }

  @protected
  void writeVmserviceFile() {
    if (debuggingOptions.vmserviceOutFile != null) {
      try {
        final String address = flutterDevices.first.vmService.wsAddress.toString();
        final File vmserviceOutFile = globals.fs.file(debuggingOptions.vmserviceOutFile);
        vmserviceOutFile.createSync(recursive: true);
        vmserviceOutFile.writeAsStringSync(address);
      } on FileSystemException {
        globals.printError('Failed to write vmservice-out-file at ${debuggingOptions.vmserviceOutFile}');
      }
    }
  }

  Future<void> exit() async {
    _exited = true;
    await shutdownDevtools();
    await stopEchoingDeviceLog();
    await preExit();
    await exitApp();
    await shutdownDartDevelopmentService();
  }

  Future<void> detach() async {
    await shutdownDevtools();
    await stopEchoingDeviceLog();
    await preExit();
    await shutdownDartDevelopmentService();
    appFinished();
  }

  Future<bool> debugDumpApp() async {
    if (!supportsServiceProtocol) {
      return false;
    }
    for (final FlutterDevice device in flutterDevices) {
      await device.debugDumpApp();
    }
    return true;
  }

  Future<bool> debugDumpRenderTree() async {
    if (!supportsServiceProtocol) {
      return false;
    }
    for (final FlutterDevice device in flutterDevices) {
      await device.debugDumpRenderTree();
    }
    return true;
  }

  Future<bool> debugDumpLayerTree() async {
    if (!supportsServiceProtocol) {
      return false;
    }
    for (final FlutterDevice device in flutterDevices) {
      await device.debugDumpLayerTree();
    }
    return true;
  }

  Future<bool> debugDumpSemanticsTreeInTraversalOrder() async {
    if (!supportsServiceProtocol) {
      return false;
    }
    for (final FlutterDevice device in flutterDevices) {
      await device.debugDumpSemanticsTreeInTraversalOrder();
    }
    return true;
  }

  Future<bool> debugDumpSemanticsTreeInInverseHitTestOrder() async {
    if (!supportsServiceProtocol) {
      return false;
    }
    for (final FlutterDevice device in flutterDevices) {
      await device.debugDumpSemanticsTreeInInverseHitTestOrder();
    }
    return true;
  }

  Future<bool> debugToggleDebugPaintSizeEnabled() async {
    if (!supportsServiceProtocol || !isRunningDebug) {
      return false;
    }
    for (final FlutterDevice device in flutterDevices) {
      await device.toggleDebugPaintSizeEnabled();
    }
    return true;
  }

  Future<bool> debugToggleDebugCheckElevationsEnabled() async {
    if (!supportsServiceProtocol) {
      return false;
    }
    for (final FlutterDevice device in flutterDevices) {
      await device.toggleDebugCheckElevationsEnabled();
    }
    return true;
  }

  Future<bool> debugTogglePerformanceOverlayOverride() async {
    if (!supportsServiceProtocol) {
      return false;
    }
    for (final FlutterDevice device in flutterDevices) {
      await device.debugTogglePerformanceOverlayOverride();
    }
    return true;
  }

  Future<bool> debugToggleWidgetInspector() async {
    if (!supportsServiceProtocol) {
      return false;
    }
    for (final FlutterDevice device in flutterDevices) {
      await device.toggleWidgetInspector();
    }
    return true;
  }

  Future<bool> debugToggleInvertOversizedImages() async {
    if (!supportsServiceProtocol || !isRunningDebug) {
      return false;
    }
    for (final FlutterDevice device in flutterDevices) {
      await device.toggleInvertOversizedImages();
    }
    return true;
  }

  Future<bool> debugToggleProfileWidgetBuilds() async {
    if (!supportsServiceProtocol) {
      return false;
    }
    for (final FlutterDevice device in flutterDevices) {
      await device.toggleProfileWidgetBuilds();
    }
    return true;
  }

  Future<bool> debugToggleBrightness() async {
    if (!supportsServiceProtocol) {
      return false;
    }
    final Brightness brightness = await flutterDevices.first.toggleBrightness();
    Brightness next;
    for (final FlutterDevice device in flutterDevices) {
      next = await device.toggleBrightness(
        current: brightness,
      );
      globals.logger.printStatus('Changed brightness to $next.');
    }
    return true;
  }

  /// Take a screenshot on the provided [device].
  ///
  /// If the device has a connected vmservice, this method will attempt to hide
  /// and restore the debug banner before taking the screenshot.
  ///
  /// Throws an [AssertionError] if [Devce.supportsScreenshot] is not true.
  Future<void> screenshot(FlutterDevice device) async {
    assert(device.device.supportsScreenshot);

    final Status status = globals.logger.startProgress(
      'Taking screenshot for ${device.device.name}...',
      timeout: timeoutConfiguration.fastOperation,
    );
    final File outputFile = globals.fsUtils.getUniqueFile(
      globals.fs.currentDirectory,
      'flutter',
      'png',
    );
    List<FlutterView> views = <FlutterView>[];
    Future<bool> setDebugBanner(bool value) async {
      try {
        for (final FlutterView view in views) {
          await device.vmService.flutterDebugAllowBanner(
            value,
            isolateId: view.uiIsolate.id,
          );
        }
        return true;
      } on Exception catch (error) {
        status.cancel();
        globals.printError('Error communicating with Flutter on the device: $error');
        return false;
      }
    }

    try {
      if (supportsServiceProtocol && isRunningDebug) {
        // Ensure that the vmService access is guarded by supportsServiceProtocol, it
        // will be null in release mode.
        views = await device.vmService.getFlutterViews();
        if (!await setDebugBanner(false)) {
          return;
        }
      }
      try {
        await device.device.takeScreenshot(outputFile);
      } finally {
        if (supportsServiceProtocol && isRunningDebug) {
          await setDebugBanner(true);
        }
      }
      final int sizeKB = outputFile.lengthSync() ~/ 1024;
      status.stop();
      globals.printStatus(
        'Screenshot written to ${globals.fs.path.relative(outputFile.path)} (${sizeKB}kB).',
      );
    } on Exception catch (error) {
      status.cancel();
      globals.printError('Error taking screenshot: $error');
    }
  }

  Future<bool> debugTogglePlatform() async {
    if (!supportsServiceProtocol || !isRunningDebug) {
      return false;
    }
    final List<FlutterView> views = await flutterDevices
      .first
      .vmService.getFlutterViews();
    final String isolateId = views.first.uiIsolate.id;
    final String from = await flutterDevices
      .first.vmService.flutterPlatformOverride(
        isolateId: isolateId,
      );
    String to;
    for (final FlutterDevice device in flutterDevices) {
      to = await device.togglePlatform(from: from);
    }
    globals.printStatus('Switched operating system to $to');
    return true;
  }

  Future<void> stopEchoingDeviceLog() async {
    await Future.wait<void>(
      flutterDevices.map<Future<void>>((FlutterDevice device) => device.stopEchoingDeviceLog())
    );
  }

  Future<void> shutdownDartDevelopmentService() async {
    await Future.wait<void>(
      flutterDevices.map<Future<void>>(
        (FlutterDevice device) => device.device?.dds?.shutdown()
      ).where((Future<void> element) => element != null)
    );
  }

  @protected
  void cacheInitialDillCompilation() {
    if (_dillOutputPath != null) {
      return;
    }
    globals.logger.printTrace('Caching compiled dill');
    final File outputDill = globals.fs.file(dillOutputPath);
    if (outputDill.existsSync()) {
      final String copyPath = getDefaultCachedKernelPath(
        trackWidgetCreation: trackWidgetCreation,
        dartDefines: debuggingOptions.buildInfo.dartDefines,
        extraFrontEndOptions: debuggingOptions.buildInfo.extraFrontEndOptions,
      );
      globals.fs
          .file(copyPath)
          .parent
          .createSync(recursive: true);
      outputDill.copySync(copyPath);
    }
  }

  void printStructuredErrorLog(vm_service.Event event) {
    if (event.extensionKind == 'Flutter.Error' && !machine) {
      final Map<dynamic, dynamic> json = event.extensionData?.data;
      if (json != null && json.containsKey('renderedErrorText')) {
        globals.printStatus('\n${json['renderedErrorText']}');
      }
    }
  }

  /// If the [reloadSources] parameter is not null the 'reloadSources' service
  /// will be registered.
  //
  // Failures should be indicated by completing the future with an error, using
  // a string as the error object, which will be used by the caller (attach())
  // to display an error message.
  Future<void> connectToServiceProtocol({
    ReloadSources reloadSources,
    Restart restart,
    CompileExpression compileExpression,
    GetSkSLMethod getSkSLMethod,
  }) async {
    if (!debuggingOptions.debuggingEnabled) {
      throw 'The service protocol is not enabled.';
    }
    _finished = Completer<int>();
    // Listen for service protocol connection to close.
    for (final FlutterDevice device in flutterDevices) {
      await device.connect(
        reloadSources: reloadSources,
        restart: restart,
        compileExpression: compileExpression,
        disableDds: debuggingOptions.disableDds,
        ddsPort: debuggingOptions.ddsPort,
        hostVmServicePort: debuggingOptions.hostVmServicePort,
        getSkSLMethod: getSkSLMethod,
        printStructuredErrorLogMethod: printStructuredErrorLog,
        ipv6: ipv6,
        disableServiceAuthCodes: debuggingOptions.disableServiceAuthCodes
      );
      // This will wait for at least one flutter view before returning.
      final Status status = globals.logger.startProgress(
        'Waiting for ${device.device.name} to report its views...',
        timeout: const Duration(milliseconds: 200),
      );
      try {
        await device.vmService.getFlutterViews();
      } finally {
        status.stop();
      }
      // This hooks up callbacks for when the connection stops in the future.
      // We don't want to wait for them. We don't handle errors in those callbacks'
      // futures either because they just print to logger and is not critical.
      unawaited(device.vmService.onDone.then<void>(
        _serviceProtocolDone,
        onError: _serviceProtocolError,
      ).whenComplete(_serviceDisconnected));
    }
  }

  Future<bool> launchDevTools() async {
    if (!supportsServiceProtocol) {
      return false;
    }
    assert(supportsServiceProtocol);
    _devtoolsLauncher ??= DevtoolsLauncher.instance;
    await _devtoolsLauncher.launch(flutterDevices.first.vmService.httpAddress);
    return true;
  }

  Future<void> shutdownDevtools() async {
    await _devtoolsLauncher?.close();
    _devtoolsLauncher = null;
  }

  Future<void> _serviceProtocolDone(dynamic object) async {
    globals.printTrace('Service protocol connection closed.');
  }

  Future<void> _serviceProtocolError(dynamic error, StackTrace stack) {
    globals.printTrace('Service protocol connection closed with an error: $error\n$stack');
    return Future<void>.error(error, stack);
  }

  void _serviceDisconnected() {
    if (_exited) {
      // User requested the application exit.
      return;
    }
    if (_finished.isCompleted) {
      return;
    }
    globals.printStatus('Lost connection to device.');
    _finished.complete(0);
  }

  void appFinished() {
    if (_finished.isCompleted) {
      return;
    }
    globals.printStatus('Application finished.');
    _finished.complete(0);
  }

  void appFailedToStart() {
    if (!_finished.isCompleted) {
      _finished.complete(1);
    }
  }

  Future<int> waitForAppToFinish() async {
    final int exitCode = await _finished.future;
    assert(exitCode != null);
    await cleanupAtFinish();
    return exitCode;
  }

  @mustCallSuper
  Future<void> preExit() async {
    // If _dillOutputPath is null, the tool created a temporary directory for
    // the dill.
    if (_dillOutputPath == null && artifactDirectory.existsSync()) {
      artifactDirectory.deleteSync(recursive: true);
    }
  }

  Future<void> exitApp() async {
    final List<Future<void>> futures = <Future<void>>[
      for (final FlutterDevice device in flutterDevices)  device.exitApps(),
    ];
    await Future.wait(futures);
    appFinished();
  }

  /// Called to print help to the terminal.
  void printHelp({ @required bool details });

  void printHelpDetails() {
    if (flutterDevices.any((FlutterDevice d) => d.device.supportsScreenshot)) {
      commandHelp.s.print();
    }
    if (supportsServiceProtocol) {
      commandHelp.b.print();
      commandHelp.w.print();
      commandHelp.t.print();
      if (isRunningDebug) {
        commandHelp.L.print();
        commandHelp.S.print();
        commandHelp.U.print();
        commandHelp.i.print();
        commandHelp.I.print();
        commandHelp.p.print();
        commandHelp.o.print();
        commandHelp.z.print();
        commandHelp.g.print();
      } else {
        commandHelp.S.print();
        commandHelp.U.print();
      }
      if (supportsWriteSkSL) {
        commandHelp.M.print();
      }
      commandHelp.v.print();
      // `P` should precede `a`
      commandHelp.P.print();
      commandHelp.a.print();
    }
  }

  /// Called when a signal has requested we exit.
  Future<void> cleanupAfterSignal();

  /// Called right before we exit.
  Future<void> cleanupAtFinish();

  // Clears the screen.
  void clearScreen() => globals.logger.clear();
}

class OperationResult {
  OperationResult(this.code, this.message, { this.fatal = false });

  /// The result of the operation; a non-zero code indicates a failure.
  final int code;

  /// A user facing message about the results of the operation.
  final String message;

  /// Whether this error should cause the runner to exit.
  final bool fatal;

  bool get isOk => code == 0;

  static final OperationResult ok = OperationResult(0, '');
}

/// Given the value of the --target option, return the path of the Dart file
/// where the app's main function should be.
String findMainDartFile([ String target ]) {
  target ??= '';
  final String targetPath = globals.fs.path.absolute(target);
  if (globals.fs.isDirectorySync(targetPath)) {
    return globals.fs.path.join(targetPath, 'lib', 'main.dart');
  }
  return targetPath;
}

Future<String> getMissingPackageHintForPlatform(TargetPlatform platform) async {
  switch (platform) {
    case TargetPlatform.android_arm:
    case TargetPlatform.android_arm64:
    case TargetPlatform.android_x64:
    case TargetPlatform.android_x86:
      final FlutterProject project = FlutterProject.current();
      final String manifestPath = globals.fs.path.relative(project.android.appManifestFile.path);
      return 'Is your project missing an $manifestPath?\nConsider running "flutter create ." to create one.';
    case TargetPlatform.ios:
      return 'Is your project missing an ios/Runner/Info.plist?\nConsider running "flutter create ." to create one.';
    default:
      return null;
  }
}

/// Redirects terminal commands to the correct resident runner methods.
class TerminalHandler {
  TerminalHandler(this.residentRunner, {
    @required Logger logger,
    @required Terminal terminal,
    @required Signals signals,
  }) : _logger = logger,
       _terminal = terminal,
       _signals = signals;

  final Logger _logger;
  final Terminal _terminal;
  final Signals _signals;

  final ResidentRunner residentRunner;
  bool _processingUserRequest = false;
  StreamSubscription<void> subscription;

  @visibleForTesting
  String lastReceivedCommand;

  void setupTerminal() {
    if (!_logger.quiet) {
      _logger.printStatus('');
      residentRunner.printHelp(details: false);
    }
    _terminal.singleCharMode = true;
    subscription = _terminal.keystrokes.listen(processTerminalInput);
  }


  final Map<io.ProcessSignal, Object> _signalTokens = <io.ProcessSignal, Object>{};

  void _addSignalHandler(io.ProcessSignal signal, SignalHandler handler) {
    _signalTokens[signal] = _signals.addHandler(signal, handler);
  }

  void registerSignalHandlers() {
    assert(residentRunner.stayResident);

    _addSignalHandler(io.ProcessSignal.SIGINT, _cleanUp);
    _addSignalHandler(io.ProcessSignal.SIGTERM, _cleanUp);
    if (!residentRunner.supportsServiceProtocol || !residentRunner.supportsRestart) {
      return;
    }
    _addSignalHandler(io.ProcessSignal.SIGUSR1, _handleSignal);
    _addSignalHandler(io.ProcessSignal.SIGUSR2, _handleSignal);
  }

  /// Unregisters terminal signal and keystroke handlers.
  void stop() {
    assert(residentRunner.stayResident);
    for (final MapEntry<io.ProcessSignal, Object> entry in _signalTokens.entries) {
      _signals.removeHandler(entry.key, entry.value);
    }
    _signalTokens.clear();
    subscription.cancel();
  }

  /// Returns [true] if the input has been handled by this function.
  Future<bool> _commonTerminalInputHandler(String character) async {
    _logger.printStatus(''); // the key the user tapped might be on this line
    switch (character) {
      case 'a':
        return residentRunner.debugToggleProfileWidgetBuilds();
      case 'b':
        return residentRunner.debugToggleBrightness();
      case 'c':
        residentRunner.clearScreen();
        return true;
      case 'd':
      case 'D':
        await residentRunner.detach();
        return true;
      case 'g':
        await residentRunner.runSourceGenerators();
        return true;
      case 'h':
      case 'H':
      case '?':
        // help
        residentRunner.printHelp(details: true);
        return true;
      case 'i':
        return residentRunner.debugToggleWidgetInspector();
      case 'I':
        return residentRunner.debugToggleInvertOversizedImages();
      case 'L':
        return residentRunner.debugDumpLayerTree();
      case 'o':
      case 'O':
        return residentRunner.debugTogglePlatform();
      case 'M':
        if (residentRunner.supportsWriteSkSL) {
          await residentRunner.writeSkSL();
          return true;
        }
        return false;
      case 'p':
        return residentRunner.debugToggleDebugPaintSizeEnabled();
      case 'P':
        return residentRunner.debugTogglePerformanceOverlayOverride();
      case 'q':
      case 'Q':
        // exit
        await residentRunner.exit();
        return true;
      case 'r':
        if (!residentRunner.canHotReload) {
          return false;
        }
        final OperationResult result = await residentRunner.restart(fullRestart: false);
        if (result.fatal) {
          throwToolExit(result.message);
        }
        if (!result.isOk) {
          _logger.printStatus('Try again after fixing the above error(s).', emphasis: true);
        }
        return true;
      case 'R':
        // If hot restart is not supported for all devices, ignore the command.
        if (!residentRunner.canHotRestart || !residentRunner.hotMode) {
          return false;
        }
        final OperationResult result = await residentRunner.restart(fullRestart: true);
        if (result.fatal) {
          throwToolExit(result.message);
        }
        if (!result.isOk) {
          _logger.printStatus('Try again after fixing the above error(s).', emphasis: true);
        }
        return true;
      case 's':
        for (final FlutterDevice device in residentRunner.flutterDevices) {
          if (device.device.supportsScreenshot) {
            await residentRunner.screenshot(device);
          }
        }
        return true;
      case 'S':
        return residentRunner.debugDumpSemanticsTreeInTraversalOrder();
      case 't':
      case 'T':
        return residentRunner.debugDumpRenderTree();
      case 'U':
        return residentRunner.debugDumpSemanticsTreeInInverseHitTestOrder();
      case 'v':
        return residentRunner.launchDevTools();
      case 'w':
      case 'W':
        return residentRunner.debugDumpApp();
      case 'z':
      case 'Z':
        return residentRunner.debugToggleDebugCheckElevationsEnabled();
    }
    return false;
  }

  Future<void> processTerminalInput(String command) async {
    // When terminal doesn't support line mode, '\n' can sneak into the input.
    command = command.trim();
    if (_processingUserRequest) {
      _logger.printTrace('Ignoring terminal input: "$command" because we are busy.');
      return;
    }
    _processingUserRequest = true;
    try {
      lastReceivedCommand = command;
      await _commonTerminalInputHandler(command);
    // Catch all exception since this is doing cleanup and rethrowing.
    } catch (error, st) { // ignore: avoid_catches_without_on_clauses
      // Don't print stack traces for known error types.
      if (error is! ToolExit) {
        _logger.printError('$error\n$st');
      }
      await _cleanUp(null);
      rethrow;
    } finally {
      _processingUserRequest = false;
    }
  }

  Future<void> _handleSignal(io.ProcessSignal signal) async {
    if (_processingUserRequest) {
      _logger.printTrace('Ignoring signal: "$signal" because we are busy.');
      return;
    }
    _processingUserRequest = true;

    final bool fullRestart = signal == io.ProcessSignal.SIGUSR2;

    try {
      await residentRunner.restart(fullRestart: fullRestart);
    } finally {
      _processingUserRequest = false;
    }
  }

  Future<void> _cleanUp(io.ProcessSignal signal) async {
    _terminal.singleCharMode = false;
    await subscription?.cancel();
    await residentRunner.cleanupAfterSignal();
  }
}

class DebugConnectionInfo {
  DebugConnectionInfo({ this.httpUri, this.wsUri, this.baseUri });

  // TODO(danrubel): the httpUri field should be removed as part of
  // https://github.com/flutter/flutter/issues/7050
  final Uri httpUri;
  final Uri wsUri;
  final String baseUri;
}

/// Returns the next platform value for the switcher.
///
/// These values must match what is available in
/// `packages/flutter/lib/src/foundation/binding.dart`.
String nextPlatform(String currentPlatform, FeatureFlags featureFlags) {
  switch (currentPlatform) {
    case 'android':
      return 'iOS';
    case 'iOS':
      return 'fuchsia';
    case 'fuchsia':
      if (featureFlags.isMacOSEnabled) {
        return 'macOS';
      }
      return 'android';
    case 'macOS':
      return 'android';
    default:
      assert(false); // Invalid current platform.
      return 'android';
  }
}

/// A launcher for the devtools debugger and analysis tool.
abstract class DevtoolsLauncher {
  Future<void> launch(Uri observatoryAddress);

  Future<DevToolsServerAddress> serve();

  Future<void> close();

  static DevtoolsLauncher get instance => context.get<DevtoolsLauncher>();
}

class DevToolsServerAddress {
  DevToolsServerAddress(this.host, this.port);

  final String host;
  final int port;
}<|MERGE_RESOLUTION|>--- conflicted
+++ resolved
@@ -8,7 +8,6 @@
 import 'package:package_config/package_config.dart';
 import 'package:vm_service/vm_service.dart' as vm_service;
 
-import 'android/android_device.dart';
 import 'application_package.dart';
 import 'artifacts.dart';
 import 'asset.dart';
@@ -720,12 +719,7 @@
         pathToReload: pathToReload,
         invalidatedFiles: invalidatedFiles,
         packageConfig: packageConfig,
-<<<<<<< HEAD
-        devFSWriter: null,
-        androidReload: device is AndroidDevice,
-=======
         devFSWriter: devFSWriter,
->>>>>>> b3c138e6
       );
     } on DevFSException {
       devFSStatus.cancel();
