// Copyright 2014 The Flutter Authors. All rights reserved.
// Use of this source code is governed by a BSD-style license that can be
// found in the LICENSE file.

if (!_flutter) {
  var _flutter = {};
}
_flutter.loader = null;

(function () {
  "use strict";

  const baseUri = ensureTrailingSlash(getBaseURI());

  function getBaseURI() {
    const base = document.querySelector("base");
    return (base && base.getAttribute("href")) || "";
  }

  function ensureTrailingSlash(uri) {
    if (uri == "") {
      return uri;
    }
    return uri.endsWith("/") ? uri : `${uri}/`;
  }

  /**
   * Wraps `promise` in a timeout of the given `duration` in ms.
   *
   * Resolves/rejects with whatever the original `promises` does, or rejects
   * if `promise` takes longer to complete than `duration`. In that case,
   * `debugName` is used to compose a legible error message.
   *
   * If `duration` is < 0, the original `promise` is returned unchanged.
   * @param {Promise} promise
   * @param {number} duration
   * @param {string} debugName
   * @returns {Promise} a wrapped promise.
   */
  async function timeout(promise, duration, debugName) {
    if (duration < 0) {
      return promise;
    }
    let timeoutId;
    const _clock = new Promise((_, reject) => {
      timeoutId = setTimeout(() => {
        reject(
          new Error(
            `${debugName} took more than ${duration}ms to resolve. Moving on.`,
            {
              cause: timeout,
            }
          )
        );
      }, duration);
    });

    return Promise.race([promise, _clock]).finally(() => {
      clearTimeout(timeoutId);
    });
  }

  /**
   * Handles the creation of a TrustedTypes `policy` that validates URLs based
   * on an (optional) incoming array of RegExes.
   */
  class FlutterTrustedTypesPolicy {
    /**
     * Constructs the policy.
     * @param {[RegExp]} validPatterns the patterns to test URLs
     * @param {String} policyName the policy name (optional)
     */
    constructor(validPatterns, policyName = "flutter-js") {
      const patterns = validPatterns || [
        /\.js$/,
      ];
      if (window.trustedTypes) {
        this.policy = trustedTypes.createPolicy(policyName, {
          createScriptURL: function(url) {
            const parsed = new URL(url, window.location);
            const file = parsed.pathname.split("/").pop();
            const matches = patterns.some((pattern) => pattern.test(file));
            if (matches) {
              return parsed.toString();
            }
            console.error(
              "URL rejected by TrustedTypes policy",
              policyName, ":", url, "(download prevented)");
          }
        });
      }
    }
  }

  /**
   * Handles loading/reloading Flutter's service worker, if configured.
   *
   * @see: https://developers.google.com/web/fundamentals/primers/service-workers
   */
  class FlutterServiceWorkerLoader {
    /**
     * Injects a TrustedTypesPolicy (or undefined if the feature is not supported).
     * @param {TrustedTypesPolicy | undefined} policy
     */
    setTrustedTypesPolicy(policy) {
      this._ttPolicy = policy;
    }

    /**
     * Returns a Promise that resolves when the latest Flutter service worker,
     * configured by `settings` has been loaded and activated.
     *
     * Otherwise, the promise is rejected with an error message.
     * @param {*} settings Service worker settings
     * @returns {Promise} that resolves when the latest serviceWorker is ready.
     */
    loadServiceWorker(settings) {
      if (settings == null) {
        // In the future, settings = null -> uninstall service worker?
        console.debug("Null serviceWorker configuration. Skipping.");
        return Promise.resolve();
      }
      if (!("serviceWorker" in navigator)) {
        let errorMessage = "Service Worker API unavailable.";
        if (!window.isSecureContext) {
          errorMessage += "\nThe current context is NOT secure."
          errorMessage += "\nRead more: https://developer.mozilla.org/en-US/docs/Web/Security/Secure_Contexts";
        }
        return Promise.reject(
          new Error(errorMessage)
        );
      }
      const {
        serviceWorkerVersion,
        serviceWorkerUrl = `${baseUri}flutter_service_worker.js?v=${serviceWorkerVersion}`,
        timeoutMillis = 4000,
      } = settings;

      // Apply the TrustedTypes policy, if present.
      let url = serviceWorkerUrl;
      if (this._ttPolicy != null) {
        url = this._ttPolicy.createScriptURL(url);
      }

      const serviceWorkerActivation = navigator.serviceWorker
        .register(url)
        .then((reg) => this._getNewServiceWorker(reg, serviceWorkerVersion))
        .then(this._waitForServiceWorkerActivation);

      // Timeout race promise
      return timeout(
        serviceWorkerActivation,
        timeoutMillis,
        "prepareServiceWorker"
      );
    }

    /**
     * Returns the latest service worker for the given `serviceWorkerRegistration`.
     *
     * This might return the current service worker, if there's no new service worker
     * awaiting to be installed/updated.
     *
<<<<<<< HEAD
     * @param {Promise<ServiceWorkerRegistration>} serviceWorkerRegistrationPromise
     * @param {String} serviceWorkerVersion
     * @returns {Promise<ServiceWorker>}
     */
    async _getNewServiceWorker(serviceWorkerRegistrationPromise, serviceWorkerVersion) {
      const reg = await serviceWorkerRegistrationPromise;

      if (!reg.active && (reg.installing || reg.waiting)) {
=======
     * @param {ServiceWorkerRegistration} serviceWorkerRegistration
     * @returns {Promise<ServiceWorker>}
     */
    async _getNewServiceWorker(serviceWorkerRegistration) {
      if (!serviceWorkerRegistration.active && (serviceWorkerRegistration.installing || serviceWorkerRegistration.waiting)) {
>>>>>>> 1c1c273b
        // No active web worker and we have installed or are installing
        // one for the first time. Simply wait for it to activate.
        console.debug("Installing/Activating first service worker.");
        return serviceWorkerRegistration.installing || serviceWorkerRegistration.waiting;
      } else if (!serviceWorkerRegistration.active.scriptURL.endsWith(serviceWorkerVersion)) {
        // When the app updates the serviceWorkerVersion changes, so we
        // need to ask the service worker to update.
        const newRegistration = await serviceWorkerRegistration.update();
        console.debug("Updating service worker.");
        return newRegistration.installing || newRegistration.waiting || newRegistration.active;
      } else {
        console.debug("Loading from existing service worker.");
        return serviceWorkerRegistration.active;
      }
    }

    /**
     * Returns a Promise that resolves when the `serviceWorker` changes its
     * state to "activated".
     *
     * @param {ServiceWorker} serviceWorker
     * @returns {Promise<void>}
     */
    async _waitForServiceWorkerActivation(serviceWorker) {
      if (!serviceWorker || serviceWorker.state == "activated") {
        if (!serviceWorker) {
          throw new Error("Cannot activate a null service worker!");
        } else {
          console.debug("Service worker already active.");
          return;
        }
      }
      return new Promise((resolve, _) => {
        serviceWorker.addEventListener("statechange", () => {
          if (serviceWorker.state == "activated") {
            console.debug("Activated new service worker.");
            resolve();
          }
        });
      });
    }
  }

  /**
   * Handles injecting the main Flutter web entrypoint (main.dart.js), and notifying
   * the user when Flutter is ready, through `didCreateEngineInitializer`.
   *
   * @see https://docs.flutter.dev/development/platform-integration/web/initialization
   */
  class FlutterEntrypointLoader {
    /**
     * Creates a FlutterEntrypointLoader.
     */
    constructor() {
      // Watchdog to prevent injecting the main entrypoint multiple times.
      this._scriptLoaded = false;
    }

    /**
     * Injects a TrustedTypesPolicy (or undefined if the feature is not supported).
     * @param {TrustedTypesPolicy | undefined} policy
     */
    setTrustedTypesPolicy(policy) {
      this._ttPolicy = policy;
    }

    /**
     * Loads flutter main entrypoint, specified by `entrypointUrl`, and calls a
     * user-specified `onEntrypointLoaded` callback with an EngineInitializer
     * object when it's done.
     *
     * @param {*} options
     * @returns {Promise | undefined} that will eventually resolve with an
     * EngineInitializer, or will be rejected with the error caused by the loader.
     * Returns undefined when an `onEntrypointLoaded` callback is supplied in `options`.
     */
    async loadEntrypoint(options) {
      const { entrypointUrl = `${baseUri}main.dart.js`, onEntrypointLoaded } =
        options || {};

      return this._loadEntrypoint(entrypointUrl, onEntrypointLoaded);
    }

    /**
     * Resolves the promise created by loadEntrypoint, and calls the `onEntrypointLoaded`
     * function supplied by the user (if needed).
     *
     * Called by Flutter through `_flutter.loader.didCreateEngineInitializer` method,
     * which is bound to the correct instance of the FlutterEntrypointLoader by
     * the FlutterLoader object.
     *
     * @param {Function} engineInitializer @see https://github.com/flutter/engine/blob/main/lib/web_ui/lib/src/engine/js_interop/js_loader.dart#L42
     */
    didCreateEngineInitializer(engineInitializer) {
      if (typeof this._didCreateEngineInitializerResolve === "function") {
        this._didCreateEngineInitializerResolve(engineInitializer);
        // Remove the resolver after the first time, so Flutter Web can hot restart.
        this._didCreateEngineInitializerResolve = null;
        // Make the engine revert to "auto" initialization on hot restart.
        delete _flutter.loader.didCreateEngineInitializer;
      }
      if (typeof this._onEntrypointLoaded === "function") {
        this._onEntrypointLoaded(engineInitializer);
      }
    }

    /**
     * Injects a script tag into the DOM, and configures this loader to be able to
     * handle the "entrypoint loaded" notifications received from Flutter web.
     *
     * @param {string} entrypointUrl the URL of the script that will initialize
     *                 Flutter.
     * @param {Function} onEntrypointLoaded a callback that will be called when
     *                   Flutter web notifies this object that the entrypoint is
     *                   loaded.
     * @returns {Promise | undefined} a Promise that resolves when the entrypoint
     *                                is loaded, or undefined if `onEntrypointLoaded`
     *                                is a function.
     */
    _loadEntrypoint(entrypointUrl, onEntrypointLoaded) {
      const useCallback = typeof onEntrypointLoaded === "function";

      if (!this._scriptLoaded) {
        this._scriptLoaded = true;
        const scriptTag = this._createScriptTag(entrypointUrl);
        if (useCallback) {
          // Just inject the script tag, and return nothing; Flutter will call
          // `didCreateEngineInitializer` when it's done.
          console.debug("Injecting <script> tag. Using callback.");
          this._onEntrypointLoaded = onEntrypointLoaded;
          document.body.append(scriptTag);
        } else {
          // Inject the script tag and return a promise that will get resolved
          // with the EngineInitializer object from Flutter when it calls
          // `didCreateEngineInitializer` later.
          return new Promise((resolve, reject) => {
            console.debug(
              "Injecting <script> tag. Using Promises. Use the callback approach instead!"
            );
            this._didCreateEngineInitializerResolve = resolve;
            scriptTag.addEventListener("error", reject);
            document.body.append(scriptTag);
          });
        }
      }
    }

    /**
     * Creates a script tag for the given URL.
     * @param {string} url
     * @returns {HTMLScriptElement}
     */
    _createScriptTag(url) {
      const scriptTag = document.createElement("script");
      scriptTag.type = "application/javascript";
      // Apply TrustedTypes validation, if available.
      let trustedUrl = url;
      if (this._ttPolicy != null) {
        trustedUrl = this._ttPolicy.createScriptURL(url);
      }
      scriptTag.src = trustedUrl;
      return scriptTag;
    }
  }

  /**
   * The public interface of _flutter.loader. Exposes two methods:
   * * loadEntrypoint (which coordinates the default Flutter web loading procedure)
   * * didCreateEngineInitializer (which is called by Flutter to notify that its
   *                              Engine is ready to be initialized)
   */
  class FlutterLoader {
    /**
     * Initializes the Flutter web app.
     * @param {*} options
     * @returns {Promise?} a (Deprecated) Promise that will eventually resolve
     *                     with an EngineInitializer, or will be rejected with
     *                     any error caused by the loader. Or Null, if the user
     *                     supplies an `onEntrypointLoaded` Function as an option.
     */
    async loadEntrypoint(options) {
      const { serviceWorker, ...entrypoint } = options || {};

      // A Trusted Types policy that is going to be used by the loader.
      const flutterTT = new FlutterTrustedTypesPolicy();

      // The FlutterServiceWorkerLoader instance could be injected as a dependency
      // (and dynamically imported from a module if not present).
      const serviceWorkerLoader = new FlutterServiceWorkerLoader();
      serviceWorkerLoader.setTrustedTypesPolicy(flutterTT.policy);
      await serviceWorkerLoader.loadServiceWorker(serviceWorker).catch(e => {
        // Regardless of what happens with the injection of the SW, the show must go on
        console.warn("Exception while loading service worker:", e);
      });

      // The FlutterEntrypointLoader instance could be injected as a dependency
      // (and dynamically imported from a module if not present).
      const entrypointLoader = new FlutterEntrypointLoader();
      entrypointLoader.setTrustedTypesPolicy(flutterTT.policy);
      // Install the `didCreateEngineInitializer` listener where Flutter web expects it to be.
      this.didCreateEngineInitializer =
        entrypointLoader.didCreateEngineInitializer.bind(entrypointLoader);
      return entrypointLoader.loadEntrypoint(entrypoint);
    }
  }

  _flutter.loader = new FlutterLoader();
})();<|MERGE_RESOLUTION|>--- conflicted
+++ resolved
@@ -144,7 +144,7 @@
 
       const serviceWorkerActivation = navigator.serviceWorker
         .register(url)
-        .then((reg) => this._getNewServiceWorker(reg, serviceWorkerVersion))
+        .then((serviceWorkerRegistration) => this._getNewServiceWorker(serviceWorkerRegistration, serviceWorkerVersion))
         .then(this._waitForServiceWorkerActivation);
 
       // Timeout race promise
@@ -161,22 +161,12 @@
      * This might return the current service worker, if there's no new service worker
      * awaiting to be installed/updated.
      *
-<<<<<<< HEAD
-     * @param {Promise<ServiceWorkerRegistration>} serviceWorkerRegistrationPromise
+     * @param {ServiceWorkerRegistration} serviceWorkerRegistration
      * @param {String} serviceWorkerVersion
      * @returns {Promise<ServiceWorker>}
      */
-    async _getNewServiceWorker(serviceWorkerRegistrationPromise, serviceWorkerVersion) {
-      const reg = await serviceWorkerRegistrationPromise;
-
-      if (!reg.active && (reg.installing || reg.waiting)) {
-=======
-     * @param {ServiceWorkerRegistration} serviceWorkerRegistration
-     * @returns {Promise<ServiceWorker>}
-     */
-    async _getNewServiceWorker(serviceWorkerRegistration) {
+    async _getNewServiceWorker(serviceWorkerRegistration, serviceWorkerVersion) {
       if (!serviceWorkerRegistration.active && (serviceWorkerRegistration.installing || serviceWorkerRegistration.waiting)) {
->>>>>>> 1c1c273b
         // No active web worker and we have installed or are installing
         // one for the first time. Simply wait for it to activate.
         console.debug("Installing/Activating first service worker.");
