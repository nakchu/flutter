// Copyright 2016 The Chromium Authors. All rights reserved.
// Use of this source code is governed by a BSD-style license that can be
// found in the LICENSE file.

import 'dart:async';

<<<<<<< HEAD
import 'package:meta/meta.dart';

import '../base/file_system.dart';
import '../base/terminal.dart';
import '../base/utils.dart';
import '../globals.dart';
=======
>>>>>>> e8c2f2c7
import '../runner/flutter_command.dart';
import '../version.dart';
import 'build_aot.dart';
import 'build_apk.dart';
import 'build_appbundle.dart';
import 'build_bundle.dart';
import 'build_flx.dart';
import 'build_ios.dart';

class BuildCommand extends FlutterCommand {
  BuildCommand({bool verboseHelp = false}) {
    addSubcommand(BuildApkCommand(verboseHelp: verboseHelp));
    addSubcommand(BuildAppBundleCommand(verboseHelp: verboseHelp));
    addSubcommand(BuildAotCommand());
    addSubcommand(BuildIOSCommand());
    addSubcommand(BuildFlxCommand());
    addSubcommand(BuildBundleCommand(verboseHelp: verboseHelp));
  }

  @override
  final String name = 'build';

  @override
  final String description = 'Flutter build commands.';

  @override
  Future<FlutterCommandResult> runCommand() async => null;
}

abstract class BuildSubCommand extends FlutterCommand {
  BuildSubCommand() {
    requiresPubspecYaml();
  }
<<<<<<< HEAD

  @override
  @mustCallSuper
  Future<FlutterCommandResult> runCommand() async {
    warnIfOnMasterChannel();
    if (isRunningOnBot) {
      final File dotPackages = fs.file('.packages');
      printStatus('Contents of .packages:');
      if (dotPackages.existsSync())
        printStatus(dotPackages.readAsStringSync());
      else
        printError('File not found: ${dotPackages.absolute.path}');

      final File pubspecLock = fs.file('pubspec.lock');
      printStatus('Contents of pubspec.lock:');
      if (pubspecLock.existsSync())
        printStatus(pubspecLock.readAsStringSync());
      else
        printError('File not found: ${pubspecLock.absolute.path}');
    }
    return null;
  }

  void warnIfOnMasterChannel() {
    final String channel = FlutterVersion.instance.channel;
    if (channel == 'master') {
      printStatus('🐉', newline: false, color: TerminalColor.red);
      printStatus(' This is the $channel channel. Shipping apps from this channel is not recommended as it has not been as heavily tested as the stable channel. To build using the stable channel, consider using:\n    flutter channel stable');
    }
  }
=======
>>>>>>> e8c2f2c7
}<|MERGE_RESOLUTION|>--- conflicted
+++ resolved
@@ -4,17 +4,15 @@
 
 import 'dart:async';
 
-<<<<<<< HEAD
 import 'package:meta/meta.dart';
 
 import '../base/file_system.dart';
 import '../base/terminal.dart';
 import '../base/utils.dart';
 import '../globals.dart';
-=======
->>>>>>> e8c2f2c7
 import '../runner/flutter_command.dart';
 import '../version.dart';
+
 import 'build_aot.dart';
 import 'build_apk.dart';
 import 'build_appbundle.dart';
@@ -46,7 +44,6 @@
   BuildSubCommand() {
     requiresPubspecYaml();
   }
-<<<<<<< HEAD
 
   @override
   @mustCallSuper
@@ -77,6 +74,4 @@
       printStatus(' This is the $channel channel. Shipping apps from this channel is not recommended as it has not been as heavily tested as the stable channel. To build using the stable channel, consider using:\n    flutter channel stable');
     }
   }
-=======
->>>>>>> e8c2f2c7
 }