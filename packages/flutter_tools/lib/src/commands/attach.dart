--- conflicted
+++ resolved
@@ -243,12 +243,8 @@
       final bool useHot = getBuildInfo().isDebug;
       final FlutterDevice flutterDevice = await FlutterDevice.create(
         device,
-<<<<<<< HEAD
         flutterProject: flutterProject,
-        trackWidgetCreation: false,
-=======
         trackWidgetCreation: argResults['track-widget-creation'],
->>>>>>> 1200ae33
         dillOutputPath: argResults['output-dill'],
         fileSystemRoots: argResults['filesystem-root'],
         fileSystemScheme: argResults['filesystem-scheme'],
