// Copyright 2014 The Flutter Authors. All rights reserved.
// Use of this source code is governed by a BSD-style license that can be
// found in the LICENSE file.

import 'dart:async';

import '../base/analyze_size.dart';
import '../base/common.dart';
import '../build_info.dart';
import '../cache.dart';
import '../features.dart';
import '../globals.dart' as globals;
import '../linux/build_linux.dart';
import '../project.dart';
import '../runner/flutter_command.dart' show FlutterCommandResult;
import 'build.dart';

/// A command to build a linux desktop target through a build shell script.
class BuildLinuxCommand extends BuildSubCommand {
  BuildLinuxCommand({ bool verboseHelp = false }) {
<<<<<<< HEAD
    addTreeShakeIconsFlag();
    usesTargetOption();
    addBuildModeFlags(verboseHelp: verboseHelp);
    usesPubOption();
    addSplitDebugInfoOption();
    addDartObfuscationOption();
    usesDartDefineOption();
    usesExtraFrontendOptions();
    addEnableExperimentation(hide: !verboseHelp);
    usesTrackWidgetCreation(verboseHelp: verboseHelp);
    addBuildPerformanceFile(hide: !verboseHelp);
    addBundleSkSLPathOption(hide: !verboseHelp);
    addNullSafetyModeOptions(hide: !verboseHelp);
    argParser.addOption('target-platform',
      defaultsTo: 'linux-x64',
      allowed: <String>['linux-arm64', 'linux-x64'],
      help: 'The target platform for which the app is compiled.',
    );
    argParser.addOption('target-sysroot',
      defaultsTo: '/',
      help: 'The root filesystem path of target platform for which '
            'the app is compiled. This option is valid only '
            'when target-platform is linux-arm64.',
    );
=======
    addCommonDesktopBuildOptions(verboseHelp: verboseHelp);
>>>>>>> 9248fda4
  }

  @override
  final String name = 'linux';

  @override
  bool get hidden => !featureFlags.isLinuxEnabled || !globals.platform.isLinux;

  @override
  Future<Set<DevelopmentArtifact>> get requiredArtifacts async => <DevelopmentArtifact>{
    DevelopmentArtifact.linux,
  };

  @override
  String get description => 'Build a Linux desktop application.';

  @override
  Future<FlutterCommandResult> runCommand() async {
    final BuildInfo buildInfo = getBuildInfo();
    final FlutterProject flutterProject = FlutterProject.current();
    if (!featureFlags.isLinuxEnabled) {
      throwToolExit('"build linux" is not currently supported.');
    }
    if (!globals.platform.isLinux) {
      throwToolExit('"build linux" only supported on Linux hosts.');
    }
    await buildLinux(
      flutterProject.linux,
      buildInfo,
      target: targetFile,
<<<<<<< HEAD
      targetPlatform: getTargetPlatformForName(stringArg('target-platform')),
      targetSysroot: stringArg('target-sysroot'),
=======
      sizeAnalyzer: SizeAnalyzer(
        fileSystem: globals.fs,
        logger: globals.logger,
        flutterUsage: globals.flutterUsage,
      ),
>>>>>>> 9248fda4
    );
    return FlutterCommandResult.success();
  }
}<|MERGE_RESOLUTION|>--- conflicted
+++ resolved
@@ -18,20 +18,7 @@
 /// A command to build a linux desktop target through a build shell script.
 class BuildLinuxCommand extends BuildSubCommand {
   BuildLinuxCommand({ bool verboseHelp = false }) {
-<<<<<<< HEAD
-    addTreeShakeIconsFlag();
-    usesTargetOption();
-    addBuildModeFlags(verboseHelp: verboseHelp);
-    usesPubOption();
-    addSplitDebugInfoOption();
-    addDartObfuscationOption();
-    usesDartDefineOption();
-    usesExtraFrontendOptions();
-    addEnableExperimentation(hide: !verboseHelp);
-    usesTrackWidgetCreation(verboseHelp: verboseHelp);
-    addBuildPerformanceFile(hide: !verboseHelp);
-    addBundleSkSLPathOption(hide: !verboseHelp);
-    addNullSafetyModeOptions(hide: !verboseHelp);
+    addCommonDesktopBuildOptions(verboseHelp: verboseHelp);
     argParser.addOption('target-platform',
       defaultsTo: 'linux-x64',
       allowed: <String>['linux-arm64', 'linux-x64'],
@@ -43,9 +30,6 @@
             'the app is compiled. This option is valid only '
             'when target-platform is linux-arm64.',
     );
-=======
-    addCommonDesktopBuildOptions(verboseHelp: verboseHelp);
->>>>>>> 9248fda4
   }
 
   @override
@@ -76,16 +60,13 @@
       flutterProject.linux,
       buildInfo,
       target: targetFile,
-<<<<<<< HEAD
-      targetPlatform: getTargetPlatformForName(stringArg('target-platform')),
-      targetSysroot: stringArg('target-sysroot'),
-=======
       sizeAnalyzer: SizeAnalyzer(
         fileSystem: globals.fs,
         logger: globals.logger,
         flutterUsage: globals.flutterUsage,
       ),
->>>>>>> 9248fda4
+      targetPlatform: getTargetPlatformForName(stringArg('target-platform')),
+      targetSysroot: stringArg('target-sysroot'),
     );
     return FlutterCommandResult.success();
   }
