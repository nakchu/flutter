// Copyright 2015 The Chromium Authors. All rights reserved.
// Use of this source code is governed by a BSD-style license that can be
// found in the LICENSE file.

import 'dart:async';

import 'package:args/args.dart';

import '../base/common.dart';
import '../base/file_system.dart';
import '../base/logger.dart';
import '../base/utils.dart';
import '../cache.dart';
import '../dart/analysis.dart';
<<<<<<< HEAD
import '../dart/sdk.dart';
=======
import '../dart/sdk.dart' as sdk;
>>>>>>> e06f69e1
import '../globals.dart';
import 'analyze.dart';
import 'analyze_base.dart';

/// An aspect of the [AnalyzeCommand] to perform once time analysis.
class AnalyzeOnce extends AnalyzeBase {
  AnalyzeOnce(
    ArgResults argResults,
    this.repoRoots,
    this.repoPackages, {
    this.workingDirectory,
    this.previewDart2: false,
  }) : super(argResults);

  final List<String> repoRoots;
  final List<Directory> repoPackages;

  /// The working directory for testing analysis using dartanalyzer.
  final Directory workingDirectory;

  final bool previewDart2;

  @override
  Future<Null> analyze() async {
    final String currentDirectory = (workingDirectory ?? fs.currentDirectory).path;

    // find directories from argResults.rest
    final Set<String> directories = new Set<String>.from(
        argResults.rest.map<String>((String path) => fs.path.canonicalize(path)));
    if (directories.isNotEmpty) {
      for (String directory in directories) {
        final FileSystemEntityType type = fs.typeSync(directory);

        if (type == FileSystemEntityType.NOT_FOUND) {
          throwToolExit("'$directory' does not exist");
        } else if (type != FileSystemEntityType.DIRECTORY) {
          throwToolExit("'$directory' is not a directory");
        }
      }
    }

    if (argResults['flutter-repo']) {
      // check for conflicting dependencies
      final PackageDependencyTracker dependencies = new PackageDependencyTracker();
      dependencies.checkForConflictingDependencies(repoPackages, dependencies);

      directories.addAll(repoRoots);

      if (argResults.wasParsed('current-package') && argResults['current-package']) {
        directories.add(currentDirectory);
      }
    } else {
      if (argResults['current-package']) {
        directories.add(currentDirectory);
      }
    }

<<<<<<< HEAD
    if (argResults['dartdocs'] && !argResults['flutter-repo']) {
      throwToolExit('The --dartdocs option is currently only supported with --flutter-repo.');
=======
      final String sdkPath = argResults['dart-sdk'] ?? sdk.dartSdkPath;

      final String dartanalyzer = fs.path.join(sdkPath, 'bin', 'dartanalyzer');
      arguments.insert(0, dartanalyzer);
      bool noErrors = false;
      final Set<String> issues = new Set<String>();
      int exitCode = await runCommandAndStreamOutput(
          arguments,
          workingDirectory: workingDirectory?.path,
          mapFunction: (String line) {
            // De-duplicate the dartanalyzer command output (https://github.com/dart-lang/sdk/issues/25697).
            if (line.startsWith('  ')) {
              if (!issues.add(line.trim()))
                return null;
            }

            // Workaround for the fact that dartanalyzer does not exit with a non-zero exit code
            // when errors are found.
            // TODO(danrubel): Fix dartanalyzer to return non-zero exit code
            if (line == 'No issues found!')
              noErrors = true;

            // Remove text about the issue count ('2 hints found.'); with the duplicates
            // above, the printed count would be incorrect.
            if (line.endsWith(' found.'))
              return null;

            return line;
          },
      );
      stopwatch.stop();
      if (issues.isNotEmpty)
        printStatus('${issues.length} ${pluralize('issue', issues.length)} found.');
      final String elapsed = (stopwatch.elapsedMilliseconds / 1000.0).toStringAsFixed(1);
      // Workaround for the fact that dartanalyzer does not exit with a non-zero exit code
      // when errors are found.
      // TODO(danrubel): Fix dartanalyzer to return non-zero exit code
      if (exitCode == 0 && !noErrors)
        exitCode = 1;
      if (exitCode != 0)
        throwToolExit('(Ran in ${elapsed}s)', exitCode: exitCode);
      printStatus('Ran in ${elapsed}s');
      return;
>>>>>>> e06f69e1
    }

    if (directories.isEmpty) {
      throwToolExit('Nothing to analyze.', exitCode: 0);
    }

    // analyze all
    final Completer<Null> analysisCompleter = new Completer<Null>();
    final List<AnalysisError> errors = <AnalysisError>[];

    final AnalysisServer server = new AnalysisServer(
      dartSdkPath,
      directories.toList(),
      previewDart2: previewDart2,
    );

    StreamSubscription<bool> subscription;
    subscription = server.onAnalyzing.listen((bool isAnalyzing) {
      if (!isAnalyzing) {
        analysisCompleter.complete();
        subscription?.cancel();
        subscription = null;
      }
    });
    server.onErrors.listen((FileAnalysisErrors fileErrors) {
      fileErrors.errors.removeWhere((AnalysisError error) => error.type == 'TODO');
      errors.addAll(fileErrors.errors);
    });

    await server.start();
    server.onExit.then((int exitCode) {
      if (!analysisCompleter.isCompleted) {
        analysisCompleter.completeError('analysis server exited: $exitCode');
      }
    });

    Cache.releaseLockEarly();

    // collect results
    final Stopwatch timer = new Stopwatch()..start();
    final String message = directories.length > 1
        ? '${directories.length} ${directories.length == 1 ? 'directory' : 'directories'}'
        : fs.path.basename(directories.first);
    final Status progress =
        argResults['preamble'] ? logger.startProgress('Analyzing $message...') : null;

    await analysisCompleter.future;
    progress?.cancel();
    timer.stop();

    // report dartdocs
    int undocumentedMembers = 0;

    if (argResults['flutter-repo']) {
      undocumentedMembers = errors.where((AnalysisError error) {
        return error.code == 'public_member_api_docs';
      }).length;

      if (!argResults['dartdocs']) {
        errors.removeWhere(
            (AnalysisError error) => error.code == 'public_member_api_docs');
      }
    }

    // emit benchmarks
    if (isBenchmarking) {
      writeBenchmark(timer, errors.length, undocumentedMembers);
    }

    // report results
    dumpErrors(errors.map<String>((AnalysisError error) => error.toLegacyString()));

    if (errors.isNotEmpty && argResults['preamble']) {
      printStatus('');
    }
    errors.sort();
    for (AnalysisError error in errors) {
      printStatus(error.toString());
    }

    final String seconds =
        (timer.elapsedMilliseconds / 1000.0).toStringAsFixed(1);

    // We consider any level of error to be an error exit (we don't report different levels).
    if (errors.isNotEmpty) {
      printStatus('');

      printStatus('${errors.length} ${pluralize('issue', errors.length)} found. (ran in ${seconds}s)');

      if (undocumentedMembers > 0) {
        throwToolExit('[lint] $undocumentedMembers public '
            '${ undocumentedMembers == 1
            ? "member lacks"
            : "members lack" } documentation');
      } else {
        throwToolExit(null);
      }
    }

    if (argResults['congratulate']) {
      if (undocumentedMembers > 0) {
        printStatus('No issues found! (ran in ${seconds}s; '
            '$undocumentedMembers public ${ undocumentedMembers ==
            1 ? "member lacks" : "members lack" } documentation)');
      } else {
        printStatus('No issues found! (ran in ${seconds}s)');
      }
    }
  }
}<|MERGE_RESOLUTION|>--- conflicted
+++ resolved
@@ -12,11 +12,7 @@
 import '../base/utils.dart';
 import '../cache.dart';
 import '../dart/analysis.dart';
-<<<<<<< HEAD
-import '../dart/sdk.dart';
-=======
 import '../dart/sdk.dart' as sdk;
->>>>>>> e06f69e1
 import '../globals.dart';
 import 'analyze.dart';
 import 'analyze_base.dart';
@@ -41,11 +37,12 @@
 
   @override
   Future<Null> analyze() async {
-    final String currentDirectory = (workingDirectory ?? fs.currentDirectory).path;
+    final String currentDirectory =
+        (workingDirectory ?? fs.currentDirectory).path;
 
     // find directories from argResults.rest
-    final Set<String> directories = new Set<String>.from(
-        argResults.rest.map<String>((String path) => fs.path.canonicalize(path)));
+    final Set<String> directories = new Set<String>.from(argResults.rest
+        .map<String>((String path) => fs.path.canonicalize(path)));
     if (directories.isNotEmpty) {
       for (String directory in directories) {
         final FileSystemEntityType type = fs.typeSync(directory);
@@ -60,12 +57,14 @@
 
     if (argResults['flutter-repo']) {
       // check for conflicting dependencies
-      final PackageDependencyTracker dependencies = new PackageDependencyTracker();
+      final PackageDependencyTracker dependencies =
+          new PackageDependencyTracker();
       dependencies.checkForConflictingDependencies(repoPackages, dependencies);
 
       directories.addAll(repoRoots);
 
-      if (argResults.wasParsed('current-package') && argResults['current-package']) {
+      if (argResults.wasParsed('current-package') &&
+          argResults['current-package']) {
         directories.add(currentDirectory);
       }
     } else {
@@ -74,54 +73,9 @@
       }
     }
 
-<<<<<<< HEAD
     if (argResults['dartdocs'] && !argResults['flutter-repo']) {
-      throwToolExit('The --dartdocs option is currently only supported with --flutter-repo.');
-=======
-      final String sdkPath = argResults['dart-sdk'] ?? sdk.dartSdkPath;
-
-      final String dartanalyzer = fs.path.join(sdkPath, 'bin', 'dartanalyzer');
-      arguments.insert(0, dartanalyzer);
-      bool noErrors = false;
-      final Set<String> issues = new Set<String>();
-      int exitCode = await runCommandAndStreamOutput(
-          arguments,
-          workingDirectory: workingDirectory?.path,
-          mapFunction: (String line) {
-            // De-duplicate the dartanalyzer command output (https://github.com/dart-lang/sdk/issues/25697).
-            if (line.startsWith('  ')) {
-              if (!issues.add(line.trim()))
-                return null;
-            }
-
-            // Workaround for the fact that dartanalyzer does not exit with a non-zero exit code
-            // when errors are found.
-            // TODO(danrubel): Fix dartanalyzer to return non-zero exit code
-            if (line == 'No issues found!')
-              noErrors = true;
-
-            // Remove text about the issue count ('2 hints found.'); with the duplicates
-            // above, the printed count would be incorrect.
-            if (line.endsWith(' found.'))
-              return null;
-
-            return line;
-          },
-      );
-      stopwatch.stop();
-      if (issues.isNotEmpty)
-        printStatus('${issues.length} ${pluralize('issue', issues.length)} found.');
-      final String elapsed = (stopwatch.elapsedMilliseconds / 1000.0).toStringAsFixed(1);
-      // Workaround for the fact that dartanalyzer does not exit with a non-zero exit code
-      // when errors are found.
-      // TODO(danrubel): Fix dartanalyzer to return non-zero exit code
-      if (exitCode == 0 && !noErrors)
-        exitCode = 1;
-      if (exitCode != 0)
-        throwToolExit('(Ran in ${elapsed}s)', exitCode: exitCode);
-      printStatus('Ran in ${elapsed}s');
-      return;
->>>>>>> e06f69e1
+      throwToolExit(
+          'The --dartdocs option is currently only supported with --flutter-repo.');
     }
 
     if (directories.isEmpty) {
@@ -132,8 +86,10 @@
     final Completer<Null> analysisCompleter = new Completer<Null>();
     final List<AnalysisError> errors = <AnalysisError>[];
 
+    final String sdkPath = argResults['dart-sdk'] ?? sdk.dartSdkPath;
+
     final AnalysisServer server = new AnalysisServer(
-      dartSdkPath,
+      sdkPath,
       directories.toList(),
       previewDart2: previewDart2,
     );
@@ -147,7 +103,8 @@
       }
     });
     server.onErrors.listen((FileAnalysisErrors fileErrors) {
-      fileErrors.errors.removeWhere((AnalysisError error) => error.type == 'TODO');
+      fileErrors.errors
+          .removeWhere((AnalysisError error) => error.type == 'TODO');
       errors.addAll(fileErrors.errors);
     });
 
@@ -165,8 +122,9 @@
     final String message = directories.length > 1
         ? '${directories.length} ${directories.length == 1 ? 'directory' : 'directories'}'
         : fs.path.basename(directories.first);
-    final Status progress =
-        argResults['preamble'] ? logger.startProgress('Analyzing $message...') : null;
+    final Status progress = argResults['preamble']
+        ? logger.startProgress('Analyzing $message...')
+        : null;
 
     await analysisCompleter.future;
     progress?.cancel();
@@ -192,7 +150,8 @@
     }
 
     // report results
-    dumpErrors(errors.map<String>((AnalysisError error) => error.toLegacyString()));
+    dumpErrors(
+        errors.map<String>((AnalysisError error) => error.toLegacyString()));
 
     if (errors.isNotEmpty && argResults['preamble']) {
       printStatus('');
@@ -209,7 +168,8 @@
     if (errors.isNotEmpty) {
       printStatus('');
 
-      printStatus('${errors.length} ${pluralize('issue', errors.length)} found. (ran in ${seconds}s)');
+      printStatus(
+          '${errors.length} ${pluralize('issue', errors.length)} found. (ran in ${seconds}s)');
 
       if (undocumentedMembers > 0) {
         throwToolExit('[lint] $undocumentedMembers public '
