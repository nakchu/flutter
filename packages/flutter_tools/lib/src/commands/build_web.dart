--- conflicted
+++ resolved
@@ -4,13 +4,10 @@
 
 import 'dart:async';
 
-<<<<<<< HEAD
 import 'package:flutter_tools/src/codegen.dart';
 import 'package:flutter_tools/src/project.dart';
 
-=======
 import '../base/common.dart';
->>>>>>> 38ec69de
 import '../base/logger.dart';
 import '../build_info.dart';
 import '../globals.dart';
@@ -36,17 +33,14 @@
 
   @override
   Future<FlutterCommandResult> runCommand() async {
-<<<<<<< HEAD
     await codeGenerator.serve(await FlutterProject.current());
-=======
-    final String target = argResults['target'];
-    final Status status = logger.startProgress('Compiling $target to JavaScript...', timeout: null);
-    final int result = await webCompiler.compile(target: target);
-    status.stop();
-    if (result == 1) {
-      throwToolExit('Failed to compile $target to JavaScript.');
-    }
->>>>>>> 38ec69de
+    // final String target = argResults['target'];
+    // final Status status = logger.startProgress('Compiling $target to JavaScript...', timeout: null);
+    // final int result = await webCompiler.compile(target: target);
+    // status.stop();
+    // if (result == 1) {
+    //   throwToolExit('Failed to compile $target to JavaScript.');
+    // }
     return null;
   }
 }