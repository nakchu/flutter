--- conflicted
+++ resolved
@@ -197,15 +197,9 @@
   bool get uninstallFirst => boolArg('uninstall-first');
   bool get enableEmbedderApi => boolArg('enable-embedder-api');
 
-<<<<<<< HEAD
   @override
   bool get refreshWirelessDevices => true;
 
-  @override
-  bool get reportNullSafety => true;
-
-=======
->>>>>>> 7d1b0b5b
   /// Whether to start the application paused by default.
   bool get startPausedDefault;
 
