--- conflicted
+++ resolved
@@ -69,18 +69,6 @@
     usesPubOption();
 
     // Option to enable hot reloading.
-<<<<<<< HEAD
-    argParser.addFlag('hot',
-        negatable: true,
-        defaultsTo: kHotReloadDefault,
-        help: 'Run with support for hot reloading.');
-
-    // Option to write the pid to a file.
-    argParser.addOption('pid-file',
-        help: 'Specify a file to write the process id to.\n'
-              'You can send SIGUSR1 to trigger a hot reload\n'
-              'and SIGUSR2 to trigger a full restart.');
-=======
     argParser.addFlag(
       'hot',
       negatable: true,
@@ -95,8 +83,6 @@
             'You can send SIGUSR1 to trigger a hot reload\n'
             'and SIGUSR2 to trigger a full restart.'
     );
-
->>>>>>> 1c2be027
 
     // Hidden option to enable a benchmarking mode. This will run the given
     // application, measure the startup time and the app restart time, write the
