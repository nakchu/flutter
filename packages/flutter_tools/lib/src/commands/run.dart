--- conflicted
+++ resolved
@@ -168,11 +168,7 @@
 
   /// Create a debugging options instance for the current `run` or `drive` invocation.
   Future<DebuggingOptions> createDebuggingOptions(bool webMode) async {
-<<<<<<< HEAD
-    final BuildInfo buildInfo = await getBuildInfo(updateWebDefines: webMode);
-=======
     final BuildInfo buildInfo = await getBuildInfo();
->>>>>>> 02c026b0
     final int browserDebugPort = featureFlags.isWebEnabled && argResults.wasParsed('web-browser-debug-port')
       ? int.parse(stringArg('web-browser-debug-port'))
       : null;
@@ -411,7 +407,7 @@
       }
     }
 
-    final BuildInfo buildInfo = await getBuildInfo(updateWebDefines: webMode);
+    final BuildInfo buildInfo = await getBuildInfo();
     final String modeName = buildInfo.modeName;
     return <CustomDimensions, String>{
       CustomDimensions.commandRunIsEmulator: '$isEmulator',
@@ -503,13 +499,10 @@
         debuggingOptions: await createDebuggingOptions(webMode),
         stayResident: stayResident,
         urlTunneller: null,
-<<<<<<< HEAD
-=======
         fileSystem: globals.fs,
         usage: globals.flutterUsage,
         logger: globals.logger,
         systemClock: globals.systemClock,
->>>>>>> 02c026b0
       );
     }
     return ColdRunner(
@@ -530,7 +523,7 @@
   Future<FlutterCommandResult> runCommand() async {
     // Enable hot mode by default if `--no-hot` was not passed and we are in
     // debug mode.
-    final BuildInfo buildInfo = await getBuildInfo(updateWebDefines: webMode);
+    final BuildInfo buildInfo = await getBuildInfo();
     final bool hotMode = shouldUseHotMode(buildInfo);
     final String applicationBinaryPath = stringArg('use-application-binary');
 
@@ -659,19 +652,6 @@
         }
       }
     ));
-<<<<<<< HEAD
-
-    try {
-      final int result = await runner.run(
-        appStartedCompleter: appStartedTimeRecorder,
-        route: route,
-      );
-      if (result != 0) {
-        throwToolExit(null, exitCode: result);
-      }
-    } on RPCError catch (err) {
-      if (err.code == RPCErrorCodes.kServiceDisappeared) {
-=======
     try {
       final int result = await runner.run(
         appStartedCompleter: appStartedTimeRecorder,
@@ -684,7 +664,6 @@
       }
     } on RPCError catch (error) {
       if (error.code == RPCErrorCodes.kServiceDisappeared) {
->>>>>>> 02c026b0
         throwToolExit('Lost connection to device.');
       }
       rethrow;
