--- conflicted
+++ resolved
@@ -285,15 +285,11 @@
   DebuggingOptions _createDebuggingOptions() {
     final BuildInfo buildInfo = getBuildInfo();
     if (buildInfo.isRelease) {
-<<<<<<< HEAD
-      return DebuggingOptions.disabled(buildInfo,
-        hostname: featureFlags.isWebEnabled ? argResults['web-hostname'] : '',
-        port: featureFlags.isWebEnabled ? argResults['web-port'] : '',
-=======
       return DebuggingOptions.disabled(
         buildInfo,
         initializePlatform: argResults['web-initialize-platform'],
->>>>>>> 2f3515de
+        hostname: featureFlags.isWebEnabled ? argResults['web-hostname'] : '',
+        port: featureFlags.isWebEnabled ? argResults['web-port'] : '',
       );
     } else {
       return DebuggingOptions.enabled(
