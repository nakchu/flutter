// Copyright 2014 The Flutter Authors. All rights reserved.
// Use of this source code is governed by a BSD-style license that can be
// found in the LICENSE file.

import 'dart:async';

import 'package:args/command_runner.dart';

import '../base/common.dart';
import '../base/file_system.dart';
import '../base/terminal.dart';
import '../base/time.dart';
import '../base/utils.dart';
import '../build_info.dart';
import '../cache.dart';
import '../device.dart';
import '../features.dart';
import '../globals.dart';
import '../project.dart';
import '../reporting/reporting.dart';
import '../resident_runner.dart';
import '../run_cold.dart';
import '../run_hot.dart';
import '../runner/flutter_command.dart';
import '../tracing.dart';
import '../version.dart';
import '../web/web_runner.dart';
import 'daemon.dart';

abstract class RunCommandBase extends FlutterCommand with DeviceBasedDevelopmentArtifacts {
  // Used by run and drive commands.
  RunCommandBase({ bool verboseHelp = false }) {
    addBuildModeFlags(defaultToRelease: false, verboseHelp: verboseHelp);
    usesDartDefines();
    usesFlavorOption();
    argParser
      ..addFlag('trace-startup',
        negatable: false,
        help: 'Trace application startup, then exit, saving the trace to a file.',
      )
      ..addFlag('verbose-system-logs',
        negatable: false,
        help: 'Include verbose logging from the flutter engine.',
      )
      ..addFlag('cache-sksl',
        negatable: false,
        help: 'Only cache the shader in SkSL instead of binary or GLSL.',
      )
      ..addFlag('dump-skp-on-shader-compilation',
        negatable: false,
        help: 'Automatically dump the skp that triggers new shader compilations. '
            'This is useful for wrting custom ShaderWarmUp to reduce jank. '
            'By default, this is not enabled to reduce the overhead. '
            'This is only available in profile or debug build. ',
      )
      ..addOption('route',
        help: 'Which route to load when running the app.',
      )
      ..addOption('vmservice-out-file',
        help: 'A file to write the attached vmservice uri to after an'
          ' application is started.',
        valueHelp: 'project/example/out.txt'
      );
    usesWebOptions(hide: !verboseHelp);
    usesTargetOption();
    usesPortOptions();
    usesIpv6Flag();
    usesPubOption();
    usesTrackWidgetCreation(verboseHelp: verboseHelp);
    usesIsolateFilterOption(hide: !verboseHelp);
  }

  bool get traceStartup => boolArg('trace-startup');
  bool get cacheSkSL => boolArg('cache-sksl');
  bool get dumpSkpOnShaderCompilation => boolArg('dump-skp-on-shader-compilation');

  String get route => stringArg('route');
}

class RunCommand extends RunCommandBase {
  RunCommand({ bool verboseHelp = false }) : super(verboseHelp: verboseHelp) {
    requiresPubspecYaml();
    usesFilesystemOptions(hide: !verboseHelp);
    argParser
      ..addFlag('start-paused',
        negatable: false,
        help: 'Start in a paused mode and wait for a debugger to connect.',
      )
      ..addFlag('enable-software-rendering',
        negatable: false,
        help: 'Enable rendering using the Skia software backend. '
              'This is useful when testing Flutter on emulators. By default, '
              'Flutter will attempt to either use OpenGL or Vulkan and fall back '
              'to software when neither is available.',
      )
      ..addFlag('skia-deterministic-rendering',
        negatable: false,
        help: 'When combined with --enable-software-rendering, provides 100% '
              'deterministic Skia rendering.',
      )
      ..addFlag('trace-skia',
        negatable: false,
        help: 'Enable tracing of Skia code. This is useful when debugging '
              'the GPU thread. By default, Flutter will not log skia code.',
      )
      ..addFlag('trace-systrace',
        negatable: false,
        help: 'Enable tracing to the system tracer. This is only useful on '
              'platforms where such a tracer is available (Android and Fuchsia).',
      )
      ..addFlag('await-first-frame-when-tracing',
        defaultsTo: true,
        help: 'Whether to wait for the first frame when tracing startup ("--trace-startup"), '
              'or just dump the trace as soon as the application is running. The first frame '
              'is detected by looking for a Timeline event with the name '
              '"${Tracing.firstUsefulFrameEventName}". '
              'By default, the widgets library\'s binding takes care of sending this event. ',
      )
      ..addFlag('use-test-fonts',
        negatable: true,
        help: 'Enable (and default to) the "Ahem" font. This is a special font '
              'used in tests to remove any dependencies on the font metrics. It '
              'is enabled when you use "flutter test". Set this flag when running '
              'a test using "flutter run" for debugging purposes. This flag is '
              'only available when running in debug mode.',
      )
      ..addFlag('build',
        defaultsTo: true,
        help: 'If necessary, build the app before running.',
      )
      ..addOption('dart-flags',
        hide: !verboseHelp,
        help: 'Pass a list of comma separated flags to the Dart instance at '
              'application startup. Flags passed through this option must be '
              'present on the whitelist defined within the Flutter engine. If '
              'a non-whitelisted flag is encountered, the process will be '
              'terminated immediately.\n\n'
              'This flag is not available on the stable channel and is only '
              'applied in debug and profile modes. This option should only '
              'be used for experiments and should not be used by typical users.')
      ..addOption('use-application-binary',
        hide: !verboseHelp,
        help: 'Specify a pre-built application binary to use when running.',
      )
      ..addOption('project-root',
        hide: !verboseHelp,
        help: 'Specify the project root directory.',
      )
      ..addFlag('machine',
        hide: !verboseHelp,
        negatable: false,
        help: 'Handle machine structured JSON command input and provide output '
              'and progress in machine friendly format.',
      )
      ..addFlag('hot',
        negatable: true,
        defaultsTo: kHotReloadDefault,
        help: 'Run with support for hot reloading. Only available for debug mode. Not available with "--trace-startup".',
      )
      ..addFlag('resident',
        negatable: true,
        defaultsTo: true,
        hide: !verboseHelp,
        help: 'Stay resident after launching the application. Not available with "--trace-startup".',
      )
      ..addOption('pid-file',
        help: 'Specify a file to write the process id to. '
              'You can send SIGUSR1 to trigger a hot reload '
              'and SIGUSR2 to trigger a hot restart.',
      )
      ..addFlag('benchmark',
        negatable: false,
        hide: !verboseHelp,
        help: 'Enable a benchmarking mode. This will run the given application, '
              'measure the startup time and the app restart time, write the '
              'results out to "refresh_benchmark.json", and exit. This flag is '
              'intended for use in generating automated flutter benchmarks.',
      )
      ..addFlag('disable-service-auth-codes',
        negatable: false,
        hide: !verboseHelp,
        help: 'No longer require an authentication code to connect to the VM '
              'service (not recommended).')
      ..addFlag('web-initialize-platform',
        negatable: true,
        defaultsTo: true,
        hide: true,
        help: 'Whether to automatically invoke webOnlyInitializePlatform.',
      )
      ..addFlag('fast-start',
        negatable: true,
        defaultsTo: false,
        hide: true,
        help: 'Whether to quickly bootstrap applications with a minimal app. '
              'Currently this is only supported on Android devices. This option '
              'cannot be paired with --use-application-binary.'
      )
      ..addOption(FlutterOptions.kExtraFrontEndOptions, hide: true)
      ..addOption(FlutterOptions.kExtraGenSnapshotOptions, hide: true)
      ..addMultiOption(FlutterOptions.kEnableExperiment,
        splitCommas: true,
        hide: true,
      );
  }

  @override
  final String name = 'run';

  @override
  final String description = 'Run your Flutter app on an attached device.';

  List<Device> devices;

  @override
  Future<String> get usagePath async {
    final String command = await super.usagePath;

    if (devices == null) {
      return command;
    }
    if (devices.length > 1) {
      return '$command/all';
    }
    return '$command/${getNameForTargetPlatform(await devices[0].targetPlatform)}';
  }

  @override
  Future<Map<CustomDimensions, String>> get usageValues async {
    String deviceType, deviceOsVersion;
    bool isEmulator;

    if (devices == null || devices.isEmpty) {
      deviceType = 'none';
      deviceOsVersion = 'none';
      isEmulator = false;
    } else if (devices.length == 1) {
      deviceType = getNameForTargetPlatform(await devices[0].targetPlatform);
      deviceOsVersion = await devices[0].sdkNameAndVersion;
      isEmulator = await devices[0].isLocalEmulator;
    } else {
      deviceType = 'multiple';
      deviceOsVersion = 'multiple';
      isEmulator = false;
    }
    final String modeName = getBuildInfo().modeName;
    final AndroidProject androidProject = FlutterProject.current().android;
    final IosProject iosProject = FlutterProject.current().ios;
    final List<String> hostLanguage = <String>[
      if (androidProject != null && androidProject.existsSync())
        if (androidProject.isKotlin) 'kotlin' else 'java',
      if (iosProject != null && iosProject.exists)
        if (await iosProject.isSwift) 'swift' else 'objc',
    ];

    return <CustomDimensions, String>{
      CustomDimensions.commandRunIsEmulator: '$isEmulator',
      CustomDimensions.commandRunTargetName: deviceType,
      CustomDimensions.commandRunTargetOsVersion: deviceOsVersion,
      CustomDimensions.commandRunModeName: modeName,
      CustomDimensions.commandRunProjectModule: '${FlutterProject.current().isModule}',
      CustomDimensions.commandRunProjectHostLanguage: hostLanguage.join(','),
      CustomDimensions.commandRunAndroidEmbeddingVersion: androidProject.getEmbeddingVersion().toString().split('.').last,
    };
  }

  @override
  bool get shouldRunPub {
    // If we are running with a prebuilt application, do not run pub.
    if (runningWithPrebuiltApplication) {
      return false;
    }

    return super.shouldRunPub;
  }

  bool shouldUseHotMode() {
    final bool hotArg = boolArg('hot') ?? false;
    final bool shouldUseHotMode = hotArg && !traceStartup;
    return getBuildInfo().isDebug && shouldUseHotMode;
  }

  bool get runningWithPrebuiltApplication =>
      argResults['use-application-binary'] != null;

  bool get stayResident => boolArg('resident');
  bool get awaitFirstFrameWhenTracing => boolArg('await-first-frame-when-tracing');

  @override
  Future<void> validateCommand() async {
    // When running with a prebuilt application, no command validation is
    // necessary.
    if (!runningWithPrebuiltApplication) {
      await super.validateCommand();
    }
<<<<<<< HEAD
    if (boolArg('fast-start') && runningWithPrebuiltApplication) {
      throwToolExit('--fast-start is not supported with --use-application-binary');
=======
    devices = await findAllTargetDevices();
    if (devices == null) {
      throwToolExit(null);
>>>>>>> 69728097
    }
    if (deviceManager.hasSpecifiedAllDevices && runningWithPrebuiltApplication) {
      throwToolExit('Using -d all with --use-application-binary is not supported');
    }
  }

  DebuggingOptions _createDebuggingOptions() {
    final BuildInfo buildInfo = getBuildInfo();
    if (buildInfo.mode.isRelease) {
      return DebuggingOptions.disabled(
        buildInfo,
        initializePlatform: boolArg('web-initialize-platform'),
        hostname: featureFlags.isWebEnabled ? stringArg('web-hostname') : '',
        port: featureFlags.isWebEnabled ? stringArg('web-port') : '',
      );
    } else {
      return DebuggingOptions.enabled(
        buildInfo,
        startPaused: boolArg('start-paused'),
        disableServiceAuthCodes: boolArg('disable-service-auth-codes'),
        dartFlags: stringArg('dart-flags') ?? '',
        useTestFonts: boolArg('use-test-fonts'),
        enableSoftwareRendering: boolArg('enable-software-rendering'),
        skiaDeterministicRendering: boolArg('skia-deterministic-rendering'),
        traceSkia: boolArg('trace-skia'),
        traceSystrace: boolArg('trace-systrace'),
        dumpSkpOnShaderCompilation: dumpSkpOnShaderCompilation,
        cacheSkSL: cacheSkSL,
        deviceVmServicePort: deviceVmservicePort,
        hostVmServicePort: hostVmservicePort,
        verboseSystemLogs: boolArg('verbose-system-logs'),
        initializePlatform: boolArg('web-initialize-platform'),
        hostname: featureFlags.isWebEnabled ? stringArg('web-hostname') : '',
        port: featureFlags.isWebEnabled ? stringArg('web-port') : '',
        vmserviceOutFile: stringArg('vmservice-out-file'),
        // Allow forcing fast-start to off to prevent doing more work on devices that
        // don't support it.
        fastStart: boolArg('fast-start') && devices.every((Device device) => device.supportsFastStart),
      );
    }
  }

  @override
  Future<FlutterCommandResult> runCommand() async {
    Cache.releaseLockEarly();

    // Enable hot mode by default if `--no-hot` was not passed and we are in
    // debug mode.
    final bool hotMode = shouldUseHotMode();

    writePidFile(stringArg('pid-file'));

    if (boolArg('machine')) {
      if (devices.length > 1) {
        throwToolExit('--machine does not support -d all.');
      }
      final Daemon daemon = Daemon(
        stdinCommandStream,
        stdoutCommandResponse,
        notifyingLogger: NotifyingLogger(),
        logToStdout: true,
        dartDefines: dartDefines,
      );
      AppInstance app;
      try {
        final String applicationBinaryPath = stringArg('use-application-binary');
        app = await daemon.appDomain.startApp(
          devices.first, fs.currentDirectory.path, targetFile, route,
          _createDebuggingOptions(), hotMode,
          applicationBinary: applicationBinaryPath == null
              ? null
              : fs.file(applicationBinaryPath),
          trackWidgetCreation: boolArg('track-widget-creation'),
          projectRootPath: stringArg('project-root'),
          packagesFilePath: globalResults['packages'] as String,
          dillOutputPath: stringArg('output-dill'),
          ipv6: ipv6,
        );
      } catch (error) {
        throwToolExit(error.toString());
      }
      final DateTime appStartedTime = systemClock.now();
      final int result = await app.runner.waitForAppToFinish();
      if (result != 0) {
        throwToolExit(null, exitCode: result);
      }
      return FlutterCommandResult(
        ExitStatus.success,
        timingLabelParts: <String>['daemon'],
        endTimeOverride: appStartedTime,
      );
    }
    terminal.usesTerminalUi = true;

    if (argResults['dart-flags'] != null && !FlutterVersion.instance.isMaster) {
      throw UsageException('--dart-flags is not available on the stable '
                           'channel.', null);
    }

    for (Device device in devices) {
      if (!device.supportsFastStart && boolArg('fast-start')) {
        printStatus(
          'Using --fast-start option with device ${device.name}, but this device '
          'does not support it. Overriding the setting to false.'
        );
      }
      if (await device.isLocalEmulator) {
        if (await device.supportsHardwareRendering) {
          final bool enableSoftwareRendering = boolArg('enable-software-rendering') == true;
          if (enableSoftwareRendering) {
            printStatus(
              'Using software rendering with device ${device.name}. You may get better performance '
              'with hardware mode by configuring hardware rendering for your device.'
            );
          } else {
            printStatus(
              'Using hardware rendering with device ${device.name}. If you get graphics artifacts, '
              'consider enabling software rendering with "--enable-software-rendering".'
            );
          }
        }

        if (!isEmulatorBuildMode(getBuildMode())) {
          throwToolExit('${toTitleCase(getFriendlyModeName(getBuildMode()))} mode is not supported for emulators.');
        }
      }
    }

    if (hotMode) {
      for (Device device in devices) {
        if (!device.supportsHotReload) {
          throwToolExit('Hot reload is not supported by ${device.name}. Run with --no-hot.');
        }
      }
    }

    List<String> expFlags;
    if (argParser.options.containsKey(FlutterOptions.kEnableExperiment) &&
        stringsArg(FlutterOptions.kEnableExperiment).isNotEmpty) {
      expFlags = stringsArg(FlutterOptions.kEnableExperiment);
    }
    final FlutterProject flutterProject = FlutterProject.current();
    final List<FlutterDevice> flutterDevices = <FlutterDevice>[
      for (Device device in devices)
        await FlutterDevice.create(
          device,
          flutterProject: flutterProject,
          trackWidgetCreation: boolArg('track-widget-creation'),
          fileSystemRoots: stringsArg('filesystem-root'),
          fileSystemScheme: stringArg('filesystem-scheme'),
          viewFilter: stringArg('isolate-filter'),
          experimentalFlags: expFlags,
          target: stringArg('target'),
          buildMode: getBuildMode(),
          dartDefines: dartDefines,
        ),
    ];
    // Only support "web mode" with a single web device due to resident runner
    // refactoring required otherwise.
    final bool webMode = featureFlags.isWebEnabled &&
                         devices.length == 1  &&
                         await devices.single.targetPlatform == TargetPlatform.web_javascript;

    ResidentRunner runner;
    final String applicationBinaryPath = stringArg('use-application-binary');
    if (hotMode && !webMode) {
      runner = HotRunner(
        flutterDevices,
        target: targetFile,
        debuggingOptions: _createDebuggingOptions(),
        benchmarkMode: boolArg('benchmark'),
        applicationBinary: applicationBinaryPath == null
            ? null
            : fs.file(applicationBinaryPath),
        projectRootPath: stringArg('project-root'),
        packagesFilePath: globalResults['packages'] as String,
        dillOutputPath: stringArg('output-dill'),
        stayResident: stayResident,
        ipv6: ipv6,
      );
    } else if (webMode) {
      runner = webRunnerFactory.createWebRunner(
        flutterDevices.single,
        target: targetFile,
        flutterProject: flutterProject,
        ipv6: ipv6,
        debuggingOptions: _createDebuggingOptions(),
        stayResident: stayResident,
        dartDefines: dartDefines,
      );
    } else {
      runner = ColdRunner(
        flutterDevices,
        target: targetFile,
        debuggingOptions: _createDebuggingOptions(),
        traceStartup: traceStartup,
        awaitFirstFrameWhenTracing: awaitFirstFrameWhenTracing,
        applicationBinary: applicationBinaryPath == null
            ? null
            : fs.file(applicationBinaryPath),
        ipv6: ipv6,
        stayResident: stayResident,
      );
    }

    DateTime appStartedTime;
    // Sync completer so the completing agent attaching to the resident doesn't
    // need to know about analytics.
    //
    // Do not add more operations to the future.
    final Completer<void> appStartedTimeRecorder = Completer<void>.sync();
    // This callback can't throw.
    unawaited(appStartedTimeRecorder.future.then<void>(
      (_) {
        appStartedTime = systemClock.now();
        if (stayResident) {
          TerminalHandler(runner)
            ..setupTerminal()
            ..registerSignalHandlers();
        }
      }
    ));

    final int result = await runner.run(
      appStartedCompleter: appStartedTimeRecorder,
      route: route,
    );
    if (result != 0) {
      throwToolExit(null, exitCode: result);
    }
    return FlutterCommandResult(
      ExitStatus.success,
      timingLabelParts: <String>[
        if (hotMode) 'hot' else 'cold',
        getModeName(getBuildMode()),
        if (devices.length == 1)
          getNameForTargetPlatform(await devices[0].targetPlatform)
        else
          'multiple',
        if (devices.length == 1 && await devices[0].isLocalEmulator)
          'emulator'
        else
          null,
      ],
      endTimeOverride: appStartedTime,
    );
  }
}<|MERGE_RESOLUTION|>--- conflicted
+++ resolved
@@ -292,14 +292,14 @@
     if (!runningWithPrebuiltApplication) {
       await super.validateCommand();
     }
-<<<<<<< HEAD
+
     if (boolArg('fast-start') && runningWithPrebuiltApplication) {
       throwToolExit('--fast-start is not supported with --use-application-binary');
-=======
+    }
+
     devices = await findAllTargetDevices();
     if (devices == null) {
       throwToolExit(null);
->>>>>>> 69728097
     }
     if (deviceManager.hasSpecifiedAllDevices && runningWithPrebuiltApplication) {
       throwToolExit('Using -d all with --use-application-binary is not supported');
