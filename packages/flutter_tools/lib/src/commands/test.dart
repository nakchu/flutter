--- conflicted
+++ resolved
@@ -148,13 +148,8 @@
     }
 
     CoverageCollector collector;
-<<<<<<< HEAD
     if (argResults['coverage'] as bool || argResults['merge-coverage'] as bool) {
-      collector = CoverageCollector();
-=======
-    if (argResults['coverage'] || argResults['merge-coverage']) {
       collector = CoverageCollector(await FlutterProject.current());
->>>>>>> 99bd2795
     }
 
     final bool machine = argResults['machine'] as bool;
