--- conflicted
+++ resolved
@@ -195,11 +195,7 @@
     assetEntries.entries.map<Future<void>>((MapEntry<String, DevFSContent> entry) async {
       final PoolResource resource = await pool.request();
       try {
-<<<<<<< HEAD
-        final File file = globals.fs.file(bundleDir.uri.resolve(entry.key));
-=======
-        final File file = fs.file(fs.path.join(bundleDir.path, entry.key));
->>>>>>> bd25f70c
+        final File file = globals.fs.file(globals.fs.path.join(bundleDir.path, entry.key));
         file.parent.createSync(recursive: true);
         await file.writeAsBytes(await entry.value.contentsAsBytes());
       } finally {
