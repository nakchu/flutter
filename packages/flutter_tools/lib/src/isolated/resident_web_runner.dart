// Copyright 2014 The Flutter Authors. All rights reserved.
// Use of this source code is governed by a BSD-style license that can be
// found in the LICENSE file.

import 'dart:async';

// ignore: import_of_legacy_library_into_null_safe
import 'package:dwds/dwds.dart';
import 'package:package_config/package_config.dart';
import 'package:vm_service/vm_service.dart' as vmservice;
import 'package:webkit_inspection_protocol/webkit_inspection_protocol.dart'
    hide StackTrace;

import '../application_package.dart';
import '../base/async_guard.dart';
import '../base/common.dart';
import '../base/file_system.dart';
import '../base/io.dart';
import '../base/logger.dart';
import '../base/net.dart';
import '../base/terminal.dart';
import '../base/time.dart';
import '../base/utils.dart';
import '../build_info.dart';
import '../build_system/targets/web.dart';
import '../cache.dart';
import '../dart/language_version.dart';
import '../devfs.dart';
import '../device.dart';
import '../flutter_plugins.dart';
import '../globals.dart' as globals;
import '../project.dart';
import '../reporting/reporting.dart';
import '../resident_devtools_handler.dart';
import '../resident_runner.dart';
import '../run_hot.dart';
import '../vmservice.dart';
import '../web/chrome.dart';
import '../web/compile.dart';
import '../web/file_generators/main_dart.dart' as main_dart;
import '../web/web_device.dart';
import '../web/web_runner.dart';
import 'devfs_web.dart';

/// Injectable factory to create a [ResidentWebRunner].
class DwdsWebRunnerFactory extends WebRunnerFactory {
  @override
  ResidentRunner createWebRunner(
    FlutterDevice device, {
    String? target,
    required bool stayResident,
    required FlutterProject flutterProject,
    required bool? ipv6,
    required DebuggingOptions debuggingOptions,
    UrlTunneller? urlTunneller,
    required Logger logger,
    required FileSystem fileSystem,
    required SystemClock systemClock,
    required Usage usage,
    bool machine = false,
  }) {
    return ResidentWebRunner(
      device,
      target: target,
      flutterProject: flutterProject,
      debuggingOptions: debuggingOptions,
      ipv6: ipv6,
      stayResident: stayResident,
      urlTunneller: urlTunneller,
      machine: machine,
      usage: usage,
      systemClock: systemClock,
      fileSystem: fileSystem,
      logger: logger,
    );
  }
}

const String kExitMessage = 'Failed to establish connection with the application '
  'instance in Chrome.\nThis can happen if the websocket connection used by the '
  'web tooling is unable to correctly establish a connection, for example due to a firewall.';

class ResidentWebRunner extends ResidentRunner {
  ResidentWebRunner(
    FlutterDevice device, {
    String? target,
    bool stayResident = true,
    bool machine = false,
    required this.flutterProject,
    required bool? ipv6,
    required DebuggingOptions debuggingOptions,
    required FileSystem fileSystem,
    required Logger logger,
    required SystemClock systemClock,
    required Usage usage,
    UrlTunneller? urlTunneller,
    ResidentDevtoolsHandlerFactory devtoolsHandler = createDefaultHandler,
  }) : _fileSystem = fileSystem,
       _logger = logger,
       _systemClock = systemClock,
       _usage = usage,
       _urlTunneller = urlTunneller,
       super(
          <FlutterDevice>[device],
          target: target ?? fileSystem.path.join('lib', 'main.dart'),
          debuggingOptions: debuggingOptions,
          ipv6: ipv6,
          stayResident: stayResident,
          machine: machine,
          devtoolsHandler: devtoolsHandler,
        );

  final FileSystem _fileSystem;
  final Logger _logger;
  final SystemClock _systemClock;
  final Usage _usage;
  final UrlTunneller? _urlTunneller;

  @override
  Logger get logger => _logger;

  @override
  FileSystem get fileSystem => _fileSystem;

  FlutterDevice? get device => flutterDevices.first;
  final FlutterProject flutterProject;
  DateTime? firstBuildTime;

  // Used with the new compiler to generate a bootstrap file containing plugins
  // and platform initialization.
  Directory? _generatedEntrypointDirectory;

  // Only the debug builds of the web support the service protocol.
  @override
  bool get supportsServiceProtocol => isRunningDebug && deviceIsDebuggable;

  @override
  bool get debuggingEnabled => isRunningDebug && deviceIsDebuggable;

  /// WebServer device is debuggable when running with --start-paused.
  bool get deviceIsDebuggable => device!.device is! WebServerDevice || debuggingOptions.startPaused;

  @override
  bool get supportsWriteSkSL => false;

  @override
  // Web uses a different plugin registry.
  bool get generateDartPluginRegistry => false;

  bool get _enableDwds => debuggingEnabled;

  ConnectionResult? _connectionResult;
  StreamSubscription<vmservice.Event>? _stdOutSub;
  StreamSubscription<vmservice.Event>? _stdErrSub;
  StreamSubscription<vmservice.Event>? _extensionEventSub;
  bool _exited = false;
  WipConnection? _wipConnection;
  ChromiumLauncher? _chromiumLauncher;

  FlutterVmService get _vmService {
    if (_instance != null) {
      return _instance!;
    }
    final vmservice.VmService? service =_connectionResult?.vmService;
    final Uri websocketUri = Uri.parse(_connectionResult!.debugConnection!.uri);
    final Uri httpUri = _httpUriFromWebsocketUri(websocketUri);
    return _instance ??= FlutterVmService(service!, wsAddress: websocketUri, httpAddress: httpUri);
  }
  FlutterVmService? _instance;

  @override
  Future<void> cleanupAfterSignal() async {
    await _cleanup();
  }

  @override
  Future<void> cleanupAtFinish() async {
    await _cleanup();
  }

  Future<void> _cleanup() async {
    if (_exited) {
      return;
    }
    await residentDevtoolsHandler!.shutdown();
    await _stdOutSub?.cancel();
    await _stdErrSub?.cancel();
    await _extensionEventSub?.cancel();
    await device!.device!.stopApp(null);
    try {
      _generatedEntrypointDirectory?.deleteSync(recursive: true);
    } on FileSystemException {
      // Best effort to clean up temp dirs.
      _logger.printTrace(
        'Failed to clean up temp directory: ${_generatedEntrypointDirectory!.path}',
      );
    }
    _exited = true;
  }

  Future<void> _cleanupAndExit() async {
    await _cleanup();
    appFinished();
  }

  @override
  void printHelp({bool details = true}) {
    if (details) {
      return printHelpDetails();
    }
    const String fire = '🔥';
    const String rawMessage =
        '  To hot restart changes while running, press "r" or "R".';
    final String message = _logger.terminal.color(
      fire + _logger.terminal.bolden(rawMessage),
      TerminalColor.red,
    );
    _logger.printStatus(message);
    const String quitMessage = 'To quit, press "q".';
    _logger.printStatus('For a more detailed help message, press "h". $quitMessage');
    _logger.printStatus('');
    printDebuggerList();
  }

  @override
  Future<void> stopEchoingDeviceLog() async {
    // Do nothing for ResidentWebRunner
    await device!.stopEchoingDeviceLog();
  }

  @override
  Future<int> run({
    Completer<DebugConnectionInfo>? connectionInfoCompleter,
    Completer<void>? appStartedCompleter,
    bool enableDevTools = false, // ignored, we don't yet support devtools for web
    String? route,
  }) async {
    firstBuildTime = DateTime.now();
    final ApplicationPackage? package = await ApplicationPackageFactory.instance!.getPackageForPlatform(
      TargetPlatform.web_javascript,
      buildInfo: debuggingOptions.buildInfo,
    );
    if (package == null) {
      _logger.printStatus('This application is not configured to build on the web.');
      _logger.printStatus('To add web support to a project, run `flutter create .`.');
    }
    final String modeName = debuggingOptions.buildInfo.friendlyModeName;
    _logger.printStatus(
      'Launching ${getDisplayPath(target, _fileSystem)} '
      'on ${device!.device!.name} in $modeName mode...',
    );
    if (device!.device is ChromiumDevice) {
      _chromiumLauncher = (device!.device! as ChromiumDevice).chromeLauncher;
    }

    try {
      return await asyncGuard(() async {
        Future<int> getPort() async {
          if (debuggingOptions.port == null) {
            return globals.os.findFreePort();
          }

          final int? port = int.tryParse(debuggingOptions.port ?? '');

          if (port == null) {
            logger.printError('''
Received a non-integer value for port: ${debuggingOptions.port}
A randomly-chosen available port will be used instead.
''');
            return globals.os.findFreePort();
          }

          if (port < 0 || port > 65535) {
            throwToolExit('''
Invalid port: ${debuggingOptions.port}
Please provide a valid TCP port (an integer between 0 and 65535, inclusive).
    ''');
          }

          return port;
        }

        final ExpressionCompiler? expressionCompiler =
          debuggingOptions.webEnableExpressionEvaluation
              ? WebExpressionCompiler(device!.generator!, fileSystem: _fileSystem)
              : null;
        device!.devFS = WebDevFS(
          hostname: debuggingOptions.hostname ?? 'localhost',
          port: await getPort(),
          packagesFilePath: packagesFilePath,
          urlTunneller: _urlTunneller,
          useSseForDebugProxy: debuggingOptions.webUseSseForDebugProxy,
          useSseForDebugBackend: debuggingOptions.webUseSseForDebugBackend,
          useSseForInjectedClient: debuggingOptions.webUseSseForInjectedClient,
          buildInfo: debuggingOptions.buildInfo,
          enableDwds: _enableDwds,
          enableDds: debuggingOptions.enableDds,
          entrypoint: _fileSystem.file(target).uri,
          expressionCompiler: expressionCompiler,
          chromiumLauncher: _chromiumLauncher,
          nullAssertions: debuggingOptions.nullAssertions,
          nullSafetyMode: debuggingOptions.buildInfo.nullSafetyMode,
          nativeNullAssertions: debuggingOptions.nativeNullAssertions,
        );
        final Uri url = await device!.devFS!.create();
        if (debuggingOptions.buildInfo.isDebug) {
          await runSourceGenerators();
          final UpdateFSReport report = await _updateDevFS(fullRestart: true);
          if (!report.success) {
            _logger.printError('Failed to compile application.');
            appFailedToStart();
            return 1;
          }
          device!.generator!.accept();
          cacheInitialDillCompilation();
        } else {
          final WebBuilder webBuilder = WebBuilder(
            logger: _logger,
            processManager: globals.processManager,
            buildSystem: globals.buildSystem,
            fileSystem: _fileSystem,
            flutterVersion: globals.flutterVersion,
            usage: globals.flutterUsage,
          );
          await webBuilder.buildWeb(
            flutterProject,
<<<<<<< HEAD
            target: target,
            buildInfo: debuggingOptions.buildInfo,
            csp: false,
            serviceWorkerStrategy: kNoneWorker,
            sourceMaps: true,
            nativeNullAssertions: debuggingOptions.nativeNullAssertions,
            isWasm: false,
=======
            target,
            debuggingOptions.buildInfo,
            kNoneWorker,
            compilerConfig: JsCompilerConfig.run(nativeNullAssertions: debuggingOptions.nativeNullAssertions)
>>>>>>> 93308e82
          );
        }
        await device!.device!.startApp(
          package,
          mainPath: target,
          debuggingOptions: debuggingOptions,
          platformArgs: <String, Object>{
            'uri': url.toString(),
          },
        );
        return attach(
          connectionInfoCompleter: connectionInfoCompleter,
          appStartedCompleter: appStartedCompleter,
          enableDevTools: enableDevTools,
        );
      });
    } on WebSocketException catch (error, stackTrace) {
      appFailedToStart();
      _logger.printError('$error', stackTrace: stackTrace);
      throwToolExit(kExitMessage);
    } on ChromeDebugException catch (error, stackTrace) {
      appFailedToStart();
      _logger.printError('$error', stackTrace: stackTrace);
      throwToolExit(kExitMessage);
    } on AppConnectionException catch (error, stackTrace) {
      appFailedToStart();
      _logger.printError('$error', stackTrace: stackTrace);
      throwToolExit(kExitMessage);
    } on SocketException catch (error, stackTrace) {
      appFailedToStart();
      _logger.printError('$error', stackTrace: stackTrace);
      throwToolExit(kExitMessage);
    } on Exception {
      appFailedToStart();
      rethrow;
    }
  }

  @override
  Future<OperationResult> restart({
    bool fullRestart = false,
    bool? pause = false,
    String? reason,
    bool benchmarkMode = false,
  }) async {
    final DateTime start = _systemClock.now();
    final Status status = _logger.startProgress(
      'Performing hot restart...',
      progressId: 'hot.restart',
    );

    if (debuggingOptions.buildInfo.isDebug) {
      await runSourceGenerators();
      // Full restart is always false for web, since the extra recompile is wasteful.
      final UpdateFSReport report = await _updateDevFS();
      if (report.success) {
        device!.generator!.accept();
      } else {
        status.stop();
        await device!.generator!.reject();
        return OperationResult(1, 'Failed to recompile application.');
      }
    } else {
      try {
        final WebBuilder webBuilder = WebBuilder(
          logger: _logger,
          processManager: globals.processManager,
          buildSystem: globals.buildSystem,
          fileSystem: _fileSystem,
          flutterVersion: globals.flutterVersion,
          usage: globals.flutterUsage,
        );
        await webBuilder.buildWeb(
          flutterProject,
<<<<<<< HEAD
          target: target,
          buildInfo: debuggingOptions.buildInfo,
          csp: false,
          serviceWorkerStrategy: kNoneWorker,
          sourceMaps: true,
          nativeNullAssertions:debuggingOptions.nativeNullAssertions,
          isWasm: false,
=======
          target,
          debuggingOptions.buildInfo,
          kNoneWorker,
          compilerConfig: JsCompilerConfig.run(nativeNullAssertions: debuggingOptions.nativeNullAssertions),
>>>>>>> 93308e82
        );
      } on ToolExit {
        return OperationResult(1, 'Failed to recompile application.');
      }
    }

    try {
      if (!deviceIsDebuggable) {
        _logger.printStatus('Recompile complete. Page requires refresh.');
      } else if (isRunningDebug) {
        await _vmService.service.callMethod('hotRestart');
      } else {
        // On non-debug builds, a hard refresh is required to ensure the
        // up to date sources are loaded.
        await _wipConnection?.sendCommand('Page.reload', <String, Object>{
          'ignoreCache': !debuggingOptions.buildInfo.isDebug,
        });
      }
    } on Exception catch (err) {
      return OperationResult(1, err.toString(), fatal: true);
    } finally {
      status.stop();
    }

    final Duration elapsed = _systemClock.now().difference(start);
    final String elapsedMS = getElapsedAsMilliseconds(elapsed);
    _logger.printStatus('Restarted application in $elapsedMS.');
    unawaited(residentDevtoolsHandler!.hotRestart(flutterDevices));

    // Don't track restart times for dart2js builds or web-server devices.
    if (debuggingOptions.buildInfo.isDebug && deviceIsDebuggable) {
      _usage.sendTiming('hot', 'web-incremental-restart', elapsed);
      HotEvent(
        'restart',
        targetPlatform: getNameForTargetPlatform(TargetPlatform.web_javascript),
        sdkName: await device!.device!.sdkNameAndVersion,
        emulator: false,
        fullRestart: true,
        reason: reason,
        overallTimeInMs: elapsed.inMilliseconds,
        fastReassemble: false,
      ).send();
    }
    return OperationResult.ok;
  }

  // Flutter web projects need to include a generated main entrypoint to call the
  // appropriate bootstrap method and inject plugins.
  // Keep this in sync with build_system/targets/web.dart.
  Future<Uri> _generateEntrypoint(Uri mainUri, PackageConfig? packageConfig) async {
    File? result = _generatedEntrypointDirectory?.childFile('web_entrypoint.dart');
    if (_generatedEntrypointDirectory == null) {
      _generatedEntrypointDirectory ??= _fileSystem.systemTempDirectory.createTempSync('flutter_tools.')
        ..createSync();
      result = _generatedEntrypointDirectory!.childFile('web_entrypoint.dart');

      // Generates the generated_plugin_registrar
      await injectBuildTimePluginFiles(flutterProject, webPlatform: true, destination: _generatedEntrypointDirectory!);
      // The below works because `injectBuildTimePluginFiles` is configured to write
      // the web_plugin_registrant.dart file alongside the generated main.dart
      const String generatedImport = 'web_plugin_registrant.dart';

      Uri? importedEntrypoint = packageConfig!.toPackageUri(mainUri);
      // Special handling for entrypoints that are not under lib, such as test scripts.
      if (importedEntrypoint == null) {
        final String parent = _fileSystem.file(mainUri).parent.path;
        flutterDevices.first.generator!
          ..addFileSystemRoot(parent)
          ..addFileSystemRoot(_fileSystem.directory('test').absolute.path);
        importedEntrypoint = Uri(
          scheme: 'org-dartlang-app',
          path: '/${mainUri.pathSegments.last}',
        );
      }
      final LanguageVersion languageVersion = determineLanguageVersion(
        _fileSystem.file(mainUri),
        packageConfig[flutterProject.manifest.appName],
        Cache.flutterRoot!,
      );

      final String entrypoint = main_dart.generateMainDartFile(importedEntrypoint.toString(),
        languageVersion: languageVersion,
        pluginRegistrantEntrypoint: generatedImport,
      );

      result.writeAsStringSync(entrypoint);
    }
    return result!.absolute.uri;
  }

  Future<UpdateFSReport> _updateDevFS({bool fullRestart = false}) async {
    final bool isFirstUpload = !assetBundle.wasBuiltOnce();
    final bool rebuildBundle = assetBundle.needsBuild();
    if (rebuildBundle) {
      _logger.printTrace('Updating assets');
      final int result = await assetBundle.build(
        packagesPath: debuggingOptions.buildInfo.packagesPath,
        targetPlatform: TargetPlatform.web_javascript,
      );
      if (result != 0) {
        return UpdateFSReport();
      }
    }
    final InvalidationResult invalidationResult = await projectFileInvalidator.findInvalidated(
      lastCompiled: device!.devFS!.lastCompiled,
      urisToMonitor: device!.devFS!.sources,
      packagesPath: packagesFilePath,
      packageConfig: device!.devFS!.lastPackageConfig
        ?? debuggingOptions.buildInfo.packageConfig,
    );
    final Status devFSStatus = _logger.startProgress(
      'Waiting for connection from debug service on ${device!.device!.name}...',
    );
    final UpdateFSReport report = await device!.devFS!.update(
      mainUri: await _generateEntrypoint(
        _fileSystem.file(mainPath).absolute.uri,
        invalidationResult.packageConfig,
      ),
      target: target,
      bundle: assetBundle,
      firstBuildTime: firstBuildTime,
      bundleFirstUpload: isFirstUpload,
      generator: device!.generator!,
      fullRestart: fullRestart,
      dillOutputPath: dillOutputPath,
      projectRootPath: projectRootPath,
      pathToReload: getReloadPath(fullRestart: fullRestart, swap: false),
      invalidatedFiles: invalidationResult.uris!,
      packageConfig: invalidationResult.packageConfig!,
      trackWidgetCreation: debuggingOptions.buildInfo.trackWidgetCreation,
      shaderCompiler: device!.developmentShaderCompiler,
    );
    devFSStatus.stop();
    _logger.printTrace('Synced ${getSizeAsMB(report.syncedBytes)}.');
    return report;
  }

  @override
  Future<int> attach({
    Completer<DebugConnectionInfo>? connectionInfoCompleter,
    Completer<void>? appStartedCompleter,
    bool allowExistingDdsInstance = false,
    bool enableDevTools = false, // ignored, we don't yet support devtools for web
    bool needsFullRestart = true,
  }) async {
    if (_chromiumLauncher != null) {
      final Chromium chrome = await _chromiumLauncher!.connectedInstance;
      final ChromeTab? chromeTab = await chrome.chromeConnection.getTab((ChromeTab chromeTab) {
        return !chromeTab.url.startsWith('chrome-extension');
      }, retryFor: const Duration(seconds: 5));
      if (chromeTab == null) {
        throwToolExit('Failed to connect to Chrome instance.');
      }
      _wipConnection = await chromeTab.connect();
    }
    Uri? websocketUri;
    if (supportsServiceProtocol) {
      final WebDevFS webDevFS = device!.devFS! as WebDevFS;
      final bool useDebugExtension = device!.device is WebServerDevice && debuggingOptions.startPaused;
      _connectionResult = await webDevFS.connect(useDebugExtension);
      unawaited(_connectionResult!.debugConnection!.onDone.whenComplete(_cleanupAndExit));

      void onLogEvent(vmservice.Event event)  {
        final String message = processVmServiceMessage(event);
        _logger.printStatus(message);
      }

      _stdOutSub = _vmService.service.onStdoutEvent.listen(onLogEvent);
      _stdErrSub = _vmService.service.onStderrEvent.listen(onLogEvent);
      try {
        await _vmService.service.streamListen(vmservice.EventStreams.kStdout);
      } on vmservice.RPCError {
        // It is safe to ignore this error because we expect an error to be
        // thrown if we're not already subscribed.
      }
      try {
        await _vmService.service.streamListen(vmservice.EventStreams.kStderr);
      } on vmservice.RPCError {
        // It is safe to ignore this error because we expect an error to be
        // thrown if we're not already subscribed.
      }
      try {
        await _vmService.service.streamListen(vmservice.EventStreams.kIsolate);
      } on vmservice.RPCError {
        // It is safe to ignore this error because we expect an error to be
        // thrown if we're not already subscribed.
      }
      await setUpVmService(
        reloadSources: (String isolateId, {bool? force, bool? pause}) async {
          await restart(pause: pause);
        },
        device: device!.device,
        flutterProject: flutterProject,
        printStructuredErrorLogMethod: printStructuredErrorLog,
        vmService: _vmService.service,
      );


      websocketUri = Uri.parse(_connectionResult!.debugConnection!.uri);
      device!.vmService = _vmService;

      // Run main immediately if the app is not started paused or if there
      // is no debugger attached. Otherwise, runMain when a resume event
      // is received.
      if (!debuggingOptions.startPaused || !supportsServiceProtocol) {
        _connectionResult!.appConnection!.runMain();
      } else {
        late StreamSubscription<void> resumeSub;
        resumeSub = _vmService.service.onDebugEvent
            .listen((vmservice.Event event) {
          if (event.type == vmservice.EventKind.kResume) {
            _connectionResult!.appConnection!.runMain();
            resumeSub.cancel();
          }
        });
      }
      if (enableDevTools) {
        // The method below is guaranteed never to return a failing future.
        unawaited(residentDevtoolsHandler!.serveAndAnnounceDevTools(
          devToolsServerAddress: debuggingOptions.devToolsServerAddress,
          flutterDevices: flutterDevices,
        ));
      }
    }
    if (websocketUri != null) {
      if (debuggingOptions.vmserviceOutFile != null) {
        _fileSystem.file(debuggingOptions.vmserviceOutFile)
          ..createSync(recursive: true)
          ..writeAsStringSync(websocketUri.toString());
      }
      _logger.printStatus('Debug service listening on $websocketUri');
      if (debuggingOptions.buildInfo.nullSafetyMode !=  NullSafetyMode.sound) {
        _logger.printStatus('');
        _logger.printStatus(
          'Running without sound null safety ⚠️',
          emphasis: true,
        );
        _logger.printStatus(
          'Dart 3 will only support sound null safety, see https://dart.dev/null-safety',
        );
      }
    }
    appStartedCompleter?.complete();
    connectionInfoCompleter?.complete(DebugConnectionInfo(wsUri: websocketUri));
    if (stayResident) {
      await waitForAppToFinish();
    } else {
      await stopEchoingDeviceLog();
      await exitApp();
    }
    await cleanupAtFinish();
    return 0;
  }

  @override
  Future<void> exitApp() async {
    await device!.exitApps();
    appFinished();
  }
}

Uri _httpUriFromWebsocketUri(Uri websocketUri) {
  const String wsPath = '/ws';
  final String path = websocketUri.path;
  return websocketUri.replace(scheme: 'http', path: path.substring(0, path.length - wsPath.length));
}<|MERGE_RESOLUTION|>--- conflicted
+++ resolved
@@ -324,20 +324,10 @@
           );
           await webBuilder.buildWeb(
             flutterProject,
-<<<<<<< HEAD
-            target: target,
-            buildInfo: debuggingOptions.buildInfo,
-            csp: false,
-            serviceWorkerStrategy: kNoneWorker,
-            sourceMaps: true,
-            nativeNullAssertions: debuggingOptions.nativeNullAssertions,
-            isWasm: false,
-=======
             target,
             debuggingOptions.buildInfo,
             kNoneWorker,
             compilerConfig: JsCompilerConfig.run(nativeNullAssertions: debuggingOptions.nativeNullAssertions)
->>>>>>> 93308e82
           );
         }
         await device!.device!.startApp(
@@ -412,20 +402,10 @@
         );
         await webBuilder.buildWeb(
           flutterProject,
-<<<<<<< HEAD
-          target: target,
-          buildInfo: debuggingOptions.buildInfo,
-          csp: false,
-          serviceWorkerStrategy: kNoneWorker,
-          sourceMaps: true,
-          nativeNullAssertions:debuggingOptions.nativeNullAssertions,
-          isWasm: false,
-=======
           target,
           debuggingOptions.buildInfo,
           kNoneWorker,
           compilerConfig: JsCompilerConfig.run(nativeNullAssertions: debuggingOptions.nativeNullAssertions),
->>>>>>> 93308e82
         );
       } on ToolExit {
         return OperationResult(1, 'Failed to recompile application.');
