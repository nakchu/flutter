--- conflicted
+++ resolved
@@ -42,19 +42,4 @@
 
   /// Returns a list of available build variant from the Android project.
   Future<List<String>> getBuildVariants({required FlutterProject project});
-<<<<<<< HEAD
-
-  /// Returns the application id for the given build variant.
-  Future<String> getApplicationIdForVariant(
-    String buildVariant, {
-    required FlutterProject project,
-  });
-
-  /// Returns a list of app link domains for the given build variant.
-  Future<List<String>> getAppLinkDomainsForVariant(
-    String buildVariant, {
-    required FlutterProject project,
-  });
-=======
->>>>>>> f468f336
 }