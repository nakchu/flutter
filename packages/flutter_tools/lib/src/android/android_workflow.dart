--- conflicted
+++ resolved
@@ -12,12 +12,7 @@
 import '../base/logger.dart';
 import '../base/os.dart';
 import '../base/platform.dart';
-<<<<<<< HEAD
 import '../base/user_messages.dart' hide userMessages;
-import '../base/utils.dart';
-=======
-import '../base/user_messages.dart';
->>>>>>> 9ec5d713
 import '../base/version.dart';
 import '../convert.dart';
 import '../doctor.dart';
@@ -433,15 +428,9 @@
       // Wait for stdout and stderr to be fully processed, because process.exitCode
       // may complete first.
       try {
-<<<<<<< HEAD
-        await waitGroup<void>(<Future<void>>[
+        await Future.wait<void>(<Future<void>>[
           _stdio.addStdoutStream(process.stdout),
           _stdio.addStderrStream(process.stderr),
-=======
-        await Future.wait<void>(<Future<void>>[
-          globals.stdio.addStdoutStream(process.stdout),
-          globals.stdio.addStderrStream(process.stderr),
->>>>>>> 9ec5d713
         ]);
       } on Exception catch (err, stack) {
         _logger.printTrace('Echoing stdout or stderr from the license subprocess failed:');
