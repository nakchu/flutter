// Copyright 2016 The Chromium Authors. All rights reserved.
// Use of this source code is governed by a BSD-style license that can be
// found in the LICENSE file.

import 'dart:async';
import 'dart:convert';

import '../base/common.dart';
import '../base/context.dart';
import '../base/io.dart';
import '../base/platform.dart';
import '../base/process.dart';
import '../base/process_manager.dart';
import '../base/utils.dart';
import '../base/version.dart';
import '../doctor.dart';
import '../globals.dart';
import 'android_sdk.dart';

AndroidWorkflow get androidWorkflow => context[AndroidWorkflow];
AndroidValidator get androidValidator => context[AndroidValidator];

enum LicensesAccepted {
  none,
  some,
  all,
  unknown,
}

final RegExp licenseCounts = new RegExp(r'(\d+) of (\d+) SDK package licenses? not accepted.');
final RegExp licenseNotAccepted = new RegExp(r'licenses? not accepted', caseSensitive: false);
final RegExp licenseAccepted = new RegExp(r'All SDK package licenses accepted.');

class AndroidWorkflow implements Workflow {
  @override
  bool get appliesToHostPlatform => true;

  @override
  bool get canListDevices => getAdbPath(androidSdk) != null;

  @override
  bool get canLaunchDevices => androidSdk != null && androidSdk.validateSdkWellFormed().isEmpty;

  @override
  bool get canListEmulators => getEmulatorPath(androidSdk) != null && getAvdPath() != null;
}

class AndroidValidator extends DoctorValidator {
<<<<<<< HEAD
  AndroidValidator(): super('Android toolchain - develop for Android devices',);
=======
  AndroidValidator(): super('Android toolchain - develop for Android devices',
                            ValidatorCategory.androidToolchain);
>>>>>>> 5ab9e707

  static const String _jdkDownload = 'https://www.oracle.com/technetwork/java/javase/downloads/';

  /// Returns false if we cannot determine the Java version or if the version
  /// is not compatible.
  bool _checkJavaVersion(String javaBinary, List<ValidationMessage> messages) {
    if (!processManager.canRun(javaBinary)) {
      messages.add(new ValidationMessage.error('Cannot execute $javaBinary to determine the version'));
      return false;
    }
    String javaVersion;
    try {
      printTrace('java -version');
      final ProcessResult result = processManager.runSync(<String>[javaBinary, '-version']);
      if (result.exitCode == 0) {
        final List<String> versionLines = result.stderr.split('\n');
        javaVersion = versionLines.length >= 2 ? versionLines[1] : versionLines[0];
      }
    } catch (_) { /* ignore */ }
    if (javaVersion == null) {
      // Could not determine the java version.
      messages.add(new ValidationMessage.error('Could not determine java version'));
      return false;
    }
    messages.add(new ValidationMessage('Java version $javaVersion'));
    // TODO(johnmccutchan): Validate version.
    return true;
  }

  @override
  Future<ValidationResult> validate() async {
    final List<ValidationMessage> messages = <ValidationMessage>[];

    if (androidSdk == null) {
      // No Android SDK found.
      if (platform.environment.containsKey(kAndroidHome)) {
        final String androidHomeDir = platform.environment[kAndroidHome];
        messages.add(new ValidationMessage.error(
          '$kAndroidHome = $androidHomeDir\n'
          'but Android SDK not found at this location.'
        ));
      } else {
        messages.add(new ValidationMessage.error(
          'Unable to locate Android SDK.\n'
          'Install Android Studio from: https://developer.android.com/studio/index.html\n'
          'On first launch it will assist you in installing the Android SDK components.\n'
          '(or visit https://flutter.io/setup/#android-setup for detailed instructions).\n'
          'If Android SDK has been installed to a custom location, set \$$kAndroidHome to that location.'
        ));
      }

      return new ValidationResult(ValidationType.missing, messages);
    }

    messages.add(new ValidationMessage('Android SDK at ${androidSdk.directory}'));

    messages.add(new ValidationMessage(androidSdk.ndk == null
          ? 'Android NDK location not configured (optional; useful for native profiling support)'
          : 'Android NDK at ${androidSdk.ndk.directory}'));

    String sdkVersionText;
    if (androidSdk.latestVersion != null) {
      sdkVersionText = 'Android SDK ${androidSdk.latestVersion.buildToolsVersionName}';

      messages.add(new ValidationMessage(
        'Platform ${androidSdk.latestVersion.platformName}, '
        'build-tools ${androidSdk.latestVersion.buildToolsVersionName}'
      ));
    }

    if (platform.environment.containsKey(kAndroidHome)) {
      final String androidHomeDir = platform.environment[kAndroidHome];
      messages.add(new ValidationMessage('$kAndroidHome = $androidHomeDir'));
    }

    final List<String> validationResult = androidSdk.validateSdkWellFormed();

    if (validationResult.isNotEmpty) {
      // Android SDK is not functional.
      messages.addAll(validationResult.map((String message) {
        return new ValidationMessage.error(message);
      }));
      messages.add(new ValidationMessage(
          'Try re-installing or updating your Android SDK,\n'
          'visit https://flutter.io/setup/#android-setup for detailed instructions.'));
      return new ValidationResult(ValidationType.partial, messages, statusInfo: sdkVersionText);
    }

    // Now check for the JDK.
    final String javaBinary = AndroidSdk.findJavaBinary();
    if (javaBinary == null) {
      messages.add(new ValidationMessage.error(
          'No Java Development Kit (JDK) found; You must have the environment '
          'variable JAVA_HOME set and the java binary in your PATH. '
          'You can download the JDK from $_jdkDownload.'));
      return new ValidationResult(ValidationType.partial, messages, statusInfo: sdkVersionText);
    }
    messages.add(new ValidationMessage('Java binary at: $javaBinary'));

    // Check JDK version.
    if (!_checkJavaVersion(javaBinary, messages)) {
      return new ValidationResult(ValidationType.partial, messages, statusInfo: sdkVersionText);
    }

    // Check for licenses.
    switch (await licensesAccepted) {
      case LicensesAccepted.all:
        messages.add(new ValidationMessage('All Android licenses accepted.'));
        break;
      case LicensesAccepted.some:
        messages.add(new ValidationMessage.hint('Some Android licenses not accepted.  To resolve this, run: flutter doctor --android-licenses'));
        return new ValidationResult(ValidationType.partial, messages, statusInfo: sdkVersionText);
      case LicensesAccepted.none:
        messages.add(new ValidationMessage.error('Android licenses not accepted.  To resolve this, run: flutter doctor --android-licenses'));
        return new ValidationResult(ValidationType.partial, messages, statusInfo: sdkVersionText);
      case LicensesAccepted.unknown:
        messages.add(new ValidationMessage.error('Android license status unknown.'));
        return new ValidationResult(ValidationType.partial, messages, statusInfo: sdkVersionText);
    }

    // Success.
    return new ValidationResult(ValidationType.installed, messages, statusInfo: sdkVersionText);
  }

  Future<LicensesAccepted> get licensesAccepted async {
    LicensesAccepted status;

    void _onLine(String line) {
      if (status == null && licenseAccepted.hasMatch(line)) {
        status = LicensesAccepted.all;
      } else if (licenseCounts.hasMatch(line)) {
        final Match match = licenseCounts.firstMatch(line);
        if (match.group(1) != match.group(2)) {
          status = LicensesAccepted.some;
        } else {
          status = LicensesAccepted.none;
        }
      } else if (licenseNotAccepted.hasMatch(line)) {
        // In case the format changes, a more general match will keep doctor
        // mostly working.
        status = LicensesAccepted.none;
      }
    }

    _ensureCanRunSdkManager();

    final Process process = await runCommand(
      <String>[androidSdk.sdkManagerPath, '--licenses'],
      environment: androidSdk.sdkManagerEnv,
    );
    process.stdin.write('n\n');
    final Future<void> output = process.stdout
      .transform(const Utf8Decoder(allowMalformed: true))
      .transform(const LineSplitter())
      .listen(_onLine)
      .asFuture<void>(null);
    final Future<void> errors = process.stderr
      .transform(const Utf8Decoder(allowMalformed: true))
      .transform(const LineSplitter())
      .listen(_onLine)
      .asFuture<void>(null);
    try {
      await Future.wait<void>(<Future<void>>[output, errors]).timeout(const Duration(seconds: 30));
    } catch (TimeoutException) {
      printTrace('Intentionally killing ${androidSdk.sdkManagerPath}');
      processManager.killPid(process.pid);
    }
    return status ?? LicensesAccepted.unknown;
  }

  /// Run the Android SDK manager tool in order to accept SDK licenses.
  static Future<bool> runLicenseManager() async {
    if (androidSdk == null) {
      printStatus('Unable to locate Android SDK.');
      return false;
    }

    _ensureCanRunSdkManager();

    final Version sdkManagerVersion = new Version.parse(androidSdk.sdkManagerVersion);
    if (sdkManagerVersion == null || sdkManagerVersion.major < 26)
      // SDK manager is found, but needs to be updated.
      throwToolExit(
        'A newer version of the Android SDK is required. To update, run:\n'
        '${androidSdk.sdkManagerPath} --update\n'
      );

    final Process process = await runCommand(
      <String>[androidSdk.sdkManagerPath, '--licenses'],
      environment: androidSdk.sdkManagerEnv,
    );

    // The real stdin will never finish streaming. Pipe until the child process
    // finishes.
    process.stdin.addStream(stdin); // ignore: unawaited_futures
    // Wait for stdout and stderr to be fully processed, because process.exitCode
    // may complete first.
    await waitGroup<void>(<Future<void>>[
      stdout.addStream(process.stdout),
      stderr.addStream(process.stderr),
    ]);

    final int exitCode = await process.exitCode;
    return exitCode == 0;
  }

  static void _ensureCanRunSdkManager() {
    assert(androidSdk != null);
    final String sdkManagerPath = androidSdk.sdkManagerPath;
    if (!processManager.canRun(sdkManagerPath))
      throwToolExit(
        'Android sdkmanager tool not found ($sdkManagerPath).\n'
        'Try re-installing or updating your Android SDK,\n'
        'visit https://flutter.io/setup/#android-setup for detailed instructions.'
      );
  }
}<|MERGE_RESOLUTION|>--- conflicted
+++ resolved
@@ -46,12 +46,7 @@
 }
 
 class AndroidValidator extends DoctorValidator {
-<<<<<<< HEAD
   AndroidValidator(): super('Android toolchain - develop for Android devices',);
-=======
-  AndroidValidator(): super('Android toolchain - develop for Android devices',
-                            ValidatorCategory.androidToolchain);
->>>>>>> 5ab9e707
 
   static const String _jdkDownload = 'https://www.oracle.com/technetwork/java/javase/downloads/';
 
