--- conflicted
+++ resolved
@@ -28,8 +28,6 @@
 final RegExp _dotHomeStudioVersionMatcher =
     RegExp(r'^\.?(AndroidStudio[^\d]*)([\d.]+)');
 
-<<<<<<< HEAD
-=======
 // TODO(andrewkolos): this global variable is used in several places to provide
 // a java binary to multiple Java-dependent tools, including the Android SDK
 // and Gradle. If this is null, these tools will implicitly fall back to current
@@ -42,7 +40,6 @@
 // See https://github.com/flutter/flutter/issues/124252.
 String? get javaPath => globals.androidStudio?.javaPath;
 
->>>>>>> f468f336
 class AndroidStudio {
   /// A [version] value of null represents an unknown version.
   AndroidStudio(
@@ -252,10 +249,6 @@
   /// invalid.
   static AndroidStudio? latestValid() {
     final String? configuredStudioPath = globals.config.getValue('android-studio-dir') as String?;
-<<<<<<< HEAD
-    if (configuredStudioPath != null && !globals.fs.directory(configuredStudioPath).existsSync()) {
-      throwToolExit('''
-=======
     if (configuredStudioPath != null) {
       String correctedConfiguredStudioPath = configuredStudioPath;
       if (globals.platform.isMacOS && !correctedConfiguredStudioPath.endsWith('Contents')) {
@@ -264,20 +257,16 @@
 
       if (!globals.fs.directory(correctedConfiguredStudioPath).existsSync()) {
         throwToolExit('''
->>>>>>> f468f336
 Could not find the Android Studio installation at the manually configured path "$configuredStudioPath".
 Please verify that the path is correct and update it by running this command: flutter config --android-studio-dir '<path>'
 
 To have flutter search for Android Studio installations automatically, remove
 the configured path by running this command: flutter config --android-studio-dir ''
 ''');
-<<<<<<< HEAD
-=======
       }
 
       return AndroidStudio(correctedConfiguredStudioPath,
           configuredPath: configuredStudioPath);
->>>>>>> f468f336
     }
 
     // Find all available Studio installations.
@@ -483,11 +472,7 @@
                 studioAppName: title,
               );
               if (!alreadyFoundStudioAt(studio.directory, newerThan: studio.version)) {
-<<<<<<< HEAD
-                studios.removeWhere((AndroidStudio other) => _pathsAreEqual(other.directory, studio.directory));
-=======
                 studios.removeWhere((AndroidStudio other) => other.directory == studio.directory);
->>>>>>> f468f336
                 studios.add(studio);
               }
             }
@@ -497,29 +482,9 @@
     }
 
     final String? configuredStudioDir = globals.config.getValue('android-studio-dir') as String?;
-<<<<<<< HEAD
-    if (configuredStudioDir != null) {
-      final AndroidStudio? matchingAlreadyFoundInstall = studios
-        .where((AndroidStudio other) => _pathsAreEqual(configuredStudioDir, other.directory))
-        .firstOrNull;
-      if (matchingAlreadyFoundInstall != null) {
-        studios.remove(matchingAlreadyFoundInstall);
-        studios.add(
-          AndroidStudio(
-            configuredStudioDir,
-            configuredPath: configuredStudioDir,
-            version: matchingAlreadyFoundInstall.version,
-          ),
-        );
-      } else {
-        studios.add(AndroidStudio(configuredStudioDir,
-          configuredPath: configuredStudioDir));
-      }
-=======
     if (configuredStudioDir != null && !alreadyFoundStudioAt(configuredStudioDir)) {
       studios.add(AndroidStudio(configuredStudioDir,
           configuredPath: configuredStudioDir));
->>>>>>> f468f336
     }
 
     if (globals.platform.isLinux) {
@@ -557,26 +522,18 @@
     if (globals.platform.isMacOS) {
       if (version != null && version!.major < 2020) {
         javaPath = globals.fs.path.join(directory, 'jre', 'jdk', 'Contents', 'Home');
-<<<<<<< HEAD
-      } else if (version != null && version!.major < 2022) {
-=======
       } else if (version != null && version!.major == 2022) {
         javaPath = globals.fs.path.join(directory, 'jbr', 'Contents', 'Home');
       } else {
->>>>>>> f468f336
         javaPath = globals.fs.path.join(directory, 'jre', 'Contents', 'Home');
       // See https://github.com/flutter/flutter/issues/125246 for more context.
       } else {
         javaPath = globals.fs.path.join(directory, 'jbr', 'Contents', 'Home');
       }
     } else {
-<<<<<<< HEAD
-      if (version != null && version!.major < 2022) {
-=======
       if (version != null && version!.major == 2022) {
         javaPath = globals.fs.path.join(directory, 'jbr');
       } else {
->>>>>>> f468f336
         javaPath = globals.fs.path.join(directory, 'jre');
       } else {
         javaPath = globals.fs.path.join(directory, 'jbr');
