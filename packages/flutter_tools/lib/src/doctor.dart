// Copyright 2014 The Flutter Authors. All rights reserved.
// Use of this source code is governed by a BSD-style license that can be
// found in the LICENSE file.

import 'dart:async';

import 'package:meta/meta.dart';

import 'android/android_studio_validator.dart';
import 'android/android_workflow.dart';
import 'artifacts.dart';
import 'base/async_guard.dart';
import 'base/context.dart';
import 'base/file_system.dart';
import 'base/logger.dart';
import 'base/process.dart';
import 'base/terminal.dart';
import 'base/user_messages.dart';
import 'base/utils.dart';
import 'base/version.dart';
import 'cache.dart';
import 'device.dart';
import 'fuchsia/fuchsia_workflow.dart';
import 'globals.dart' as globals;
import 'intellij/intellij.dart';
import 'ios/ios_workflow.dart';
import 'ios/plist_parser.dart';
import 'linux/linux_doctor.dart';
import 'linux/linux_workflow.dart';
import 'macos/cocoapods_validator.dart';
import 'macos/macos_workflow.dart';
import 'macos/xcode_validator.dart';
import 'proxy_validator.dart';
import 'reporting/reporting.dart';
import 'tester/flutter_tester.dart';
import 'version.dart';
import 'vscode/vscode_validator.dart';
import 'web/web_validator.dart';
import 'web/workflow.dart';
import 'windows/visual_studio_validator.dart';
import 'windows/windows_workflow.dart';

Doctor get doctor => context.get<Doctor>();

abstract class DoctorValidatorsProvider {
  /// The singleton instance, pulled from the [AppContext].
  static DoctorValidatorsProvider get instance => context.get<DoctorValidatorsProvider>();

  static final DoctorValidatorsProvider defaultInstance = _DefaultDoctorValidatorsProvider();

  List<DoctorValidator> get validators;
  List<Workflow> get workflows;
}

class _DefaultDoctorValidatorsProvider implements DoctorValidatorsProvider {
  List<DoctorValidator> _validators;
  List<Workflow> _workflows;

  @override
  List<DoctorValidator> get validators {
    if (_validators != null) {
      return _validators;
    }

    final List<DoctorValidator> ideValidators = <DoctorValidator>[
      ...AndroidStudioValidator.allValidators,
      ...IntelliJValidator.installedValidators,
      ...VsCodeValidator.installedValidators,
    ];

    _validators = <DoctorValidator>[
      FlutterValidator(),
      if (androidWorkflow.appliesToHostPlatform)
        GroupedValidator(<DoctorValidator>[androidValidator, androidLicenseValidator]),
      if (iosWorkflow.appliesToHostPlatform || macOSWorkflow.appliesToHostPlatform)
        GroupedValidator(<DoctorValidator>[xcodeValidator, cocoapodsValidator]),
      if (webWorkflow.appliesToHostPlatform)
        WebValidator(
          chromeLauncher: globals.chromeLauncher,
          platform: globals.platform,
          fileSystem: globals.fs,
        ),
      if (linuxWorkflow.appliesToHostPlatform)
        LinuxDoctorValidator(),
      if (windowsWorkflow.appliesToHostPlatform)
        visualStudioValidator,
      if (ideValidators.isNotEmpty)
        ...ideValidators
      else
        NoIdeValidator(),
      if (ProxyValidator.shouldShow)
        ProxyValidator(),
      if (deviceManager.canListAnything)
        DeviceValidator(),
    ];
    return _validators;
  }

  @override
  List<Workflow> get workflows {
    if (_workflows == null) {
      _workflows = <Workflow>[];

      if (iosWorkflow.appliesToHostPlatform) {
        _workflows.add(iosWorkflow);
      }

      if (androidWorkflow.appliesToHostPlatform) {
        _workflows.add(androidWorkflow);
      }

      if (fuchsiaWorkflow.appliesToHostPlatform) {
        _workflows.add(fuchsiaWorkflow);
      }

      if (linuxWorkflow.appliesToHostPlatform) {
        _workflows.add(linuxWorkflow);
      }

      if (macOSWorkflow.appliesToHostPlatform) {
        _workflows.add(macOSWorkflow);
      }

      if (windowsWorkflow.appliesToHostPlatform) {
        _workflows.add(windowsWorkflow);
      }

      if (webWorkflow.appliesToHostPlatform) {
        _workflows.add(webWorkflow);
      }

    }
    return _workflows;
  }

}

class ValidatorTask {
  ValidatorTask(this.validator, this.result);
  final DoctorValidator validator;
  final Future<ValidationResult> result;
}

class Doctor {
  const Doctor();

  List<DoctorValidator> get validators {
    return DoctorValidatorsProvider.instance.validators;
  }

  /// Return a list of [ValidatorTask] objects and starts validation on all
  /// objects in [validators].
  List<ValidatorTask> startValidatorTasks() => <ValidatorTask>[
    for (final DoctorValidator validator in validators)
      ValidatorTask(
        validator,
        // We use an asyncGuard() here to be absolutely certain that
        // DoctorValidators do not result in an uncaught exception. Since the
        // Future returned by the asyncGuard() is not awaited, we pass an
        // onError callback to it and translate errors into ValidationResults.
        asyncGuard<ValidationResult>(
          validator.validate,
          onError: (Object exception, StackTrace stackTrace) {
            return ValidationResult.crash(exception, stackTrace);
          },
        ),
      ),
  ];

  List<Workflow> get workflows {
    return DoctorValidatorsProvider.instance.workflows;
  }

  /// Print a summary of the state of the tooling, as well as how to get more info.
  Future<void> summary() async {
    globals.printStatus(await _summaryText());
  }

  Future<String> _summaryText() async {
    final StringBuffer buffer = StringBuffer();

    bool missingComponent = false;
    bool sawACrash = false;

    for (final DoctorValidator validator in validators) {
      final StringBuffer lineBuffer = StringBuffer();
      ValidationResult result;
      try {
        result = await asyncGuard<ValidationResult>(() => validator.validate());
      } catch (exception) {
        // We're generating a summary, so drop the stack trace.
        result = ValidationResult.crash(exception);
      }
      lineBuffer.write('${result.coloredLeadingBox} ${validator.title}: ');
      switch (result.type) {
        case ValidationType.crash:
          lineBuffer.write('the doctor check crashed without a result.');
          sawACrash = true;
          break;
        case ValidationType.missing:
          lineBuffer.write('is not installed.');
          break;
        case ValidationType.partial:
          lineBuffer.write('is partially installed; more components are available.');
          break;
        case ValidationType.notAvailable:
          lineBuffer.write('is not available.');
          break;
        case ValidationType.installed:
          lineBuffer.write('is fully installed.');
          break;
      }

      if (result.statusInfo != null) {
        lineBuffer.write(' (${result.statusInfo})');
      }

      buffer.write(wrapText(
        lineBuffer.toString(),
        hangingIndent: result.leadingBox.length + 1,
        columnWidth: outputPreferences.wrapColumn,
        shouldWrap: outputPreferences.wrapText,
      ));
      buffer.writeln();

      if (result.type != ValidationType.installed) {
        missingComponent = true;
      }
    }

    if (sawACrash) {
      buffer.writeln();
      buffer.writeln('Run "flutter doctor" for information about why a doctor check crashed.');
    }

    if (missingComponent) {
      buffer.writeln();
      buffer.writeln('Run "flutter doctor" for information about installing additional components.');
    }

    return buffer.toString();
  }

  Future<bool> checkRemoteArtifacts(String engineRevision) async {
    return globals.cache.areRemoteArtifactsAvailable(engineVersion: engineRevision);
  }

  /// Print information about the state of installed tooling.
  Future<bool> diagnose({ bool androidLicenses = false, bool verbose = true, bool showColor = true }) async {
    if (androidLicenses) {
      return AndroidLicenseValidator.runLicenseManager();
    }

    if (!verbose) {
      globals.printStatus('Doctor summary (to see all details, run flutter doctor -v):');
    }
    bool doctorResult = true;
    int issues = 0;

    for (final ValidatorTask validatorTask in startValidatorTasks()) {
      final DoctorValidator validator = validatorTask.validator;
      final Status status = Status.withSpinner(
        timeout: timeoutConfiguration.fastOperation,
        slowWarningCallback: () => validator.slowWarning,
        timeoutConfiguration: timeoutConfiguration,
        stopwatch: Stopwatch(),
        terminal: globals.terminal,
      );
      ValidationResult result;
      try {
        result = await validatorTask.result;
      } catch (exception, stackTrace) {
        result = ValidationResult.crash(exception, stackTrace);
      } finally {
        status.stop();
      }

      switch (result.type) {
        case ValidationType.crash:
          doctorResult = false;
          issues += 1;
          break;
        case ValidationType.missing:
          doctorResult = false;
          issues += 1;
          break;
        case ValidationType.partial:
        case ValidationType.notAvailable:
          issues += 1;
          break;
        case ValidationType.installed:
          break;
      }

      DoctorResultEvent(validator: validator, result: result).send();

      final String leadingBox = showColor ? result.coloredLeadingBox : result.leadingBox;
      if (result.statusInfo != null) {
        globals.printStatus('$leadingBox ${validator.title} (${result.statusInfo})',
            hangingIndent: result.leadingBox.length + 1);
      } else {
        globals.printStatus('$leadingBox ${validator.title}',
            hangingIndent: result.leadingBox.length + 1);
      }

      for (final ValidationMessage message in result.messages) {
        if (message.type != ValidationMessageType.information || verbose == true) {
          int hangingIndent = 2;
          int indent = 4;
          final String indicator = showColor ? message.coloredIndicator : message.indicator;
          for (final String line in '$indicator ${message.message}'.split('\n')) {
            globals.printStatus(line, hangingIndent: hangingIndent, indent: indent, emphasis: true);
            // Only do hanging indent for the first line.
            hangingIndent = 0;
            indent = 6;
          }
        }
      }
      if (verbose) {
        globals.printStatus('');
      }
    }

    // Make sure there's always one line before the summary even when not verbose.
    if (!verbose) {
      globals.printStatus('');
    }

    if (issues > 0) {
      globals.printStatus('${showColor ? globals.terminal.color('!', TerminalColor.yellow) : '!'}'
        ' Doctor found issues in $issues categor${issues > 1 ? "ies" : "y"}.', hangingIndent: 2);
    } else {
      globals.printStatus('${showColor ? globals.terminal.color('•', TerminalColor.green) : '•'}'
        ' No issues found!', hangingIndent: 2);
    }

    return doctorResult;
  }

  bool get canListAnything => workflows.any((Workflow workflow) => workflow.canListDevices);

  bool get canLaunchAnything {
    if (FlutterTesterDevices.showFlutterTesterDevice) {
      return true;
    }
    return workflows.any((Workflow workflow) => workflow.canLaunchDevices);
  }
}

/// A series of tools and required install steps for a target platform (iOS or Android).
abstract class Workflow {
  const Workflow();

  /// Whether the workflow applies to this platform (as in, should we ever try and use it).
  bool get appliesToHostPlatform;

  /// Are we functional enough to list devices?
  bool get canListDevices;

  /// Could this thing launch *something*? It may still have minor issues.
  bool get canLaunchDevices;

  /// Are we functional enough to list emulators?
  bool get canListEmulators;
}

enum ValidationType {
  crash,
  missing,
  partial,
  notAvailable,
  installed,
}

enum ValidationMessageType {
  error,
  hint,
  information,
}

abstract class DoctorValidator {
  const DoctorValidator(this.title);

  /// This is displayed in the CLI.
  final String title;

  String get slowWarning => 'This is taking an unexpectedly long time...';

  Future<ValidationResult> validate();
}

/// A validator that runs other [DoctorValidator]s and combines their output
/// into a single [ValidationResult]. It uses the title of the first validator
/// passed to the constructor and reports the statusInfo of the first validator
/// that provides one. Other titles and statusInfo strings are discarded.
class GroupedValidator extends DoctorValidator {
  GroupedValidator(this.subValidators) : super(subValidators[0].title);

  final List<DoctorValidator> subValidators;

  List<ValidationResult> _subResults;

  /// Sub-validator results.
  ///
  /// To avoid losing information when results are merged, the sub-results are
  /// cached on this field when they are available. The results are in the same
  /// order as the sub-validator list.
  List<ValidationResult> get subResults => _subResults;

  @override
  String get slowWarning => _currentSlowWarning;
  String _currentSlowWarning = 'Initializing...';

  @override
  Future<ValidationResult> validate() async {
    final List<ValidatorTask> tasks = <ValidatorTask>[
      for (final DoctorValidator validator in subValidators)
        ValidatorTask(
          validator,
          asyncGuard<ValidationResult>(() => validator.validate()),
        ),
    ];

    final List<ValidationResult> results = <ValidationResult>[];
    for (final ValidatorTask subValidator in tasks) {
      _currentSlowWarning = subValidator.validator.slowWarning;
      try {
        results.add(await subValidator.result);
      } catch (exception, stackTrace) {
        results.add(ValidationResult.crash(exception, stackTrace));
      }
    }
    _currentSlowWarning = 'Merging results...';
    return _mergeValidationResults(results);
  }

  ValidationResult _mergeValidationResults(List<ValidationResult> results) {
    assert(results.isNotEmpty, 'Validation results should not be empty');
    _subResults = results;
    ValidationType mergedType = results[0].type;
    final List<ValidationMessage> mergedMessages = <ValidationMessage>[];
    String statusInfo;

    for (final ValidationResult result in results) {
      statusInfo ??= result.statusInfo;
      switch (result.type) {
        case ValidationType.installed:
          if (mergedType == ValidationType.missing) {
            mergedType = ValidationType.partial;
          }
          break;
        case ValidationType.notAvailable:
        case ValidationType.partial:
          mergedType = ValidationType.partial;
          break;
        case ValidationType.crash:
        case ValidationType.missing:
          if (mergedType == ValidationType.installed) {
            mergedType = ValidationType.partial;
          }
          break;
        default:
          throw 'Unrecognized validation type: ' + result.type.toString();
      }
      mergedMessages.addAll(result.messages);
    }

    return ValidationResult(mergedType, mergedMessages,
        statusInfo: statusInfo);
  }
}

class ValidationResult {
  /// [ValidationResult.type] should only equal [ValidationResult.installed]
  /// if no [messages] are hints or errors.
  ValidationResult(this.type, this.messages, { this.statusInfo });

  factory ValidationResult.crash(Object error, [StackTrace stackTrace]) {
    return ValidationResult(ValidationType.crash, <ValidationMessage>[
      ValidationMessage.error(
          'Due to an error, the doctor check did not complete. '
          'If the error message below is not helpful, '
          'please let us know about this issue at https://github.com/flutter/flutter/issues.'),
      ValidationMessage.error('$error'),
      if (stackTrace != null)
          // Stacktrace is informational. Printed in verbose mode only.
          ValidationMessage('$stackTrace'),
    ], statusInfo: 'the doctor check crashed');
  }

  final ValidationType type;
  // A short message about the status.
  final String statusInfo;
  final List<ValidationMessage> messages;

  String get leadingBox {
    assert(type != null);
    switch (type) {
      case ValidationType.crash:
        return '[☠]';
      case ValidationType.missing:
        return '[✗]';
      case ValidationType.installed:
        return '[✓]';
      case ValidationType.notAvailable:
      case ValidationType.partial:
        return '[!]';
    }
    return null;
  }

  String get coloredLeadingBox {
    assert(type != null);
    switch (type) {
      case ValidationType.crash:
        return globals.terminal.color(leadingBox, TerminalColor.red);
      case ValidationType.missing:
        return globals.terminal.color(leadingBox, TerminalColor.red);
      case ValidationType.installed:
        return globals.terminal.color(leadingBox, TerminalColor.green);
      case ValidationType.notAvailable:
      case ValidationType.partial:
        return globals.terminal.color(leadingBox, TerminalColor.yellow);
    }
    return null;
  }

  /// The string representation of the type.
  String get typeStr {
    assert(type != null);
    switch (type) {
      case ValidationType.crash:
        return 'crash';
      case ValidationType.missing:
        return 'missing';
      case ValidationType.installed:
        return 'installed';
      case ValidationType.notAvailable:
        return 'notAvailable';
      case ValidationType.partial:
        return 'partial';
    }
    return null;
  }
}

class ValidationMessage {
  ValidationMessage(this.message) : type = ValidationMessageType.information;
  ValidationMessage.error(this.message) : type = ValidationMessageType.error;
  ValidationMessage.hint(this.message) : type = ValidationMessageType.hint;

  final ValidationMessageType type;
  bool get isError => type == ValidationMessageType.error;
  bool get isHint => type == ValidationMessageType.hint;
  final String message;

  String get indicator {
    switch (type) {
      case ValidationMessageType.error:
        return '✗';
      case ValidationMessageType.hint:
        return '!';
      case ValidationMessageType.information:
        return '•';
    }
    return null;
  }

  String get coloredIndicator {
    switch (type) {
      case ValidationMessageType.error:
        return globals.terminal.color(indicator, TerminalColor.red);
      case ValidationMessageType.hint:
        return globals.terminal.color(indicator, TerminalColor.yellow);
      case ValidationMessageType.information:
        return globals.terminal.color(indicator, TerminalColor.green);
    }
    return null;
  }

  @override
  String toString() => message;

  @override
  bool operator ==(Object other) {
    if (other.runtimeType != runtimeType) {
      return false;
    }
    return other is ValidationMessage
        && other.message == message
        && other.type == type;
  }

  @override
  int get hashCode => type.hashCode ^ message.hashCode;
}

class FlutterValidator extends DoctorValidator {
  FlutterValidator() : super('Flutter');

  @override
  Future<ValidationResult> validate() async {
    final List<ValidationMessage> messages = <ValidationMessage>[];
    ValidationType valid = ValidationType.installed;
    String versionChannel;
    String frameworkVersion;

    try {
      final FlutterVersion version = globals.flutterVersion;
      versionChannel = version.channel;
      frameworkVersion = version.frameworkVersion;
      messages.add(ValidationMessage(userMessages.flutterVersion(
        frameworkVersion,
        Cache.flutterRoot,
      )));
      messages.add(ValidationMessage(userMessages.flutterRevision(
        version.frameworkRevisionShort,
        version.frameworkAge,
        version.frameworkDate,
      )));
      messages.add(ValidationMessage(userMessages.engineRevision(version.engineRevisionShort)));
      messages.add(ValidationMessage(userMessages.dartRevision(version.dartSdkVersion)));
    } on VersionCheckError catch (e) {
      messages.add(ValidationMessage.error(e.message));
      valid = ValidationType.partial;
    }

    final String genSnapshotPath =
      globals.artifacts.getArtifactPath(Artifact.genSnapshot);

    // Check that the binaries we downloaded for this platform actually run on it.
    if (!_genSnapshotRuns(genSnapshotPath)) {
      final StringBuffer buf = StringBuffer();
      buf.writeln(userMessages.flutterBinariesDoNotRun);
      if (globals.platform.isLinux) {
        buf.writeln(userMessages.flutterBinariesLinuxRepairCommands);
      }
      messages.add(ValidationMessage.error(buf.toString()));
      valid = ValidationType.partial;
    }

    return ValidationResult(
      valid,
      messages,
      statusInfo: userMessages.flutterStatusInfo(
        versionChannel,
        frameworkVersion,
        globals.os.name,
        globals.platform.localeName,
      ),
    );
  }
}

bool _genSnapshotRuns(String genSnapshotPath) {
  const int kExpectedExitCode = 255;
  try {
    return processUtils.runSync(<String>[genSnapshotPath]).exitCode == kExpectedExitCode;
  } catch (error) {
    return false;
  }
}

class NoIdeValidator extends DoctorValidator {
  NoIdeValidator() : super('Flutter IDE Support');

  @override
  Future<ValidationResult> validate() async {
    return ValidationResult(ValidationType.missing, <ValidationMessage>[
      ValidationMessage(userMessages.noIdeInstallationInfo),
    ], statusInfo: userMessages.noIdeStatusInfo);
  }
}

abstract class IntelliJValidator extends DoctorValidator {
  IntelliJValidator(String title, this.installPath) : super(title);

  final String installPath;

  String get version;
  String get pluginsPath;

  static final Map<String, String> _idToTitle = <String, String>{
    'IntelliJIdea': 'IntelliJ IDEA Ultimate Edition',
    'IdeaIC': 'IntelliJ IDEA Community Edition',
  };

  static final Version kMinIdeaVersion = Version(2017, 1, 0);

  static Iterable<DoctorValidator> get installedValidators {
    if (globals.platform.isLinux || globals.platform.isWindows) {
      return IntelliJValidatorOnLinuxAndWindows.installed;
    }
    if (globals.platform.isMacOS) {
      return IntelliJValidatorOnMac.installed;
    }
    return <DoctorValidator>[];
  }

  @override
  Future<ValidationResult> validate() async {
    final List<ValidationMessage> messages = <ValidationMessage>[];

    if (pluginsPath == null) {
      messages.add(ValidationMessage.error('Invalid IntelliJ version number.'));
    } else {
      messages.add(ValidationMessage(userMessages.intellijLocation(installPath)));

      final IntelliJPlugins plugins = IntelliJPlugins(pluginsPath);
      plugins.validatePackage(messages, <String>['flutter-intellij', 'flutter-intellij.jar'],
          'Flutter', minVersion: IntelliJPlugins.kMinFlutterPluginVersion);
      plugins.validatePackage(messages, <String>['Dart'], 'Dart');

      if (_hasIssues(messages)) {
        messages.add(ValidationMessage(userMessages.intellijPluginInfo));
      }

      _validateIntelliJVersion(messages, kMinIdeaVersion);
    }

    return ValidationResult(
      _hasIssues(messages) ? ValidationType.partial : ValidationType.installed,
      messages,
      statusInfo: userMessages.intellijStatusInfo(version));
  }

  bool _hasIssues(List<ValidationMessage> messages) {
    return messages.any((ValidationMessage message) => message.isError);
  }

  void _validateIntelliJVersion(List<ValidationMessage> messages, Version minVersion) {
    // Ignore unknown versions.
    if (minVersion == Version.unknown) {
      return;
    }

    final Version installedVersion = Version.parse(version);
    if (installedVersion == null) {
      return;
    }

    if (installedVersion < minVersion) {
      messages.add(ValidationMessage.error(userMessages.intellijMinimumVersion(minVersion.toString())));
    }
  }
}

class IntelliJValidatorOnLinuxAndWindows extends IntelliJValidator {
  IntelliJValidatorOnLinuxAndWindows(String title, this.version, String installPath, this.pluginsPath) : super(title, installPath);

  @override
  final String version;

  @override
  final String pluginsPath;

  static Iterable<DoctorValidator> get installed {
    final List<DoctorValidator> validators = <DoctorValidator>[];
    if (globals.fsUtils.homeDirPath == null) {
      return validators;
    }

    void addValidator(String title, String version, String installPath, String pluginsPath) {
      final IntelliJValidatorOnLinuxAndWindows validator =
        IntelliJValidatorOnLinuxAndWindows(title, version, installPath, pluginsPath);
      for (int index = 0; index < validators.length; ++index) {
        final DoctorValidator other = validators[index];
        if (other is IntelliJValidatorOnLinuxAndWindows && validator.installPath == other.installPath) {
          if (validator.version.compareTo(other.version) > 0) {
            validators[index] = validator;
          }
          return;
        }
      }
      validators.add(validator);
    }

    final Directory homeDir = globals.fs.directory(globals.fsUtils.homeDirPath);
    for (final Directory dir in homeDir.listSync().whereType<Directory>()) {
      final String name = globals.fs.path.basename(dir.path);
      IntelliJValidator._idToTitle.forEach((String id, String title) {
        if (name.startsWith('.$id')) {
          final String version = name.substring(id.length + 1);
          String installPath;
          try {
            installPath = globals.fs.file(globals.fs.path.join(dir.path, 'system', '.home')).readAsStringSync();
          } catch (e) {
            // ignored
          }
          if (installPath != null && globals.fs.isDirectorySync(installPath)) {
            final String pluginsPath = globals.fs.path.join(dir.path, 'config', 'plugins');
            addValidator(title, version, installPath, pluginsPath);
          }
        }
      });
    }
    return validators;
  }
}

class IntelliJValidatorOnMac extends IntelliJValidator {
  IntelliJValidatorOnMac(String title, this.id, String installPath) : super(title, installPath);

  final String id;

  static final Map<String, String> _dirNameToId = <String, String>{
    'IntelliJ IDEA.app': 'IntelliJIdea',
    'IntelliJ IDEA Ultimate.app': 'IntelliJIdea',
    'IntelliJ IDEA CE.app': 'IdeaIC',
  };

  static Iterable<DoctorValidator> get installed {
    final List<DoctorValidator> validators = <DoctorValidator>[];
    final List<String> installPaths = <String>[
      '/Applications',
      globals.fs.path.join(globals.fsUtils.homeDirPath, 'Applications'),
    ];

    void checkForIntelliJ(Directory dir) {
      final String name = globals.fs.path.basename(dir.path);
      _dirNameToId.forEach((String dirName, String id) {
        if (name == dirName) {
          final String title = IntelliJValidator._idToTitle[id];
          validators.add(IntelliJValidatorOnMac(title, id, dir.path));
        }
      });
    }

    try {
      final Iterable<Directory> installDirs = installPaths
              .map<Directory>((String installPath) => globals.fs.directory(installPath))
              .map<List<FileSystemEntity>>((Directory dir) => dir.existsSync() ? dir.listSync() : <FileSystemEntity>[])
              .expand<FileSystemEntity>((List<FileSystemEntity> mappedDirs) => mappedDirs)
              .whereType<Directory>();
      for (final Directory dir in installDirs) {
        checkForIntelliJ(dir);
        if (!dir.path.endsWith('.app')) {
          for (final FileSystemEntity subdir in dir.listSync()) {
            if (subdir is Directory) {
              checkForIntelliJ(subdir);
            }
          }
        }
      }
    } on FileSystemException catch (e) {
      validators.add(ValidatorWithResult(
          userMessages.intellijMacUnknownResult,
          ValidationResult(ValidationType.missing, <ValidationMessage>[
            ValidationMessage.error(e.message),
          ]),
      ));
    }
    return validators;
  }

  @visibleForTesting
  String get plistFile {
    _plistFile ??= globals.fs.path.join(installPath, 'Contents', 'Info.plist');
    return _plistFile;
  }
  String _plistFile;

  @override
  String get version {
<<<<<<< HEAD
    if (_version == null) {
      final String plistFile = globals.fs.path.join(installPath, 'Contents', 'Info.plist');
      _version = globals.plistParser.getValueFromFile(
=======
    _version ??= PlistParser.instance.getValueFromFile(
>>>>>>> 0a9b358e
        plistFile,
        PlistParser.kCFBundleShortVersionStringKey,
      ) ?? 'unknown';
    return _version;
  }
  String _version;

  @override
  String get pluginsPath {
    if (_pluginsPath != null) {
      return _pluginsPath;
    }

    final String altLocation = PlistParser.instance.getValueFromFile(plistFile, 'JetBrainsToolboxApp');

    if (altLocation != null) {
      _pluginsPath = altLocation + '.plugins';
      return _pluginsPath;
    }

    final List<String> split = version.split('.');

    if (split.length < 2) {
      return null;
    }

    final String major = split[0];
    final String minor = split[1];
    _pluginsPath = globals.fs.path.join(
      globals.fsUtils.homeDirPath,
      'Library',
      'Application Support',
      '$id$major.$minor',
    );
    return _pluginsPath;
  }
  String _pluginsPath;
}

class DeviceValidator extends DoctorValidator {
  DeviceValidator() : super('Connected device');

  @override
  String get slowWarning => 'Scanning for devices is taking a long time...';

  @override
  Future<ValidationResult> validate() async {
    final List<Device> devices = await deviceManager.getAllConnectedDevices();
    List<ValidationMessage> messages;
    if (devices.isEmpty) {
      final List<String> diagnostics = await deviceManager.getDeviceDiagnostics();
      if (diagnostics.isNotEmpty) {
        messages = diagnostics.map<ValidationMessage>((String message) => ValidationMessage(message)).toList();
      } else {
        messages = <ValidationMessage>[ValidationMessage.hint(userMessages.devicesMissing)];
      }
    } else {
      messages = await Device.descriptions(devices)
          .map<ValidationMessage>((String msg) => ValidationMessage(msg)).toList();
    }

    if (devices.isEmpty) {
      return ValidationResult(ValidationType.notAvailable, messages);
    } else {
      return ValidationResult(ValidationType.installed, messages, statusInfo: userMessages.devicesAvailable(devices.length));
    }
  }
}

class ValidatorWithResult extends DoctorValidator {
  ValidatorWithResult(String title, this.result) : super(title);

  final ValidationResult result;

  @override
  Future<ValidationResult> validate() async => result;
}<|MERGE_RESOLUTION|>--- conflicted
+++ resolved
@@ -862,13 +862,7 @@
 
   @override
   String get version {
-<<<<<<< HEAD
-    if (_version == null) {
-      final String plistFile = globals.fs.path.join(installPath, 'Contents', 'Info.plist');
-      _version = globals.plistParser.getValueFromFile(
-=======
-    _version ??= PlistParser.instance.getValueFromFile(
->>>>>>> 0a9b358e
+    _version ??= globals.plistParser.getValueFromFile(
         plistFile,
         PlistParser.kCFBundleShortVersionStringKey,
       ) ?? 'unknown';
