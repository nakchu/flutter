// Copyright 2016 The Chromium Authors. All rights reserved.
// Use of this source code is governed by a BSD-style license that can be
// found in the LICENSE file.

import 'dart:async';

import 'package:coverage/coverage.dart' as coverage;

import '../base/file_system.dart';
import '../base/io.dart';
import '../base/logger.dart';
import '../base/os.dart';
import '../base/platform.dart';
import '../base/process_manager.dart';
import '../dart/package_map.dart';
import '../globals.dart';
import '../project.dart';
import '../vmservice.dart';

import 'watcher.dart';

/// A class that's used to collect coverage data during tests.
class CoverageCollector extends TestWatcher {
<<<<<<< HEAD
  Map<String, Map<int, int>> _globalHitmap;
=======
  CoverageCollector(this.flutterProject, {this.coverageDirectory});

  Map<String, dynamic> _globalHitmap;
  final Directory coverageDirectory;
  final FlutterProject flutterProject;
>>>>>>> 99bd2795

  @override
  Future<void> handleFinishedTest(ProcessEvent event) async {
    printTrace('test ${event.childIndex}: collecting coverage');
    await collectCoverage(event.process, event.observatoryUri);
  }

  void _addHitmap(Map<String, Map<int, int>> hitmap) {
    if (_globalHitmap == null)
      _globalHitmap = hitmap;
    else
      coverage.mergeHitmaps(hitmap, _globalHitmap);
  }

  /// Collects coverage for the given [Process] using the given `port`.
  ///
  /// This should be called when the code whose coverage data is being collected
  /// has been run to completion so that all coverage data has been recorded.
  ///
  /// The returned [Future] completes when the coverage is collected.
  Future<void> collectCoverage(Process process, Uri observatoryUri) async {
    assert(process != null);
    assert(observatoryUri != null);
    final int pid = process.pid;
    printTrace('pid $pid: collecting coverage data from $observatoryUri...');

    Map<String, dynamic> data;
    final Future<void> processComplete = process.exitCode
      .then<void>((int code) {
        throw Exception('Failed to collect coverage, process terminated prematurely with exit code $code.');
      });
    final Future<void> collectionComplete = collect(observatoryUri, (String libraryName) {
      // If we have a specified coverage directory or could not find the package name, then
      // accept all libraries.
      if (coverageDirectory != null) {
        return true;
      }
      return libraryName.contains(flutterProject.manifest.appName);
    })
      .then<void>((Map<String, dynamic> result) {
        if (result == null)
          throw Exception('Failed to collect coverage.');
        data = result;
      });
    await Future.any<void>(<Future<void>>[ processComplete, collectionComplete ]);
    assert(data != null);

    printTrace('pid $pid ($observatoryUri): collected coverage data; merging...');
    _addHitmap(coverage.createHitmap(data['coverage'] as List<dynamic>));
    printTrace('pid $pid ($observatoryUri): done merging coverage data into global coverage map.');
  }

  /// Returns a future that will complete with the formatted coverage data
  /// (using [formatter]) once all coverage data has been collected.
  ///
  /// This will not start any collection tasks. It us up to the caller of to
  /// call [collectCoverage] for each process first.
  Future<String> finalizeCoverage({
    coverage.Formatter formatter,
    Directory coverageDirectory,
  }) async {
    printTrace('formating coverage data');
    if (_globalHitmap == null)
      return null;
    if (formatter == null) {
      final coverage.Resolver resolver = coverage.Resolver(packagesPath: PackageMap.globalPackagesPath);
      final String packagePath = fs.currentDirectory.path;
      final List<String> reportOn = coverageDirectory == null
        ? <String>[fs.path.join(packagePath, 'lib')]
        : <String>[coverageDirectory.path];
      formatter = coverage.LcovFormatter(resolver, reportOn: reportOn, basePath: packagePath);
    }
    final String result = await formatter.format(_globalHitmap);
    _globalHitmap = null;
    return result;
  }

  Future<bool> collectCoverageData(String coveragePath, { bool mergeCoverageData = false, Directory coverageDirectory }) async {
    final Status status = logger.startProgress('Collecting coverage information...', timeout: timeoutConfiguration.fastOperation);
    final String coverageData = await finalizeCoverage(
      coverageDirectory: coverageDirectory,
    );
    status.stop();
    printTrace('coverage information collection complete');
    if (coverageData == null)
      return false;

    final File coverageFile = fs.file(coveragePath)
      ..createSync(recursive: true)
      ..writeAsStringSync(coverageData, flush: true);
    printTrace('wrote coverage data to $coveragePath (size=${coverageData.length})');

    const String baseCoverageData = 'coverage/lcov.base.info';
    if (mergeCoverageData) {
      if (!fs.isFileSync(baseCoverageData)) {
        printError('Missing "$baseCoverageData". Unable to merge coverage data.');
        return false;
      }

      if (os.which('lcov') == null) {
        String installMessage = 'Please install lcov.';
        if (platform.isLinux)
          installMessage = 'Consider running "sudo apt-get install lcov".';
        else if (platform.isMacOS)
          installMessage = 'Consider running "brew install lcov".';
        printError('Missing "lcov" tool. Unable to merge coverage data.\n$installMessage');
        return false;
      }

      final Directory tempDir = fs.systemTempDirectory.createTempSync('flutter_tools_test_coverage.');
      try {
        final File sourceFile = coverageFile.copySync(fs.path.join(tempDir.path, 'lcov.source.info'));
        final ProcessResult result = processManager.runSync(<String>[
          'lcov',
          '--add-tracefile', baseCoverageData,
          '--add-tracefile', sourceFile.path,
          '--output-file', coverageFile.path,
        ]);
        if (result.exitCode != 0)
          return false;
      } finally {
        tempDir.deleteSync(recursive: true);
      }
    }
    return true;
  }
}

Future<Map<String, dynamic>> collect(Uri serviceUri, bool Function(String) libraryPredicate) async {
  final VMService vmService = await VMService.connect(serviceUri, compression: CompressionOptions.compressionOff);
  await vmService.getVM();
  return _getAllCoverage(vmService, libraryPredicate);
}


Future<Map<String, dynamic>> _getAllCoverage(VMService service, bool Function(String) libraryPredicate) async {
  await service.getVM();
  final List<Map<String, dynamic>> coverage = <Map<String, dynamic>>[];
  for (Isolate isolateRef in service.vm.isolates) {
    await isolateRef.load();
    final Map<String, dynamic> scriptList = await isolateRef.invokeRpcRaw('getScripts', params: <String, dynamic>{'isolateId': isolateRef.id});
    final List<Future<void>> futures = <Future<void>>[];

    final Map<String, Map<String, dynamic>> scripts = <String, Map<String, dynamic>>{};
    final Map<String, Map<String, dynamic>> sourceReports = <String, Map<String, dynamic>>{};
    // For each ScriptRef loaded into the VM, load the corresponding Script and
    // SourceReport object.
    for (Map<String, dynamic> script in scriptList['scripts']) {
      if (!libraryPredicate(script['uri'])) {
        continue;
      }
      final String scriptId = script['id'];
      futures.add(
        isolateRef.invokeRpcRaw('getSourceReport', params: <String, dynamic>{
          'forceCompile': true,
          'scriptId': scriptId,
          'isolateId': isolateRef.id,
          'reports': <String>['Coverage'],
        })
        .then((Map<String, dynamic> report) {
          sourceReports[scriptId] = report;
        })
      );
      futures.add(
        isolateRef.invokeRpcRaw('getObject', params: <String, dynamic>{
          'isolateId': isolateRef.id,
          'objectId': scriptId,
        })
        .then((Map<String, dynamic> script) {
          scripts[scriptId] = script;
        })
      );
    }
    await Future.wait(futures);
    _buildCoverageMap(scripts, sourceReports, coverage);
  }
  return <String, dynamic>{'type': 'CodeCoverage', 'coverage': coverage};
}

// Build a hitmap of Uri -> Line -> Hit Count for each script object.
void _buildCoverageMap(
  Map<String, Map<String, dynamic>> scripts,
  Map<String, Map<String, dynamic>> sourceReports,
  List<Map<String, dynamic>> coverage,
) {
  final Map<String, Map<int, int>> hitMaps = <String, Map<int, int>>{};
  for (String scriptId in scripts.keys) {
    final Map<String, dynamic> sourceReport = sourceReports[scriptId];
    for (Map<String, dynamic> range in sourceReport['ranges']) {
      final Map<String, dynamic> coverage = range['coverage'];
      final Map<String, dynamic> scriptRef = sourceReport['scripts'][range['scriptIndex']];
      final String uri = scriptRef['uri'];

      hitMaps[uri] ??= <int, int>{};
      final Map<int, int> hitMap = hitMaps[uri];
      final List<dynamic> hits = coverage['hits'];
      final List<dynamic> misses = coverage['misses'];
      final List<dynamic> tokenPositions = scripts[scriptRef['id']]['tokenPosTable'];
      if (hits != null) {
        for (int hit in hits) {
          final int line = _lineAndColumn(hit, tokenPositions)[0];
          final int current = hitMap[line] ?? 0;
          hitMap[line] = current + 1;
        }
      }
      if (misses != null) {
        for (int miss in misses) {
          final int line = _lineAndColumn(miss, tokenPositions)[0];
          hitMap[line] ??= 0;
        }
      }
    }
  }
  hitMaps.forEach((String uri, Map<int, int> hitMap) {
    coverage.add(_toScriptCoverageJson(uri, hitMap));
  });
}

// Binary search the token position table for the line and column which
// corresponds to each token position.
// The format of this table is described in https://github.com/dart-lang/sdk/blob/master/runtime/vm/service/service.md#script
List<int> _lineAndColumn(int position, List<dynamic> tokenPositions) {
  int min = 0;
  int max = tokenPositions.length;
  while (min < max) {
    final int mid = min + ((max - min) >> 1);
    final List<dynamic> row = tokenPositions[mid];
    if (row[1] > position) {
      max = mid;
    } else {
      for (int i = 1; i < row.length; i += 2) {
        if (row[i] == position) {
          return <int>[row.first, row[i + 1]];
        }
      }
      min = mid + 1;
    }
  }
  throw StateError('Unreachable');
}

// Returns a JSON hit map backward-compatible with pre-1.16.0 SDKs.
Map<String, dynamic> _toScriptCoverageJson(String scriptUri, Map<int, int> hitMap) {
  final Map<String, dynamic> json = <String, dynamic>{};
  final List<int> hits = <int>[];
  hitMap.forEach((int line, int hitCount) {
    hits.add(line);
    hits.add(hitCount);
  });
  json['source'] = scriptUri;
  json['script'] = <String, dynamic>{
    'type': '@Script',
    'fixedId': true,
    'id': 'libraries/1/scripts/${Uri.encodeComponent(scriptUri)}',
    'uri': scriptUri,
    '_kind': 'library',
  };
  json['hits'] = hits;
  return json;
}<|MERGE_RESOLUTION|>--- conflicted
+++ resolved
@@ -21,15 +21,11 @@
 
 /// A class that's used to collect coverage data during tests.
 class CoverageCollector extends TestWatcher {
-<<<<<<< HEAD
+  CoverageCollector(this.flutterProject, {this.coverageDirectory});
+
   Map<String, Map<int, int>> _globalHitmap;
-=======
-  CoverageCollector(this.flutterProject, {this.coverageDirectory});
-
-  Map<String, dynamic> _globalHitmap;
   final Directory coverageDirectory;
   final FlutterProject flutterProject;
->>>>>>> 99bd2795
 
   @override
   Future<void> handleFinishedTest(ProcessEvent event) async {
