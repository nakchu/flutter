--- conflicted
+++ resolved
@@ -193,17 +193,10 @@
         }
 
         if (debuggingOptions.startPaused && !machine!) {
-<<<<<<< HEAD
-          logger.printStatus('The test process has been started.');
-          logger.printStatus('You can now connect to it using the Dart VM Service. To connect, load the following Web site in your browser:');
-          logger.printStatus('  $forwardingUri');
-          logger.printStatus('You should first set appropriate breakpoints, then resume the test in the debugger.');
-=======
           logger.printStatus('The Dart VM service is listening on $forwardingUri');
           await _startDevTools(forwardingUri, dds);
           logger.printStatus('');
           logger.printStatus('The test process has been started. Set any relevant breakpoints and then resume the test in the debugger.');
->>>>>>> 8ac94c16
         }
         _gotProcessVmServiceUri.complete(forwardingUri);
       },
@@ -271,7 +264,6 @@
     );
   }
 
-<<<<<<< HEAD
   @visibleForTesting
   @protected
   Future<FlutterVmService> connectToVmServiceImpl(
@@ -284,7 +276,8 @@
       compileExpression: compileExpression,
       logger: logger,
     );
-=======
+  }
+
   Future<void> _startDevTools(Uri forwardingUri, DartDevelopmentService? dds) async {
     _devToolsLauncher = DevtoolsLauncher.instance;
     logger.printTrace('test $id: Serving DevTools...');
@@ -306,7 +299,6 @@
       query: 'uri=$forwardingUri',
     );
     logger.printStatus('The Flutter DevTools debugger and profiler is available at: $devToolsUri');
->>>>>>> 8ac94c16
   }
 
   /// Binds an [HttpServer] serving from `host` on `port`.
