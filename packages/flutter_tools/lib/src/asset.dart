--- conflicted
+++ resolved
@@ -368,24 +368,14 @@
 }
 
 DevFSContent _createAssetManifest(Map<_Asset, List<_Asset>> assetVariants) {
-<<<<<<< HEAD
-  final Map<String, List<String>> jsonMap = <String, List<String>>{};
-=======
   final Map<String, List<String>> jsonObject = <String, List<String>>{};
->>>>>>> 07eb5ea0
   for (_Asset main in assetVariants.keys) {
     final List<String> variants = <String>[];
     for (_Asset variant in assetVariants[main])
       variants.add(variant.entryUri.path);
-<<<<<<< HEAD
-    jsonMap[main.entryUri.path] = variants;
-  }
-  return new DevFSStringContent(json.encode(jsonMap));
-=======
     jsonObject[main.entryUri.path] = variants;
   }
   return new DevFSStringContent(json.encode(jsonObject));
->>>>>>> 07eb5ea0
 }
 
 List<Map<String, dynamic>> _parseFonts(
