// Copyright 2016 The Chromium Authors. All rights reserved.
// Use of this source code is governed by a BSD-style license that can be
// found in the LICENSE file.

import 'dart:async';

import 'package:meta/meta.dart';
import 'package:usage/usage_io.dart';

import 'base/context.dart';
import 'base/file_system.dart';
import 'base/os.dart';
import 'base/platform.dart';
import 'base/utils.dart';
import 'globals.dart';
import 'version.dart';

const String _kFlutterUA = 'UA-67589403-6';

const String kSessionHostOsDetails = 'cd1';
const String kSessionChannelName = 'cd2';

const String kEventReloadReasonParameterName = 'cd5';
const String kEventReloadFinalLibraryCount = 'cd6';
const String kEventReloadSyncedLibraryCount = 'cd7';
const String kEventReloadSyncedClassesCount = 'cd8';
const String kEventReloadSyncedProceduresCount = 'cd9';
const String kEventReloadSyncedBytes = 'cd10';
const String kEventReloadInvalidatedSourcesCount = 'cd11';
const String kEventReloadTransferTimeInMs = 'cd12';
const String kEventReloadOverallTimeInMs = 'cd13';

const String kCommandRunIsEmulator = 'cd3';
const String kCommandRunTargetName = 'cd4';
const String kCommandRunProjectType = 'cd14';
const String kCommandRunProjectHostLanguage = 'cd15';
const String kCommandRunProjectModule = 'cd18';
const String kCommandRunTargetOsVersion = 'cd22';
const String kCommandRunModeName = 'cd23';

const String kCommandCreateAndroidLanguage = 'cd16';
const String kCommandCreateIosLanguage = 'cd17';
const String kCommandCreateProjectType = 'cd19';

const String kCommandPackagesNumberPlugins = 'cd20';
const String kCommandPackagesProjectModule = 'cd21';

<<<<<<< HEAD
const String kCommandResult = 'cd24';
=======
const String kCommandBuildBundleTargetPlatform = 'cd24';
const String kCommandBuildBundleIsModule = 'cd25';
// Next ID: cd26
>>>>>>> 3ae6abd9

Usage get flutterUsage => Usage.instance;

class Usage {
  /// Create a new Usage instance; [versionOverride] and [configDirOverride] are
  /// used for testing.
  Usage({ String settingsName = 'flutter', String versionOverride, String configDirOverride}) {
    final FlutterVersion flutterVersion = FlutterVersion.instance;
    final String version = versionOverride ?? flutterVersion.getVersionString(redactUnknownBranches: true);
    _analytics = AnalyticsIO(_kFlutterUA, settingsName, version,
        documentDirectory: configDirOverride != null ? fs.directory(configDirOverride) : null);

    // Report a more detailed OS version string than package:usage does by default.
    _analytics.setSessionValue(kSessionHostOsDetails, os.name);
    // Send the branch name as the "channel".
    _analytics.setSessionValue(kSessionChannelName, flutterVersion.getBranchName(redactUnknownBranches: true));
    // Record the host as the application installer ID - the context that flutter_tools is running in.
    if (platform.environment.containsKey('FLUTTER_HOST')) {
      _analytics.setSessionValue('aiid', platform.environment['FLUTTER_HOST']);
    }
    _analytics.analyticsOpt = AnalyticsOpt.optOut;

    final bool suppressEnvFlag = platform.environment['FLUTTER_SUPPRESS_ANALYTICS'] == 'true';
    // Many CI systems don't do a full git checkout.
    if (version.endsWith('/unknown') || isRunningOnBot || suppressEnvFlag) {
      // If we think we're running on a CI system, suppress sending analytics.
      suppressAnalytics = true;
    }
  }

  /// Returns [Usage] active in the current app context.
  static Usage get instance => context.get<Usage>();

  Analytics _analytics;

  bool _printedWelcome = false;
  bool _suppressAnalytics = false;

  bool get isFirstRun => _analytics.firstRun;

  bool get enabled => _analytics.enabled;

  bool get suppressAnalytics => _suppressAnalytics || _analytics.firstRun;

  /// Suppress analytics for this session.
  set suppressAnalytics(bool value) {
    _suppressAnalytics = value;
  }

  /// Enable or disable reporting analytics.
  set enabled(bool value) {
    _analytics.enabled = value;
  }

  /// A stable randomly generated UUID used to deduplicate multiple identical
  /// reports coming from the same computer.
  String get clientId => _analytics.clientId;

  void sendCommand(String command, { Map<String, String> parameters }) {
    if (suppressAnalytics)
      return;

    parameters ??= const <String, String>{};

    _analytics.sendScreenView(command, parameters: parameters);
  }

  void sendEvent(
    String category,
    String parameter, {
    Map<String, String> parameters,
  }) {
    if (suppressAnalytics)
      return;

    parameters ??= const <String, String>{};

    _analytics.sendEvent(category, parameter, parameters: parameters);
  }

  void sendTiming(
    String category,
    String variableName,
    Duration duration, {
    String label,
  }) {
    if (!suppressAnalytics) {
      _analytics.sendTiming(
        variableName,
        duration.inMilliseconds,
        category: category,
        label: label,
      );
    }
  }

  void sendException(dynamic exception, StackTrace trace) {
    if (!suppressAnalytics)
      _analytics.sendException('${exception.runtimeType}\n${sanitizeStacktrace(trace)}');
  }

  /// Fires whenever analytics data is sent over the network.
  @visibleForTesting
  Stream<Map<String, dynamic>> get onSend => _analytics.onSend;

  /// Returns when the last analytics event has been sent, or after a fixed
  /// (short) delay, whichever is less.
  Future<void> ensureAnalyticsSent() async {
    // TODO(devoncarew): This may delay tool exit and could cause some analytics
    // events to not be reported. Perhaps we could send the analytics pings
    // out-of-process from flutter_tools?
    await _analytics.waitForLastPing(timeout: const Duration(milliseconds: 250));
  }

  void printWelcome() {
    // This gets called if it's the first run by the selected command, if any,
    // and on exit, in case there was no command.
    if (_printedWelcome)
      return;
    _printedWelcome = true;

    printStatus('');
    printStatus('''
  ╔════════════════════════════════════════════════════════════════════════════╗
  ║                 Welcome to Flutter! - https://flutter.dev                  ║
  ║                                                                            ║
  ║ The Flutter tool anonymously reports feature usage statistics and crash    ║
  ║ reports to Google in order to help Google contribute improvements to       ║
  ║ Flutter over time.                                                         ║
  ║                                                                            ║
  ║ Read about data we send with crash reports:                                ║
  ║ https://github.com/flutter/flutter/wiki/Flutter-CLI-crash-reporting        ║
  ║                                                                            ║
  ║ See Google's privacy policy:                                               ║
  ║ https://www.google.com/intl/en/policies/privacy/                           ║
  ║                                                                            ║
  ║ Use "flutter config --no-analytics" to disable analytics and crash         ║
  ║ reporting.                                                                 ║
  ╚════════════════════════════════════════════════════════════════════════════╝
  ''', emphasis: true);
  }
}<|MERGE_RESOLUTION|>--- conflicted
+++ resolved
@@ -45,13 +45,11 @@
 const String kCommandPackagesNumberPlugins = 'cd20';
 const String kCommandPackagesProjectModule = 'cd21';
 
-<<<<<<< HEAD
-const String kCommandResult = 'cd24';
-=======
 const String kCommandBuildBundleTargetPlatform = 'cd24';
 const String kCommandBuildBundleIsModule = 'cd25';
-// Next ID: cd26
->>>>>>> 3ae6abd9
+
+const String kCommandResult = 'cd26';
+// Next ID: cd27
 
 Usage get flutterUsage => Usage.instance;
 
