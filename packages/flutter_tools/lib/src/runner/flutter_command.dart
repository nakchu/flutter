// Copyright 2015 The Chromium Authors. All rights reserved.
// Use of this source code is governed by a BSD-style license that can be
// found in the LICENSE file.

import 'dart:async';

import 'package:args/args.dart';
import 'package:args/command_runner.dart';
import 'package:meta/meta.dart';
import 'package:quiver/strings.dart';

import '../application_package.dart';
import '../base/common.dart';
import '../base/context.dart';
import '../base/file_system.dart';
import '../base/time.dart';
import '../base/utils.dart';
import '../build_info.dart';
import '../bundle.dart' as bundle;
import '../dart/package_map.dart';
import '../dart/pub.dart';
import '../device.dart';
import '../doctor.dart';
import '../globals.dart';
import '../project.dart';
import '../usage.dart';
import 'flutter_command_runner.dart';

enum ExitStatus {
  success,
  warning,
  fail,
}

/// [FlutterCommand]s' subclasses' [FlutterCommand.runCommand] can optionally
/// provide a [FlutterCommandResult] to furnish additional information for
/// analytics.
class FlutterCommandResult {
  const FlutterCommandResult(
    this.exitStatus, {
    this.timingLabelParts,
    this.endTimeOverride,
  });

  final ExitStatus exitStatus;

  /// Optional data that can be appended to the timing event.
  /// https://developers.google.com/analytics/devguides/collection/analyticsjs/field-reference#timingLabel
  /// Do not add PII.
  final List<String> timingLabelParts;

  /// Optional epoch time when the command's non-interactive wait time is
  /// complete during the command's execution. Use to measure user perceivable
  /// latency without measuring user interaction time.
  ///
  /// [FlutterCommand] will automatically measure and report the command's
  /// complete time if not overridden.
  final DateTime endTimeOverride;
}

/// Common flutter command line options.
class FlutterOptions {
  static const String kExtraFrontEndOptions = 'extra-front-end-options';
  static const String kExtraGenSnapshotOptions = 'extra-gen-snapshot-options';
  static const String kFileSystemRoot = 'filesystem-root';
  static const String kFileSystemScheme = 'filesystem-scheme';
}

abstract class FlutterCommand extends Command<void> {
  /// The currently executing command (or sub-command).
  ///
  /// Will be `null` until the top-most command has begun execution.
  static FlutterCommand get current => context[FlutterCommand];

  /// The option name for a custom observatory port.
  static const String observatoryPortOption = 'observatory-port';

  /// The flag name for whether or not to use ipv6.
  static const String ipv6Flag = 'ipv6';

  @override
  ArgParser get argParser => _argParser;
  final ArgParser _argParser = ArgParser(allowTrailingOptions: false);

  @override
  FlutterCommandRunner get runner => super.runner;

  bool _requiresPubspecYaml = false;

  /// Whether this command uses the 'target' option.
  bool _usesTargetOption = false;

  bool _usesPubOption = false;

  bool _usesPortOption = false;

  bool _usesIpv6Flag = false;

  bool get shouldRunPub => _usesPubOption && argResults['pub'];

  bool get shouldUpdateCache => true;

  BuildMode _defaultBuildMode;

  void requiresPubspecYaml() {
    _requiresPubspecYaml = true;
  }

  void usesTargetOption() {
    argParser.addOption('target',
      abbr: 't',
      defaultsTo: bundle.defaultMainPath,
      help: 'The main entry-point file of the application, as run on the device.\n'
            'If the --target option is omitted, but a file name is provided on '
            'the command line, then that is used instead.',
      valueHelp: 'path');
    _usesTargetOption = true;
  }

  String get targetFile {
    if (argResults.wasParsed('target'))
      return argResults['target'];
    else if (argResults.rest.isNotEmpty)
      return argResults.rest.first;
    else
      return bundle.defaultMainPath;
  }

  void usesPubOption() {
    argParser.addFlag('pub',
      defaultsTo: true,
      help: 'Whether to run "flutter packages get" before executing this command.');
    _usesPubOption = true;
  }

  /// Adds flags for using a specific filesystem root and scheme.
  ///
  /// [hide] indicates whether or not to hide these options when the user asks
  /// for help.
  void usesFilesystemOptions({@required bool hide}) {
    argParser
      ..addOption('output-dill',
        hide: hide,
        help: 'Specify the path to frontend server output kernel file.',
      )
      ..addMultiOption(FlutterOptions.kFileSystemRoot,
        hide: hide,
        help: 'Specify the path, that is used as root in a virtual file system\n'
            'for compilation. Input file name should be specified as Uri in\n'
            'filesystem-scheme scheme. Use only in Dart 2 mode.\n'
            'Requires --output-dill option to be explicitly specified.\n',
      )
      ..addOption(FlutterOptions.kFileSystemScheme,
        defaultsTo: 'org-dartlang-root',
        hide: hide,
        help: 'Specify the scheme that is used for virtual file system used in\n'
            'compilation. See more details on filesystem-root option.\n',
      );
  }

  /// Adds options for connecting to the Dart VM observatory port.
  void usesPortOptions() {
    argParser.addOption(observatoryPortOption,
        help: 'Listen to the given port for an observatory debugger connection.\n'
              'Specifying port 0 (the default) will find a random free port.'
    );
    _usesPortOption = true;
  }

  /// Gets the observatory port provided to in the 'observatory-port' option.
  ///
  /// If no port is set, returns null.
  int get observatoryPort {
    if (!_usesPortOption || argResults['observatory-port'] == null) {
      return null;
    }
    try {
      return int.parse(argResults['observatory-port']);
    } catch (error) {
      throwToolExit('Invalid port for `--observatory-port`: $error');
    }
    return null;
  }

  void usesIpv6Flag() {
    argParser.addFlag(ipv6Flag,
      hide: true,
      negatable: false,
      help: 'Binds to IPv6 localhost instead of IPv4 when the flutter tool '
            'forwards the host port to a device port. Not used when the '
            '--debug-port flag is not set.',
    );
    _usesIpv6Flag = true;
  }

  bool get ipv6 => _usesIpv6Flag ? argResults['ipv6'] : null;

  void usesBuildNumberOption() {
    argParser.addOption('build-number',
        help: 'An integer used as an internal version number.\n'
              'Each build must have a unique number to differentiate it from previous builds.\n'
              'It is used to determine whether one build is more recent than another, with higher numbers indicating more recent build.\n'
              'On Android it is used as \'versionCode\'.\n'
              'On Xcode builds it is used as \'CFBundleVersion\'',
        valueHelp: 'int');
  }

  void usesBuildNameOption() {
    argParser.addOption('build-name',
        help: 'A "x.y.z" string used as the version number shown to users.\n'
              'For each new version of your app, you will provide a version number to differentiate it from previous versions.\n'
              'On Android it is used as \'versionName\'.\n'
              'On Xcode builds it is used as \'CFBundleShortVersionString\'',
        valueHelp: 'x.y.z');
  }

  void usesIsolateFilterOption({@required bool hide}) {
    argParser.addOption('isolate-filter',
      defaultsTo: null,
      hide: hide,
      help: 'Restricts commands to a subset of the available isolates (running instances of Flutter).\n'
            'Normally there\'s only one, but when adding Flutter to a pre-existing app it\'s possible to create multiple.');
  }

  void addBuildModeFlags({bool defaultToRelease = true, bool verboseHelp = false}) {
    defaultBuildMode = defaultToRelease ? BuildMode.release : BuildMode.debug;

    argParser.addFlag('debug',
      negatable: false,
      help: 'Build a debug version of your app${defaultToRelease ? '' : ' (default mode)'}.');
    argParser.addFlag('profile',
      negatable: false,
      help: 'Build a version of your app specialized for performance profiling.');
    argParser.addFlag('release',
      negatable: false,
      help: 'Build a release version of your app${defaultToRelease ? ' (default mode)' : ''}.');
    argParser.addFlag('dynamic',
      hide: !verboseHelp,
      negatable: false,
      help: 'Enable dynamic code. This flag is intended for use with\n'
            '--release or --profile; --debug always has this enabled.');
  }

  void addDynamicModeFlags({bool verboseHelp = false}) {
    argParser.addOption('compilation-trace-file',
        defaultsTo: 'compilation.txt',
        hide: !verboseHelp,
        help: 'Filename of Dart compilation trace file. This file will be produced\n'
              'by \'flutter run --dynamic --profile --train\' and consumed by subsequent\n'
              '--dynamic builds such as \'flutter build apk --dynamic\' to precompile\n'
              'some code by the offline compiler.'
    );
    argParser.addFlag('patch',
        hide: !verboseHelp,
        negatable: false,
        help: 'Generate dynamic patch for current changes from baseline.\n'
              'Dynamic patch is generated relative to baseline package.\n'
              'This flag is only allowed when using --dynamic.\n'
    );
  }

  void addDynamicPatchingFlags({bool verboseHelp = false}) {
    argParser.addOption('patch-number',
        hide: !verboseHelp,
        help: 'An integer used as an internal version number for dynamic patch.\n'
              'Each update may have a unique number to differentiate from previous\n'
              'patches for same \'versionCode\' on Android or \'CFBundleVersion\' on iOS.\n'
              'This optional setting allows several dynamic patches to coexist\n'
              'for same baseline build, and is useful for canary and A-B testing\n'
              'of dynamic patches.\n'
              'This flag is only used when --dynamic --patch is specified.\n'
    );
    argParser.addOption('patch-dir',
        defaultsTo: 'public',
        hide: !verboseHelp,
        help: 'The directory where to store generated dynamic patches.\n'
              'This directory can be deployed to a CDN such as Firebase Hosting.\n'
              'It is recommended to store this directory in version control.\n'
              'This flag is only used when --dynamic --patch is specified.\n'
    );
    argParser.addFlag('baseline',
        hide: !verboseHelp,
        negatable: false,
        help: 'Save built package as baseline for future dynamic patching.\n'
            'Built package, such as APK file on Android, is saved and '
            'can be used to generate dynamic patches in later builds.\n'
            'This flag is only allowed when using --dynamic.\n'
    );

    addDynamicBaselineFlags(verboseHelp: verboseHelp);
  }

  void addDynamicBaselineFlags({bool verboseHelp = false}) {
    argParser.addOption('baseline-dir',
        defaultsTo: '.baseline',
        hide: !verboseHelp,
        help: 'The directory where to store and find generated baseline packages.\n'
              'It is recommended to store this directory in version control.\n'
              'This flag is only used when --dynamic --baseline is specified.\n'
    );
  }

  void usesFuchsiaOptions({bool hide = false}) {
    argParser.addOption(
      'target-model',
      help: 'Target model that determines what core libraries are available',
      defaultsTo: 'flutter',
      hide: hide,
      allowed: const <String>['flutter', 'flutter_runner'],
    );
    argParser.addOption(
      'module',
      abbr: 'm',
      hide: hide,
      help: 'The name of the module (required if attaching to a fuchsia device)',
      valueHelp: 'module-name',
    );
  }

  set defaultBuildMode(BuildMode value) {
    _defaultBuildMode = value;
  }

  BuildMode getBuildMode() {
    final List<bool> modeFlags = <bool>[argResults['debug'], argResults['profile'], argResults['release']];
    if (modeFlags.where((bool flag) => flag).length > 1)
      throw UsageException('Only one of --debug, --profile, or --release can be specified.', null);
    final bool dynamicFlag = argParser.options.containsKey('dynamic')
        ? argResults['dynamic']
        : false;
    if (argResults['debug'])
      return BuildMode.debug;
    if (argResults['profile'])
      return dynamicFlag ? BuildMode.dynamicProfile : BuildMode.profile;
    if (argResults['release'])
      return dynamicFlag ? BuildMode.dynamicRelease : BuildMode.release;
    return _defaultBuildMode;
  }

  String getFlavor() => argParser.options.containsKey('flavor') && argResults['flavor'] != ''
        ? argResults['flavor']
        : null;

  void usesFlavorOption() {
    argParser.addOption(
      'flavor',
      help: 'Build a custom app flavor as defined by platform-specific build setup.\n'
        'Supports the use of product flavors in Android Gradle scripts.\n'
        'Supports the use of custom Xcode schemes.'
    );
  }

  BuildInfo getBuildInfo() {
    TargetPlatform targetPlatform;
    if (argParser.options.containsKey('target-platform') &&
        argResults['target-platform'] != 'default') {
      targetPlatform = getTargetPlatformForName(argResults['target-platform']);
    }

    final bool trackWidgetCreation = argParser.options.containsKey('track-widget-creation')
        ? argResults['track-widget-creation']
        : false;

    int buildNumber;
    try {
      buildNumber = argParser.options.containsKey('build-number') && argResults['build-number'] != null
          ? int.parse(argResults['build-number'])
          : null;
    } catch (e) {
      throw UsageException(
          '--build-number (${argResults['build-number']}) must be an int.', null);
    }

<<<<<<< HEAD
    return BuildInfo(getBuildMode(), getFlavor(),
=======
    int patchNumber;
    try {
      patchNumber = argParser.options.containsKey('patch-number') && argResults['patch-number'] != null
          ? int.parse(argResults['patch-number'])
          : null;
    } catch (e) {
      throw UsageException(
          '--patch-number (${argResults['patch-number']}) must be an int.', null);
    }

    return BuildInfo(getBuildMode(),
      argParser.options.containsKey('flavor')
        ? argResults['flavor']
        : null,
>>>>>>> faae8bde
      trackWidgetCreation: trackWidgetCreation,
      compilationTraceFilePath: argParser.options.containsKey('compilation-trace-file')
          ? argResults['compilation-trace-file']
          : null,
      createBaseline: argParser.options.containsKey('baseline')
          ? argResults['baseline']
          : false,
      createPatch: argParser.options.containsKey('patch')
          ? argResults['patch']
          : false,
      patchNumber: patchNumber,
      patchDir: argParser.options.containsKey('patch-dir')
          ? argResults['patch-dir']
          : null,
      baselineDir: argParser.options.containsKey('baseline-dir')
          ? argResults['baseline-dir']
          : null,
      extraFrontEndOptions: argParser.options.containsKey(FlutterOptions.kExtraFrontEndOptions)
          ? argResults[FlutterOptions.kExtraFrontEndOptions]
          : null,
      extraGenSnapshotOptions: argParser.options.containsKey(FlutterOptions.kExtraGenSnapshotOptions)
          ? argResults[FlutterOptions.kExtraGenSnapshotOptions]
          : null,
      buildSharedLibrary: argParser.options.containsKey('build-shared-library')
        ? argResults['build-shared-library']
        : false,
      targetPlatform: targetPlatform,
      fileSystemRoots: argParser.options.containsKey(FlutterOptions.kFileSystemRoot)
          ? argResults[FlutterOptions.kFileSystemRoot] : null,
      fileSystemScheme: argParser.options.containsKey(FlutterOptions.kFileSystemScheme)
          ? argResults[FlutterOptions.kFileSystemScheme] : null,
      buildNumber: buildNumber,
      buildName: argParser.options.containsKey('build-name')
          ? argResults['build-name']
          : null,
    );
  }

  void setupApplicationPackages() {
    applicationPackages ??= ApplicationPackageStore();
  }

  /// The path to send to Google Analytics. Return null here to disable
  /// tracking of the command.
  Future<String> get usagePath async {
    if (parent is FlutterCommand) {
      final FlutterCommand commandParent = parent;
      final String path = await commandParent.usagePath;
      // Don't report for parents that return null for usagePath.
      return path == null ? null : '$path/$name';
    } else {
      return name;
    }
  }

  /// Additional usage values to be sent with the usage ping.
  Future<Map<String, String>> get usageValues async => const <String, String>{};

  /// Runs this command.
  ///
  /// Rather than overriding this method, subclasses should override
  /// [verifyThenRunCommand] to perform any verification
  /// and [runCommand] to execute the command
  /// so that this method can record and report the overall time to analytics.
  @override
  Future<void> run() {
    final DateTime startTime = systemClock.now();

    return context.run<void>(
      name: 'command',
      overrides: <Type, Generator>{FlutterCommand: () => this},
      body: () async {
        if (flutterUsage.isFirstRun)
          flutterUsage.printWelcome();

        FlutterCommandResult commandResult;
        try {
          commandResult = await verifyThenRunCommand();
        } on ToolExit {
          commandResult = const FlutterCommandResult(ExitStatus.fail);
          rethrow;
        } finally {
          final DateTime endTime = systemClock.now();
          printTrace('"flutter $name" took ${getElapsedAsMilliseconds(endTime.difference(startTime))}.');
          // This is checking the result of the call to 'usagePath'
          // (a Future<String>), and not the result of evaluating the Future.
          if (usagePath != null) {
            final List<String> labels = <String>[];
            if (commandResult?.exitStatus != null)
              labels.add(getEnumName(commandResult.exitStatus));
            if (commandResult?.timingLabelParts?.isNotEmpty ?? false)
              labels.addAll(commandResult.timingLabelParts);

            final String label = labels
                .where((String label) => !isBlank(label))
                .join('-');
            flutterUsage.sendTiming(
              'flutter',
              name,
              // If the command provides its own end time, use it. Otherwise report
              // the duration of the entire execution.
              (commandResult?.endTimeOverride ?? endTime).difference(startTime),
              // Report in the form of `success-[parameter1-parameter2]`, all of which
              // can be null if the command doesn't provide a FlutterCommandResult.
              label: label == '' ? null : label,
            );
          }
        }
      },
    );
  }

  /// Perform validation then call [runCommand] to execute the command.
  /// Return a [Future] that completes with an exit code
  /// indicating whether execution was successful.
  ///
  /// Subclasses should override this method to perform verification
  /// then call this method to execute the command
  /// rather than calling [runCommand] directly.
  @mustCallSuper
  Future<FlutterCommandResult> verifyThenRunCommand() async {
    await validateCommand();

    // Populate the cache. We call this before pub get below so that the sky_engine
    // package is available in the flutter cache for pub to find.
    if (shouldUpdateCache)
      await cache.updateAll();

    if (shouldRunPub) {
      await pubGet(context: PubContext.getVerifyContext(name));
      final FlutterProject project = await FlutterProject.current();
      await project.ensureReadyForPlatformSpecificTooling();
    }

    setupApplicationPackages();

    final String commandPath = await usagePath;

    if (commandPath != null) {
      final Map<String, String> additionalUsageValues = await usageValues;
      flutterUsage.sendCommand(commandPath, parameters: additionalUsageValues);
    }

    return await runCommand();
  }

  /// Subclasses must implement this to execute the command.
  /// Optionally provide a [FlutterCommandResult] to send more details about the
  /// execution for analytics.
  Future<FlutterCommandResult> runCommand();

  /// Find and return all target [Device]s based upon currently connected
  /// devices and criteria entered by the user on the command line.
  /// If no device can be found that meets specified criteria,
  /// then print an error message and return null.
  Future<List<Device>> findAllTargetDevices() async {
    if (!doctor.canLaunchAnything) {
      printError("Unable to locate a development device; please run 'flutter doctor' "
          'for information about installing additional components.');
      return null;
    }

    List<Device> devices = await deviceManager.getDevices().toList();

    if (devices.isEmpty && deviceManager.hasSpecifiedDeviceId) {
      printStatus('No devices found with name or id '
          "matching '${deviceManager.specifiedDeviceId}'");
      return null;
    } else if (devices.isEmpty && deviceManager.hasSpecifiedAllDevices) {
      printStatus('No devices found');
      return null;
    } else if (devices.isEmpty) {
      printNoConnectedDevices();
      return null;
    }

    devices = devices.where((Device device) => device.isSupported()).toList();

    if (devices.isEmpty) {
      printStatus('No supported devices connected.');
      return null;
    } else if (devices.length > 1 && !deviceManager.hasSpecifiedAllDevices) {
      if (deviceManager.hasSpecifiedDeviceId) {
        printStatus('Found ${devices.length} devices with name or id matching '
            "'${deviceManager.specifiedDeviceId}':");
      } else {
        printStatus('More than one device connected; please specify a device with '
            "the '-d <deviceId>' flag, or use '-d all' to act on all devices.");
        devices = await deviceManager.getAllConnectedDevices().toList();
      }
      printStatus('');
      await Device.printDevices(devices);
      return null;
    }
    return devices;
  }

  /// Find and return the target [Device] based upon currently connected
  /// devices and criteria entered by the user on the command line.
  /// If a device cannot be found that meets specified criteria,
  /// then print an error message and return null.
  Future<Device> findTargetDevice() async {
    List<Device> deviceList = await findAllTargetDevices();
    if (deviceList == null)
      return null;
    if (deviceList.length > 1) {
      printStatus('More than one device connected; please specify a device with '
        "the '-d <deviceId>' flag.");
      deviceList = await deviceManager.getAllConnectedDevices().toList();
      printStatus('');
      await Device.printDevices(deviceList);
      return null;
    }
    return deviceList.single;
  }

  void printNoConnectedDevices() {
    printStatus('No connected devices.');
  }

  @protected
  @mustCallSuper
  Future<void> validateCommand() async {
    if (_requiresPubspecYaml && !PackageMap.isUsingCustomPackagesPath) {
      // Don't expect a pubspec.yaml file if the user passed in an explicit .packages file path.
      if (!fs.isFileSync('pubspec.yaml')) {
        throw ToolExit(
          'Error: No pubspec.yaml file found.\n'
          'This command should be run from the root of your Flutter project.\n'
          'Do not run this command from the root of your git clone of Flutter.'
        );
      }

      if (fs.isFileSync('flutter.yaml')) {
        throw ToolExit(
          'Please merge your flutter.yaml into your pubspec.yaml.\n\n'
          'We have changed from having separate flutter.yaml and pubspec.yaml\n'
          'files to having just one pubspec.yaml file. Transitioning is simple:\n'
          'add a line that just says "flutter:" to your pubspec.yaml file, and\n'
          'move everything from your current flutter.yaml file into the\n'
          'pubspec.yaml file, below that line, with everything indented by two\n'
          'extra spaces compared to how it was in the flutter.yaml file. Then, if\n'
          'you had a "name:" line, move that to the top of your "pubspec.yaml"\n'
          'file (you may already have one there), so that there is only one\n'
          '"name:" line. Finally, delete the flutter.yaml file.\n\n'
          'For an example of what a new-style pubspec.yaml file might look like,\n'
          'check out the Flutter Gallery pubspec.yaml:\n'
          'https://github.com/flutter/flutter/blob/master/examples/flutter_gallery/pubspec.yaml\n'
        );
      }

      // Validate the current package map only if we will not be running "pub get" later.
      if (parent?.name != 'packages' && !(_usesPubOption && argResults['pub'])) {
        final String error = PackageMap(PackageMap.globalPackagesPath).checkValid();
        if (error != null)
          throw ToolExit(error);
      }
    }

    if (_usesTargetOption) {
      final String targetPath = targetFile;
      if (!fs.isFileSync(targetPath))
        throw ToolExit('Target file "$targetPath" not found.');
    }

    final bool dynamicFlag = argParser.options.containsKey('dynamic')
        ? argResults['dynamic'] : false;
    final String compilationTraceFilePath = argParser.options.containsKey('compilation-trace-file')
        ? argResults['compilation-trace-file'] : null;
    final bool createBaseline = argParser.options.containsKey('baseline')
        ? argResults['baseline'] : false;
    final bool createPatch = argParser.options.containsKey('patch')
        ? argResults['patch'] : false;

    if (createBaseline && createPatch)
      throw ToolExit('Error: Only one of --baseline, --patch is allowed.');
    if (createBaseline && !dynamicFlag)
      throw ToolExit('Error: --baseline is allowed only when --dynamic is specified.');
    if (createBaseline && compilationTraceFilePath == null)
      throw ToolExit('Error: --baseline requires --compilation-trace-file to be specified.');
    if (createPatch && !dynamicFlag)
      throw ToolExit('Error: --patch is allowed only when --dynamic is specified.');
    if (createPatch && compilationTraceFilePath == null)
      throw ToolExit('Error: --patch requires --compilation-trace-file to be specified.');
  }

  ApplicationPackageStore applicationPackages;
}<|MERGE_RESOLUTION|>--- conflicted
+++ resolved
@@ -371,9 +371,6 @@
           '--build-number (${argResults['build-number']}) must be an int.', null);
     }
 
-<<<<<<< HEAD
-    return BuildInfo(getBuildMode(), getFlavor(),
-=======
     int patchNumber;
     try {
       patchNumber = argParser.options.containsKey('patch-number') && argResults['patch-number'] != null
@@ -384,11 +381,7 @@
           '--patch-number (${argResults['patch-number']}) must be an int.', null);
     }
 
-    return BuildInfo(getBuildMode(),
-      argParser.options.containsKey('flavor')
-        ? argResults['flavor']
-        : null,
->>>>>>> faae8bde
+    return BuildInfo(getBuildMode(), getFlavor(),
       trackWidgetCreation: trackWidgetCreation,
       compilationTraceFilePath: argParser.options.containsKey('compilation-trace-file')
           ? argResults['compilation-trace-file']
