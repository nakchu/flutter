// Copyright 2014 The Flutter Authors. All rights reserved.
// Use of this source code is governed by a BSD-style license that can be
// found in the LICENSE file.

import 'dart:async';

import 'package:meta/meta.dart';

import '../convert.dart';
<<<<<<< HEAD
import 'context.dart';
import 'io.dart' as io;
import 'logger.dart';
import 'platform.dart' hide platform;
import 'platform.dart' as globals show platform;
=======
import '../globals.dart' as globals;
import 'context.dart';
import 'io.dart' as io;
>>>>>>> ee7a37f1

enum TerminalColor {
  red,
  green,
  blue,
  cyan,
  yellow,
  magenta,
  grey,
}

/// Warning mark to use in stdout or stderr.
String get warningMark {
  return globals.terminal.bolden(globals.terminal.color('[!]', TerminalColor.red));
}

/// Success mark to use in stdout.
String get successMark {
  return globals.terminal.bolden(globals.terminal.color('✓', TerminalColor.green));
}

<<<<<<< HEAD
final AnsiTerminal _defaultAnsiTerminal = AnsiTerminal(
  stdio: io.stdio,
  platform: globals.platform,
);

=======
>>>>>>> ee7a37f1
OutputPreferences get outputPreferences {
  return context?.get<OutputPreferences>() ?? _defaultOutputPreferences;
}
final OutputPreferences _defaultOutputPreferences = OutputPreferences();

/// A class that contains the context settings for command text output to the
/// console.
class OutputPreferences {
  OutputPreferences({
    bool wrapText,
    int wrapColumn,
    bool showColor,
  }) : wrapText = wrapText ?? io.stdio.hasTerminal,
       _overrideWrapColumn = wrapColumn,
       showColor = showColor ?? globals.platform.stdoutSupportsAnsi ?? false;

  /// A version of this class for use in tests.
  OutputPreferences.test({this.wrapText = false, int wrapColumn = kDefaultTerminalColumns, this.showColor = false})
    : _overrideWrapColumn = wrapColumn;

  /// If [wrapText] is true, then any text sent to the context's [Logger]
  /// instance (e.g. from the [printError] or [printStatus] functions) will be
  /// wrapped (newlines added between words) to be no longer than the
  /// [wrapColumn] specifies. Defaults to true if there is a terminal. To
  /// determine if there's a terminal, [OutputPreferences] asks the context's
  /// stdio.
  final bool wrapText;

  /// The terminal width used by the [wrapText] function if there is no terminal
  /// attached to [io.Stdio], --wrap is on, and --wrap-columns was not specified.
  static const int kDefaultTerminalColumns = 100;

  /// The column at which output sent to the context's [Logger] instance
  /// (e.g. from the [printError] or [printStatus] functions) will be wrapped.
  /// Ignored if [wrapText] is false. Defaults to the width of the output
  /// terminal, or to [kDefaultTerminalColumns] if not writing to a terminal.
  final int _overrideWrapColumn;
  int get wrapColumn {
    return _overrideWrapColumn ?? io.stdio.terminalColumns ?? kDefaultTerminalColumns;
  }

  /// Whether or not to output ANSI color codes when writing to the output
  /// terminal. Defaults to whatever [platform.stdoutSupportsAnsi] says if
  /// writing to a terminal, and false otherwise.
  final bool showColor;

  @override
  String toString() {
    return '$runtimeType[wrapText: $wrapText, wrapColumn: $wrapColumn, showColor: $showColor]';
  }
}

class AnsiTerminal {
  AnsiTerminal({@required io.Stdio stdio, @required Platform platform})
    : _stdio = stdio,
      _platform = platform;

  final io.Stdio _stdio;
  final Platform _platform;

  static const String bold = '\u001B[1m';
  static const String resetAll = '\u001B[0m';
  static const String resetColor = '\u001B[39m';
  static const String resetBold = '\u001B[22m';
  static const String clear = '\u001B[2J\u001B[H';

  static const String red = '\u001b[31m';
  static const String green = '\u001b[32m';
  static const String blue = '\u001b[34m';
  static const String cyan = '\u001b[36m';
  static const String magenta = '\u001b[35m';
  static const String yellow = '\u001b[33m';
  static const String grey = '\u001b[1;30m';

  static const Map<TerminalColor, String> _colorMap = <TerminalColor, String>{
    TerminalColor.red: red,
    TerminalColor.green: green,
    TerminalColor.blue: blue,
    TerminalColor.cyan: cyan,
    TerminalColor.magenta: magenta,
    TerminalColor.yellow: yellow,
    TerminalColor.grey: grey,
  };

  static String colorCode(TerminalColor color) => _colorMap[color];

<<<<<<< HEAD
  bool get supportsColor => _platform.stdoutSupportsAnsi ?? false;

=======
  bool get supportsColor => globals.platform.stdoutSupportsAnsi ?? false;
>>>>>>> ee7a37f1
  final RegExp _boldControls = RegExp('(${RegExp.escape(resetBold)}|${RegExp.escape(bold)})');

  /// Whether we are interacting with the flutter tool via the terminal.
  ///
  /// If not set, defaults to false.
  bool usesTerminalUi = false;

  String bolden(String message) {
    assert(message != null);
    if (!supportsColor || message.isEmpty) {
      return message;
    }
    final StringBuffer buffer = StringBuffer();
    for (String line in message.split('\n')) {
      // If there were bolds or resetBolds in the string before, then nuke them:
      // they're redundant. This prevents previously embedded resets from
      // stopping the boldness.
      line = line.replaceAll(_boldControls, '');
      buffer.writeln('$bold$line$resetBold');
    }
    final String result = buffer.toString();
    // avoid introducing a new newline to the emboldened text
    return (!message.endsWith('\n') && result.endsWith('\n'))
        ? result.substring(0, result.length - 1)
        : result;
  }

  String color(String message, TerminalColor color) {
    assert(message != null);
    if (!supportsColor || color == null || message.isEmpty) {
      return message;
    }
    final StringBuffer buffer = StringBuffer();
    final String colorCodes = _colorMap[color];
    for (String line in message.split('\n')) {
      // If there were resets in the string before, then keep them, but
      // restart the color right after. This prevents embedded resets from
      // stopping the colors, and allows nesting of colors.
      line = line.replaceAll(resetColor, '$resetColor$colorCodes');
      buffer.writeln('$colorCodes$line$resetColor');
    }
    final String result = buffer.toString();
    // avoid introducing a new newline to the colored text
    return (!message.endsWith('\n') && result.endsWith('\n'))
        ? result.substring(0, result.length - 1)
        : result;
  }

  String clearScreen() => supportsColor ? clear : '\n\n';

  set singleCharMode(bool value) {
    if (!_stdio.stdinHasTerminal) {
      return;
    }
    final io.Stdin stdin = _stdio.stdin as io.Stdin;
    // The order of setting lineMode and echoMode is important on Windows.
    if (value) {
      stdin.echoMode = false;
      stdin.lineMode = false;
    } else {
      stdin.lineMode = true;
      stdin.echoMode = true;
    }
  }

  Stream<String> _broadcastStdInString;

  /// Return keystrokes from the console.
  ///
  /// Useful when the console is in [singleCharMode].
  Stream<String> get keystrokes {
    _broadcastStdInString ??= _stdio.stdin.transform<String>(const AsciiDecoder(allowInvalid: true)).asBroadcastStream();
    return _broadcastStdInString;
  }

  /// Prompts the user to input a character within a given list. Re-prompts if
  /// entered character is not in the list.
  ///
  /// The `prompt`, if non-null, is the text displayed prior to waiting for user
  /// input each time. If `prompt` is non-null and `displayAcceptedCharacters`
  /// is true, the accepted keys are printed next to the `prompt`.
  ///
  /// The returned value is the user's input; if `defaultChoiceIndex` is not
  /// null, and the user presses enter without any other input, the return value
  /// will be the character in `acceptedCharacters` at the index given by
  /// `defaultChoiceIndex`.
  ///
  /// If [usesTerminalUi] is false, throws a [StateError].
  Future<String> promptForCharInput(
    List<String> acceptedCharacters, {
    @required Logger logger,
    String prompt,
    int defaultChoiceIndex,
    bool displayAcceptedCharacters = true,
  }) async {
    assert(acceptedCharacters != null);
    assert(acceptedCharacters.isNotEmpty);
    assert(prompt == null || prompt.isNotEmpty);
    assert(displayAcceptedCharacters != null);
    if (!usesTerminalUi) {
      throw StateError('cannot prompt without a terminal ui');
    }
    List<String> charactersToDisplay = acceptedCharacters;
    if (defaultChoiceIndex != null) {
      assert(defaultChoiceIndex >= 0 && defaultChoiceIndex < acceptedCharacters.length);
      charactersToDisplay = List<String>.from(charactersToDisplay);
      charactersToDisplay[defaultChoiceIndex] = bolden(charactersToDisplay[defaultChoiceIndex]);
      acceptedCharacters.add('\n');
    }
    String choice;
    singleCharMode = true;
    while (choice == null || choice.length > 1 || !acceptedCharacters.contains(choice)) {
      if (prompt != null) {
<<<<<<< HEAD
        logger.printStatus(prompt, emphasis: true, newline: false);
        if (displayAcceptedCharacters) {
          logger.printStatus(' [${charactersToDisplay.join("|")}]', newline: false);
        }
        logger.printStatus(': ', emphasis: true, newline: false);
      }
      choice = await keystrokes.first;
      logger.printStatus(choice);
=======
        globals.printStatus(prompt, emphasis: true, newline: false);
        if (displayAcceptedCharacters) {
          globals.printStatus(' [${charactersToDisplay.join("|")}]', newline: false);
        }
        globals.printStatus(': ', emphasis: true, newline: false);
      }
      choice = await keystrokes.first;
      globals.printStatus(choice);
>>>>>>> ee7a37f1
    }
    singleCharMode = false;
    if (defaultChoiceIndex != null && choice == '\n') {
      choice = acceptedCharacters[defaultChoiceIndex];
    }
    return choice;
  }
}<|MERGE_RESOLUTION|>--- conflicted
+++ resolved
@@ -5,19 +5,13 @@
 import 'dart:async';
 
 import 'package:meta/meta.dart';
+import 'package:platform/platform.dart';
 
 import '../convert.dart';
-<<<<<<< HEAD
+import '../globals.dart' as globals;
 import 'context.dart';
 import 'io.dart' as io;
 import 'logger.dart';
-import 'platform.dart' hide platform;
-import 'platform.dart' as globals show platform;
-=======
-import '../globals.dart' as globals;
-import 'context.dart';
-import 'io.dart' as io;
->>>>>>> ee7a37f1
 
 enum TerminalColor {
   red,
@@ -39,14 +33,6 @@
   return globals.terminal.bolden(globals.terminal.color('✓', TerminalColor.green));
 }
 
-<<<<<<< HEAD
-final AnsiTerminal _defaultAnsiTerminal = AnsiTerminal(
-  stdio: io.stdio,
-  platform: globals.platform,
-);
-
-=======
->>>>>>> ee7a37f1
 OutputPreferences get outputPreferences {
   return context?.get<OutputPreferences>() ?? _defaultOutputPreferences;
 }
@@ -59,7 +45,7 @@
     bool wrapText,
     int wrapColumn,
     bool showColor,
-  }) : wrapText = wrapText ?? io.stdio.hasTerminal,
+  }) : wrapText = wrapText ?? globals.stdio.hasTerminal,
        _overrideWrapColumn = wrapColumn,
        showColor = showColor ?? globals.platform.stdoutSupportsAnsi ?? false;
 
@@ -85,7 +71,7 @@
   /// terminal, or to [kDefaultTerminalColumns] if not writing to a terminal.
   final int _overrideWrapColumn;
   int get wrapColumn {
-    return _overrideWrapColumn ?? io.stdio.terminalColumns ?? kDefaultTerminalColumns;
+    return _overrideWrapColumn ?? globals.stdio.terminalColumns ?? kDefaultTerminalColumns;
   }
 
   /// Whether or not to output ANSI color codes when writing to the output
@@ -133,12 +119,8 @@
 
   static String colorCode(TerminalColor color) => _colorMap[color];
 
-<<<<<<< HEAD
   bool get supportsColor => _platform.stdoutSupportsAnsi ?? false;
 
-=======
-  bool get supportsColor => globals.platform.stdoutSupportsAnsi ?? false;
->>>>>>> ee7a37f1
   final RegExp _boldControls = RegExp('(${RegExp.escape(resetBold)}|${RegExp.escape(bold)})');
 
   /// Whether we are interacting with the flutter tool via the terminal.
@@ -252,7 +234,6 @@
     singleCharMode = true;
     while (choice == null || choice.length > 1 || !acceptedCharacters.contains(choice)) {
       if (prompt != null) {
-<<<<<<< HEAD
         logger.printStatus(prompt, emphasis: true, newline: false);
         if (displayAcceptedCharacters) {
           logger.printStatus(' [${charactersToDisplay.join("|")}]', newline: false);
@@ -261,16 +242,6 @@
       }
       choice = await keystrokes.first;
       logger.printStatus(choice);
-=======
-        globals.printStatus(prompt, emphasis: true, newline: false);
-        if (displayAcceptedCharacters) {
-          globals.printStatus(' [${charactersToDisplay.join("|")}]', newline: false);
-        }
-        globals.printStatus(': ', emphasis: true, newline: false);
-      }
-      choice = await keystrokes.first;
-      globals.printStatus(choice);
->>>>>>> ee7a37f1
     }
     singleCharMode = false;
     if (defaultChoiceIndex != null && choice == '\n') {
