--- conflicted
+++ resolved
@@ -22,7 +22,7 @@
 import 'version.dart';
 
 const String kResultType = 'type';
-const String kResultTypeSuccess = 'Success';
+const StringkResultTypeSuccess = 'Success';
 
 const String kGetSkSLsMethod = '_flutter.getSkSLs';
 const String kSetAssetBundlePathMethod = '_flutter.setAssetBundlePath';
@@ -44,11 +44,6 @@
 const String kFlutterGetSkSLServiceName = 'flutterGetSkSL';
 const String kFlutterGetIOSBuildOptionsServiceName = 'flutterGetIOSBuildOptions';
 const String kFlutterGetAndroidBuildVariantsServiceName = 'flutterGetAndroidBuildVariants';
-<<<<<<< HEAD
-const String kFlutterGetIOSUniversalLinkSettingsServiceName = 'flutterGetIOSUniversalLinkSettings';
-const String kFlutterGetAndroidAppLinkSettingsName = 'flutterGetAndroidAppLinkSettings';
-=======
->>>>>>> f468f336
 
 /// The error response code from an unrecoverable compilation failure.
 const int kIsolateReloadBarred = 1005;
@@ -249,14 +244,7 @@
   }
 
   vmService.registerServiceCallback(kFlutterVersionServiceName, (Map<String, Object?> params) async {
-<<<<<<< HEAD
-    final FlutterVersion version = context.get<FlutterVersion>() ?? FlutterVersion(
-      fs: globals.fs,
-      flutterRoot: Cache.flutterRoot!,
-    );
-=======
     final FlutterVersion version = context.get<FlutterVersion>() ?? FlutterVersion();
->>>>>>> f468f336
     final Map<String, Object> versionJson = version.toJson();
     versionJson['frameworkRevisionShort'] = version.frameworkRevisionShort;
     versionJson['engineRevisionShort'] = version.engineRevisionShort;
@@ -359,43 +347,6 @@
     });
     registrationRequests.add(
       vmService.registerService(kFlutterGetAndroidBuildVariantsServiceName, kFlutterToolAlias),
-<<<<<<< HEAD
-    );
-
-    vmService.registerServiceCallback(kFlutterGetIOSUniversalLinkSettingsServiceName, (Map<String, Object?> params) async {
-      final XcodeUniversalLinkSettings settings = await flutterProject.ios.universalLinkSettings(
-        configuration: params['configuration']! as String,
-        scheme: params['scheme']! as String,
-        target: params['target']! as String,
-      );
-      return <String, Object>{
-        'result': <String, Object>{
-          kResultType: kResultTypeSuccess,
-          'bundleIdentifier': settings.bundleIdentifier ?? '',
-          'teamIdentifier': settings.teamIdentifier ?? '',
-          'associatedDomains': settings.associatedDomains,
-        },
-      };
-    });
-    registrationRequests.add(
-      vmService.registerService(kFlutterGetIOSUniversalLinkSettingsServiceName, kFlutterToolAlias),
-    );
-
-    vmService.registerServiceCallback(kFlutterGetAndroidAppLinkSettingsName, (Map<String, Object?> params) async {
-      final String variant = params['variant']! as String;
-      final AndroidAppLinkSettings settings = await flutterProject.android.getAppLinksSettings(variant: variant);
-      return <String, Object>{
-        'result': <String, Object>{
-          kResultType: kResultTypeSuccess,
-          'applicationId': settings.applicationId,
-          'domains': settings.domains,
-        },
-      };
-    });
-    registrationRequests.add(
-      vmService.registerService(kFlutterGetAndroidAppLinkSettingsName, kFlutterToolAlias),
-=======
->>>>>>> f468f336
     );
   }
 
