--- conflicted
+++ resolved
@@ -173,11 +173,7 @@
       }
 
       // In release builds deploy a simpler proxy server.
-<<<<<<< HEAD
       if (buildInfo.mode != BuildMode.debug) {
-        final ReleaseAssetServer releaseAssetServer = ReleaseAssetServer(entrypoint);
-=======
-      if (buildMode != BuildMode.debug) {
         final ReleaseAssetServer releaseAssetServer = ReleaseAssetServer(
           entrypoint,
           fileSystem: globals.fs,
@@ -185,7 +181,6 @@
           flutterRoot: Cache.flutterRoot,
           webBuildDirectory: getWebBuildDirectory(),
         );
->>>>>>> 17cb865e
         shelf.serveRequests(httpServer, releaseAssetServer.handle);
         return server;
       }
