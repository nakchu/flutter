// Copyright 2014 The Flutter Authors. All rights reserved.
// Use of this source code is governed by a BSD-style license that can be
// found in the LICENSE file.

import 'dart:async';

import 'package:meta/meta.dart';

import 'base/common.dart';
import 'base/file_system.dart';
import 'base/io.dart';
import 'base/process.dart';
import 'base/time.dart';
import 'cache.dart';
import 'convert.dart';
import 'globals.dart' as globals;

/// The flutter GitHub repository.
const String kFlutterGit = 'https://github.com/flutter/flutter.git';

/// This maps old branch names to the names of branches that replaced them.
///
/// For example, in early 2018 we changed from having an "alpha" branch to
/// having a "dev" branch, so anyone using "alpha" now gets transitioned to
/// "dev".
const Map<String, String> kObsoleteBranches = <String, String>{
  'alpha': 'dev',
  'hackathon': 'dev',
  'codelab': 'dev',
};

/// The names of each channel/branch in order of increasing stability.
enum Channel {
  master,
  dev,
  beta,
  stable,
}

<<<<<<< HEAD
// Beware: Keep order in accordance with stability
const Set<String> kOfficialChannels = <String>{
  'master',
  'dev',
  'beta',
  'stable',
};
=======
/// The flutter GitHub repository.
String get _flutterGit => globals.platform.environment['FLUTTER_GIT_URL'] ?? 'https://github.com/flutter/flutter.git';
>>>>>>> 8c5c720c

/// Retrieve a human-readable name for a given [channel].
///
/// Requires [kOfficialChannels] to be correctly ordered.
String getNameForChannel(Channel channel) {
  return kOfficialChannels.elementAt(channel.index);
}

/// Retrieve the [Channel] representation for a string [name].
///
/// Returns `null` if [name] is not in the list of official channels, according
/// to [kOfficialChannels].
Channel getChannelForName(String name) {
  if (kOfficialChannels.contains(name)) {
    return Channel.values[kOfficialChannels.toList().indexOf(name)];
  }
  return null;
}

class FlutterVersion {
  /// Parses the Flutter version from currently available tags in the local
  /// repo.
  ///
  /// Call [fetchTagsAndUpdate] to update the version based on the latest tags
  /// available upstream.
  FlutterVersion([this._clock = const SystemClock(), this._workingDirectory]) {
    _frameworkRevision = _runGit(
      gitLog(<String>['-n', '1', '--pretty=format:%H']).join(' '),
      processUtils,
      _workingDirectory,
    );
    _gitTagVersion = GitTagVersion.determine(processUtils, workingDirectory: _workingDirectory, fetchTags: false);
    _frameworkVersion = gitTagVersion.frameworkVersionFor(_frameworkRevision);
  }

  /// Fetchs tags from the upstream Flutter repository and re-calculates the
  /// version.
  ///
  /// This carries a performance penalty, and should only be called when the
  /// user explicitly wants to get the version, e.g. for `flutter --version` or
  /// `flutter doctor`.
  void fetchTagsAndUpdate() {
    _gitTagVersion = GitTagVersion.determine(processUtils, workingDirectory: _workingDirectory, fetchTags: true);
    _frameworkVersion = gitTagVersion.frameworkVersionFor(_frameworkRevision);
  }

  final SystemClock _clock;
  final String _workingDirectory;

  String _repositoryUrl;
  String get repositoryUrl {
    final String _ = channel;
    return _repositoryUrl;
  }

  /// Whether we are currently on the master branch.
  bool get isMaster {
    return getBranchName() == 'stable';
  }

  String _channel;
  /// The channel is the upstream branch.
  /// `master`, `dev`, `beta`, `stable`; or old ones, like `alpha`, `hackathon`, ...
  String get channel {
    if (_channel == null) {
      final String channel = _runGit(
        'git rev-parse --abbrev-ref --symbolic @{u}',
        processUtils,
        _workingDirectory,
      );
      final int slash = channel.indexOf('/');
      if (slash != -1) {
        final String remote = channel.substring(0, slash);
        _repositoryUrl = _runGit(
          'git ls-remote --get-url $remote',
          processUtils,
          _workingDirectory,
        );
        _channel = channel.substring(slash + 1);
      } else if (channel.isEmpty) {
        _channel = 'unknown';
      } else {
        _channel = channel;
      }
    }
    return _channel;
  }

  GitTagVersion _gitTagVersion;
  GitTagVersion get gitTagVersion => _gitTagVersion;

  /// The name of the local branch.
  /// Use getBranchName() to read this.
  String _branch;

  String _frameworkRevision;
  String get frameworkRevision => _frameworkRevision;
  String get frameworkRevisionShort => _shortGitRevision(frameworkRevision);

  String _frameworkAge;
  String get frameworkAge {
    return _frameworkAge ??= _runGit(
      gitLog(<String>['-n', '1', '--pretty=format:%ar']).join(' '),
      processUtils,
      _workingDirectory,
    );
  }

  String _frameworkVersion;
  String get frameworkVersion => _frameworkVersion;

  String get frameworkDate => frameworkCommitDate;

  String get dartSdkVersion => globals.cache.dartSdkVersion;

  String get engineRevision => globals.cache.engineRevision;
  String get engineRevisionShort => _shortGitRevision(engineRevision);

  Future<void> ensureVersionFile() {
    globals.fs.file(globals.fs.path.join(Cache.flutterRoot, 'version')).writeAsStringSync(_frameworkVersion);
    return Future<void>.value();
  }

  @override
  String toString() {
    final String versionText = frameworkVersion == 'unknown' ? '' : ' $frameworkVersion';
    final String flutterText = 'Flutter$versionText • channel $channel • ${repositoryUrl ?? 'unknown source'}';
    final String frameworkText = 'Framework • revision $frameworkRevisionShort ($frameworkAge) • $frameworkCommitDate';
    final String engineText = 'Engine • revision $engineRevisionShort';
    final String toolsText = 'Tools • Dart $dartSdkVersion';

    // Flutter 1.10.2-pre.69 • channel master • https://github.com/flutter/flutter.git
    // Framework • revision 340c158f32 (84 minutes ago) • 2018-10-26 11:27:22 -0400
    // Engine • revision 9c46333e14
    // Tools • Dart 2.1.0 (build 2.1.0-dev.8.0 bf26f760b1)

    return '$flutterText\n$frameworkText\n$engineText\n$toolsText';
  }

  Map<String, Object> toJson() => <String, Object>{
    'frameworkVersion': frameworkVersion ?? 'unknown',
    'channel': channel,
    'repositoryUrl': repositoryUrl ?? 'unknown source',
    'frameworkRevision': frameworkRevision,
    'frameworkCommitDate': frameworkCommitDate,
    'engineRevision': engineRevision,
    'dartSdkVersion': dartSdkVersion,
  };

  /// A date String describing the last framework commit.
  ///
  /// If a git command fails, this will return a placeholder date.
  String get frameworkCommitDate => _latestGitCommitDate(lenient: true);

  // The date of the latest commit on the given branch. If no branch is
  // specified, then it is the current local branch.
  //
  // If lenient is true, and the git command fails, a placeholder date is
  // returned. Otherwise, the VersionCheckError exception is propagated.
  static String _latestGitCommitDate({
    String branch,
    bool lenient = false,
  }) {
    final List<String> args = gitLog(<String>[
      if (branch != null) branch,
      '-n',
      '1',
      '--pretty=format:%ad',
      '--date=iso',
    ]);
    try {
      // Don't plumb 'lenient' through directly so that we can print an error
      // if something goes wrong.
      return _runSync(args, lenient: false);
    } on VersionCheckError catch (e) {
      if (lenient) {
        final DateTime dummyDate = DateTime.fromMillisecondsSinceEpoch(0);
        globals.printError('Failed to find the latest git commit date: $e\n'
          'Returning $dummyDate instead.');
        // Return something that DateTime.parse() can parse.
        return dummyDate.toString();
      } else {
        rethrow;
      }
    }
  }

  /// The name of the temporary git remote used to check for the latest
  /// available Flutter framework version.
  ///
  /// In the absence of bugs and crashes a Flutter developer should never see
  /// this remote appear in their `git remote` list, but also if it happens to
  /// persist we do the proper clean-up for extra robustness.
  static const String _versionCheckRemote = '__flutter_version_check__';

  /// The date of the latest framework commit in the remote repository.
  ///
  /// Throws [VersionCheckError] if a git command fails, for example, when the
  /// remote git repository is not reachable due to a network issue.
  static Future<String> fetchRemoteFrameworkCommitDate(String branch) async {
    await _removeVersionCheckRemoteIfExists();
    try {
      await _run(<String>[
        'git',
        'remote',
        'add',
        _versionCheckRemote,
        kFlutterGit,
      ]);
      await _run(<String>['git', 'fetch', _versionCheckRemote, branch]);
      return _latestGitCommitDate(
        branch: '$_versionCheckRemote/$branch',
        lenient: false,
      );
    } on VersionCheckError catch (error) {
      if (globals.platform.environment.containsKey('FLUTTER_GIT_URL')) {
        globals.logger.printError('Warning: the Flutter git upstream was overriden '
        'by the environment variable FLUTTER_GIT_URL = $_flutterGit');
      }
      globals.logger.printError(error.toString());
      rethrow;
    } finally {
      await _removeVersionCheckRemoteIfExists();
    }
  }

  static Future<void> _removeVersionCheckRemoteIfExists() async {
    final List<String> remotes = (await _run(<String>['git', 'remote']))
        .split('\n')
        .map<String>((String name) => name.trim()) // to account for OS-specific line-breaks
        .toList();
    if (remotes.contains(_versionCheckRemote)) {
      await _run(<String>['git', 'remote', 'remove', _versionCheckRemote]);
    }
  }

  /// Return a short string for the version (e.g. `master/0.0.59-pre.92`, `scroll_refactor/a76bc8e22b`).
  String getVersionString({ bool redactUnknownBranches = false }) {
    if (frameworkVersion != 'unknown') {
      return '${getBranchName(redactUnknownBranches: redactUnknownBranches)}/$frameworkVersion';
    }
    return '${getBranchName(redactUnknownBranches: redactUnknownBranches)}/$frameworkRevisionShort';
  }

  /// Return the branch name.
  ///
  /// If [redactUnknownBranches] is true and the branch is unknown,
  /// the branch name will be returned as `'[user-branch]'`.
  String getBranchName({ bool redactUnknownBranches = false }) {
    _branch ??= () {
      final String branch = _runGit('git rev-parse --abbrev-ref HEAD', processUtils);
      return branch == 'HEAD' ? channel : branch;
    }();
    if (redactUnknownBranches || _branch.isEmpty) {
      // Only return the branch names we know about; arbitrary branch names might contain PII.
      if (!kOfficialChannels.contains(_branch) &&
          !kObsoleteBranches.containsKey(_branch)) {
        return '[user-branch]';
      }
    }
    return _branch;
  }

  /// Returns true if `tentativeDescendantRevision` is a direct descendant to
  /// the `tentativeAncestorRevision` revision on the Flutter framework repo
  /// tree.
  bool checkRevisionAncestry({
    String tentativeDescendantRevision,
    String tentativeAncestorRevision,
  }) {
    final ProcessResult result = globals.processManager.runSync(
      <String>[
        'git',
        'merge-base',
        '--is-ancestor',
        tentativeAncestorRevision,
        tentativeDescendantRevision
      ],
      workingDirectory: Cache.flutterRoot,
    );
    return result.exitCode == 0;
  }

  /// The amount of time we wait before pinging the server to check for the
  /// availability of a newer version of Flutter.
  @visibleForTesting
  static const Duration checkAgeConsideredUpToDate = Duration(days: 3);

  /// We warn the user if the age of their Flutter installation is greater than
  /// this duration. The durations are slightly longer than the expected release
  /// cadence for each channel, to give the user a grace period before they get
  /// notified.
  ///
  /// For example, for the beta channel, this is set to five weeks because
  /// beta releases happen approximately every month.
  @visibleForTesting
  static Duration versionAgeConsideredUpToDate(String channel) {
    switch (channel) {
      case 'stable':
        return const Duration(days: 365 ~/ 2); // Six months
      case 'beta':
        return const Duration(days: 7 * 8); // Eight weeks
      case 'dev':
        return const Duration(days: 7 * 4); // Four weeks
      default:
        return const Duration(days: 7 * 3); // Three weeks
    }
  }

  /// The amount of time we wait between issuing a warning.
  ///
  /// This is to avoid annoying users who are unable to upgrade right away.
  @visibleForTesting
  static const Duration maxTimeSinceLastWarning = Duration(days: 1);

  /// The amount of time we pause for to let the user read the message about
  /// outdated Flutter installation.
  ///
  /// This can be customized in tests to speed them up.
  @visibleForTesting
  static Duration timeToPauseToLetUserReadTheMessage = const Duration(seconds: 2);

  /// Reset the version freshness information by removing the stamp file.
  ///
  /// New version freshness information will be regenerated when
  /// [checkFlutterVersionFreshness] is called after this. This is typically
  /// used when switching channels so that stale information from another
  /// channel doesn't linger.
  static Future<void> resetFlutterVersionFreshnessCheck() async {
    try {
      await globals.cache.getStampFileFor(
        VersionCheckStamp.flutterVersionCheckStampFile,
      ).delete();
    } on FileSystemException {
      // Ignore, since we don't mind if the file didn't exist in the first place.
    }
  }

  /// Checks if the currently installed version of Flutter is up-to-date, and
  /// warns the user if it isn't.
  ///
  /// This function must run while [Cache.lock] is acquired because it reads and
  /// writes shared cache files.
  Future<void> checkFlutterVersionFreshness() async {
    // Don't perform update checks if we're not on an official channel.
    if (!kOfficialChannels.contains(channel)) {
      return;
    }

    DateTime localFrameworkCommitDate;
    try {
      localFrameworkCommitDate = DateTime.parse(_latestGitCommitDate(
        lenient: false
      ));
    } on VersionCheckError {
      // Don't perform the update check if the verison check failed.
      return;
    }

    final Duration frameworkAge = _clock.now().difference(localFrameworkCommitDate);
    final bool installationSeemsOutdated = frameworkAge > versionAgeConsideredUpToDate(channel);

    // Get whether there's a newer version on the remote. This only goes
    // to the server if we haven't checked recently so won't happen on every
    // command.
    final DateTime latestFlutterCommitDate = await _getLatestAvailableFlutterDate();
    final VersionCheckResult remoteVersionStatus = latestFlutterCommitDate == null
        ? VersionCheckResult.unknown
        : latestFlutterCommitDate.isAfter(localFrameworkCommitDate)
          ? VersionCheckResult.newVersionAvailable
          : VersionCheckResult.versionIsCurrent;

    // Do not load the stamp before the above server check as it may modify the stamp file.
    final VersionCheckStamp stamp = await VersionCheckStamp.load();
    final DateTime lastTimeWarningWasPrinted = stamp.lastTimeWarningWasPrinted ?? _clock.ago(maxTimeSinceLastWarning * 2);
    final bool beenAWhileSinceWarningWasPrinted = _clock.now().difference(lastTimeWarningWasPrinted) > maxTimeSinceLastWarning;

    // We show a warning if either we know there is a new remote version, or we couldn't tell but the local
    // version is outdated.
    final bool canShowWarning =
      remoteVersionStatus == VersionCheckResult.newVersionAvailable ||
        (remoteVersionStatus == VersionCheckResult.unknown &&
          installationSeemsOutdated);

    if (beenAWhileSinceWarningWasPrinted && canShowWarning) {
      final String updateMessage =
        remoteVersionStatus == VersionCheckResult.newVersionAvailable
          ? newVersionAvailableMessage()
          : versionOutOfDateMessage(frameworkAge);
      globals.printStatus(updateMessage, emphasis: true);
      await Future.wait<void>(<Future<void>>[
        stamp.store(
          newTimeWarningWasPrinted: _clock.now(),
        ),
        Future<void>.delayed(timeToPauseToLetUserReadTheMessage),
      ]);
    }
  }

  /// log.showSignature=false is a user setting and it will break things,
  /// so we want to disable it for every git log call.  This is a convenience
  /// wrapper that does that.
  @visibleForTesting
  static List<String> gitLog(List<String> args) {
    return <String>['git', '-c', 'log.showSignature=false', 'log'] + args;
  }

  @visibleForTesting
  static String versionOutOfDateMessage(Duration frameworkAge) {
    String warning = 'WARNING: your installation of Flutter is ${frameworkAge.inDays} days old.';
    // Append enough spaces to match the message box width.
    warning += ' ' * (74 - warning.length);

    return '''
  ╔════════════════════════════════════════════════════════════════════════════╗
  ║ $warning ║
  ║                                                                            ║
  ║ To update to the latest version, run "flutter upgrade".                    ║
  ╚════════════════════════════════════════════════════════════════════════════╝
''';
  }

  @visibleForTesting
  static String newVersionAvailableMessage() {
    return '''
  ╔════════════════════════════════════════════════════════════════════════════╗
  ║ A new version of Flutter is available!                                     ║
  ║                                                                            ║
  ║ To update to the latest version, run "flutter upgrade".                    ║
  ╚════════════════════════════════════════════════════════════════════════════╝
''';
  }

  /// Gets the release date of the latest available Flutter version.
  ///
  /// This method sends a server request if it's been more than
  /// [checkAgeConsideredUpToDate] since the last version check.
  ///
  /// Returns null if the cached version is out-of-date or missing, and we are
  /// unable to reach the server to get the latest version.
  Future<DateTime> _getLatestAvailableFlutterDate() async {
    Cache.checkLockAcquired();
    final VersionCheckStamp versionCheckStamp = await VersionCheckStamp.load();

    if (versionCheckStamp.lastTimeVersionWasChecked != null) {
      final Duration timeSinceLastCheck = _clock.now().difference(
        versionCheckStamp.lastTimeVersionWasChecked,
      );

      // Don't ping the server too often. Return cached value if it's fresh.
      if (timeSinceLastCheck < checkAgeConsideredUpToDate) {
        return versionCheckStamp.lastKnownRemoteVersion;
      }
    }

    // Cache is empty or it's been a while since the last server ping. Ping the server.
    try {
      final DateTime remoteFrameworkCommitDate = DateTime.parse(
        await FlutterVersion.fetchRemoteFrameworkCommitDate(channel),
      );
      await versionCheckStamp.store(
        newTimeVersionWasChecked: _clock.now(),
        newKnownRemoteVersion: remoteFrameworkCommitDate,
      );
      return remoteFrameworkCommitDate;
    } on VersionCheckError catch (error) {
      // This happens when any of the git commands fails, which can happen when
      // there's no Internet connectivity. Remote version check is best effort
      // only. We do not prevent the command from running when it fails.
      globals.printTrace('Failed to check Flutter version in the remote repository: $error');
      // Still update the timestamp to avoid us hitting the server on every single
      // command if for some reason we cannot connect (eg. we may be offline).
      await versionCheckStamp.store(
        newTimeVersionWasChecked: _clock.now(),
      );
      return null;
    }
  }
}

/// Contains data and load/save logic pertaining to Flutter version checks.
@visibleForTesting
class VersionCheckStamp {
  const VersionCheckStamp({
    this.lastTimeVersionWasChecked,
    this.lastKnownRemoteVersion,
    this.lastTimeWarningWasPrinted,
  });

  final DateTime lastTimeVersionWasChecked;
  final DateTime lastKnownRemoteVersion;
  final DateTime lastTimeWarningWasPrinted;

  /// The prefix of the stamp file where we cache Flutter version check data.
  @visibleForTesting
  static const String flutterVersionCheckStampFile = 'flutter_version_check';

  static Future<VersionCheckStamp> load() async {
    final String versionCheckStamp = globals.cache.getStampFor(flutterVersionCheckStampFile);

    if (versionCheckStamp != null) {
      // Attempt to parse stamp JSON.
      try {
        final dynamic jsonObject = json.decode(versionCheckStamp);
        if (jsonObject is Map<String, dynamic>) {
          return fromJson(jsonObject);
        } else {
          globals.printTrace('Warning: expected version stamp to be a Map but found: $jsonObject');
        }
      } on Exception catch (error, stackTrace) {
        // Do not crash if JSON is malformed.
        globals.printTrace('${error.runtimeType}: $error\n$stackTrace');
      }
    }

    // Stamp is missing or is malformed.
    return const VersionCheckStamp();
  }

  static VersionCheckStamp fromJson(Map<String, dynamic> jsonObject) {
    DateTime readDateTime(String property) {
      return jsonObject.containsKey(property)
          ? DateTime.parse(jsonObject[property] as String)
          : null;
    }

    return VersionCheckStamp(
      lastTimeVersionWasChecked: readDateTime('lastTimeVersionWasChecked'),
      lastKnownRemoteVersion: readDateTime('lastKnownRemoteVersion'),
      lastTimeWarningWasPrinted: readDateTime('lastTimeWarningWasPrinted'),
    );
  }

  Future<void> store({
    DateTime newTimeVersionWasChecked,
    DateTime newKnownRemoteVersion,
    DateTime newTimeWarningWasPrinted,
  }) async {
    final Map<String, String> jsonData = toJson();

    if (newTimeVersionWasChecked != null) {
      jsonData['lastTimeVersionWasChecked'] = '$newTimeVersionWasChecked';
    }

    if (newKnownRemoteVersion != null) {
      jsonData['lastKnownRemoteVersion'] = '$newKnownRemoteVersion';
    }

    if (newTimeWarningWasPrinted != null) {
      jsonData['lastTimeWarningWasPrinted'] = '$newTimeWarningWasPrinted';
    }

    const JsonEncoder prettyJsonEncoder = JsonEncoder.withIndent('  ');
    globals.cache.setStampFor(flutterVersionCheckStampFile, prettyJsonEncoder.convert(jsonData));
  }

  Map<String, String> toJson({
    DateTime updateTimeVersionWasChecked,
    DateTime updateKnownRemoteVersion,
    DateTime updateTimeWarningWasPrinted,
  }) {
    updateTimeVersionWasChecked = updateTimeVersionWasChecked ?? lastTimeVersionWasChecked;
    updateKnownRemoteVersion = updateKnownRemoteVersion ?? lastKnownRemoteVersion;
    updateTimeWarningWasPrinted = updateTimeWarningWasPrinted ?? lastTimeWarningWasPrinted;

    final Map<String, String> jsonData = <String, String>{};

    if (updateTimeVersionWasChecked != null) {
      jsonData['lastTimeVersionWasChecked'] = '$updateTimeVersionWasChecked';
    }

    if (updateKnownRemoteVersion != null) {
      jsonData['lastKnownRemoteVersion'] = '$updateKnownRemoteVersion';
    }

    if (updateTimeWarningWasPrinted != null) {
      jsonData['lastTimeWarningWasPrinted'] = '$updateTimeWarningWasPrinted';
    }

    return jsonData;
  }
}

/// Thrown when we fail to check Flutter version.
///
/// This can happen when we attempt to `git fetch` but there is no network, or
/// when the installation is not git-based (e.g. a user clones the repo but
/// then removes .git).
class VersionCheckError implements Exception {

  VersionCheckError(this.message);

  final String message;

  @override
  String toString() => '$VersionCheckError: $message';
}

/// Runs [command] and returns the standard output as a string.
///
/// If [lenient] is true and the command fails, returns an empty string.
/// Otherwise, throws a [ToolExit] exception.
String _runSync(List<String> command, { bool lenient = true }) {
  final ProcessResult results = globals.processManager.runSync(
    command,
    workingDirectory: Cache.flutterRoot,
  );

  if (results.exitCode == 0) {
    return (results.stdout as String).trim();
  }

  if (!lenient) {
    throw VersionCheckError(
      'Command exited with code ${results.exitCode}: ${command.join(' ')}\n'
      'Standard out: ${results.stdout}\n'
      'Standard error: ${results.stderr}'
    );
  }

  return '';
}

String _runGit(String command, ProcessUtils processUtils, [String workingDirectory]) {
  return processUtils.runSync(
    command.split(' '),
    workingDirectory: workingDirectory ?? Cache.flutterRoot,
  ).stdout.trim();
}

/// Runs [command] in the root of the Flutter installation and returns the
/// standard output as a string.
///
/// If the command fails, throws a [ToolExit] exception.
Future<String> _run(List<String> command) async {
  final ProcessResult results = await globals.processManager.run(command, workingDirectory: Cache.flutterRoot);

  if (results.exitCode == 0) {
    return (results.stdout as String).trim();
  }

  throw VersionCheckError(
    'Command exited with code ${results.exitCode}: ${command.join(' ')}\n'
    'Standard error: ${results.stderr}'
  );
}

String _shortGitRevision(String revision) {
  if (revision == null) {
    return '';
  }
  return revision.length > 10 ? revision.substring(0, 10) : revision;
}

/// Version of Flutter SDK parsed from git
class GitTagVersion {
  const GitTagVersion({
    this.x,
    this.y,
    this.z,
    this.hotfix,
    this.devVersion,
    this.devPatch,
    this.commits,
    this.hash,
    this.gitTag,
  });
  const GitTagVersion.unknown()
    : x = null,
      y = null,
      z = null,
      hotfix = null,
      commits = 0,
      devVersion = null,
      devPatch = null,
      hash = '',
      gitTag = '';

  /// The X in vX.Y.Z.
  final int x;

  /// The Y in vX.Y.Z.
  final int y;

  /// The Z in vX.Y.Z.
  final int z;

  /// the F in vX.Y.Z+hotfix.F
  final int hotfix;

  /// Number of commits since the vX.Y.Z tag.
  final int commits;

  /// The git hash (or an abbreviation thereof) for this commit.
  final String hash;

  /// The N in X.Y.Z-dev.N.M
  final int devVersion;

  /// The M in X.Y.Z-dev.N.M
  final int devPatch;

  /// The git tag that is this version's closest ancestor.
  final String gitTag;

  static GitTagVersion determine(ProcessUtils processUtils, {String workingDirectory, bool fetchTags = false}) {
    if (fetchTags) {
      final String branch = _runGit('git rev-parse --abbrev-ref HEAD', processUtils, workingDirectory);
      if (branch == 'dev' || branch == 'beta' || branch == 'stable') {
        globals.printTrace('Skipping request to fetchTags - on well known channel $branch.');
      } else {
        _runGit('git fetch $kFlutterGit --tags -f', processUtils, workingDirectory);
      }
    }
    final List<String> tags = _runGit(
      'git tag --contains HEAD', processUtils, workingDirectory).split('\n');

    // Check first for a stable tag
    final RegExp stableTagPattern = RegExp(r'^\d+\.\d+\.\d+$');
    for (final String tag in tags) {
      final String trimmedTag = tag.trim();
      if (stableTagPattern.hasMatch(trimmedTag)) {
        return parse(trimmedTag);
      }
    }
    // Next check for a dev tag
    final RegExp devTagPattern = RegExp(r'^\d+\.\d+\.\d+-\d+\.\d+\.pre$');
    for (final String tag in tags) {
      final String trimmedTag = tag.trim();
      if (devTagPattern.hasMatch(trimmedTag)) {
        return parse(trimmedTag);
      }
    }

    // If we're not currently on a tag, use git describe to find the most
    // recent tag and number of commits past.
    return parse(
      _runGit(
        'git describe --match *.*.*-*.*.pre --first-parent --long --tags',
        processUtils,
        workingDirectory,
      )
    );
  }

  /// Parse a version string.
  ///
  /// The version string can either be an exact release tag (e.g. '1.2.3' for
  /// stable or 1.2.3-4.5.pre for a dev) or the output of `git describe` (e.g.
  /// for commit abc123 that is 6 commits after tag 1.2.3-4.5.pre, git would
  /// return '1.2.3-4.5.pre-6-gabc123').
  static GitTagVersion parseVersion(String version) {
    final RegExp versionPattern = RegExp(
      r'^(\d+)\.(\d+)\.(\d+)(-\d+\.\d+\.pre)?(?:-(\d+)-g([a-f0-9]+))?$');
    final Match match = versionPattern.firstMatch(version.trim());
    if (match == null) {
      return const GitTagVersion.unknown();
    }

    final List<String> matchGroups = match.groups(<int>[1, 2, 3, 4, 5, 6]);
    final int x = matchGroups[0] == null ? null : int.tryParse(matchGroups[0]);
    final int y = matchGroups[1] == null ? null : int.tryParse(matchGroups[1]);
    final int z = matchGroups[2] == null ? null : int.tryParse(matchGroups[2]);
    final String devString = matchGroups[3];
    int devVersion, devPatch;
    if (devString != null) {
      final Match devMatch = RegExp(r'^-(\d+)\.(\d+)\.pre$')
        .firstMatch(devString);
      final List<String> devGroups = devMatch.groups(<int>[1, 2]);
      devVersion = devGroups[0] == null ? null : int.tryParse(devGroups[0]);
      devPatch = devGroups[1] == null ? null : int.tryParse(devGroups[1]);
    }
    // count of commits past last tagged version
    final int commits = matchGroups[4] == null ? 0 : int.tryParse(matchGroups[4]);
    final String hash = matchGroups[5] ?? '';

    return GitTagVersion(
      x: x,
      y: y,
      z: z,
      devVersion: devVersion,
      devPatch: devPatch,
      commits: commits,
      hash: hash,
      gitTag: '$x.$y.$z${devString ?? ''}', // e.g. 1.2.3-4.5.pre
    );
  }

  static GitTagVersion parse(String version) {
    GitTagVersion gitTagVersion;

    gitTagVersion = parseVersion(version);
    if (gitTagVersion != const GitTagVersion.unknown()) {
      return gitTagVersion;
    }
    globals.printTrace('Could not interpret results of "git describe": $version');
    return const GitTagVersion.unknown();
  }

  String frameworkVersionFor(String revision) {
    if (x == null || y == null || z == null || !revision.startsWith(hash)) {
      return '0.0.0-unknown';
    }
    if (commits == 0) {
      return gitTag;
    }
    if (hotfix != null) {
      // This is an unexpected state where untagged commits exist past a hotfix
      return '$x.$y.$z+hotfix.${hotfix + 1}.pre.$commits';
    }
    if (devPatch != null && devVersion != null) {
      return '$x.$y.$z-${devVersion + 1}.0.pre.$commits';
    }
    return '$x.$y.${z + 1}.pre.$commits';
  }
}

enum VersionCheckResult {
  /// Unable to check whether a new version is available, possibly due to
  /// a connectivity issue.
  unknown,
  /// The current version is up to date.
  versionIsCurrent,
  /// A newer version is available.
  newVersionAvailable,
}<|MERGE_RESOLUTION|>--- conflicted
+++ resolved
@@ -16,7 +16,8 @@
 import 'globals.dart' as globals;
 
 /// The flutter GitHub repository.
-const String kFlutterGit = 'https://github.com/flutter/flutter.git';
+String get kFlutterGit => globals.platform.environment['FLUTTER_GIT_URL'] ?? 'https://github.com/flutter/flutter.git';
+
 
 /// This maps old branch names to the names of branches that replaced them.
 ///
@@ -37,7 +38,6 @@
   stable,
 }
 
-<<<<<<< HEAD
 // Beware: Keep order in accordance with stability
 const Set<String> kOfficialChannels = <String>{
   'master',
@@ -45,10 +45,6 @@
   'beta',
   'stable',
 };
-=======
-/// The flutter GitHub repository.
-String get _flutterGit => globals.platform.environment['FLUTTER_GIT_URL'] ?? 'https://github.com/flutter/flutter.git';
->>>>>>> 8c5c720c
 
 /// Retrieve a human-readable name for a given [channel].
 ///
@@ -266,7 +262,7 @@
     } on VersionCheckError catch (error) {
       if (globals.platform.environment.containsKey('FLUTTER_GIT_URL')) {
         globals.logger.printError('Warning: the Flutter git upstream was overriden '
-        'by the environment variable FLUTTER_GIT_URL = $_flutterGit');
+        'by the environment variable FLUTTER_GIT_URL = $kFlutterGit');
       }
       globals.logger.printError(error.toString());
       rethrow;
