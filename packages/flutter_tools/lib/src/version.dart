--- conflicted
+++ resolved
@@ -156,7 +156,6 @@
     );
   }
 
-<<<<<<< HEAD
   /// Ensure the latest git tags are fetched and recalculate [FlutterVersion].
   ///
   /// This is only required when not on beta or stable and we need to calculate
@@ -170,7 +169,7 @@
     // We don't need to fetch tags on beta and stable to calculate the version,
     // we should already exactly be on a tag that was pushed when this release
     // was published.
-    if (channel != globals.kDefaultFrameworkChannel && channel != 'main') {
+    if (channel != 'master' && channel != 'main') {
       return this;
     }
     return FlutterVersion(
@@ -193,36 +192,6 @@
   ///
   /// `master`, `dev`, `beta`, `stable`; or old ones, like `alpha`, `hackathon`, ...
   String get channel;
-=======
-  String? _repositoryUrl;
-  String? get repositoryUrl {
-    if (_repositoryUrl == null) {
-      final String gitChannel = _runGit(
-        'git rev-parse --abbrev-ref --symbolic $kGitTrackingUpstream',
-        globals.processUtils,
-        _workingDirectory,
-      );
-      final int slash = gitChannel.indexOf('/');
-      if (slash != -1) {
-        final String remote = gitChannel.substring(0, slash);
-        _repositoryUrl = _runGit(
-          'git ls-remote --get-url $remote',
-          globals.processUtils,
-          _workingDirectory,
-        );
-      }
-    }
-    return _repositoryUrl;
-  }
-
-  /// The channel is the current branch if we recognize it, or "[user-branch]" (kUserBranch).
-  /// `master`, `beta`, `stable`; or old ones, like `alpha`, `hackathon`, `dev`, ...
-  String get channel {
-    final String channel = getBranchName(redactUnknownBranches: true);
-    assert(kOfficialChannels.contains(channel) || kObsoleteBranches.containsKey(channel) || channel == kUserBranch, 'Potential PII leak in channel name: "$channel"');
-    return channel;
-  }
->>>>>>> ceeaf98e
 
   String get frameworkRevision;
   String get frameworkRevisionShort => _shortGitRevision(frameworkRevision);
@@ -405,13 +374,8 @@
   /// the branch name will be returned as `'[user-branch]'` ([kUserBranch]).
   String getBranchName({ bool redactUnknownBranches = false }) {
     _branch ??= () {
-<<<<<<< HEAD
-      final String branch = _runGit('git rev-parse --abbrev-ref HEAD', globals.processUtils, flutterRoot);
-      return branch == 'HEAD' ? channel : branch;
-=======
-      final String branch = _runGit('git symbolic-ref --short HEAD', globals.processUtils, _workingDirectory);
+      final String branch = _runGit('git symbolic-ref --short HEAD', globals.processUtils, flutterRoot);
       return branch == 'HEAD' ? '' : branch;
->>>>>>> ceeaf98e
     }();
     if (redactUnknownBranches || _branch!.isEmpty) {
       // Only return the branch names we know about; arbitrary branch names might contain PII.
@@ -591,29 +555,8 @@
   String get frameworkCommitDate => _gitCommitDate(lenient: true, workingDirectory: flutterRoot);
 
   String? _repositoryUrl;
-  @override
   String? get repositoryUrl {
-    final String _ = channel;
-    return _repositoryUrl;
-  }
-
-  @override
-  String get devToolsVersion => globals.cache.devToolsVersion;
-
-  @override
-  String get dartSdkVersion => globals.cache.dartSdkVersion;
-
-  @override
-  String get engineRevision => globals.cache.engineRevision;
-
-  @override
-  final String frameworkVersion;
-
-  String? _channel;
-  @override
-  String get channel {
-    String? channel = _channel;
-    if (channel == null) {
+    if (_repositoryUrl == null) {
       final String gitChannel = _runGit(
         'git rev-parse --abbrev-ref --symbolic $kGitTrackingUpstream',
         globals.processUtils,
@@ -627,14 +570,29 @@
           globals.processUtils,
           flutterRoot,
         );
-        channel = gitChannel.substring(slash + 1);
-      } else if (gitChannel.isEmpty) {
-        channel = 'unknown';
-      } else {
-        channel = gitChannel;
       }
-      _channel = channel;
-    }
+    }
+    return _repositoryUrl;
+  }
+
+  @override
+  String get devToolsVersion => globals.cache.devToolsVersion;
+
+  @override
+  String get dartSdkVersion => globals.cache.dartSdkVersion;
+
+  @override
+  String get engineRevision => globals.cache.engineRevision;
+
+  @override
+  final String frameworkVersion;
+
+  /// The channel is the current branch if we recognize it, or "[user-branch]" (kUserBranch).
+  /// `master`, `beta`, `stable`; or old ones, like `alpha`, `hackathon`, `dev`, ...
+  @override
+  String get channel {
+    final String channel = getBranchName(redactUnknownBranches: true);
+    assert(kOfficialChannels.contains(channel) || kObsoleteBranches.containsKey(channel) || channel == kUserBranch, 'Potential PII leak in channel name: "$channel"');
     return channel;
   }
 
