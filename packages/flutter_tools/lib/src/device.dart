--- conflicted
+++ resolved
@@ -494,11 +494,7 @@
     this.port,
    }) : debuggingEnabled = true;
 
-<<<<<<< HEAD
-  DebuggingOptions.disabled(this.buildInfo, {this.port, this.hostname})
-=======
-  DebuggingOptions.disabled(this.buildInfo, { this.initializePlatform = true })
->>>>>>> 2f3515de
+  DebuggingOptions.disabled(this.buildInfo, { this.initializePlatform = true, this.port, this.hostname })
     : debuggingEnabled = false,
       useTestFonts = false,
       startPaused = false,
