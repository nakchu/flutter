--- conflicted
+++ resolved
@@ -319,18 +319,13 @@
     }
     /// The user may have a custom maintained Podfile that they're running `pod install`
     /// on themselves.
-<<<<<<< HEAD
     else if (iosProject.podfile.existsSync() && iosProject.podfileLock.existsSync()) {
       final String content = iosProject.podfile.readAsStringSync();
       if (!content.contains("target 'Runner' do")) {
         /// Don't do anything if the Runner target has no dependencies.
         return;
       }
-      cocoaPods.addPodsDependencyToFlutterXcconfig(iosProject);
-=======
-    else if (project.ios.podfile.existsSync() && project.ios.podfileLock.existsSync()) {
       cocoaPods.addPodsDependencyToFlutterXcconfig(project.ios);
->>>>>>> 48207838
     }
   }
 }
