--- conflicted
+++ resolved
@@ -216,18 +216,10 @@
 
     final CompilerOutput output = await compiler.compile(
       sdkRoot: artifacts.getArtifactPath(Artifact.flutterPatchedSdkPath, mode: buildMode),
-<<<<<<< HEAD
-      aot: false,
-      enableAsserts: false,
-      trackWidgetCreation: false,
-      targetModel: TargetModel.flutter,
-      targetProductVm: true,
-=======
       aot: buildMode != BuildMode.debug,
       buildMode: buildMode,
       trackWidgetCreation: trackWidgetCreation && buildMode == BuildMode.debug,
       targetModel: TargetModel.flutter,
->>>>>>> 41c02d71
       outputFilePath: environment.buildDir.childFile('app.dill').path,
       packagesPath: packagesPath,
       linkPlatformKernelIn: true,
