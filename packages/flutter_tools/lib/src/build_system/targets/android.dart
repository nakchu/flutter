--- conflicted
+++ resolved
@@ -222,11 +222,7 @@
     final List<String> extraGenSnapshotOptions = environment.defines[kExtraGenSnapshotOptions]?.split(',')
       ?? const <String>[];
     final BuildMode buildMode = getBuildModeForName(environment.defines[kBuildMode]);
-<<<<<<< HEAD
-    final String dartObfuscationInfo = environment.defines[kDartObfuscation];
-=======
     final bool dartObfuscation = environment.defines[kDartObfuscation] == 'true';
->>>>>>> 6903f0d7
     final int snapshotExitCode = await snapshotter.build(
       platform: targetPlatform,
       buildMode: buildMode,
@@ -236,11 +232,7 @@
       bitcode: false,
       extraGenSnapshotOptions: extraGenSnapshotOptions,
       splitDebugInfo: splitDebugInfo,
-<<<<<<< HEAD
-      dartObfuscationInfo: dartObfuscationInfo,
-=======
       dartObfuscation: dartObfuscation,
->>>>>>> 6903f0d7
     );
     if (snapshotExitCode != 0) {
       throw Exception('AOT snapshotter exited with code $snapshotExitCode');
