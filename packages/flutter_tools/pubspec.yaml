name: flutter_tools
description: Tools for building Flutter applications
homepage: https://flutter.dev

environment:
  sdk: '>=3.2.0-0 <4.0.0'

dependencies:
  # To update these, use "flutter update-packages --force-upgrade".
  #
  # For detailed instructions, refer to:
  # https://github.com/flutter/flutter/wiki/Updating-dependencies-in-Flutter
  archive: 3.3.2
  args: 2.4.2
  browser_launcher: 1.1.1
  dds: 3.1.0+1
  dwds: 23.2.0
  completion: 1.0.1
  coverage: 1.7.2
  crypto: 3.0.3
  file: 7.0.0
  flutter_template_images: 4.2.0
  html: 0.15.4
  http: 0.13.6
  intl: 0.18.1
  meta: 1.11.0
  multicast_dns: 0.3.2+6
  mustache_template: 2.0.0
  package_config: 2.1.0
  process: 5.0.2
  fake_async: 1.3.1
  stack_trace: 1.11.1
  usage: 4.1.1
  webdriver: 3.0.3
  webkit_inspection_protocol: 1.2.1
  xml: 6.5.0
  yaml: 3.1.2
  native_stack_traces: 0.5.6
  shelf: 1.4.1
  vm_snapshot_analysis: 0.7.6
  uuid: 3.0.7
  web_socket_channel: 2.4.3
  stream_channel: 2.1.2
  shelf_web_socket: 1.0.4
  shelf_static: 1.1.2
  pub_semver: 2.1.4
  pool: 1.5.1
  path: 1.9.0
  mime: 1.0.4
  logging: 1.2.0
  http_multi_server: 3.2.1
  convert: 3.1.1
  async: 2.11.0
  unified_analytics: 5.8.0

  cli_config: 0.1.2
  graphs: 2.3.1
  native_assets_builder: 0.3.2
  native_assets_cli: 0.4.1

  # We depend on very specific internal implementation details of the
  # 'test' package, which change between versions, so when upgrading
  # this, make sure the tests are still running correctly.
  test_api: 0.6.1
  test_core: 0.5.9

  vm_service: 13.0.0

  standard_message_codec: 0.0.1+4

  _fe_analyzer_shared: 65.0.0 # THIS LINE IS AUTOGENERATED - TO UPDATE USE "flutter update-packages --force-upgrade"
  analyzer: 6.3.0 # THIS LINE IS AUTOGENERATED - TO UPDATE USE "flutter update-packages --force-upgrade"
  boolean_selector: 2.1.1 # THIS LINE IS AUTOGENERATED - TO UPDATE USE "flutter update-packages --force-upgrade"
  built_collection: 5.1.1 # THIS LINE IS AUTOGENERATED - TO UPDATE USE "flutter update-packages --force-upgrade"
  built_value: 8.8.1 # THIS LINE IS AUTOGENERATED - TO UPDATE USE "flutter update-packages --force-upgrade"
  clock: 1.1.1 # THIS LINE IS AUTOGENERATED - TO UPDATE USE "flutter update-packages --force-upgrade"
  csslib: 1.0.0 # THIS LINE IS AUTOGENERATED - TO UPDATE USE "flutter update-packages --force-upgrade"
  dap: 1.1.0 # THIS LINE IS AUTOGENERATED - TO UPDATE USE "flutter update-packages --force-upgrade"
  dds_service_extensions: 1.6.2 # THIS LINE IS AUTOGENERATED - TO UPDATE USE "flutter update-packages --force-upgrade"
  devtools_shared: 6.0.3 # THIS LINE IS AUTOGENERATED - TO UPDATE USE "flutter update-packages --force-upgrade"
  extension_discovery: 2.0.0 # THIS LINE IS AUTOGENERATED - TO UPDATE USE "flutter update-packages --force-upgrade"
  fixnum: 1.1.0 # THIS LINE IS AUTOGENERATED - TO UPDATE USE "flutter update-packages --force-upgrade"
  frontend_server_client: 3.2.0 # THIS LINE IS AUTOGENERATED - TO UPDATE USE "flutter update-packages --force-upgrade"
  glob: 2.1.2 # THIS LINE IS AUTOGENERATED - TO UPDATE USE "flutter update-packages --force-upgrade"
  http_parser: 4.0.2 # THIS LINE IS AUTOGENERATED - TO UPDATE USE "flutter update-packages --force-upgrade"
  io: 1.0.4 # THIS LINE IS AUTOGENERATED - TO UPDATE USE "flutter update-packages --force-upgrade"
  js: 0.6.7 # THIS LINE IS AUTOGENERATED - TO UPDATE USE "flutter update-packages --force-upgrade"
  json_rpc_2: 3.0.2 # THIS LINE IS AUTOGENERATED - TO UPDATE USE "flutter update-packages --force-upgrade"
  matcher: 0.12.16+1 # THIS LINE IS AUTOGENERATED - TO UPDATE USE "flutter update-packages --force-upgrade"
  petitparser: 6.0.2 # THIS LINE IS AUTOGENERATED - TO UPDATE USE "flutter update-packages --force-upgrade"
  platform: 3.1.4 # THIS LINE IS AUTOGENERATED - TO UPDATE USE "flutter update-packages --force-upgrade"
  shelf_packages_handler: 3.0.2 # THIS LINE IS AUTOGENERATED - TO UPDATE USE "flutter update-packages --force-upgrade"
  shelf_proxy: 1.0.4 # THIS LINE IS AUTOGENERATED - TO UPDATE USE "flutter update-packages --force-upgrade"
  source_map_stack_trace: 2.1.1 # THIS LINE IS AUTOGENERATED - TO UPDATE USE "flutter update-packages --force-upgrade"
  source_maps: 0.10.12 # THIS LINE IS AUTOGENERATED - TO UPDATE USE "flutter update-packages --force-upgrade"
  source_span: 1.10.0 # THIS LINE IS AUTOGENERATED - TO UPDATE USE "flutter update-packages --force-upgrade"
  sse: 4.1.4 # THIS LINE IS AUTOGENERATED - TO UPDATE USE "flutter update-packages --force-upgrade"
  string_scanner: 1.2.0 # THIS LINE IS AUTOGENERATED - TO UPDATE USE "flutter update-packages --force-upgrade"
  sync_http: 0.3.1 # THIS LINE IS AUTOGENERATED - TO UPDATE USE "flutter update-packages --force-upgrade"
  term_glyph: 1.2.1 # THIS LINE IS AUTOGENERATED - TO UPDATE USE "flutter update-packages --force-upgrade"
  typed_data: 1.3.2 # THIS LINE IS AUTOGENERATED - TO UPDATE USE "flutter update-packages --force-upgrade"
  vm_service_interface: 1.0.1 # THIS LINE IS AUTOGENERATED - TO UPDATE USE "flutter update-packages --force-upgrade"
  watcher: 1.1.0 # THIS LINE IS AUTOGENERATED - TO UPDATE USE "flutter update-packages --force-upgrade"
  web: 0.4.2 # THIS LINE IS AUTOGENERATED - TO UPDATE USE "flutter update-packages --force-upgrade"
  yaml_edit: 2.1.1 # THIS LINE IS AUTOGENERATED - TO UPDATE USE "flutter update-packages --force-upgrade"

dev_dependencies:
  collection: 1.18.0
  file_testing: 3.0.0
  pubspec_parse: 1.2.3

  checked_yaml: 2.0.3 # THIS LINE IS AUTOGENERATED - TO UPDATE USE "flutter update-packages --force-upgrade"
  json_annotation: 4.8.1 # THIS LINE IS AUTOGENERATED - TO UPDATE USE "flutter update-packages --force-upgrade"
  node_preamble: 2.0.2 # THIS LINE IS AUTOGENERATED - TO UPDATE USE "flutter update-packages --force-upgrade"
  test: 1.24.9 # THIS LINE IS AUTOGENERATED - TO UPDATE USE "flutter update-packages --force-upgrade"

dartdoc:
  # Exclude this package from the hosted API docs.
  nodoc: true

<<<<<<< HEAD
# PUBSPEC CHECKSUM: ba6a
=======
# PUBSPEC CHECKSUM: cf69
>>>>>>> 6f7aed59
<|MERGE_RESOLUTION|>--- conflicted
+++ resolved
@@ -118,8 +118,4 @@
   # Exclude this package from the hosted API docs.
   nodoc: true
 
-<<<<<<< HEAD
-# PUBSPEC CHECKSUM: ba6a
-=======
-# PUBSPEC CHECKSUM: cf69
->>>>>>> 6f7aed59
+# PUBSPEC CHECKSUM: 9e6b