#!/usr/bin/env bash
# Copyright 2014 The Flutter Authors. All rights reserved.
# Use of this source code is governed by a BSD-style license that can be
# found in the LICENSE file.

RunCommand() {
  if [[ -n "$VERBOSE_SCRIPT_LOGGING" ]]; then
    echo "♦ $*"
  fi
  "$@"
  return $?
}

# When provided with a pipe by the host Flutter build process, output to the
# pipe goes to stdout of the Flutter build process directly.
StreamOutput() {
  if [[ -n "$SCRIPT_OUTPUT_STREAM_FILE" ]]; then
    echo "$1" > $SCRIPT_OUTPUT_STREAM_FILE
  fi
}

EchoError() {
  echo "$@" 1>&2
}

AssertExists() {
  if [[ ! -e "$1" ]]; then
    if [[ -h "$1" ]]; then
      EchoError "The path $1 is a symlink to a path that does not exist"
    else
      EchoError "The path $1 does not exist"
    fi
    exit -1
  fi
  return 0
}

BuildApp() {
  local project_path="${SOURCE_ROOT}/.."
  if [[ -n "$FLUTTER_APPLICATION_PATH" ]]; then
    project_path="${FLUTTER_APPLICATION_PATH}"
  fi

  local target_path="lib/main.dart"
  if [[ -n "$FLUTTER_TARGET" ]]; then
    target_path="${FLUTTER_TARGET}"
  fi

  local derived_dir="${SOURCE_ROOT}/Flutter"
  if [[ -e "${project_path}/.ios" ]]; then
    derived_dir="${project_path}/.ios/Flutter"
  fi

  # Default value of assets_path is flutter_assets
  local assets_path="flutter_assets"
  # The value of assets_path can set by add FLTAssetsPath to AppFrameworkInfo.plist
  FLTAssetsPath=$(/usr/libexec/PlistBuddy -c "Print :FLTAssetsPath" "${derived_dir}/AppFrameworkInfo.plist" 2>/dev/null)
  if [[ -n "$FLTAssetsPath" ]]; then
    assets_path="${FLTAssetsPath}"
  fi

  # Use FLUTTER_BUILD_MODE if it's set, otherwise use the Xcode build configuration name
  # This means that if someone wants to use an Xcode build config other than Debug/Profile/Release,
  # they _must_ set FLUTTER_BUILD_MODE so we know what type of artifact to build.
  local build_mode="$(echo "${FLUTTER_BUILD_MODE:-${CONFIGURATION}}" | tr "[:upper:]" "[:lower:]")"
  local artifact_variant="unknown"
  case "$build_mode" in
    *release*) build_mode="release"; artifact_variant="ios-release";;
    *profile*) build_mode="profile"; artifact_variant="ios-profile";;
    *debug*) build_mode="debug"; artifact_variant="ios";;
    *)
      EchoError "========================================================================"
      EchoError "ERROR: Unknown FLUTTER_BUILD_MODE: ${build_mode}."
      EchoError "Valid values are 'Debug', 'Profile', or 'Release' (case insensitive)."
      EchoError "This is controlled by the FLUTTER_BUILD_MODE environment variable."
      EchoError "If that is not set, the CONFIGURATION environment variable is used."
      EchoError ""
      EchoError "You can fix this by either adding an appropriately named build"
      EchoError "configuration, or adding an appropriate value for FLUTTER_BUILD_MODE to the"
      EchoError ".xcconfig file for the current build configuration (${CONFIGURATION})."
      EchoError "========================================================================"
      exit -1;;
  esac

  # Archive builds (ACTION=install) should always run in release mode.
  if [[ "$ACTION" == "install" && "$build_mode" != "release" ]]; then
    EchoError "========================================================================"
    EchoError "ERROR: Flutter archive builds must be run in Release mode."
    EchoError ""
    EchoError "To correct, ensure FLUTTER_BUILD_MODE is set to release or run:"
    EchoError "flutter build ios --release"
    EchoError ""
    EchoError "then re-run Archive from Xcode."
    EchoError "========================================================================"
    exit -1
  fi

  local framework_path="${FLUTTER_ROOT}/bin/cache/artifacts/engine/${artifact_variant}"

  AssertExists "${framework_path}"
  AssertExists "${project_path}"

  RunCommand mkdir -p -- "$derived_dir"
  AssertExists "$derived_dir"

  RunCommand rm -rf -- "${derived_dir}/App.framework"

  local flutter_engine_flag=""
  local local_engine_flag=""
  local flutter_framework="${framework_path}/Flutter.framework"
  local flutter_podspec="${framework_path}/Flutter.podspec"

  if [[ -n "$FLUTTER_ENGINE" ]]; then
    flutter_engine_flag="--local-engine-src-path=${FLUTTER_ENGINE}"
  fi

  if [[ -n "$LOCAL_ENGINE" ]]; then
    if [[ $(echo "$LOCAL_ENGINE" | tr "[:upper:]" "[:lower:]") != *"$build_mode"* ]]; then
      EchoError "========================================================================"
      EchoError "ERROR: Requested build with Flutter local engine at '${LOCAL_ENGINE}'"
      EchoError "This engine is not compatible with FLUTTER_BUILD_MODE: '${build_mode}'."
      EchoError "You can fix this by updating the LOCAL_ENGINE environment variable, or"
      EchoError "by running:"
      EchoError "  flutter build ios --local-engine=ios_${build_mode}"
      EchoError "or"
      EchoError "  flutter build ios --local-engine=ios_${build_mode}_unopt"
      EchoError "========================================================================"
      exit -1
    fi
    local_engine_flag="--local-engine=${LOCAL_ENGINE}"
    flutter_framework="${FLUTTER_ENGINE}/out/${LOCAL_ENGINE}/Flutter.framework"
    flutter_podspec="${FLUTTER_ENGINE}/out/${LOCAL_ENGINE}/Flutter.podspec"
  fi

  local bitcode_flag=""
  if [[ $ENABLE_BITCODE == "YES" ]]; then
    bitcode_flag="--bitcode"
  fi

  if [[ -e "${project_path}/.ios" ]]; then
    RunCommand rm -rf -- "${derived_dir}/engine"
    mkdir "${derived_dir}/engine"
    RunCommand cp -r -- "${flutter_podspec}" "${derived_dir}/engine"
    RunCommand cp -r -- "${flutter_framework}" "${derived_dir}/engine"
  else
    RunCommand rm -rf -- "${derived_dir}/Flutter.framework"
    RunCommand cp -- "${flutter_podspec}" "${derived_dir}"
    RunCommand cp -r -- "${flutter_framework}" "${derived_dir}"
  fi

  RunCommand pushd "${project_path}" > /dev/null

  AssertExists "${target_path}"

  local verbose_flag=""
  if [[ -n "$VERBOSE_SCRIPT_LOGGING" ]]; then
    verbose_flag="--verbose"
  fi

  local build_dir="${FLUTTER_BUILD_DIR:-build}"

  local track_widget_creation_flag=""
  if [[ -n "$TRACK_WIDGET_CREATION" ]]; then
    track_widget_creation_flag="--track-widget-creation"
  fi

  if [[ "${build_mode}" != "debug" ]]; then
    StreamOutput " ├─Building Dart code..."
    # Transform ARCHS to comma-separated list of target architectures.
    local archs="${ARCHS// /,}"
    if [[ $archs =~ .*i386.* || $archs =~ .*x86_64.* ]]; then
      EchoError "========================================================================"
      EchoError "ERROR: Flutter does not support running in profile or release mode on"
      EchoError "the Simulator (this build was: '$build_mode')."
      EchoError "You can ensure Flutter runs in Debug mode with your host app in release"
      EchoError "mode by setting FLUTTER_BUILD_MODE=debug in the .xcconfig associated"
      EchoError "with the ${CONFIGURATION} build configuration."
      EchoError "========================================================================"
      exit -1
    fi

    RunCommand "${FLUTTER_ROOT}/bin/flutter" --suppress-analytics           \
      ${verbose_flag}                                                       \
      build aot                                                             \
      --output-dir="${build_dir}/aot"                                       \
      --target-platform=ios                                                 \
      --target="${target_path}"                                             \
      --${build_mode}                                                       \
      --ios-arch="${archs}"                                                 \
      ${flutter_engine_flag}                                                \
      ${local_engine_flag}                                                  \
      ${bitcode_flag}

    if [[ $? -ne 0 ]]; then
      EchoError "Failed to build ${project_path}."
      exit -1
    fi
    StreamOutput "done"

    local app_framework="${build_dir}/aot/App.framework"

    RunCommand cp -r -- "${app_framework}" "${derived_dir}"

  else
    RunCommand mkdir -p -- "${derived_dir}/App.framework"

    # Build stub for all requested architectures.
    local arch_flags=""
    read -r -a archs <<< "$ARCHS"
    for arch in "${archs[@]}"; do
      arch_flags="${arch_flags}-arch $arch "
    done

    RunCommand eval "$(echo "static const int Moo = 88;" | xcrun clang -x c \
        ${arch_flags} \
        -fembed-bitcode-marker \
        -dynamiclib \
        -Xlinker -rpath -Xlinker '@executable_path/Frameworks' \
        -Xlinker -rpath -Xlinker '@loader_path/Frameworks' \
        -install_name '@rpath/App.framework/App' \
        -o "${derived_dir}/App.framework/App" -)"
  fi

  local plistPath="${project_path}/ios/Flutter/AppFrameworkInfo.plist"
  if [[ -e "${project_path}/.ios" ]]; then
    plistPath="${project_path}/.ios/Flutter/AppFrameworkInfo.plist"
  fi

  RunCommand cp -- "$plistPath" "${derived_dir}/App.framework/Info.plist"

  local precompilation_flag=""
  if [[ "$CURRENT_ARCH" != "x86_64" ]] && [[ "$build_mode" != "debug" ]]; then
    precompilation_flag="--precompiled"
  fi

<<<<<<< HEAD
  # TODO(dnfield): Use $TREE_SHAKE_ICONS to pass flag to tooling
  # https://github.com/flutter/flutter/issues/49730

  RunCommand "${FLUTTER_ROOT}/bin/flutter" --suppress-analytics           \
    ${verbose_flag}                                                       \
    ${flutter_engine_flag}                                                \
    ${local_engine_flag}                                                  \
    assemble                                                              \
    --output="${derived_dir}/"                                            \
    -dTargetPlatform=ios                                                  \
    -dTargetFile="${target_path}"                                         \
    -dBuildMode=${build_mode}                                             \
    -dIosArchs="${ARCHS}"                                                 \
    -dTrackWidgetCreation="${track_widget_creation_flag}"                 \
    -dEnableBitcode="${bitcode_flag}"                                     \
    "${build_mode}_ios_bundle_flutter_assets"
=======
  StreamOutput " ├─Assembling Flutter resources..."
  RunCommand "${FLUTTER_ROOT}/bin/flutter"     \
    ${verbose_flag}                                                         \
    build bundle                                                            \
    --target-platform=ios                                                   \
    --target="${target_path}"                                               \
    --${build_mode}                                                         \
    --depfile="${build_dir}/snapshot_blob.bin.d"                            \
    --asset-dir="${derived_dir}/App.framework/${assets_path}"               \
    ${precompilation_flag}                                                  \
    ${flutter_engine_flag}                                                  \
    ${local_engine_flag}                                                    \
    ${track_widget_creation_flag}
>>>>>>> 52d5744e

  if [[ $? -ne 0 ]]; then
    EchoError "Failed to package ${project_path}."
    exit -1
  fi
  StreamOutput "done"
  StreamOutput " └─Compiling, linking and signing..."

  RunCommand popd > /dev/null

  echo "Project ${project_path} built and packaged successfully."
  return 0
}

# Returns the CFBundleExecutable for the specified framework directory.
GetFrameworkExecutablePath() {
  local framework_dir="$1"

  local plist_path="${framework_dir}/Info.plist"
  local executable="$(defaults read "${plist_path}" CFBundleExecutable)"
  echo "${framework_dir}/${executable}"
}

# Destructively thins the specified executable file to include only the
# specified architectures.
LipoExecutable() {
  local executable="$1"
  shift
  # Split $@ into an array.
  read -r -a archs <<< "$@"

  # Extract architecture-specific framework executables.
  local all_executables=()
  for arch in "${archs[@]}"; do
    local output="${executable}_${arch}"
    local lipo_info="$(lipo -info "${executable}")"
    if [[ "${lipo_info}" == "Non-fat file:"* ]]; then
      if [[ "${lipo_info}" != *"${arch}" ]]; then
        echo "Non-fat binary ${executable} is not ${arch}. Running lipo -info:"
        echo "${lipo_info}"
        exit 1
      fi
    else
      lipo -output "${output}" -extract "${arch}" "${executable}"
      if [[ $? == 0 ]]; then
        all_executables+=("${output}")
      else
        echo "Failed to extract ${arch} for ${executable}. Running lipo -info:"
        lipo -info "${executable}"
        exit 1
      fi
    fi
  done

  # Generate a merged binary from the architecture-specific executables.
  # Skip this step for non-fat executables.
  if [[ ${#all_executables[@]} > 0 ]]; then
    local merged="${executable}_merged"
    lipo -output "${merged}" -create "${all_executables[@]}"

    cp -f -- "${merged}" "${executable}" > /dev/null
    rm -f -- "${merged}" "${all_executables[@]}"
  fi
}

# Destructively thins the specified framework to include only the specified
# architectures.
ThinFramework() {
  local framework_dir="$1"
  shift

  local plist_path="${framework_dir}/Info.plist"
  local executable="$(GetFrameworkExecutablePath "${framework_dir}")"
  LipoExecutable "${executable}" "$@"
}

ThinAppFrameworks() {
  local app_path="${TARGET_BUILD_DIR}/${WRAPPER_NAME}"
  local frameworks_dir="${app_path}/Frameworks"

  [[ -d "$frameworks_dir" ]] || return 0
  find "${app_path}" -type d -name "*.framework" | while read framework_dir; do
    ThinFramework "$framework_dir" "$ARCHS"
  done
}

# Adds the App.framework as an embedded binary and the flutter_assets as
# resources.
EmbedFlutterFrameworks() {
  AssertExists "${FLUTTER_APPLICATION_PATH}"

  # Prefer the hidden .ios folder, but fallback to a visible ios folder if .ios
  # doesn't exist.
  local flutter_ios_out_folder="${FLUTTER_APPLICATION_PATH}/.ios/Flutter"
  local flutter_ios_engine_folder="${FLUTTER_APPLICATION_PATH}/.ios/Flutter/engine"
  if [[ ! -d ${flutter_ios_out_folder} ]]; then
    flutter_ios_out_folder="${FLUTTER_APPLICATION_PATH}/ios/Flutter"
    flutter_ios_engine_folder="${FLUTTER_APPLICATION_PATH}/ios/Flutter"
  fi

  AssertExists "${flutter_ios_out_folder}"

  # Embed App.framework from Flutter into the app (after creating the Frameworks directory
  # if it doesn't already exist).
  local xcode_frameworks_dir=${BUILT_PRODUCTS_DIR}"/"${PRODUCT_NAME}".app/Frameworks"
  RunCommand mkdir -p -- "${xcode_frameworks_dir}"
  RunCommand cp -Rv -- "${flutter_ios_out_folder}/App.framework" "${xcode_frameworks_dir}"

  # Embed the actual Flutter.framework that the Flutter app expects to run against,
  # which could be a local build or an arch/type specific build.
  # Remove it first since Xcode might be trying to hold some of these files - this way we're
  # sure to get a clean copy.
  RunCommand rm -rf -- "${xcode_frameworks_dir}/Flutter.framework"
  RunCommand cp -Rv -- "${flutter_ios_engine_folder}/Flutter.framework" "${xcode_frameworks_dir}/"

  # Sign the binaries we moved.
  local identity="${EXPANDED_CODE_SIGN_IDENTITY_NAME:-$CODE_SIGN_IDENTITY}"
  if [[ -n "$identity" && "$identity" != "\"\"" ]]; then
    RunCommand codesign --force --verbose --sign "${identity}" -- "${xcode_frameworks_dir}/App.framework/App"
    RunCommand codesign --force --verbose --sign "${identity}" -- "${xcode_frameworks_dir}/Flutter.framework/Flutter"
  fi
}

# Main entry point.

# TODO(cbracken): improve error handling, then enable set -e

if [[ $# == 0 ]]; then
  # Backwards-compatibility: if no args are provided, build.
  BuildApp
else
  case $1 in
    "build")
      BuildApp ;;
    "thin")
      ThinAppFrameworks ;;
    "embed")
      EmbedFlutterFrameworks ;;
  esac
fi<|MERGE_RESOLUTION|>--- conflicted
+++ resolved
@@ -233,24 +233,6 @@
     precompilation_flag="--precompiled"
   fi
 
-<<<<<<< HEAD
-  # TODO(dnfield): Use $TREE_SHAKE_ICONS to pass flag to tooling
-  # https://github.com/flutter/flutter/issues/49730
-
-  RunCommand "${FLUTTER_ROOT}/bin/flutter" --suppress-analytics           \
-    ${verbose_flag}                                                       \
-    ${flutter_engine_flag}                                                \
-    ${local_engine_flag}                                                  \
-    assemble                                                              \
-    --output="${derived_dir}/"                                            \
-    -dTargetPlatform=ios                                                  \
-    -dTargetFile="${target_path}"                                         \
-    -dBuildMode=${build_mode}                                             \
-    -dIosArchs="${ARCHS}"                                                 \
-    -dTrackWidgetCreation="${track_widget_creation_flag}"                 \
-    -dEnableBitcode="${bitcode_flag}"                                     \
-    "${build_mode}_ios_bundle_flutter_assets"
-=======
   StreamOutput " ├─Assembling Flutter resources..."
   RunCommand "${FLUTTER_ROOT}/bin/flutter"     \
     ${verbose_flag}                                                         \
@@ -264,7 +246,6 @@
     ${flutter_engine_flag}                                                  \
     ${local_engine_flag}                                                    \
     ${track_widget_creation_flag}
->>>>>>> 52d5744e
 
   if [[ $? -ne 0 ]]; then
     EchoError "Failed to package ${project_path}."
