// Copyright 2014 The Flutter Authors. All rights reserved.
// Use of this source code is governed by a BSD-style license that can be
// found in the LICENSE file.

import 'dart:async';

import 'package:flutter_driver/src/common/create_finder_factory.dart';
import 'package:meta/meta.dart';
import 'package:flutter/cupertino.dart';
import 'package:flutter/foundation.dart';
import 'package:flutter/gestures.dart';
import 'package:flutter/material.dart';
import 'package:flutter/rendering.dart' show RendererBinding, SemanticsHandle;
import 'package:flutter/scheduler.dart';
import 'package:flutter/semantics.dart';
import 'package:flutter/services.dart';
import 'package:flutter/widgets.dart';
import 'package:flutter_test/flutter_test.dart';

import '../common/diagnostics_tree.dart';
import '../common/error.dart';
import '../common/find.dart';
import '../common/frame_sync.dart';
import '../common/geometry.dart';
import '../common/gesture.dart';
import '../common/health.dart';
import '../common/layer_tree.dart';
import '../common/message.dart';
import '../common/render_tree.dart';
import '../common/request_data.dart';
import '../common/semantics.dart';
import '../common/text.dart';
import '../common/wait.dart';
import '_extension_io.dart' if (dart.library.html) '_extension_web.dart';
import 'wait_conditions.dart';

const String _extensionMethodName = 'driver';
const String _extensionMethod = 'ext.flutter.$_extensionMethodName';

/// Signature for the handler passed to [enableFlutterDriverExtension].
///
/// Messages are described in string form and should return a [Future] which
/// eventually completes to a string response.
typedef DataHandler = Future<String> Function(String? message);

class _DriverBinding extends BindingBase with SchedulerBinding, ServicesBinding, GestureBinding, PaintingBinding, SemanticsBinding, RendererBinding, WidgetsBinding {
  _DriverBinding(this._handler, this._silenceErrors, this.finders);

  final DataHandler? _handler;
  final bool _silenceErrors;
  final List<FinderExtension>? finders;

  @override
  void initServiceExtensions() {
    super.initServiceExtensions();
    final FlutterDriverExtension extension = FlutterDriverExtension(_handler, _silenceErrors, finders: finders ?? const <FinderExtension>[]);
    registerServiceExtension(
      name: _extensionMethodName,
      callback: extension.call,
    );
    if (kIsWeb) {
      registerWebServiceExtension(extension.call);
    }
  }

  @override
  BinaryMessenger createBinaryMessenger() {
    return TestDefaultBinaryMessenger(super.createBinaryMessenger());
  }
}

/// Enables Flutter Driver VM service extension.
///
/// This extension is required for tests that use `package:flutter_driver` to
/// drive applications from a separate process. In order to allow the driver
/// to interact with the application, this method changes the behavior of the
/// framework in several ways - including keyboard interaction and text
/// editing. Applications intended for release should never include this
/// method.
///
/// Call this function prior to running your application, e.g. before you call
/// `runApp`.
///
/// Optionally you can pass a [DataHandler] callback. It will be called if the
/// test calls [FlutterDriver.requestData].
///
/// `silenceErrors` will prevent exceptions from being logged. This is useful
/// for tests where exceptions are expected. Defaults to false. Any errors
/// will still be returned in the `response` field of the result JSON along
/// with an `isError` boolean.
///
/// The `finders` parameter are used to add custom finders, as in the following example.
///
/// ```dart main
/// void main() {
///   enableFlutterDriverExtension(finders: <FinderExtension>[ SomeFinderExtension() ]);
///
///   app.main();
/// }
/// ```
///
/// ```dart
/// class Some extends SerializableFinder {
///   const Some(this.title);
///
///   final String title;
///
///   @override
///   String get finderType => 'Some';
///
///   @override
///   Map<String, String> serialize() => super.serialize()..addAll(<String, String>{
///     'title': title,
///   });
/// }
/// ```
///
/// ```dart
/// class SomeFinderExtension extends FinderExtension {
///
///  String get finderType => 'Some';
///
///  SerializableFinder deserialize(Map<String, String> params, DeserializeFinderFactory finderFactory) {
///    return Some(json['title']);
///  }
///
///  Finder createFinder(SerializableFinder finder, CreateFinderFactory finderFactory) {
///    Some someFinder = finder as Some;
///
///    return find.byElementPredicate((Element element) {
///      final Widget widget = element.widget;
///      if (element.widget is SomeWidget) {
///        return element.widget.title == someFinder.title;
///      }
///      return false;
///    });
///  }
/// }
/// ```
///
void enableFlutterDriverExtension({ DataHandler? handler, bool silenceErrors = false, List<FinderExtension>? finders}) {
  assert(WidgetsBinding.instance == null);
  _DriverBinding(handler, silenceErrors, finders ?? <FinderExtension>[]);
  assert(WidgetsBinding.instance is _DriverBinding);
}

/// Signature for functions that handle a command and return a result.
typedef CommandHandlerCallback = Future<Result?> Function(Command c);

/// Signature for functions that deserialize a JSON map to a command object.
typedef CommandDeserializerCallback = Command Function(Map<String, String> params);

/// Used to expand the new Finder
abstract class FinderExtension {

  /// Identifies the type of finder to be used by the driver extension.
  String get finderType;

  /// Deserializes the finder from JSON generated by [SerializableFinder.serialize].
  /// [finderFactory] could be used to deserialize nested finders.
  SerializableFinder deserialize(Map<String, String> params, DeserializeFinderFactory finderFactory);

  /// Signature for functions that run the given finder and return the [Element]
  /// found, if any, or null otherwise.
  /// [finderFactory] could be used to create nested finders.
  Finder createFinder(SerializableFinder finder, CreateFinderFactory finderFactory);
}

/// The class that manages communication between a Flutter Driver test and the
/// application being remote-controlled, on the application side.
///
/// This is not normally used directly. It is instantiated automatically when
/// calling [enableFlutterDriverExtension].
@visibleForTesting
class FlutterDriverExtension with DeserializeFinderFactory, CreateFinderFactory {
  /// Creates an object to manage a Flutter Driver connection.
  FlutterDriverExtension(
    this._requestDataHandler,
    this._silenceErrors, {
    List<FinderExtension> finders = const <FinderExtension>[],
  }) : assert(finders != null) {
    _testTextInput.register();

    _commandHandlers.addAll(<String, CommandHandlerCallback>{
      'get_health': _getHealth,
      'get_layer_tree': _getLayerTree,
      'get_render_tree': _getRenderTree,
      'enter_text': _enterText,
      'get_text': _getText,
      'request_data': _requestData,
      'scroll': _scroll,
      'scrollIntoView': _scrollIntoView,
      'set_frame_sync': _setFrameSync,
      'set_semantics': _setSemantics,
      'set_text_entry_emulation': _setTextEntryEmulation,
      'tap': _tap,
      'waitFor': _waitFor,
      'waitForAbsent': _waitForAbsent,
      'waitForCondition': _waitForCondition,
      'waitUntilNoTransientCallbacks': _waitUntilNoTransientCallbacks,
      'waitUntilNoPendingFrame': _waitUntilNoPendingFrame,
      'waitUntilFirstFrameRasterized': _waitUntilFirstFrameRasterized,
      'get_semantics_id': _getSemanticsId,
      'get_offset': _getOffset,
      'get_diagnostics_tree': _getDiagnosticsTree,
    });

    _commandDeserializers.addAll(<String, CommandDeserializerCallback>{
      'get_health': (Map<String, String> params) => GetHealth.deserialize(params),
      'get_layer_tree': (Map<String, String> params) => GetLayerTree.deserialize(params),
      'get_render_tree': (Map<String, String> params) => GetRenderTree.deserialize(params),
      'enter_text': (Map<String, String> params) => EnterText.deserialize(params),
      'get_text': (Map<String, String> params) => GetText.deserialize(params, this),
      'request_data': (Map<String, String> params) => RequestData.deserialize(params),
      'scroll': (Map<String, String> params) => Scroll.deserialize(params, this),
      'scrollIntoView': (Map<String, String> params) => ScrollIntoView.deserialize(params, this),
      'set_frame_sync': (Map<String, String> params) => SetFrameSync.deserialize(params),
      'set_semantics': (Map<String, String> params) => SetSemantics.deserialize(params),
      'set_text_entry_emulation': (Map<String, String> params) => SetTextEntryEmulation.deserialize(params),
      'tap': (Map<String, String> params) => Tap.deserialize(params, this),
      'waitFor': (Map<String, String> params) => WaitFor.deserialize(params, this),
      'waitForAbsent': (Map<String, String> params) => WaitForAbsent.deserialize(params, this),
      'waitForCondition': (Map<String, String> params) => WaitForCondition.deserialize(params),
      'waitUntilNoTransientCallbacks': (Map<String, String> params) => WaitUntilNoTransientCallbacks.deserialize(params),
      'waitUntilNoPendingFrame': (Map<String, String> params) => WaitUntilNoPendingFrame.deserialize(params),
      'waitUntilFirstFrameRasterized': (Map<String, String> params) => WaitUntilFirstFrameRasterized.deserialize(params),
      'get_semantics_id': (Map<String, String> params) => GetSemanticsId.deserialize(params, this),
      'get_offset': (Map<String, String> params) => GetOffset.deserialize(params, this),
      'get_diagnostics_tree': (Map<String, String> params) => GetDiagnosticsTree.deserialize(params, this),
    });

    for(final FinderExtension finder in finders) {
      _finderExtensions[finder.finderType] = finder;
    }
  }

  final TestTextInput _testTextInput = TestTextInput();

  final DataHandler? _requestDataHandler;
  final bool _silenceErrors;

  void _log(String message) {
    driverLog('FlutterDriverExtension', message);
  }

  final WidgetController _prober = LiveWidgetController(WidgetsBinding.instance!);
  final Map<String, CommandHandlerCallback> _commandHandlers = <String, CommandHandlerCallback>{};
  final Map<String, CommandDeserializerCallback> _commandDeserializers = <String, CommandDeserializerCallback>{};
  final Map<String, FinderExtension> _finderExtensions = <String, FinderExtension>{};

  /// With [_frameSync] enabled, Flutter Driver will wait to perform an action
  /// until there are no pending frames in the app under test.
  bool _frameSync = true;

  /// Processes a driver command configured by [params] and returns a result
  /// as an arbitrary JSON object.
  ///
  /// [params] must contain key "command" whose value is a string that
  /// identifies the kind of the command and its corresponding
  /// [CommandDeserializerCallback]. Other keys and values are specific to the
  /// concrete implementation of [Command] and [CommandDeserializerCallback].
  ///
  /// The returned JSON is command specific. Generally the caller deserializes
  /// the result into a subclass of [Result], but that's not strictly required.
  @visibleForTesting
  Future<Map<String, dynamic>> call(Map<String, String> params) async {
    final String commandKind = params['command']!;
    try {
      final CommandHandlerCallback commandHandler = _commandHandlers[commandKind]!;
      final CommandDeserializerCallback commandDeserializer =
          _commandDeserializers[commandKind]!;
      if (commandHandler == null || commandDeserializer == null)
        throw 'Extension $_extensionMethod does not support command $commandKind';
      final Command command = commandDeserializer(params);
      assert(WidgetsBinding.instance!.isRootWidgetAttached || !command.requiresRootWidgetAttached,
          'No root widget is attached; have you remembered to call runApp()?');
      Future<Result?> responseFuture = commandHandler(command);
      if (command.timeout != null)
        responseFuture = responseFuture.timeout(command.timeout ?? Duration.zero);
      final Result? response = await responseFuture;
      return _makeResponse(response?.toJson());
    } on TimeoutException catch (error, stackTrace) {
      final String message = 'Timeout while executing $commandKind: $error\n$stackTrace';
      _log(message);
      return _makeResponse(message, isError: true);
    } catch (error, stackTrace) {
      final String message = 'Uncaught extension error while executing $commandKind: $error\n$stackTrace';
      if (!_silenceErrors)
        _log(message);
      return _makeResponse(message, isError: true);
    }
  }

  Map<String, dynamic> _makeResponse(dynamic response, { bool isError = false }) {
    return <String, dynamic>{
      'isError': isError,
      'response': response,
    };
  }

  Future<Health> _getHealth(Command command) async => const Health(HealthStatus.ok);

  Future<LayerTree> _getLayerTree(Command command) async {
    return LayerTree(RendererBinding.instance?.renderView.debugLayer?.toStringDeep());
  }

  Future<RenderTree> _getRenderTree(Command command) async {
    return RenderTree(RendererBinding.instance?.renderView.toStringDeep());
  }

  // This can be used to wait for the first frame being rasterized during app launch.
  @Deprecated(
    'This method has been deprecated in favor of _waitForCondition. '
    'This feature was deprecated after v1.9.3.'
  )
  Future<Result?> _waitUntilFirstFrameRasterized(Command command) async {
    await WidgetsBinding.instance!.waitUntilFirstFrameRasterized;
    return null;
  }

  // Waits until at the end of a frame the provided [condition] is [true].
  Future<void> _waitUntilFrame(bool condition(), [ Completer<void>? completer ]) {
    completer ??= Completer<void>();
    if (!condition()) {
      SchedulerBinding.instance!.addPostFrameCallback((Duration timestamp) {
        _waitUntilFrame(condition, completer);
      });
    } else {
      completer.complete();
    }
    return completer.future;
  }

  /// Runs `finder` repeatedly until it finds one or more [Element]s.
  Future<Finder> _waitForElement(Finder finder) async {
    if (_frameSync)
      await _waitUntilFrame(() => SchedulerBinding.instance!.transientCallbackCount == 0);

    await _waitUntilFrame(() => finder.evaluate().isNotEmpty);

    if (_frameSync)
      await _waitUntilFrame(() => SchedulerBinding.instance!.transientCallbackCount == 0);

    return finder;
  }

  /// Runs `finder` repeatedly until it finds zero [Element]s.
  Future<Finder> _waitForAbsentElement(Finder finder) async {
    if (_frameSync)
      await _waitUntilFrame(() => SchedulerBinding.instance!.transientCallbackCount == 0);

    await _waitUntilFrame(() => finder.evaluate().isEmpty);

    if (_frameSync)
      await _waitUntilFrame(() => SchedulerBinding.instance!.transientCallbackCount == 0);

    return finder;
  }

<<<<<<< HEAD
  @override
  SerializableFinder deserializeFinder(Map<String, String> json) {
    final SerializableFinder standard = super.deserializeFinder(json);
    if (standard != null) {
      return standard;
=======
  Finder _createByTextFinder(ByText arguments) {
    return find.text(arguments.text);
  }

  Finder _createByTooltipMessageFinder(ByTooltipMessage arguments) {
    return find.byElementPredicate((Element element) {
      final Widget widget = element.widget;
      if (widget is Tooltip)
        return widget.message == arguments.text;
      return false;
    }, description: 'widget with text tooltip "${arguments.text}"');
  }

  Finder _createBySemanticsLabelFinder(BySemanticsLabel arguments) {
    return find.byElementPredicate((Element element) {
      if (element is! RenderObjectElement) {
        return false;
      }
      final String? semanticsLabel = element.renderObject.debugSemantics?.label;
      if (semanticsLabel == null) {
        return false;
      }
      final Pattern label = arguments.label;
      return label is RegExp
          ? label.hasMatch(semanticsLabel)
          : label == semanticsLabel;
    }, description: 'widget with semantic label "${arguments.label}"');
  }

  Finder _createByValueKeyFinder(ByValueKey arguments) {
    switch (arguments.keyValueType) {
      case 'int':
        return find.byKey(ValueKey<int>(arguments.keyValue as int));
      case 'String':
        return find.byKey(ValueKey<String>(arguments.keyValue as String));
      default:
        throw 'Unsupported ByValueKey type: ${arguments.keyValueType}';
>>>>>>> 0d8696f6
    }

    final String finderType = json['finderType'];
    if (_finderExtensions.containsKey(finderType)) {
      return _finderExtensions[finderType].deserialize(json, this);
    }

    throw DriverError('Unsupported search specification type $finderType');
  }

  @override
  Finder createFinder(SerializableFinder finder) {
    final Finder standard = super.createFinder(finder);
    if(standard != null) {
      return standard;
    }

<<<<<<< HEAD
    if (_finderExtensions.containsKey(finder.finderType)) {
      return _finderExtensions[finder.finderType].createFinder(finder, this);
=======
  Finder _createFinder(SerializableFinder finder) {
    switch (finder.finderType) {
      case 'ByText':
        return _createByTextFinder(finder as ByText);
      case 'ByTooltipMessage':
        return _createByTooltipMessageFinder(finder as ByTooltipMessage);
      case 'BySemanticsLabel':
        return _createBySemanticsLabelFinder(finder as BySemanticsLabel);
      case 'ByValueKey':
        return _createByValueKeyFinder(finder as ByValueKey);
      case 'ByType':
        return _createByTypeFinder(finder as ByType);
      case 'PageBack':
        return _createPageBackFinder();
      case 'Ancestor':
        return _createAncestorFinder(finder as Ancestor);
      case 'Descendant':
        return _createDescendantFinder(finder as Descendant);
      default:
        if (_finderExtensions.containsKey(finder.finderType)) {
          return _finderExtensions[finder.finderType]!.createFinder(finder);
        } else {
          throw 'Unsupported finder type: ${finder.finderType}';
        }
>>>>>>> 0d8696f6
    }

    throw DriverError('Unsupported search specification type ${finder.finderType}');
  }

  Future<TapResult> _tap(Command command) async {
    final Tap tapCommand = command as Tap;
    final Finder computedFinder = await _waitForElement(
      createFinder(tapCommand.finder).hitTestable()
    );
    await _prober.tap(computedFinder);
    return const TapResult();
  }

  Future<WaitForResult> _waitFor(Command command) async {
    final WaitFor waitForCommand = command as WaitFor;
    await _waitForElement(createFinder(waitForCommand.finder));
    return const WaitForResult();
  }

  Future<WaitForAbsentResult> _waitForAbsent(Command command) async {
    final WaitForAbsent waitForAbsentCommand = command as WaitForAbsent;
    await _waitForAbsentElement(createFinder(waitForAbsentCommand.finder));
    return const WaitForAbsentResult();
  }

  Future<Result?> _waitForCondition(Command command) async {
    assert(command != null);
    final WaitForCondition waitForConditionCommand = command as WaitForCondition;
    final WaitCondition condition = deserializeCondition(waitForConditionCommand.condition);
    await condition.wait();
    return null;
  }

  @Deprecated(
    'This method has been deprecated in favor of _waitForCondition. '
    'This feature was deprecated after v1.9.3.'
  )
  Future<Result?> _waitUntilNoTransientCallbacks(Command command) async {
    if (SchedulerBinding.instance!.transientCallbackCount != 0)
      await _waitUntilFrame(() => SchedulerBinding.instance!.transientCallbackCount == 0);
    return null;
  }

  /// Returns a future that waits until no pending frame is scheduled (frame is synced).
  ///
  /// Specifically, it checks:
  /// * Whether the count of transient callbacks is zero.
  /// * Whether there's no pending request for scheduling a new frame.
  ///
  /// We consider the frame is synced when both conditions are met.
  ///
  /// This method relies on a Flutter Driver mechanism called "frame sync",
  /// which waits for transient animations to finish. Persistent animations will
  /// cause this to wait forever.
  ///
  /// If a test needs to interact with the app while animations are running, it
  /// should avoid this method and instead disable the frame sync using
  /// `set_frame_sync` method. See [FlutterDriver.runUnsynchronized] for more
  /// details on how to do this. Note, disabling frame sync will require the
  /// test author to use some other method to avoid flakiness.
  ///
  /// This method has been deprecated in favor of [_waitForCondition].
  @Deprecated(
    'This method has been deprecated in favor of _waitForCondition. '
    'This feature was deprecated after v1.9.3.'
  )
  Future<Result?> _waitUntilNoPendingFrame(Command command) async {
    await _waitUntilFrame(() {
      return SchedulerBinding.instance!.transientCallbackCount == 0
          && !SchedulerBinding.instance!.hasScheduledFrame;
    });
    return null;
  }

  Future<GetSemanticsIdResult> _getSemanticsId(Command command) async {
    final GetSemanticsId semanticsCommand = command as GetSemanticsId;
    final Finder target = await _waitForElement(createFinder(semanticsCommand.finder));
    final Iterable<Element> elements = target.evaluate();
    if (elements.length > 1) {
      throw StateError('Found more than one element with the same ID: $elements');
    }
    final Element element = elements.single;
    RenderObject? renderObject = element.renderObject;
    SemanticsNode? node;
    while (renderObject != null && node == null) {
      node = renderObject.debugSemantics;
      renderObject = renderObject.parent as RenderObject?;
    }
    if (node == null)
      throw StateError('No semantics data found');
    return GetSemanticsIdResult(node.id);
  }

  Future<GetOffsetResult> _getOffset(Command command) async {
    final GetOffset getOffsetCommand = command as GetOffset;
    final Finder finder = await _waitForElement(createFinder(getOffsetCommand.finder));
    final Element element = finder.evaluate().single;
    final RenderBox box = (element.renderObject as RenderBox?)!;
    Offset localPoint;
    switch (getOffsetCommand.offsetType) {
      case OffsetType.topLeft:
        localPoint = Offset.zero;
        break;
      case OffsetType.topRight:
        localPoint = box.size.topRight(Offset.zero);
        break;
      case OffsetType.bottomLeft:
        localPoint = box.size.bottomLeft(Offset.zero);
        break;
      case OffsetType.bottomRight:
        localPoint = box.size.bottomRight(Offset.zero);
        break;
      case OffsetType.center:
        localPoint = box.size.center(Offset.zero);
        break;
    }
    final Offset globalPoint = box.localToGlobal(localPoint);
    return GetOffsetResult(dx: globalPoint.dx, dy: globalPoint.dy);
  }

  Future<DiagnosticsTreeResult> _getDiagnosticsTree(Command command) async {
    final GetDiagnosticsTree diagnosticsCommand = command as GetDiagnosticsTree;
    final Finder finder = await _waitForElement(createFinder(diagnosticsCommand.finder));
    final Element element = finder.evaluate().single;
    DiagnosticsNode diagnosticsNode;
    switch (diagnosticsCommand.diagnosticsType) {
      case DiagnosticsType.renderObject:
        diagnosticsNode = element.renderObject!.toDiagnosticsNode();
        break;
      case DiagnosticsType.widget:
        diagnosticsNode = element.toDiagnosticsNode();
        break;
    }
    return DiagnosticsTreeResult(diagnosticsNode.toJsonMap(DiagnosticsSerializationDelegate(
      subtreeDepth: diagnosticsCommand.subtreeDepth,
      includeProperties: diagnosticsCommand.includeProperties,
    )));
  }

  Future<ScrollResult> _scroll(Command command) async {
    final Scroll scrollCommand = command as Scroll;
    final Finder target = await _waitForElement(createFinder(scrollCommand.finder));
    final int totalMoves = scrollCommand.duration.inMicroseconds * scrollCommand.frequency ~/ Duration.microsecondsPerSecond;
    final Offset delta = Offset(scrollCommand.dx, scrollCommand.dy) / totalMoves.toDouble();
    final Duration pause = scrollCommand.duration ~/ totalMoves;
    final Offset startLocation = _prober.getCenter(target);
    Offset currentLocation = startLocation;
    final TestPointer pointer = TestPointer(1);
    _prober.binding.handlePointerEvent(pointer.down(startLocation));
    await Future<void>.value(); // so that down and move don't happen in the same microtask
    for (int moves = 0; moves < totalMoves; moves += 1) {
      currentLocation = currentLocation + delta;
      _prober.binding.handlePointerEvent(pointer.move(currentLocation));
      await Future<void>.delayed(pause);
    }
    _prober.binding.handlePointerEvent(pointer.up());

    return const ScrollResult();
  }

  Future<ScrollResult> _scrollIntoView(Command command) async {
    final ScrollIntoView scrollIntoViewCommand = command as ScrollIntoView;
<<<<<<< HEAD
    final Finder target = await _waitForElement(createFinder(scrollIntoViewCommand.finder));
    await Scrollable.ensureVisible(target.evaluate().single, duration: const Duration(milliseconds: 100), alignment: scrollIntoViewCommand.alignment ?? 0.0);
=======
    final Finder target = await _waitForElement(_createFinder(scrollIntoViewCommand.finder));
    await Scrollable.ensureVisible(
      target.evaluate().single,
      duration: const Duration(milliseconds: 100),
      alignment: scrollIntoViewCommand.alignment,
    );
>>>>>>> 0d8696f6
    return const ScrollResult();
  }

  Future<GetTextResult> _getText(Command command) async {
    final GetText getTextCommand = command as GetText;
    final Finder target = await _waitForElement(createFinder(getTextCommand.finder));

    final Widget widget = target.evaluate().single.widget;
    String? text;

    if (widget.runtimeType == Text) {
      text = (widget as Text).data;
    } else if (widget.runtimeType == RichText) {
      final RichText richText = widget as RichText;
      if (richText.text.runtimeType == TextSpan) {
        text = (richText.text as TextSpan).text;
      }
    } else if (widget.runtimeType == TextField) {
      text = (widget as TextField).controller?.text;
    } else if (widget.runtimeType == TextFormField) {
      text = (widget as TextFormField).controller?.text;
    } else if (widget.runtimeType == EditableText) {
      text = (widget as EditableText).controller.text;
    }

    if (text == null) {
      throw UnsupportedError('Type ${widget.runtimeType.toString()} is currently not supported by getText');
    }

    return GetTextResult(text);
  }

  Future<SetTextEntryEmulationResult> _setTextEntryEmulation(Command command) async {
    final SetTextEntryEmulation setTextEntryEmulationCommand = command as SetTextEntryEmulation;
    if (setTextEntryEmulationCommand.enabled) {
      _testTextInput.register();
    } else {
      _testTextInput.unregister();
    }
    return const SetTextEntryEmulationResult();
  }

  Future<EnterTextResult> _enterText(Command command) async {
    if (!_testTextInput.isRegistered) {
      throw 'Unable to fulfill `FlutterDriver.enterText`. Text emulation is '
            'disabled. You can enable it using `FlutterDriver.setTextEntryEmulation`.';
    }
    final EnterText enterTextCommand = command as EnterText;
    _testTextInput.enterText(enterTextCommand.text);
    return const EnterTextResult();
  }

  Future<RequestDataResult> _requestData(Command command) async {
    final RequestData requestDataCommand = command as RequestData;
    return RequestDataResult(_requestDataHandler == null
      ? 'No requestData Extension registered'
      : await _requestDataHandler!(requestDataCommand.message));
  }

  Future<SetFrameSyncResult> _setFrameSync(Command command) async {
    final SetFrameSync setFrameSyncCommand = command as SetFrameSync;
    _frameSync = setFrameSyncCommand.enabled;
    return const SetFrameSyncResult();
  }

  SemanticsHandle? _semantics;
  bool get _semanticsIsEnabled => RendererBinding.instance!.pipelineOwner.semanticsOwner != null;

  Future<SetSemanticsResult> _setSemantics(Command command) async {
    final SetSemantics setSemanticsCommand = command as SetSemantics;
    final bool semanticsWasEnabled = _semanticsIsEnabled;
    if (setSemanticsCommand.enabled && _semantics == null) {
      _semantics = RendererBinding.instance!.pipelineOwner.ensureSemantics();
      if (!semanticsWasEnabled) {
        // wait for the first frame where semantics is enabled.
        final Completer<void> completer = Completer<void>();
        SchedulerBinding.instance!.addPostFrameCallback((Duration d) {
          completer.complete();
        });
        await completer.future;
      }
    } else if (!setSemanticsCommand.enabled && _semantics != null) {
      _semantics!.dispose();
      _semantics = null;
    }
    return SetSemanticsResult(semanticsWasEnabled != _semanticsIsEnabled);
  }
}<|MERGE_RESOLUTION|>--- conflicted
+++ resolved
@@ -357,51 +357,11 @@
     return finder;
   }
 
-<<<<<<< HEAD
   @override
   SerializableFinder deserializeFinder(Map<String, String> json) {
     final SerializableFinder standard = super.deserializeFinder(json);
     if (standard != null) {
       return standard;
-=======
-  Finder _createByTextFinder(ByText arguments) {
-    return find.text(arguments.text);
-  }
-
-  Finder _createByTooltipMessageFinder(ByTooltipMessage arguments) {
-    return find.byElementPredicate((Element element) {
-      final Widget widget = element.widget;
-      if (widget is Tooltip)
-        return widget.message == arguments.text;
-      return false;
-    }, description: 'widget with text tooltip "${arguments.text}"');
-  }
-
-  Finder _createBySemanticsLabelFinder(BySemanticsLabel arguments) {
-    return find.byElementPredicate((Element element) {
-      if (element is! RenderObjectElement) {
-        return false;
-      }
-      final String? semanticsLabel = element.renderObject.debugSemantics?.label;
-      if (semanticsLabel == null) {
-        return false;
-      }
-      final Pattern label = arguments.label;
-      return label is RegExp
-          ? label.hasMatch(semanticsLabel)
-          : label == semanticsLabel;
-    }, description: 'widget with semantic label "${arguments.label}"');
-  }
-
-  Finder _createByValueKeyFinder(ByValueKey arguments) {
-    switch (arguments.keyValueType) {
-      case 'int':
-        return find.byKey(ValueKey<int>(arguments.keyValue as int));
-      case 'String':
-        return find.byKey(ValueKey<String>(arguments.keyValue as String));
-      default:
-        throw 'Unsupported ByValueKey type: ${arguments.keyValueType}';
->>>>>>> 0d8696f6
     }
 
     final String finderType = json['finderType'];
@@ -419,35 +379,8 @@
       return standard;
     }
 
-<<<<<<< HEAD
     if (_finderExtensions.containsKey(finder.finderType)) {
       return _finderExtensions[finder.finderType].createFinder(finder, this);
-=======
-  Finder _createFinder(SerializableFinder finder) {
-    switch (finder.finderType) {
-      case 'ByText':
-        return _createByTextFinder(finder as ByText);
-      case 'ByTooltipMessage':
-        return _createByTooltipMessageFinder(finder as ByTooltipMessage);
-      case 'BySemanticsLabel':
-        return _createBySemanticsLabelFinder(finder as BySemanticsLabel);
-      case 'ByValueKey':
-        return _createByValueKeyFinder(finder as ByValueKey);
-      case 'ByType':
-        return _createByTypeFinder(finder as ByType);
-      case 'PageBack':
-        return _createPageBackFinder();
-      case 'Ancestor':
-        return _createAncestorFinder(finder as Ancestor);
-      case 'Descendant':
-        return _createDescendantFinder(finder as Descendant);
-      default:
-        if (_finderExtensions.containsKey(finder.finderType)) {
-          return _finderExtensions[finder.finderType]!.createFinder(finder);
-        } else {
-          throw 'Unsupported finder type: ${finder.finderType}';
-        }
->>>>>>> 0d8696f6
     }
 
     throw DriverError('Unsupported search specification type ${finder.finderType}');
@@ -611,17 +544,8 @@
 
   Future<ScrollResult> _scrollIntoView(Command command) async {
     final ScrollIntoView scrollIntoViewCommand = command as ScrollIntoView;
-<<<<<<< HEAD
     final Finder target = await _waitForElement(createFinder(scrollIntoViewCommand.finder));
     await Scrollable.ensureVisible(target.evaluate().single, duration: const Duration(milliseconds: 100), alignment: scrollIntoViewCommand.alignment ?? 0.0);
-=======
-    final Finder target = await _waitForElement(_createFinder(scrollIntoViewCommand.finder));
-    await Scrollable.ensureVisible(
-      target.evaluate().single,
-      duration: const Duration(milliseconds: 100),
-      alignment: scrollIntoViewCommand.alignment,
-    );
->>>>>>> 0d8696f6
     return const ScrollResult();
   }
 
