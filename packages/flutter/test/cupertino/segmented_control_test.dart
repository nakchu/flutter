// Copyright 2018 The Chromium Authors. All rights reserved.
// Use of this source code is governed by a BSD-style license that can be
// found in the LICENSE file.

import 'dart:io';

import 'package:flutter/widgets.dart';
import 'package:flutter/cupertino.dart';
import 'package:flutter_test/flutter_test.dart';

import '../widgets/semantics_tester.dart';

dynamic getRenderSegmentedControl(WidgetTester tester) {
  return tester.allRenderObjects.firstWhere(
    (RenderObject currentObject) {
      return currentObject.toStringShort().contains('_RenderSegmentedControl');
    },
  );
}

StatefulBuilder setupSimpleSegmentedControl() {
  final Map<int, Widget> children = <int, Widget>{};
  children[0] = const Text('Child 1');
  children[1] = const Text('Child 2');
  int sharedValue = 0;

  return StatefulBuilder(
    builder: (BuildContext context, StateSetter setState) {
      return boilerplate(
        child: CupertinoSegmentedControl<int>(
          children: children,
          onValueChanged: (int newValue) {
            setState(() {
              sharedValue = newValue;
            });
          },
          groupValue: sharedValue,
        ),
      );
    },
  );
}

Widget boilerplate({ Widget child }) {
  return Directionality(
    textDirection: TextDirection.ltr,
    child: Center(child: child),
  );
}

Color getBackgroundColor(WidgetTester tester, int childIndex) {
  return getRenderSegmentedControl(tester).backgroundColors[childIndex];
}

void main() {
  testWidgets('Tap changes toggle state', (WidgetTester tester) async {
    final Map<int, Widget> children = <int, Widget>{};
    children[0] = const Text('Child 1');
    children[1] = const Text('Child 2');
    children[2] = const Text('Child 3');

    int sharedValue = 0;

    await tester.pumpWidget(
      StatefulBuilder(
        builder: (BuildContext context, StateSetter setState) {
          return boilerplate(
            child: CupertinoSegmentedControl<int>(
              key: const ValueKey<String>('Segmented Control'),
              children: children,
              onValueChanged: (int newValue) {
                setState(() {
                  sharedValue = newValue;
                });
              },
              groupValue: sharedValue,
            ),
          );
        },
      ),
    );

    expect(sharedValue, 0);

    await tester.tap(find.byKey(const ValueKey<String>('Segmented Control')));

    expect(sharedValue, 1);
  });

  testWidgets('Need at least 2 children', (WidgetTester tester) async {
    final Map<int, Widget> children = <int, Widget>{};
    try {
      await tester.pumpWidget(
        boilerplate(
          child: CupertinoSegmentedControl<int>(
            children: children,
            onValueChanged: (int newValue) { },
          ),
        ),
      );
      fail('Should not be possible to create a segmented control with no children');
    } on AssertionError catch (e) {
      expect(e.toString(), contains('children.length'));
    }
    try {
      children[0] = const Text('Child 1');

      await tester.pumpWidget(
        boilerplate(
          child: CupertinoSegmentedControl<int>(
            children: children,
            onValueChanged: (int newValue) { },
          ),
        ),
      );
      fail('Should not be possible to create a segmented control with just one child');
    } on AssertionError catch (e) {
      expect(e.toString(), contains('children.length'));
    }
  });

<<<<<<< HEAD
  testWidgets('Default padding is set', (WidgetTester tester) async {
    final Map<int, Widget> children = <int, Widget>{};
    children[0] = const Text('Child 1');
    children[1] = const Text('Child 2');

    await tester.pumpWidget(
      StatefulBuilder(
        builder: (BuildContext context, StateSetter setState) {
          return boilerplate(
            child: CupertinoSegmentedControl<int>(
              key: const ValueKey<String>('Segmented Control'),
              children: children,
              onValueChanged: (int newValue) {},
              groupValue: 1,
            ),
          );
        },
      ),
    );

    expect(find.byType(Padding), findsOneWidget);
    final Padding paddingWidget = find.byType(Padding).evaluate().single.widget;
    expect(paddingWidget.padding, const EdgeInsets.symmetric(horizontal: 16.0));
  });

  testWidgets('Custom padding is set', (WidgetTester tester) async {
    final Map<int, Widget> children = <int, Widget>{};
    children[0] = const Text('Child 1');
    children[1] = const Text('Child 2');

    await tester.pumpWidget(
      StatefulBuilder(
        builder: (BuildContext context, StateSetter setState) {
          return boilerplate(
            child: CupertinoSegmentedControl<int>(
              padding: const EdgeInsets.all(4.0),
              children: children,
              onValueChanged: (int newValue) {},
              groupValue: 1,
            ),
          );
        },
      ),
    );

    expect(find.byType(Padding), findsOneWidget);
    final Padding paddingWidget = find.byType(Padding).evaluate().single.widget;
    expect(paddingWidget.padding, const EdgeInsets.all(4.0));
  });

  testWidgets('Value attribute must be the key of one of the children widgets',
          (WidgetTester tester) async {
=======
  testWidgets('Value attribute must be the key of one of the children widgets', (WidgetTester tester) async {
>>>>>>> 38808d9f
    final Map<int, Widget> children = <int, Widget>{};
    children[0] = const Text('Child 1');
    children[1] = const Text('Child 2');

    try {
      await tester.pumpWidget(
        boilerplate(
          child: CupertinoSegmentedControl<int>(
            children: children,
            onValueChanged: (int newValue) { },
            groupValue: 2,
          ),
        ),
      );
      fail('Should not be possible to create segmented control in which '
          'value is not the key of one of the children widgets');
    } on AssertionError catch (e) {
      expect(e.toString(), contains('children'));
    }
  });

  testWidgets('Children and onValueChanged arguments can not be null', (WidgetTester tester) async {
    try {
      await tester.pumpWidget(
        boilerplate(
          child: CupertinoSegmentedControl<int>(
            children: null,
            onValueChanged: (int newValue) { },
          ),
        ),
      );
      fail('Should not be possible to create segmented control with null children');
    } on AssertionError catch (e) {
      expect(e.toString(), contains('children'));
    }

    final Map<int, Widget> children = <int, Widget>{};
    children[0] = const Text('Child 1');
    children[1] = const Text('Child 2');

    try {
      await tester.pumpWidget(
        boilerplate(
          child: CupertinoSegmentedControl<int>(
            children: children,
            onValueChanged: null,
          ),
        ),
      );
      fail('Should not be possible to create segmented control with null onValueChanged');
    } on AssertionError catch (e) {
      expect(e.toString(), contains('onValueChanged'));
    }
  });

  testWidgets('Widgets have correct default text/icon styles, change correctly on selection', (WidgetTester tester) async {
    final Map<int, Widget> children = <int, Widget>{};
    children[0] = const Text('Child 1');
    children[1] = const Icon(IconData(1));

    int sharedValue = 0;

    await tester.pumpWidget(
      StatefulBuilder(
        builder: (BuildContext context, StateSetter setState) {
          return boilerplate(
            child: CupertinoSegmentedControl<int>(
              children: children,
              onValueChanged: (int newValue) {
                setState(() {
                  sharedValue = newValue;
                });
              },
              groupValue: sharedValue,
            ),
          );
        },
      ),
    );

    await tester.pumpAndSettle();

    DefaultTextStyle textStyle = tester.widget(find.widgetWithText(DefaultTextStyle, 'Child 1'));
    IconTheme iconTheme = tester.widget(find.widgetWithIcon(IconTheme, const IconData(1)));

    expect(textStyle.style.color, CupertinoColors.white);
    expect(iconTheme.data.color, CupertinoColors.activeBlue);

    await tester.tap(find.widgetWithIcon(IconTheme, const IconData(1)));
    await tester.pumpAndSettle();

    textStyle = tester.widget(find.widgetWithText(DefaultTextStyle, 'Child 1'));
    iconTheme = tester.widget(find.widgetWithIcon(IconTheme, const IconData(1)));

    expect(textStyle.style.color, CupertinoColors.activeBlue);
    expect(iconTheme.data.color, CupertinoColors.white);
  });

  testWidgets(
    'Segmented controls respects themes',
    (WidgetTester tester) async {
      final Map<int, Widget> children = <int, Widget>{};
      children[0] = const Text('Child 1');
      children[1] = const Icon(IconData(1));

      int sharedValue = 0;

      await tester.pumpWidget(
        CupertinoApp(
          theme: const CupertinoThemeData(brightness: Brightness.dark),
          home: StatefulBuilder(
            builder: (BuildContext context, StateSetter setState) {
              return CupertinoSegmentedControl<int>(
                children: children,
                onValueChanged: (int newValue) {
                  setState(() {
                    sharedValue = newValue;
                  });
                },
                groupValue: sharedValue,
              );
            },
          ),
        ),
      );

      DefaultTextStyle textStyle = tester.widget(find.widgetWithText(DefaultTextStyle, 'Child 1').first);
      IconThemeData iconTheme = IconTheme.of(tester.element(find.byIcon(const IconData(1))));

      expect(textStyle.style.color, CupertinoColors.black);
      expect(iconTheme.color, CupertinoColors.activeOrange);

      await tester.tap(find.byIcon(const IconData(1)));
      await tester.pump();
      await tester.pump(const Duration(milliseconds: 500));

      textStyle = tester.widget(find.widgetWithText(DefaultTextStyle, 'Child 1').first);
      iconTheme = IconTheme.of(tester.element(find.byIcon(const IconData(1))));

      expect(textStyle.style.color, CupertinoColors.activeOrange);
      expect(iconTheme.color, CupertinoColors.black);
    },
  );

  testWidgets('SegmentedControl is correct when user provides custom colors', (WidgetTester tester) async {
    final Map<int, Widget> children = <int, Widget>{};
    children[0] = const Text('Child 1');
    children[1] = const Icon(IconData(1));

    int sharedValue = 0;

    await tester.pumpWidget(
      StatefulBuilder(
        builder: (BuildContext context, StateSetter setState) {
          return boilerplate(
            child: CupertinoSegmentedControl<int>(
              children: children,
              onValueChanged: (int newValue) {
                setState(() {
                  sharedValue = newValue;
                });
              },
              groupValue: sharedValue,
              unselectedColor: CupertinoColors.lightBackgroundGray,
              selectedColor: CupertinoColors.activeGreen,
              borderColor: CupertinoColors.black,
              pressedColor: const Color(0x638CFC7B),
            ),
          );
        },
      ),
    );

    DefaultTextStyle textStyle = tester.widget(find.widgetWithText(DefaultTextStyle, 'Child 1'));
    IconTheme iconTheme = tester.widget(find.widgetWithIcon(IconTheme, const IconData(1)));

    expect(getRenderSegmentedControl(tester).borderColor, CupertinoColors.black);
    expect(textStyle.style.color, CupertinoColors.lightBackgroundGray);
    expect(iconTheme.data.color, CupertinoColors.activeGreen);
    expect(getBackgroundColor(tester, 0), CupertinoColors.activeGreen);
    expect(getBackgroundColor(tester, 1), CupertinoColors.lightBackgroundGray);

    await tester.tap(find.widgetWithIcon(IconTheme, const IconData(1)));
    await tester.pumpAndSettle();

    textStyle = tester.widget(find.widgetWithText(DefaultTextStyle, 'Child 1'));
    iconTheme = tester.widget(find.widgetWithIcon(IconTheme, const IconData(1)));

    expect(textStyle.style.color, CupertinoColors.activeGreen);
    expect(iconTheme.data.color, CupertinoColors.lightBackgroundGray);
    expect(getBackgroundColor(tester, 0), CupertinoColors.lightBackgroundGray);
    expect(getBackgroundColor(tester, 1), CupertinoColors.activeGreen);

    final Offset center = tester.getCenter(find.text('Child 1'));
    await tester.startGesture(center);
    await tester.pumpAndSettle();

    expect(getBackgroundColor(tester, 0), const Color(0x638CFC7B));
    expect(getBackgroundColor(tester, 1), CupertinoColors.activeGreen);
  });

  testWidgets('Widgets are centered within segments', (WidgetTester tester) async {
    final Map<int, Widget> children = <int, Widget>{};
    children[0] = const Text('Child 1');
    children[1] = const Text('Child 2');

    await tester.pumpWidget(
      Directionality(
        textDirection: TextDirection.ltr,
        child: Align(
          alignment: Alignment.topLeft,
          child: SizedBox(
            width: 200.0,
            height: 200.0,
            child: CupertinoSegmentedControl<int>(
              children: children,
              onValueChanged: (int newValue) { },
            ),
          ),
        ),
      ),
    );

    // Widgets are centered taking into account 16px of horizontal padding
    expect(tester.getCenter(find.text('Child 1')), const Offset(58.0, 100.0));
    expect(tester.getCenter(find.text('Child 2')), const Offset(142.0, 100.0));
  });

  testWidgets('Tap calls onValueChanged', (WidgetTester tester) async {
    final Map<int, Widget> children = <int, Widget>{};
    children[0] = const Text('Child 1');
    children[1] = const Text('Child 2');

    bool value = false;

    await tester.pumpWidget(
      StatefulBuilder(
        builder: (BuildContext context, StateSetter setState) {
          return boilerplate(
            child: CupertinoSegmentedControl<int>(
              children: children,
              onValueChanged: (int newValue) {
                value = true;
              },
            ),
          );
        },
      ),
    );

    expect(value, isFalse);

    await tester.tap(find.text('Child 2'));

    expect(value, isTrue);
  });

  testWidgets('State does not change if onValueChanged does not call setState()', (WidgetTester tester) async {
    final Map<int, Widget> children = <int, Widget>{};
    children[0] = const Text('Child 1');
    children[1] = const Text('Child 2');

    const int sharedValue = 0;

    await tester.pumpWidget(
      StatefulBuilder(
        builder: (BuildContext context, StateSetter setState) {
          return boilerplate(
            child: CupertinoSegmentedControl<int>(
              children: children,
              onValueChanged: (int newValue) { },
              groupValue: sharedValue,
            ),
          );
        },
      ),
    );

    expect(getBackgroundColor(tester, 0), CupertinoColors.activeBlue);
    expect(getBackgroundColor(tester, 1), CupertinoColors.white);

    await tester.tap(find.text('Child 2'));
    await tester.pump();

    expect(getBackgroundColor(tester, 0), CupertinoColors.activeBlue);
    expect(getBackgroundColor(tester, 1), CupertinoColors.white);
  });

  testWidgets(
      'Background color of child should change on selection, '
      'and should not change when tapped again', (WidgetTester tester) async {
    await tester.pumpWidget(setupSimpleSegmentedControl());

    expect(getBackgroundColor(tester, 1), CupertinoColors.white);

    await tester.tap(find.text('Child 2'));
    await tester.pumpAndSettle(const Duration(milliseconds: 200));

    expect(getBackgroundColor(tester, 1), CupertinoColors.activeBlue);

    await tester.tap(find.text('Child 2'));
    await tester.pump();

    expect(getBackgroundColor(tester, 1), CupertinoColors.activeBlue);
  });

  testWidgets(
    'Children can be non-Text or Icon widgets (in this case, '
        'a Container or Placeholder widget)',
    (WidgetTester tester) async {
      final Map<int, Widget> children = <int, Widget>{};
      children[0] = const Text('Child 1');
      children[1] = Container(
        constraints: const BoxConstraints.tightFor(width: 50.0, height: 50.0),
      );
      children[2] = const Placeholder();

      int sharedValue = 0;

      await tester.pumpWidget(
        StatefulBuilder(
          builder: (BuildContext context, StateSetter setState) {
            return boilerplate(
              child: CupertinoSegmentedControl<int>(
                children: children,
                onValueChanged: (int newValue) {
                  setState(() {
                    sharedValue = newValue;
                  });
                },
                groupValue: sharedValue,
              ),
            );
          },
        ),
      );
    },
  );

  testWidgets('Passed in value is child initially selected', (WidgetTester tester) async {
    await tester.pumpWidget(setupSimpleSegmentedControl());

    expect(getRenderSegmentedControl(tester).selectedIndex, 0);

    expect(getBackgroundColor(tester, 0), CupertinoColors.activeBlue);
    expect(getBackgroundColor(tester, 1), CupertinoColors.white);
  });

  testWidgets('Null input for value results in no child initially selected', (WidgetTester tester) async {
    final Map<int, Widget> children = <int, Widget>{};
    children[0] = const Text('Child 1');
    children[1] = const Text('Child 2');

    int sharedValue;

    await tester.pumpWidget(
      StatefulBuilder(
        builder: (BuildContext context, StateSetter setState) {
          return boilerplate(
            child: CupertinoSegmentedControl<int>(
              children: children,
              onValueChanged: (int newValue) {
                setState(() {
                  sharedValue = newValue;
                });
              },
              groupValue: sharedValue,
            ),
          );
        },
      ),
    );

    expect(getRenderSegmentedControl(tester).selectedIndex, null);

    expect(getBackgroundColor(tester, 0), CupertinoColors.white);
    expect(getBackgroundColor(tester, 1), CupertinoColors.white);
  });

  testWidgets('Long press changes background color of not-selected child', (WidgetTester tester) async {
    await tester.pumpWidget(setupSimpleSegmentedControl());

    expect(getBackgroundColor(tester, 0), CupertinoColors.activeBlue);
    expect(getBackgroundColor(tester, 1), CupertinoColors.white);

    final Offset center = tester.getCenter(find.text('Child 2'));
    await tester.startGesture(center);
    await tester.pumpAndSettle();

    expect(getBackgroundColor(tester, 0), CupertinoColors.activeBlue);
    expect(getBackgroundColor(tester, 1), const Color(0x33007aff));
  });

  testWidgets('Long press does not change background color of currently-selected child', (WidgetTester tester) async {
    await tester.pumpWidget(setupSimpleSegmentedControl());

    expect(getBackgroundColor(tester, 0), CupertinoColors.activeBlue);
    expect(getBackgroundColor(tester, 1), CupertinoColors.white);

    final Offset center = tester.getCenter(find.text('Child 1'));
    await tester.startGesture(center);
    await tester.pumpAndSettle();

    expect(getBackgroundColor(tester, 0), CupertinoColors.activeBlue);
    expect(getBackgroundColor(tester, 1), CupertinoColors.white);
  });

  testWidgets('Height of segmented control is determined by tallest widget', (WidgetTester tester) async {
    final Map<int, Widget> children = <int, Widget>{};
    children[0] = Container(
      constraints: const BoxConstraints.tightFor(height: 100.0),
    );
    children[1] = Container(
      constraints: const BoxConstraints.tightFor(height: 400.0),
    );
    children[2] = Container(
      constraints: const BoxConstraints.tightFor(height: 200.0),
    );

    await tester.pumpWidget(
      StatefulBuilder(
        builder: (BuildContext context, StateSetter setState) {
          return boilerplate(
            child: CupertinoSegmentedControl<int>(
              key: const ValueKey<String>('Segmented Control'),
              children: children,
              onValueChanged: (int newValue) { },
            ),
          );
        },
      ),
    );

    final RenderBox buttonBox = tester.renderObject(
        find.byKey(const ValueKey<String>('Segmented Control')));

    expect(buttonBox.size.height, 400.0);
  });

  testWidgets('Width of each segmented control segment is determined by widest widget', (WidgetTester tester) async {
    final Map<int, Widget> children = <int, Widget>{};
    children[0] = Container(
      constraints: const BoxConstraints.tightFor(width: 50.0),
    );
    children[1] = Container(
      constraints: const BoxConstraints.tightFor(width: 100.0),
    );
    children[2] = Container(
      constraints: const BoxConstraints.tightFor(width: 200.0),
    );

    await tester.pumpWidget(
      StatefulBuilder(
        builder: (BuildContext context, StateSetter setState) {
          return boilerplate(
            child: CupertinoSegmentedControl<int>(
              key: const ValueKey<String>('Segmented Control'),
              children: children,
              onValueChanged: (int newValue) { },
            ),
          );
        },
      ),
    );

    final RenderBox segmentedControl = tester.renderObject(
        find.byKey(const ValueKey<String>('Segmented Control')));

    // Subtract the 16.0px from each side. Remaining width should be allocated
    // to each child equally.
    final double childWidth = (segmentedControl.size.width - 32.0) / 3;

    expect(childWidth, 200.0);

    expect(childWidth,
        getRenderSegmentedControl(tester).getChildrenAsList()[0].parentData.surroundingRect.width);
    expect(childWidth,
        getRenderSegmentedControl(tester).getChildrenAsList()[1].parentData.surroundingRect.width);
    expect(childWidth,
        getRenderSegmentedControl(tester).getChildrenAsList()[2].parentData.surroundingRect.width);
  });

  testWidgets('Width is finite in unbounded space', (WidgetTester tester) async {
    final Map<int, Widget> children = <int, Widget>{};
    children[0] = const Text('Child 1');
    children[1] = const Text('Child 2');

    await tester.pumpWidget(
      StatefulBuilder(
        builder: (BuildContext context, StateSetter setState) {
          return boilerplate(
            child: Row(
              children: <Widget>[
                CupertinoSegmentedControl<int>(
                  key: const ValueKey<String>('Segmented Control'),
                  children: children,
                  onValueChanged: (int newValue) { },
                ),
              ],
            ),
          );
        },
      ),
    );

    final RenderBox segmentedControl = tester.renderObject(
        find.byKey(const ValueKey<String>('Segmented Control')));

    expect(segmentedControl.size.width.isFinite, isTrue);
  });

  testWidgets('Directionality test - RTL should reverse order of widgets', (WidgetTester tester) async {
    final Map<int, Widget> children = <int, Widget>{};
    children[0] = const Text('Child 1');
    children[1] = const Text('Child 2');

    await tester.pumpWidget(
      Directionality(
        textDirection: TextDirection.rtl,
        child: Center(
          child: CupertinoSegmentedControl<int>(
            children: children,
            onValueChanged: (int newValue) { },
          ),
        ),
      ),
    );

    expect(tester.getTopRight(find.text('Child 1')).dx >
        tester.getTopRight(find.text('Child 2')).dx, isTrue);
  });

  testWidgets('Correct initial selection and toggling behavior - RTL', (WidgetTester tester) async {
    final Map<int, Widget> children = <int, Widget>{};
    children[0] = const Text('Child 1');
    children[1] = const Text('Child 2');

    int sharedValue = 0;

    await tester.pumpWidget(
      StatefulBuilder(
        builder: (BuildContext context, StateSetter setState) {
          return Directionality(
            textDirection: TextDirection.rtl,
            child: Center(
              child: CupertinoSegmentedControl<int>(
                children: children,
                onValueChanged: (int newValue) {
                  setState(() {
                    sharedValue = newValue;
                  });
                },
                groupValue: sharedValue,
              ),
            ),
          );
        },
      ),
    );

    expect(getBackgroundColor(tester, 0), CupertinoColors.activeBlue);
    expect(getBackgroundColor(tester, 1), CupertinoColors.white);

    await tester.tap(find.text('Child 2'));
    await tester.pumpAndSettle();

    expect(getBackgroundColor(tester, 0), CupertinoColors.white);
    expect(getBackgroundColor(tester, 1), CupertinoColors.activeBlue);

    await tester.tap(find.text('Child 2'));
    await tester.pump();

    expect(getBackgroundColor(tester, 1), CupertinoColors.activeBlue);
  });

  testWidgets('Segmented control semantics', (WidgetTester tester) async {
    final SemanticsTester semantics = SemanticsTester(tester);

    final Map<int, Widget> children = <int, Widget>{};
    children[0] = const Text('Child 1');
    children[1] = const Text('Child 2');
    int sharedValue = 0;

    await tester.pumpWidget(
      StatefulBuilder(
        builder: (BuildContext context, StateSetter setState) {
          return Directionality(
            textDirection: TextDirection.ltr,
            child: Center(
              child: CupertinoSegmentedControl<int>(
                children: children,
                onValueChanged: (int newValue) {
                  setState(() {
                    sharedValue = newValue;
                  });
                },
                groupValue: sharedValue,
              ),
            ),
          );
        },
      ),
    );

    expect(
      semantics,
        hasSemantics(
          TestSemantics.root(
            children: <TestSemantics>[
              TestSemantics.rootChild(
                label: 'Child 1',
                flags: <SemanticsFlag>[
                  SemanticsFlag.isButton,
                  SemanticsFlag.isInMutuallyExclusiveGroup,
                  SemanticsFlag.isSelected,
                ],
                actions: <SemanticsAction>[
                  SemanticsAction.tap,
                ],
              ),
              TestSemantics.rootChild(
                label: 'Child 2',
                flags: <SemanticsFlag>[
                  SemanticsFlag.isButton,
                  SemanticsFlag.isInMutuallyExclusiveGroup,
                ],
                actions: <SemanticsAction>[
                  SemanticsAction.tap,
                ],
              ),
            ],
          ),
          ignoreId: true,
          ignoreRect: true,
          ignoreTransform: true,
        ),
    );

    await tester.tap(find.text('Child 2'));
    await tester.pump();

    expect(
        semantics,
        hasSemantics(
          TestSemantics.root(
            children: <TestSemantics>[
              TestSemantics.rootChild(
                label: 'Child 1',
                flags: <SemanticsFlag>[
                  SemanticsFlag.isButton,
                  SemanticsFlag.isInMutuallyExclusiveGroup,
                ],
                actions: <SemanticsAction>[
                  SemanticsAction.tap,
                ],
              ),
              TestSemantics.rootChild(
                label: 'Child 2',
                flags: <SemanticsFlag>[
                  SemanticsFlag.isButton,
                  SemanticsFlag.isInMutuallyExclusiveGroup,
                  SemanticsFlag.isSelected,
                ],
                actions: <SemanticsAction>[
                  SemanticsAction.tap,
                ],
              ),
            ],
          ),
          ignoreId: true,
          ignoreRect: true,
          ignoreTransform: true,
        ));

    semantics.dispose();
  });

  testWidgets('Non-centered taps work on smaller widgets', (WidgetTester tester) async {
    final Map<int, Widget> children = <int, Widget>{};
    children[0] = const Text('Child 1');
    children[1] = const Text('Child 2');

    int sharedValue = 1;

    await tester.pumpWidget(
      StatefulBuilder(
        builder: (BuildContext context, StateSetter setState) {
          return boilerplate(
            child: CupertinoSegmentedControl<int>(
              key: const ValueKey<String>('Segmented Control'),
              children: children,
              onValueChanged: (int newValue) {
                setState(() {
                  sharedValue = newValue;
                });
              },
              groupValue: sharedValue,
            ),
          );
        },
      ),
    );

    expect(sharedValue, 1);

    final double childWidth = getRenderSegmentedControl(tester).firstChild.size.width;
    final Offset centerOfSegmentedControl = tester.getCenter(find.text('Child 1'));

    // Tap just inside segment bounds
    await tester.tapAt(
      Offset(
        centerOfSegmentedControl.dx + (childWidth / 2) - 10.0,
        centerOfSegmentedControl.dy,
      ),
    );

    expect(sharedValue, 0);
  });

  testWidgets('Animation is correct when the selected segment changes', (WidgetTester tester) async {
    await tester.pumpWidget(setupSimpleSegmentedControl());

    await tester.tap(find.text('Child 2'));

    await tester.pump();
    expect(getBackgroundColor(tester, 0), CupertinoColors.activeBlue);
    expect(getBackgroundColor(tester, 1), const Color(0x33007aff));

    await tester.pump(const Duration(milliseconds: 40));
    expect(getBackgroundColor(tester, 0), const Color(0xff3d9aff));
    expect(getBackgroundColor(tester, 1), const Color(0x64007aff));

    await tester.pump(const Duration(milliseconds: 40));
    expect(getBackgroundColor(tester, 0), const Color(0xff7bbaff));
    expect(getBackgroundColor(tester, 1), const Color(0x95007aff));

    await tester.pump(const Duration(milliseconds: 40));
    expect(getBackgroundColor(tester, 0), const Color(0xffb9daff));
    expect(getBackgroundColor(tester, 1), const Color(0xc7007aff));

    await tester.pump(const Duration(milliseconds: 40));
    expect(getBackgroundColor(tester, 0), const Color(0xfff7faff));
    expect(getBackgroundColor(tester, 1), const Color(0xf8007aff));

    await tester.pump(const Duration(milliseconds: 40));
    expect(getBackgroundColor(tester, 0), CupertinoColors.white);
    expect(getBackgroundColor(tester, 1), CupertinoColors.activeBlue);
  });

  testWidgets('Animation is correct when widget is rebuilt', (WidgetTester tester) async {
    final Map<int, Widget> children = <int, Widget>{};
    children[0] = const Text('Child 1');
    children[1] = const Text('Child 2');
    int sharedValue = 0;

    await tester.pumpWidget(
      StatefulBuilder(
        builder: (BuildContext context, StateSetter setState) {
          return boilerplate(
            child: CupertinoSegmentedControl<int>(
              children: children,
              onValueChanged: (int newValue) {
                setState(() {
                  sharedValue = newValue;
                });
              },
              groupValue: sharedValue,
            ),
          );
        },
      ),
    );

    await tester.tap(find.text('Child 2'));

    await tester.pumpWidget(
      StatefulBuilder(
        builder: (BuildContext context, StateSetter setState) {
          return boilerplate(
            child: CupertinoSegmentedControl<int>(
              children: children,
              onValueChanged: (int newValue) {
                setState(() {
                  sharedValue = newValue;
                });
              },
              groupValue: sharedValue,
            ),
          );
        },
      ),
    );
    expect(getBackgroundColor(tester, 0), CupertinoColors.activeBlue);
    expect(getBackgroundColor(tester, 1), const Color(0x33007aff));

    await tester.pumpWidget(
      StatefulBuilder(
        builder: (BuildContext context, StateSetter setState) {
          return boilerplate(
            child: CupertinoSegmentedControl<int>(
              children: children,
              onValueChanged: (int newValue) {
                setState(() {
                  sharedValue = newValue;
                });
              },
              groupValue: sharedValue,
            ),
          );
        },
      ),
      const Duration(milliseconds: 40),
    );
    expect(getBackgroundColor(tester, 0), const Color(0xff3d9aff));
    expect(getBackgroundColor(tester, 1), const Color(0x64007aff));

    await tester.pumpWidget(
      StatefulBuilder(
        builder: (BuildContext context, StateSetter setState) {
          return boilerplate(
            child: CupertinoSegmentedControl<int>(
              children: children,
              onValueChanged: (int newValue) {
                setState(() {
                  sharedValue = newValue;
                });
              },
              groupValue: sharedValue,
            ),
          );
        },
      ),
      const Duration(milliseconds: 40),
    );
    expect(getBackgroundColor(tester, 0), const Color(0xff7bbaff));
    expect(getBackgroundColor(tester, 1), const Color(0x95007aff));

    await tester.pumpWidget(
      StatefulBuilder(
        builder: (BuildContext context, StateSetter setState) {
          return boilerplate(
            child: CupertinoSegmentedControl<int>(
              children: children,
              onValueChanged: (int newValue) {
                setState(() {
                  sharedValue = newValue;
                });
              },
              groupValue: sharedValue,
            ),
          );
        },
      ),
      const Duration(milliseconds: 40),
    );
    expect(getBackgroundColor(tester, 0), const Color(0xffb9daff));
    expect(getBackgroundColor(tester, 1), const Color(0xc7007aff));

    await tester.pumpWidget(
      StatefulBuilder(
        builder: (BuildContext context, StateSetter setState) {
          return boilerplate(
            child: CupertinoSegmentedControl<int>(
              children: children,
              onValueChanged: (int newValue) {
                setState(() {
                  sharedValue = newValue;
                });
              },
              groupValue: sharedValue,
            ),
          );
        },
      ),
      const Duration(milliseconds: 40),
    );
    expect(getBackgroundColor(tester, 0), const Color(0xfff7faff));
    expect(getBackgroundColor(tester, 1), const Color(0xf8007aff));

    await tester.pumpWidget(
      StatefulBuilder(
        builder: (BuildContext context, StateSetter setState) {
          return boilerplate(
            child: CupertinoSegmentedControl<int>(
              children: children,
              onValueChanged: (int newValue) {
                setState(() {
                  sharedValue = newValue;
                });
              },
              groupValue: sharedValue,
            ),
          );
        },
      ),
      const Duration(milliseconds: 40),
    );
    expect(getBackgroundColor(tester, 0), CupertinoColors.white);
    expect(getBackgroundColor(tester, 1), CupertinoColors.activeBlue);
  });

  testWidgets('Multiple segments are pressed', (WidgetTester tester) async {
    final Map<int, Widget> children = <int, Widget>{};
    children[0] = const Text('A');
    children[1] = const Text('B');
    children[2] = const Text('C');
    int sharedValue = 0;

    await tester.pumpWidget(
      StatefulBuilder(
        builder: (BuildContext context, StateSetter setState) {
          return boilerplate(
            child: CupertinoSegmentedControl<int>(
              key: const ValueKey<String>('Segmented Control'),
              children: children,
              onValueChanged: (int newValue) {
                setState(() {
                  sharedValue = newValue;
                });
              },
              groupValue: sharedValue,
            ),
          );
        },
      ),
    );

    expect(getBackgroundColor(tester, 1), CupertinoColors.white);

    await tester.startGesture(tester.getCenter(find.text('B')));
    await tester.pumpAndSettle(const Duration(milliseconds: 200));

    expect(getBackgroundColor(tester, 1), const Color(0x33007aff));
    expect(getBackgroundColor(tester, 2), CupertinoColors.white);

    await tester.startGesture(tester.getCenter(find.text('C')));
    await tester.pumpAndSettle(const Duration(milliseconds: 200));

    // Press on C has no effect while B is held down.
    expect(getBackgroundColor(tester, 1), const Color(0x33007aff));
    expect(getBackgroundColor(tester, 2), CupertinoColors.white);
  });

  testWidgets('Transition is triggered while a transition is already occurring', (WidgetTester tester) async {
    final Map<int, Widget> children = <int, Widget>{};
    children[0] = const Text('A');
    children[1] = const Text('B');
    children[2] = const Text('C');
    int sharedValue = 0;

    await tester.pumpWidget(
      StatefulBuilder(
        builder: (BuildContext context, StateSetter setState) {
          return boilerplate(
            child: CupertinoSegmentedControl<int>(
              key: const ValueKey<String>('Segmented Control'),
              children: children,
              onValueChanged: (int newValue) {
                setState(() {
                  sharedValue = newValue;
                });
              },
              groupValue: sharedValue,
            ),
          );
        },
      ),
    );

    await tester.tap(find.text('B'));

    await tester.pump();
    expect(getBackgroundColor(tester, 0), CupertinoColors.activeBlue);
    expect(getBackgroundColor(tester, 1), const Color(0x33007aff));

    await tester.pump(const Duration(milliseconds: 40));
    expect(getBackgroundColor(tester, 0), const Color(0xff3d9aff));
    expect(getBackgroundColor(tester, 1), const Color(0x64007aff));

    // While A to B transition is occurring, press on C.
    await tester.tap(find.text('C'));

    await tester.pump();

    // A and B are now both transitioning to white.
    expect(getBackgroundColor(tester, 0), const Color(0xff3d9aff));
    expect(getBackgroundColor(tester, 1), const Color(0xffc1deff));
    expect(getBackgroundColor(tester, 2), const Color(0x33007aff));

    await tester.pump(const Duration(milliseconds: 40));
    // B background color has reached unselected state.
    expect(getBackgroundColor(tester, 0), const Color(0xff7bbaff));
    expect(getBackgroundColor(tester, 1), CupertinoColors.white);
    expect(getBackgroundColor(tester, 2), const Color(0x64007aff));

    await tester.pump(const Duration(milliseconds: 100));
    // A background color has reached unselected state.
    expect(getBackgroundColor(tester, 0), CupertinoColors.white);
    expect(getBackgroundColor(tester, 2), const Color(0xe0007aff));

    await tester.pump(const Duration(milliseconds: 40));
    // C background color has reached selected state.
    expect(getBackgroundColor(tester, 2), CupertinoColors.activeBlue);
  });

  testWidgets('Segment is selected while it is transitioning to unselected state', (WidgetTester tester) async {
    await tester.pumpWidget(setupSimpleSegmentedControl());

    await tester.tap(find.text('Child 2'));

    await tester.pump();
    expect(getBackgroundColor(tester, 0), CupertinoColors.activeBlue);
    expect(getBackgroundColor(tester, 1), const Color(0x33007aff));

    await tester.pump(const Duration(milliseconds: 40));
    expect(getBackgroundColor(tester, 0), const Color(0xff3d9aff));
    expect(getBackgroundColor(tester, 1), const Color(0x64007aff));

    // While A to B transition is occurring, press on A again.
    await tester.tap(find.text('Child 1'));

    await tester.pump();

    // Both transitions start to reverse.
    expect(getBackgroundColor(tester, 0), const Color(0xcd007aff));
    expect(getBackgroundColor(tester, 1), const Color(0xffc1deff));

    await tester.pump(const Duration(milliseconds: 40));
    // A and B finish transitioning.
    expect(getBackgroundColor(tester, 0), CupertinoColors.activeBlue);
    expect(getBackgroundColor(tester, 1), CupertinoColors.white);
  });

  testWidgets('Add segment while animation is running', (WidgetTester tester) async {
    Map<int, Widget> children = <int, Widget>{};
    children[0] = const Text('A');
    children[1] = const Text('B');
    children[2] = const Text('C');
    int sharedValue = 0;

    await tester.pumpWidget(
      StatefulBuilder(
        builder: (BuildContext context, StateSetter setState) {
          return boilerplate(
            child: CupertinoSegmentedControl<int>(
              key: const ValueKey<String>('Segmented Control'),
              children: children,
              onValueChanged: (int newValue) {
                setState(() {
                  sharedValue = newValue;
                });
                if (sharedValue == 1) {
                  children = Map<int, Widget>.from(children);
                  children[3] = const Text('D');
                }
              },
              groupValue: sharedValue,
            ),
          );
        },
      ),
    );

    await tester.tap(find.text('B'));

    await tester.pump();
    expect(getBackgroundColor(tester, 0), CupertinoColors.white);
    expect(getBackgroundColor(tester, 1), CupertinoColors.activeBlue);
    expect(getBackgroundColor(tester, 3), CupertinoColors.white);

    await tester.pump(const Duration(milliseconds: 40));
    expect(getBackgroundColor(tester, 0), CupertinoColors.white);
    expect(getBackgroundColor(tester, 1), CupertinoColors.activeBlue);
    expect(getBackgroundColor(tester, 3), CupertinoColors.white);

    await tester.pump(const Duration(milliseconds: 150));
    expect(getBackgroundColor(tester, 0), CupertinoColors.white);
    expect(getBackgroundColor(tester, 1), CupertinoColors.activeBlue);
    expect(getBackgroundColor(tester, 3), CupertinoColors.white);
  });

  testWidgets('Remove segment while animation is running', (WidgetTester tester) async {
    Map<int, Widget> children = <int, Widget>{};
    children[0] = const Text('A');
    children[1] = const Text('B');
    children[2] = const Text('C');
    int sharedValue = 0;

    await tester.pumpWidget(
      StatefulBuilder(
        builder: (BuildContext context, StateSetter setState) {
          return boilerplate(
            child: CupertinoSegmentedControl<int>(
              key: const ValueKey<String>('Segmented Control'),
              children: children,
              onValueChanged: (int newValue) {
                setState(() {
                  sharedValue = newValue;
                });
                if (sharedValue == 1) {
                  children.remove(2);
                  children = Map<int, Widget>.from(children);
                }
              },
              groupValue: sharedValue,
            ),
          );
        },
      ),
    );

    expect(getRenderSegmentedControl(tester).getChildrenAsList().length, 3);

    await tester.tap(find.text('B'));

    await tester.pump();
    expect(getBackgroundColor(tester, 1), const Color(0x33007aff));
    expect(getRenderSegmentedControl(tester).getChildrenAsList().length, 2);

    await tester.pump(const Duration(milliseconds: 40));
    expect(getBackgroundColor(tester, 1), const Color(0x64007aff));

    await tester.pump(const Duration(milliseconds: 150));
    expect(getBackgroundColor(tester, 1), CupertinoColors.activeBlue);
  });

  testWidgets('Remove currently animating segment', (WidgetTester tester) async {
    Map<int, Widget> children = <int, Widget>{};
    children[0] = const Text('A');
    children[1] = const Text('B');
    children[2] = const Text('C');
    int sharedValue = 0;

    await tester.pumpWidget(
      StatefulBuilder(
        builder: (BuildContext context, StateSetter setState) {
          return boilerplate(
            child: CupertinoSegmentedControl<int>(
              key: const ValueKey<String>('Segmented Control'),
              children: children,
              onValueChanged: (int newValue) {
                setState(() {
                  sharedValue = newValue;
                });
                if (sharedValue == 1) {
                  children.remove(1);
                  children = Map<int, Widget>.from(children);
                  sharedValue = null;
                }
              },
              groupValue: sharedValue,
            ),
          );
        },
      ),
    );

    expect(getRenderSegmentedControl(tester).getChildrenAsList().length, 3);

    await tester.tap(find.text('B'));

    await tester.pump();
    expect(getRenderSegmentedControl(tester).getChildrenAsList().length, 2);

    await tester.pump(const Duration(milliseconds: 40));
    expect(getBackgroundColor(tester, 0), const Color(0xff3d9aff));
    expect(getBackgroundColor(tester, 1), CupertinoColors.white);

    await tester.pump(const Duration(milliseconds: 40));
    expect(getBackgroundColor(tester, 0), const Color(0xff7bbaff));
    expect(getBackgroundColor(tester, 1), CupertinoColors.white);

    await tester.pump(const Duration(milliseconds: 100));
    expect(getBackgroundColor(tester, 0), CupertinoColors.white);
    expect(getBackgroundColor(tester, 1), CupertinoColors.white);
  });

  testWidgets('Golden Test Placeholder Widget', (WidgetTester tester) async {
    final Map<int, Widget> children = <int, Widget>{};
    children[0] = Container();
    children[1] = const Placeholder();
    children[2] = Container();

    const int currentValue = 0;

    await tester.pumpWidget(
      RepaintBoundary(
        child: StatefulBuilder(
          builder: (BuildContext context, StateSetter setState) {
            return boilerplate(
              child: SizedBox(
                width: 800.0,
                child: CupertinoSegmentedControl<int>(
                  key: const ValueKey<String>('Segmented Control'),
                  children: children,
                  onValueChanged: (int newValue) { },
                  groupValue: currentValue,
                ),
              ),
            );
          },
        ),
      ),
    );

    await expectLater(
      find.byType(RepaintBoundary),
      matchesGoldenFile('segmented_control_test.0.0.png'),
    );
  }, skip: !Platform.isLinux);

  testWidgets('Golden Test Pressed State', (WidgetTester tester) async {
    final Map<int, Widget> children = <int, Widget>{};
    children[0] = const Text('A');
    children[1] = const Text('B');
    children[2] = const Text('C');

    const int currentValue = 0;

    await tester.pumpWidget(
      RepaintBoundary(
        child: StatefulBuilder(
          builder: (BuildContext context, StateSetter setState) {
            return boilerplate(
              child: SizedBox(
                width: 800.0,
                child: CupertinoSegmentedControl<int>(
                  key: const ValueKey<String>('Segmented Control'),
                  children: children,
                  onValueChanged: (int newValue) { },
                  groupValue: currentValue,
                ),
              ),
            );
          },
        ),
      ),
    );

    final Offset center = tester.getCenter(find.text('B'));
    await tester.startGesture(center);
    await tester.pumpAndSettle();

    await expectLater(
      find.byType(RepaintBoundary),
      matchesGoldenFile('segmented_control_test.1.0.png'),
    );
  }, skip: !Platform.isLinux);
}<|MERGE_RESOLUTION|>--- conflicted
+++ resolved
@@ -119,7 +119,6 @@
     }
   });
 
-<<<<<<< HEAD
   testWidgets('Default padding is set', (WidgetTester tester) async {
     final Map<int, Widget> children = <int, Widget>{};
     children[0] = const Text('Child 1');
@@ -170,11 +169,7 @@
     expect(paddingWidget.padding, const EdgeInsets.all(4.0));
   });
 
-  testWidgets('Value attribute must be the key of one of the children widgets',
-          (WidgetTester tester) async {
-=======
   testWidgets('Value attribute must be the key of one of the children widgets', (WidgetTester tester) async {
->>>>>>> 38808d9f
     final Map<int, Widget> children = <int, Widget>{};
     children[0] = const Text('Child 1');
     children[1] = const Text('Child 2');
