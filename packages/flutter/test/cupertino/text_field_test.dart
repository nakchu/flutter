--- conflicted
+++ resolved
@@ -1807,9 +1807,6 @@
   }, variant: const TargetPlatformVariant(<TargetPlatform>{ TargetPlatform.iOS,  TargetPlatform.macOS }));
 
   testWidgets(
-<<<<<<< HEAD
-    'double tap selects word and first tap of double tap moves cursor for non-Apple platforms',
-=======
     'Tapping on a collapsed selection toggles the toolbar',
     (WidgetTester tester) async {
       final TextEditingController controller = TextEditingController(
@@ -1896,15 +1893,11 @@
 
   testWidgets(
     'Tapping on a non-collapsed selection toggles the toolbar and retains the selection',
->>>>>>> 700b449d
     (WidgetTester tester) async {
       final TextEditingController controller = TextEditingController(
         text: 'Atwater Peel Sherbrooke Bonaventure',
       );
-<<<<<<< HEAD
-=======
       // On iOS/iPadOS, during a tap we select the edge of the word closest to the tap.
->>>>>>> 700b449d
       await tester.pumpWidget(
         CupertinoApp(
           home: Center(
@@ -1915,40 +1908,6 @@
         ),
       );
 
-<<<<<<< HEAD
-      // Long press to select 'Atwater'.
-      const int index = 3;
-      await tester.longPressAt(textOffsetToPosition(tester, index));
-      await tester.pump();
-      expect(
-        controller.selection,
-        const TextSelection(baseOffset: 0, extentOffset: 7),
-      );
-
-      // Double tap in the middle of 'Peel' to select the word.
-      await tester.tapAt(textOffsetToPosition(tester, 10));
-      await tester.pump(const Duration(milliseconds: 50));
-      await tester.tapAt(textOffsetToPosition(tester, 10));
-      await tester.pumpAndSettle();
-      expect(
-        controller.selection,
-        const TextSelection(baseOffset: 8, extentOffset: 12),
-      );
-
-      // Selected text shows 3 toolbar buttons.
-      expect(find.byType(CupertinoButton), isContextMenuProvidedByPlatform ? findsNothing : findsNWidgets(3));
-
-      // Tap somewhere else to move the cursor.
-      await tester.tapAt(textOffsetToPosition(tester, index));
-      await tester.pumpAndSettle();
-      expect(controller.selection, const TextSelection.collapsed(offset: index));
-    },
-    variant: TargetPlatformVariant.all(excluding: <TargetPlatform>{ TargetPlatform.iOS, TargetPlatform.macOS}),
-  );
-
-  testWidgets(
-    'double tap selects word and first tap of double tap moves cursor for Apple platforms',
-=======
       final Offset vPos = textOffsetToPosition(tester, 29); // Index of 'Bonav|enture'.
       final Offset ePos = textOffsetToPosition(tester, 35) + const Offset(7.0, 0.0); // Index of 'Bonaventure|' + Offset(7.0,0), which taps slightly to the right of the end of the text.
       final Offset wPos = textOffsetToPosition(tester, 3); // Index of 'Atw|ater'.
@@ -2007,8 +1966,53 @@
   );
 
   testWidgets(
-    'double tap selects word and first tap of double tap moves cursor',
->>>>>>> 700b449d
+    'double tap selects word and first tap of double tap moves cursor for non-Apple platforms',
+    (WidgetTester tester) async {
+      final TextEditingController controller = TextEditingController(
+        text: 'Atwater Peel Sherbrooke Bonaventure',
+      );
+      await tester.pumpWidget(
+        CupertinoApp(
+          home: Center(
+            child: CupertinoTextField(
+              controller: controller,
+            ),
+          ),
+        ),
+      );
+
+      // Long press to select 'Atwater'.
+      const int index = 3;
+      await tester.longPressAt(textOffsetToPosition(tester, index));
+      await tester.pump();
+      expect(
+        controller.selection,
+        const TextSelection(baseOffset: 0, extentOffset: 7),
+      );
+
+      // Double tap in the middle of 'Peel' to select the word.
+      await tester.tapAt(textOffsetToPosition(tester, 10));
+      await tester.pump(const Duration(milliseconds: 50));
+      await tester.tapAt(textOffsetToPosition(tester, 10));
+      await tester.pumpAndSettle();
+      expect(
+        controller.selection,
+        const TextSelection(baseOffset: 8, extentOffset: 12),
+      );
+
+      // Selected text shows 3 toolbar buttons.
+      expect(find.byType(CupertinoButton), isContextMenuProvidedByPlatform ? findsNothing : findsNWidgets(3));
+
+      // Tap somewhere else to move the cursor.
+      await tester.tapAt(textOffsetToPosition(tester, index));
+      await tester.pumpAndSettle();
+      expect(controller.selection, const TextSelection.collapsed(offset: index));
+    },
+    variant: TargetPlatformVariant.all(excluding: <TargetPlatform>{ TargetPlatform.iOS, TargetPlatform.macOS}),
+  );
+
+  testWidgets(
+    'double tap selects word and first tap of double tap moves cursor for Apple platforms',
     (WidgetTester tester) async {
       final TextEditingController controller = TextEditingController(
         text: 'Atwater Peel Sherbrooke Bonaventure',
