--- conflicted
+++ resolved
@@ -4780,7 +4780,6 @@
     },
   );
 
-<<<<<<< HEAD
   testWidgets('autofill info has placeholder text', (WidgetTester tester) async {
     await tester.pumpWidget(
       const CupertinoApp(
@@ -4789,14 +4788,14 @@
         ),
       ),
     );
-
     await tester.tap(find.byType(CupertinoTextField));
 
     expect(
       tester.testTextInput.setClientArgs?['autofill'],
       containsPair('hint_text', 'placeholder text'),
     );
-=======
+  });
+
   testWidgets('textDirection is passed to EditableText', (WidgetTester tester) async {
     await tester.pumpWidget(
       const CupertinoApp(
@@ -4823,6 +4822,5 @@
 
     final EditableText rtlWidget = tester.widget(find.byType(EditableText));
     expect(rtlWidget.textDirection, TextDirection.rtl);
->>>>>>> 045ba2b6
   });
 }