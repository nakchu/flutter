// Copyright 2018 The Chromium Authors. All rights reserved.
// Use of this source code is governed by a BSD-style license that can be
// found in the LICENSE file.

import 'dart:async';

import 'package:flutter/cupertino.dart';
import 'package:flutter/rendering.dart';
import 'package:flutter/services.dart';
import 'package:flutter/foundation.dart';
import 'package:flutter/gestures.dart' show DragStartBehavior, PointerDeviceKind;
import 'package:flutter_test/flutter_test.dart';

class MockClipboard {
  Object _clipboardData = <String, dynamic>{
    'text': null,
  };

  Future<dynamic> handleMethodCall(MethodCall methodCall) async {
    switch (methodCall.method) {
      case 'Clipboard.getData':
        return _clipboardData;
      case 'Clipboard.setData':
        _clipboardData = methodCall.arguments;
        break;
    }
  }
}

void main() {
  final MockClipboard mockClipboard = MockClipboard();
  SystemChannels.platform.setMockMethodCallHandler(mockClipboard.handleMethodCall);

  // Returns the first RenderEditable.
  RenderEditable findRenderEditable(WidgetTester tester) {
    final RenderObject root = tester.renderObject(find.byType(EditableText));
    expect(root, isNotNull);

    RenderEditable renderEditable;
    void recursiveFinder(RenderObject child) {
      if (child is RenderEditable) {
        renderEditable = child;
        return;
      }
      child.visitChildren(recursiveFinder);
    }
    root.visitChildren(recursiveFinder);
    expect(renderEditable, isNotNull);
    return renderEditable;
  }

  List<TextSelectionPoint> globalize(Iterable<TextSelectionPoint> points, RenderBox box) {
    return points.map<TextSelectionPoint>((TextSelectionPoint point) {
      return TextSelectionPoint(
        box.localToGlobal(point.point),
        point.direction,
      );
    }).toList();
  }

  Offset textOffsetToPosition(WidgetTester tester, int offset) {
    final RenderEditable renderEditable = findRenderEditable(tester);
    final List<TextSelectionPoint> endpoints = globalize(
      renderEditable.getEndpointsForSelection(
        TextSelection.collapsed(offset: offset),
      ),
      renderEditable,
    );
    expect(endpoints.length, 1);
    return endpoints[0].point + const Offset(0.0, -2.0);
  }

  testWidgets(
    'takes available space horizontally and takes intrinsic space vertically no-strut',
    (WidgetTester tester) async {
      await tester.pumpWidget(
        CupertinoApp(
          home: Center(
            child: ConstrainedBox(
              constraints: BoxConstraints.loose(const Size(200, 200)),
              child: const CupertinoTextField(strutStyle: StrutStyle.disabled),
            ),
          ),
        ),
      );

      expect(
        tester.getSize(find.byType(CupertinoTextField)),
        const Size(200, 29), // 29 is the height of the default font + padding etc.
      );
    },
  );

  testWidgets(
    'takes available space horizontally and takes intrinsic space vertically',
    (WidgetTester tester) async {
      await tester.pumpWidget(
        CupertinoApp(
          home: Center(
            child: ConstrainedBox(
              constraints: BoxConstraints.loose(const Size(200, 200)),
              child: const CupertinoTextField(),
            ),
          ),
        ),
      );

      expect(
        tester.getSize(find.byType(CupertinoTextField)),
        const Size(200, 29), // 29 is the height of the default font (17) + decoration (12).
      );
    },
  );

  testWidgets(
    'multi-lined text fields are intrinsically taller no-strut',
    (WidgetTester tester) async {
      await tester.pumpWidget(
        CupertinoApp(
          home: Center(
            child: ConstrainedBox(
              constraints: BoxConstraints.loose(const Size(200, 200)),
              child: const CupertinoTextField(
                maxLines: 3,
                strutStyle: StrutStyle.disabled,
              ),
            ),
          ),
        ),
      );

      expect(
        tester.getSize(find.byType(CupertinoTextField)),
        const Size(200, 63), // 63 is the height of the default font (17) * maxlines (3) + decoration height (12).
      );
    },
  );

  testWidgets(
    'multi-lined text fields are intrinsically taller',
    (WidgetTester tester) async {
      await tester.pumpWidget(
        CupertinoApp(
          home: Center(
            child: ConstrainedBox(
              constraints: BoxConstraints.loose(const Size(200, 200)),
              child: const CupertinoTextField(maxLines: 3),
            ),
          ),
        ),
      );

      expect(
        tester.getSize(find.byType(CupertinoTextField)),
        const Size(200, 63),
      );
    },
  );

  testWidgets(
    'strut height override',
    (WidgetTester tester) async {
      await tester.pumpWidget(
        CupertinoApp(
          home: Center(
            child: ConstrainedBox(
              constraints: BoxConstraints.loose(const Size(200, 200)),
              child: const CupertinoTextField(
                maxLines: 3,
                strutStyle: StrutStyle(
                  fontSize: 8,
                  forceStrutHeight: true,
                ),
              ),
            ),
          ),
        ),
      );

      expect(
        tester.getSize(find.byType(CupertinoTextField)),
        const Size(200, 36),
      );
    },
  );

  testWidgets(
    'strut forces field taller',
    (WidgetTester tester) async {
      await tester.pumpWidget(
        CupertinoApp(
          home: Center(
            child: ConstrainedBox(
              constraints: BoxConstraints.loose(const Size(200, 200)),
              child: const CupertinoTextField(
                maxLines: 3,
                style: TextStyle(fontSize: 10),
                strutStyle: StrutStyle(
                  fontSize: 18,
                  forceStrutHeight: true,
                ),
              ),
            ),
          ),
        ),
      );

      expect(
        tester.getSize(find.byType(CupertinoTextField)),
        const Size(200, 66),
      );
    },
  );

  testWidgets(
    'default text field has a border',
    (WidgetTester tester) async {
      await tester.pumpWidget(
        const CupertinoApp(
          home: Center(
            child: CupertinoTextField(),
          ),
        ),
      );

      final BoxDecoration decoration = tester.widget<DecoratedBox>(
        find.descendant(
          of: find.byType(CupertinoTextField),
          matching: find.byType(DecoratedBox),
        ),
      ).decoration;

      expect(
        decoration.borderRadius,
        BorderRadius.circular(4.0),
      );
      expect(
        decoration.border.bottom.color,
        CupertinoColors.lightBackgroundGray,
      );
    },
  );

  testWidgets(
    'decoration can be overrriden',
    (WidgetTester tester) async {
      await tester.pumpWidget(
        const CupertinoApp(
          home: Center(
            child: CupertinoTextField(
              decoration: null,
            ),
          ),
        ),
      );

      expect(
        find.descendant(
          of: find.byType(CupertinoTextField),
          matching: find.byType(DecoratedBox),
        ),
        findsNothing,
      );
    },
  );

  testWidgets(
    'text entries are padded by default',
    (WidgetTester tester) async {
      await tester.pumpWidget(
        CupertinoApp(
          home: Center(
            child: CupertinoTextField(
              controller: TextEditingController(text: 'initial'),
            ),
          ),
        ),
      );

      expect(
        tester.getTopLeft(find.text('initial')) - tester.getTopLeft(find.byType(CupertinoTextField)),
        const Offset(6.0, 6.0),
      );
    },
  );

  testWidgets('iOS cursor has offset', (WidgetTester tester) async {
    await tester.pumpWidget(
      const CupertinoApp(
        home: CupertinoTextField(),
      ),
    );

    final EditableText editableText = tester.firstWidget(find.byType(EditableText));
    expect(editableText.cursorOffset, const Offset(-2.0 / 3.0, 0));
  });

  testWidgets('Cursor animates on iOS', (WidgetTester tester) async {
    debugDefaultTargetPlatformOverride = TargetPlatform.iOS;

    await tester.pumpWidget(
      const CupertinoApp(
        home: CupertinoTextField(),
      ),
    );

    final Finder textFinder = find.byType(CupertinoTextField);
    await tester.tap(textFinder);
    await tester.pump();

    final EditableTextState editableTextState = tester.firstState(find.byType(EditableText));
    final RenderEditable renderEditable = editableTextState.renderEditable;

    expect(renderEditable.cursorColor.alpha, 255);

    await tester.pump(const Duration(milliseconds: 100));
    await tester.pump(const Duration(milliseconds: 400));

    expect(renderEditable.cursorColor.alpha, 255);

    await tester.pump(const Duration(milliseconds: 200));
    await tester.pump(const Duration(milliseconds: 100));

    expect(renderEditable.cursorColor.alpha, 110);

    await tester.pump(const Duration(milliseconds: 100));

    expect(renderEditable.cursorColor.alpha, 16);
    await tester.pump(const Duration(milliseconds: 50));

    expect(renderEditable.cursorColor.alpha, 0);

    debugDefaultTargetPlatformOverride = null;
  });

  testWidgets('Cursor radius is 2.0 on iOS', (WidgetTester tester) async {
    debugDefaultTargetPlatformOverride = TargetPlatform.iOS;

    await tester.pumpWidget(
      const CupertinoApp(
        home: CupertinoTextField(),
      ),
    );

    final EditableTextState editableTextState = tester.firstState(find.byType(EditableText));
    final RenderEditable renderEditable = editableTextState.renderEditable;

    expect(renderEditable.cursorRadius, const Radius.circular(2.0));

    debugDefaultTargetPlatformOverride = null;
  });

  testWidgets('Cupertino cursor android golden', (WidgetTester tester) async {
    final Widget widget = CupertinoApp(
      home: Center(
        child: RepaintBoundary(
          key: const ValueKey<int>(1),
          child: ConstrainedBox(
            constraints: BoxConstraints.loose(const Size(400, 400)),
            child: const CupertinoTextField(),
          ),
        ),
      ),
    );
    await tester.pumpWidget(widget);

    const String testValue = 'A short phrase';
    await tester.enterText(find.byType(CupertinoTextField), testValue);
    await tester.pump();

    await tester.tapAt(textOffsetToPosition(tester, testValue.length));
    await tester.pumpAndSettle();

    await expectLater(
      find.byKey(const ValueKey<int>(1)),
      matchesGoldenFile('text_field_cursor_test.cupertino.0.2.png'),
    );
<<<<<<< HEAD
  });
=======
  }, skip: !isLinux);
>>>>>>> 8f75d537

  testWidgets('Cupertino cursor iOS golden', (WidgetTester tester) async {
    debugDefaultTargetPlatformOverride = TargetPlatform.iOS;

    final Widget widget = CupertinoApp(
      home: Center(
        child: RepaintBoundary(
          key: const ValueKey<int>(1),
          child: ConstrainedBox(
            constraints: BoxConstraints.loose(const Size(400, 400)),
            child: const CupertinoTextField(),
          ),
        ),
      ),
    );
    await tester.pumpWidget(widget);

    const String testValue = 'A short phrase';
    await tester.enterText(find.byType(CupertinoTextField), testValue);
    await tester.pump();

    await tester.tapAt(textOffsetToPosition(tester, testValue.length));
    await tester.pumpAndSettle();

    debugDefaultTargetPlatformOverride = null;
    await expectLater(
      find.byKey(const ValueKey<int>(1)),
      matchesGoldenFile('text_field_cursor_test.cupertino.1.2.png'),
    );
<<<<<<< HEAD
  });
=======
  }, skip: !isLinux);
>>>>>>> 8f75d537

  testWidgets(
    'can control text content via controller',
    (WidgetTester tester) async {
      final TextEditingController controller = TextEditingController();

      await tester.pumpWidget(
        CupertinoApp(
          home: Center(
            child: CupertinoTextField(
              controller: controller,
            ),
          ),
        ),
      );

      controller.text = 'controller text';
      await tester.pump();

      expect(find.text('controller text'), findsOneWidget);

      controller.text = '';
      await tester.pump();

      expect(find.text('controller text'), findsNothing);
    },
  );

  testWidgets(
    'placeholders are lightly colored and disappears once typing starts',
    (WidgetTester tester) async {
      await tester.pumpWidget(
        const CupertinoApp(
          home: Center(
            child: CupertinoTextField(
              placeholder: 'placeholder',
            ),
          ),
        ),
      );

      final Text placeholder = tester.widget(find.text('placeholder'));
      expect(placeholder.style.color, const Color(0xFFC2C2C2));

      await tester.enterText(find.byType(CupertinoTextField), 'input');
      await tester.pump();
      expect(find.text('placeholder'), findsNothing);
    },
  );

  testWidgets(
    "placeholderStyle modifies placeholder's style and doesn't affect text's style",
    (WidgetTester tester) async {
      await tester.pumpWidget(
        const CupertinoApp(
          home: Center(
            child: CupertinoTextField(
              placeholder: 'placeholder',
              style: TextStyle(
                color: Color(0X00FFFFFF),
                fontWeight: FontWeight.w300,
              ),
              placeholderStyle: TextStyle(
                color: Color(0XAAFFFFFF),
                fontWeight: FontWeight.w600
              ),
            ),
          ),
        ),
      );

      final Text placeholder = tester.widget(find.text('placeholder'));
      expect(placeholder.style.color, const Color(0XAAFFFFFF));
      expect(placeholder.style.fontWeight, FontWeight.w600);

      await tester.enterText(find.byType(CupertinoTextField), 'input');
      await tester.pump();

      final EditableText inputText = tester.widget(find.text('input'));
      expect(inputText.style.color, const Color(0X00FFFFFF));
      expect(inputText.style.fontWeight, FontWeight.w300);
    },
  );

  testWidgets(
    'prefix widget is in front of the text',
    (WidgetTester tester) async {
      await tester.pumpWidget(
        CupertinoApp(
          home: Center(
            child: CupertinoTextField(
              prefix: const Icon(CupertinoIcons.add),
              controller: TextEditingController(text: 'input'),
            ),
          ),
        ),
      );

      expect(
        tester.getTopRight(find.byIcon(CupertinoIcons.add)).dx + 6.0, // 6px standard padding around input.
        tester.getTopLeft(find.byType(EditableText)).dx,
      );

      expect(
        tester.getTopLeft(find.byType(EditableText)).dx,
        tester.getTopLeft(find.byType(CupertinoTextField)).dx
            + tester.getSize(find.byIcon(CupertinoIcons.add)).width
            + 6.0,
      );
    },
  );

  testWidgets(
    'prefix widget respects visibility mode',
    (WidgetTester tester) async {
      await tester.pumpWidget(
        const CupertinoApp(
          home: Center(
            child: CupertinoTextField(
              prefix: Icon(CupertinoIcons.add),
              prefixMode: OverlayVisibilityMode.editing,
            ),
          ),
        ),
      );

      expect(find.byIcon(CupertinoIcons.add), findsNothing);
      // The position should just be the edge of the whole text field plus padding.
      expect(
        tester.getTopLeft(find.byType(EditableText)).dx,
        tester.getTopLeft(find.byType(CupertinoTextField)).dx + 6.0,
      );

      await tester.enterText(find.byType(CupertinoTextField), 'text input');
      await tester.pump();

      expect(find.text('text input'), findsOneWidget);
      expect(find.byIcon(CupertinoIcons.add), findsOneWidget);

      // Text is now moved to the right.
      expect(
        tester.getTopLeft(find.byType(EditableText)).dx,
        tester.getTopLeft(find.byType(CupertinoTextField)).dx
            + tester.getSize(find.byIcon(CupertinoIcons.add)).width
            + 6.0,
      );
    },
  );

  testWidgets(
    'suffix widget is after the text',
    (WidgetTester tester) async {
      await tester.pumpWidget(
        const CupertinoApp(
          home: Center(
            child: CupertinoTextField(
              suffix: Icon(CupertinoIcons.add),
            ),
          ),
        ),
      );

      expect(
        tester.getTopRight(find.byType(EditableText)).dx + 6.0,
        tester.getTopLeft(find.byIcon(CupertinoIcons.add)).dx, // 6px standard padding around input.
      );

      expect(
        tester.getTopRight(find.byType(EditableText)).dx,
        tester.getTopRight(find.byType(CupertinoTextField)).dx
            - tester.getSize(find.byIcon(CupertinoIcons.add)).width
            - 6.0,
      );
    },
  );

  testWidgets(
    'suffix widget respects visibility mode',
    (WidgetTester tester) async {
      await tester.pumpWidget(
        const CupertinoApp(
          home: Center(
            child: CupertinoTextField(
              suffix: Icon(CupertinoIcons.add),
              suffixMode: OverlayVisibilityMode.notEditing,
            ),
          ),
        ),
      );

      expect(find.byIcon(CupertinoIcons.add), findsOneWidget);

      await tester.enterText(find.byType(CupertinoTextField), 'text input');
      await tester.pump();

      expect(find.text('text input'), findsOneWidget);
      expect(find.byIcon(CupertinoIcons.add), findsNothing);
    },
  );

  testWidgets(
    'can customize padding',
    (WidgetTester tester) async {
      await tester.pumpWidget(
        const CupertinoApp(
          home: Center(
            child: CupertinoTextField(
              padding: EdgeInsets.zero,
            ),
          ),
        ),
      );

      expect(
        tester.getSize(find.byType(EditableText)),
        tester.getSize(find.byType(CupertinoTextField)),
      );
    },
  );

  testWidgets(
    'padding is in between prefix and suffix no-strut',
    (WidgetTester tester) async {
      await tester.pumpWidget(
        const CupertinoApp(
          home: Center(
            child: CupertinoTextField(
              padding: EdgeInsets.all(20.0),
              prefix: SizedBox(height: 100.0, width: 100.0),
              suffix: SizedBox(height: 50.0, width: 50.0),
              strutStyle: StrutStyle.disabled,
            ),
          ),
        ),
      );

      expect(
        tester.getTopLeft(find.byType(EditableText)).dx,
        // Size of prefix + padding.
        100.0 + 20.0,
      );

      expect(tester.getTopLeft(find.byType(EditableText)).dy, 291.5);

      expect(
        tester.getTopRight(find.byType(EditableText)).dx,
        800.0 - 50.0 - 20.0,
      );

      await tester.pumpWidget(
        const CupertinoApp(
          home: Center(
            child: CupertinoTextField(
              padding: EdgeInsets.all(30.0),
              prefix: SizedBox(height: 100.0, width: 100.0),
              suffix: SizedBox(height: 50.0, width: 50.0),
              strutStyle: StrutStyle.disabled,
            ),
          ),
        ),
      );

      expect(
        tester.getTopLeft(find.byType(EditableText)).dx,
        100.0 + 30.0,
      );

      // Since the highest component, the prefix box, is higher than
      // the text + paddings, the text's vertical position isn't affected.
      expect(tester.getTopLeft(find.byType(EditableText)).dy, 291.5);

      expect(
        tester.getTopRight(find.byType(EditableText)).dx,
        800.0 - 50.0 - 30.0,
      );
    },
  );

  testWidgets(
    'padding is in between prefix and suffix',
    (WidgetTester tester) async {
      await tester.pumpWidget(
        const CupertinoApp(
          home: Center(
            child: CupertinoTextField(
              padding: EdgeInsets.all(20.0),
              prefix: SizedBox(height: 100.0, width: 100.0),
              suffix: SizedBox(height: 50.0, width: 50.0),
            ),
          ),
        ),
      );

      expect(
        tester.getTopLeft(find.byType(EditableText)).dx,
        // Size of prefix + padding.
        100.0 + 20.0,
      );

      expect(tester.getTopLeft(find.byType(EditableText)).dy, 291.5);

      expect(
        tester.getTopRight(find.byType(EditableText)).dx,
        800.0 - 50.0 - 20.0,
      );

      await tester.pumpWidget(
        const CupertinoApp(
          home: Center(
            child: CupertinoTextField(
              padding: EdgeInsets.all(30.0),
              prefix: SizedBox(height: 100.0, width: 100.0),
              suffix: SizedBox(height: 50.0, width: 50.0),
            ),
          ),
        ),
      );

      expect(
        tester.getTopLeft(find.byType(EditableText)).dx,
        100.0 + 30.0,
      );

      // Since the highest component, the prefix box, is higher than
      // the text + paddings, the text's vertical position isn't affected.
      expect(tester.getTopLeft(find.byType(EditableText)).dy, 291.5);

      expect(
        tester.getTopRight(find.byType(EditableText)).dx,
        800.0 - 50.0 - 30.0,
      );
    },
  );

  testWidgets(
    'clear button shows with right visibility mode',
    (WidgetTester tester) async {
      final TextEditingController controller = TextEditingController();
      await tester.pumpWidget(
        CupertinoApp(
          home: Center(
            child: CupertinoTextField(
              controller: controller,
              placeholder: 'placeholder does not affect clear button',
              clearButtonMode: OverlayVisibilityMode.always,
            ),
          ),
        ),
      );

      expect(find.byIcon(CupertinoIcons.clear_thick_circled), findsOneWidget);

      expect(
        tester.getTopRight(find.byType(EditableText)).dx,
        800.0 - 30.0  /* size of button */ - 6.0 /* padding */,
      );

      await tester.pumpWidget(
        CupertinoApp(
          home: Center(
            child: CupertinoTextField(
              controller: controller,
              placeholder: 'placeholder does not affect clear button',
              clearButtonMode: OverlayVisibilityMode.editing,
            ),
          ),
        ),
      );

      expect(find.byIcon(CupertinoIcons.clear_thick_circled), findsNothing);
      expect(
        tester.getTopRight(find.byType(EditableText)).dx,
        800.0 - 6.0 /* padding */,
      );

      await tester.enterText(find.byType(CupertinoTextField), 'text input');
      await tester.pump();

      expect(find.byIcon(CupertinoIcons.clear_thick_circled), findsOneWidget);
      expect(find.text('text input'), findsOneWidget);
      expect(
        tester.getTopRight(find.byType(EditableText)).dx,
        800.0 - 30.0 - 6.0,
      );

      await tester.pumpWidget(
        CupertinoApp(
          home: Center(
            child: CupertinoTextField(
              controller: controller,
              placeholder: 'placeholder does not affect clear button',
              clearButtonMode: OverlayVisibilityMode.notEditing,
            ),
          ),
        ),
      );
      expect(find.byIcon(CupertinoIcons.clear_thick_circled), findsNothing);

      controller.text = '';
      await tester.pump();

      expect(find.byIcon(CupertinoIcons.clear_thick_circled), findsOneWidget);
    },
  );

  testWidgets(
    'clear button removes text',
    (WidgetTester tester) async {
      final TextEditingController controller = TextEditingController();
      await tester.pumpWidget(
        CupertinoApp(
          home: Center(
            child: CupertinoTextField(
              controller: controller,
              placeholder: 'placeholder',
              clearButtonMode: OverlayVisibilityMode.editing,
            ),
          ),
        ),
      );

      controller.text = 'text entry';
      await tester.pump();

      await tester.tap(find.byIcon(CupertinoIcons.clear_thick_circled));
      await tester.pump();

      expect(controller.text, '');
      expect(find.text('placeholder'), findsOneWidget);
      expect(find.text('text entry'), findsNothing);
      expect(find.byIcon(CupertinoIcons.clear_thick_circled), findsNothing);
    },
  );

  testWidgets(
    'tapping clear button also calls onChanged when text not empty',
        (WidgetTester tester) async {
      String value = 'text entry';
      final TextEditingController controller = TextEditingController();
      await tester.pumpWidget(
        CupertinoApp(
          home: Center(
            child: CupertinoTextField(
              controller: controller,
              placeholder: 'placeholder',
              onChanged: (String newValue) => value = newValue,
              clearButtonMode: OverlayVisibilityMode.always,
            ),
          ),
        ),
      );

      controller.text = value;
      await tester.pump();

      await tester.tap(find.byIcon(CupertinoIcons.clear_thick_circled));
      await tester.pump();

      expect(controller.text, isEmpty);
      expect(find.text('text entry'), findsNothing);
      expect(value, isEmpty);
    },
  );

  testWidgets(
    'clear button yields precedence to suffix',
    (WidgetTester tester) async {
      final TextEditingController controller = TextEditingController();
      await tester.pumpWidget(
        CupertinoApp(
          home: Center(
            child: CupertinoTextField(
              controller: controller,
              clearButtonMode: OverlayVisibilityMode.always,
              suffix: const Icon(CupertinoIcons.add_circled_solid),
              suffixMode: OverlayVisibilityMode.editing,
            ),
          ),
        ),
      );

      expect(find.byIcon(CupertinoIcons.clear_thick_circled), findsOneWidget);
      expect(find.byIcon(CupertinoIcons.add_circled_solid), findsNothing);

      expect(
        tester.getTopRight(find.byType(EditableText)).dx,
        800.0 - 30.0  /* size of button */ - 6.0 /* padding */,
      );

      controller.text = 'non empty text';
      await tester.pump();

      expect(find.byIcon(CupertinoIcons.clear_thick_circled), findsNothing);
      expect(find.byIcon(CupertinoIcons.add_circled_solid), findsOneWidget);

      // Still just takes the space of one widget.
      expect(
        tester.getTopRight(find.byType(EditableText)).dx,
        800.0 - 24.0  /* size of button */ - 6.0 /* padding */,
      );
    },
  );

  testWidgets(
    'font style controls intrinsic height no-strut',
    (WidgetTester tester) async {
      await tester.pumpWidget(
        const CupertinoApp(
          home: Center(
            child: CupertinoTextField(
              strutStyle: StrutStyle.disabled,
            ),
          ),
        ),
      );

      expect(
        tester.getSize(find.byType(CupertinoTextField)).height,
        29.0,
      );

      await tester.pumpWidget(
        const CupertinoApp(
          home: Center(
            child: CupertinoTextField(
              style: TextStyle(
                // A larger font.
                fontSize: 50.0,
              ),
              strutStyle: StrutStyle.disabled,
            ),
          ),
        ),
      );

      expect(
        tester.getSize(find.byType(CupertinoTextField)).height,
        62.0,
      );
    },
  );

  testWidgets(
    'font style controls intrinsic height',
    (WidgetTester tester) async {
      await tester.pumpWidget(
        const CupertinoApp(
          home: Center(
            child: CupertinoTextField(),
          ),
        ),
      );

      expect(
        tester.getSize(find.byType(CupertinoTextField)).height,
        29.0,
      );

      await tester.pumpWidget(
        const CupertinoApp(
          home: Center(
            child: CupertinoTextField(
              style: TextStyle(
                // A larger font.
                fontSize: 50.0,
              ),
            ),
          ),
        ),
      );

      expect(
        tester.getSize(find.byType(CupertinoTextField)).height,
        62.0,
      );
    },
  );

  testWidgets(
    'RTL puts attachments to the right places',
    (WidgetTester tester) async {
      await tester.pumpWidget(
        const CupertinoApp(
          home: Directionality(
            textDirection: TextDirection.rtl,
            child: Center(
              child: CupertinoTextField(
                padding: EdgeInsets.all(20.0),
                prefix: Icon(CupertinoIcons.book),
                clearButtonMode: OverlayVisibilityMode.always,
              ),
            ),
          ),
        ),
      );

      expect(
        tester.getTopLeft(find.byIcon(CupertinoIcons.book)).dx,
        800.0 - 24.0,
      );

      expect(
        tester.getTopRight(find.byIcon(CupertinoIcons.clear_thick_circled)).dx,
        24.0,
      );
    },
  );

  testWidgets(
    'text fields with no max lines can grow no-strut',
    (WidgetTester tester) async {
      await tester.pumpWidget(
        const CupertinoApp(
          home: Center(
            child: CupertinoTextField(
              maxLines: null,
              strutStyle: StrutStyle.disabled,
            ),
          ),
        ),
      );

      expect(
        tester.getSize(find.byType(CupertinoTextField)).height,
        29.0, // Initially one line high.
      );

      await tester.enterText(find.byType(CupertinoTextField), '\n');
      await tester.pump();

      expect(
        tester.getSize(find.byType(CupertinoTextField)).height,
        46.0, // Initially one line high.
      );
    },
  );

  testWidgets(
    'text fields with no max lines can grow',
    (WidgetTester tester) async {
      await tester.pumpWidget(
        const CupertinoApp(
          home: Center(
            child: CupertinoTextField(
              maxLines: null,
            ),
          ),
        ),
      );

      expect(
        tester.getSize(find.byType(CupertinoTextField)).height,
        29.0, // Initially one line high.
      );

      await tester.enterText(find.byType(CupertinoTextField), '\n');
      await tester.pump();

      expect(
        tester.getSize(find.byType(CupertinoTextField)).height,
        46.0, // Initially one line high.
      );
    },
  );

  testWidgets('cannot enter new lines onto single line TextField', (WidgetTester tester) async {
    final TextEditingController controller = TextEditingController();

    await tester.pumpWidget(
      CupertinoApp(
        home: Center(
          child: CupertinoTextField(
            controller: controller,
          ),
        ),
      ),
    );

    await tester.enterText(find.byType(CupertinoTextField), 'abc\ndef');

    expect(controller.text, 'abcdef');
  });

  testWidgets('toolbar has the same visual regardless of theming', (WidgetTester tester) async {
    final TextEditingController controller = TextEditingController(
      text: "j'aime la poutine",
    );

    await tester.pumpWidget(
      CupertinoApp(
        home: Column(
          children: <Widget>[
            CupertinoTextField(
              controller: controller,
            ),
          ],
        ),
      ),
    );

    await tester.longPressAt(
      tester.getTopRight(find.text("j'aime la poutine"))
    );
    await tester.pump();
    await tester.pump(const Duration(milliseconds: 200));

    Text text = tester.widget<Text>(find.text('Paste'));
    expect(text.style.color, CupertinoColors.white);
    expect(text.style.fontSize, 14);
    expect(text.style.letterSpacing, -0.11);
    expect(text.style.fontWeight, FontWeight.w300);

    // Change the theme.
    await tester.pumpWidget(
      CupertinoApp(
        theme: const CupertinoThemeData(
          brightness: Brightness.dark,
          textTheme: CupertinoTextThemeData(
            textStyle: TextStyle(fontSize: 100, fontWeight: FontWeight.w800),
          ),
        ),
        home: Column(
          children: <Widget>[
            CupertinoTextField(
              controller: controller,
            ),
          ],
        ),
      ),
    );

    await tester.longPressAt(
      tester.getTopRight(find.text("j'aime la poutine"))
    );
    await tester.pump();
    await tester.pump(const Duration(milliseconds: 200));

    text = tester.widget<Text>(find.text('Paste'));
    // The toolbar buttons' text are still the same style.
    expect(text.style.color, CupertinoColors.white);
    expect(text.style.fontSize, 14);
    expect(text.style.letterSpacing, -0.11);
    expect(text.style.fontWeight, FontWeight.w300);
  });

  testWidgets('Read only text field', (WidgetTester tester) async {
    final TextEditingController controller = TextEditingController(text: 'readonly');

    await tester.pumpWidget(
      CupertinoApp(
        home: Column(
          children: <Widget>[
            CupertinoTextField(
              controller: controller,
              readOnly: true,
            ),
          ],
        ),
      ),
    );
    // Read only text field cannot open keyboard.
    await tester.showKeyboard(find.byType(CupertinoTextField));
    expect(tester.testTextInput.hasAnyClients, false);

    await tester.longPressAt(
        tester.getTopRight(find.text('readonly'))
    );

    await tester.pump();

    expect(find.text('Paste'), findsNothing);
    expect(find.text('Cut'), findsNothing);
    expect(find.text('Select All'), findsOneWidget);

    await tester.tap(find.text('Select All'));
    await tester.pump();

    expect(find.text('Copy'), findsOneWidget);
    expect(find.text('Paste'), findsNothing);
    expect(find.text('Cut'), findsNothing);
  });

  testWidgets('copy paste', (WidgetTester tester) async {
    await tester.pumpWidget(
      CupertinoApp(
        home: Column(
          children: const <Widget>[
            CupertinoTextField(
              placeholder: 'field 1',
            ),
            CupertinoTextField(
              placeholder: 'field 2',
            ),
          ],
        ),
      ),
    );

    await tester.enterText(
      find.widgetWithText(CupertinoTextField, 'field 1'),
      "j'aime la poutine",
    );
    await tester.pump();

    // Tap an area inside the EditableText but with no text.
    await tester.longPressAt(
      tester.getTopRight(find.text("j'aime la poutine"))
    );
    await tester.pump();
    await tester.pump(const Duration(milliseconds: 200));

    await tester.tap(find.text('Select All'));
    await tester.pump();

    await tester.tap(find.text('Cut'));
    await tester.pump();

    // Placeholder 1 is back since the text is cut.
    expect(find.text('field 1'), findsOneWidget);
    expect(find.text('field 2'), findsOneWidget);

    await tester.longPress(find.text('field 2'));
    await tester.pump();
    await tester.pump(const Duration(milliseconds: 200));

    await tester.tap(find.text('Paste'));
    await tester.pump();

    expect(find.text('field 1'), findsOneWidget);
    expect(find.text("j'aime la poutine"), findsOneWidget);
    expect(find.text('field 2'), findsNothing);
  });

  testWidgets(
    'tap moves cursor to the edge of the word it tapped on',
    (WidgetTester tester) async {
      final TextEditingController controller = TextEditingController(
        text: 'Atwater Peel Sherbrooke Bonaventure',
      );
      await tester.pumpWidget(
        CupertinoApp(
          home: Center(
            child: CupertinoTextField(
              controller: controller,
            ),
          ),
        ),
      );

      final Offset textfieldStart = tester.getTopLeft(find.byType(CupertinoTextField));

      await tester.tapAt(textfieldStart + const Offset(50.0, 5.0));
      await tester.pump();

      // We moved the cursor.
      expect(
        controller.selection,
        const TextSelection.collapsed(offset: 7, affinity: TextAffinity.upstream),
      );

      // But don't trigger the toolbar.
      expect(find.byType(CupertinoButton), findsNothing);
    },
  );

  testWidgets(
    'slow double tap does not trigger double tap',
    (WidgetTester tester) async {
      final TextEditingController controller = TextEditingController(
        text: 'Atwater Peel Sherbrooke Bonaventure',
      );
      await tester.pumpWidget(
        CupertinoApp(
          home: Center(
            child: CupertinoTextField(
              controller: controller,
            ),
          ),
        ),
      );

      final Offset textfieldStart = tester.getTopLeft(find.byType(CupertinoTextField));

      await tester.tapAt(textfieldStart + const Offset(50.0, 5.0));
      await tester.pump(const Duration(milliseconds: 500));
      await tester.tapAt(textfieldStart + const Offset(50.0, 5.0));
      await tester.pump();

      // Plain collapsed selection.
      expect(
        controller.selection,
        const TextSelection.collapsed(offset: 7, affinity: TextAffinity.upstream),
      );

      // No toolbar.
      expect(find.byType(CupertinoButton), findsNothing);
    },
  );

  testWidgets(
    'double tap selects word and first tap of double tap moves cursor',
    (WidgetTester tester) async {
      final TextEditingController controller = TextEditingController(
        text: 'Atwater Peel Sherbrooke Bonaventure',
      );
      await tester.pumpWidget(
        CupertinoApp(
          home: Center(
            child: CupertinoTextField(
              controller: controller,
            ),
          ),
        ),
      );

      // Long press to put the cursor after the "w".
      const int index = 3;
      final TestGesture gesture =
        await tester.startGesture(textOffsetToPosition(tester, index));
      await tester.pump(const Duration(milliseconds: 500));
      await gesture.up();
      await tester.pump();
      expect(
        controller.selection,
        const TextSelection.collapsed(offset: index),
      );

      // Double tap on the same location to select the word around the cursor.
      await tester.tapAt(textOffsetToPosition(tester, index));
      await tester.pump(const Duration(milliseconds: 50));
      await tester.tapAt(textOffsetToPosition(tester, index));
      await tester.pump();
      expect(
        controller.selection,
        const TextSelection(baseOffset: 0, extentOffset: 7),
      );

      // Selected text shows 3 toolbar buttons.
      expect(find.byType(CupertinoButton), findsNWidgets(3));
    },
  );

  testWidgets(
    'double tap selects word and first tap of double tap moves cursor',
    (WidgetTester tester) async {
      final TextEditingController controller = TextEditingController(
        text: 'Atwater Peel Sherbrooke Bonaventure',
      );
      await tester.pumpWidget(
        CupertinoApp(
          home: Center(
            child: CupertinoTextField(
              controller: controller,
            ),
          ),
        ),
      );

      final Offset textfieldStart = tester.getTopLeft(find.byType(CupertinoTextField));

      await tester.tapAt(textfieldStart + const Offset(50.0, 5.0));
      await tester.pump(const Duration(milliseconds: 500));

      await tester.tapAt(textfieldStart + const Offset(150.0, 5.0));
      await tester.pump(const Duration(milliseconds: 50));
      // First tap moved the cursor.
      expect(
        controller.selection,
        const TextSelection.collapsed(offset: 8, affinity: TextAffinity.downstream),
      );
      await tester.tapAt(textfieldStart + const Offset(150.0, 5.0));
      await tester.pump();

      // Second tap selects the word around the cursor.
      expect(
        controller.selection,
        const TextSelection(baseOffset: 8, extentOffset: 12),
      );

      // Selected text shows 3 toolbar buttons.
      expect(find.byType(CupertinoButton), findsNWidgets(3));
    },
  );

  testWidgets(
    'double tap hold selects word',
    (WidgetTester tester) async {
      final TextEditingController controller = TextEditingController(
        text: 'Atwater Peel Sherbrooke Bonaventure',
      );
      await tester.pumpWidget(
        CupertinoApp(
          home: Center(
            child: CupertinoTextField(
              controller: controller,
            ),
          ),
        ),
      );

      final Offset textfieldStart = tester.getTopLeft(find.byType(CupertinoTextField));

      await tester.tapAt(textfieldStart + const Offset(150.0, 5.0));
      await tester.pump(const Duration(milliseconds: 50));
      final TestGesture gesture =
         await tester.startGesture(textfieldStart + const Offset(150.0, 5.0));
      // Hold the press.
      await tester.pump(const Duration(milliseconds: 500));

      expect(
        controller.selection,
        const TextSelection(baseOffset: 8, extentOffset: 12),
      );

      // Selected text shows 3 toolbar buttons.
      expect(find.byType(CupertinoButton), findsNWidgets(3));

      await gesture.up();
      await tester.pump();

      // Still selected.
      expect(
        controller.selection,
        const TextSelection(baseOffset: 8, extentOffset: 12),
      );
      expect(find.byType(CupertinoButton), findsNWidgets(3));
    },
  );

  testWidgets(
    'tap after a double tap select is not affected',
    (WidgetTester tester) async {
      final TextEditingController controller = TextEditingController(
        text: 'Atwater Peel Sherbrooke Bonaventure',
      );
      await tester.pumpWidget(
        CupertinoApp(
          home: Center(
            child: CupertinoTextField(
              controller: controller,
            ),
          ),
        ),
      );

      final Offset textfieldStart = tester.getTopLeft(find.byType(CupertinoTextField));

      await tester.tapAt(textfieldStart + const Offset(150.0, 5.0));
      await tester.pump(const Duration(milliseconds: 50));
      // First tap moved the cursor.
      expect(
        controller.selection,
        const TextSelection.collapsed(offset: 8, affinity: TextAffinity.downstream),
      );
      await tester.tapAt(textfieldStart + const Offset(150.0, 5.0));
      await tester.pump(const Duration(milliseconds: 500));

      await tester.tapAt(textfieldStart + const Offset(100.0, 5.0));
      await tester.pump();

      // Plain collapsed selection at the edge of first word. In iOS 12, the
      // the first tap after a double tap ends up putting the cursor at where
      // you tapped instead of the edge like every other single tap. This is
      // likely a bug in iOS 12 and not present in other versions.
      expect(
        controller.selection,
        const TextSelection.collapsed(offset: 7, affinity: TextAffinity.upstream),
      );

      // No toolbar.
      expect(find.byType(CupertinoButton), findsNothing);
    },
  );

  testWidgets(
    'An obscured CupertinoTextField is not selectable by default',
    (WidgetTester tester) async {
      final TextEditingController controller = TextEditingController(
        text: 'Atwater Peel Sherbrooke Bonaventure',
      );
      await tester.pumpWidget(
        CupertinoApp(
          home: Center(
            child: CupertinoTextField(
              controller: controller,
              obscureText: true,
            ),
          ),
        ),
      );

      final Offset textfieldStart = tester.getTopLeft(find.byType(CupertinoTextField));

      await tester.tapAt(textfieldStart + const Offset(150.0, 5.0));
      await tester.pump(const Duration(milliseconds: 50));
      final TestGesture gesture =
         await tester.startGesture(textfieldStart + const Offset(150.0, 5.0));
      // Hold the press.
      await tester.pump(const Duration(milliseconds: 500));

      // Nothing is selected despite the double tap long press gesture.
      expect(
        controller.selection,
        const TextSelection(baseOffset: 35, extentOffset: 35),
      );

      // The selection menu is not present.
      expect(find.byType(CupertinoButton), findsNWidgets(0));

      await gesture.up();
      await tester.pump();

      // Still nothing selected and no selection menu.
      expect(
        controller.selection,
        const TextSelection(baseOffset: 35, extentOffset: 35),
      );
      expect(find.byType(CupertinoButton), findsNWidgets(0));
    },
  );

  testWidgets(
    'An obscured CupertinoTextField is selectable when enabled',
    (WidgetTester tester) async {
      final TextEditingController controller = TextEditingController(
        text: 'Atwater Peel Sherbrooke Bonaventure',
      );
      await tester.pumpWidget(
        CupertinoApp(
          home: Center(
            child: CupertinoTextField(
              controller: controller,
              obscureText: true,
              enableInteractiveSelection: true,
            ),
          ),
        ),
      );

      final Offset textfieldStart = tester.getTopLeft(find.byType(CupertinoTextField));

      await tester.tapAt(textfieldStart + const Offset(150.0, 5.0));
      await tester.pump(const Duration(milliseconds: 50));
      final TestGesture gesture =
         await tester.startGesture(textfieldStart + const Offset(150.0, 5.0));
      // Hold the press.
      await tester.pump(const Duration(milliseconds: 500));

      // The obscured text is not broken into words, so only one letter is
      // selected at a time.
      expect(
        controller.selection,
        const TextSelection(baseOffset: 9, extentOffset: 10),
      );

      // Selected text shows 3 toolbar buttons.
      expect(find.byType(CupertinoButton), findsNWidgets(3));

      await gesture.up();
      await tester.pump();

      // Still selected.
      expect(
        controller.selection,
        const TextSelection(baseOffset: 9, extentOffset: 10),
      );
      expect(find.byType(CupertinoButton), findsNWidgets(3));
    },
  );

  testWidgets(
    'long press moves cursor to the exact long press position and shows toolbar',
    (WidgetTester tester) async {
      final TextEditingController controller = TextEditingController(
        text: 'Atwater Peel Sherbrooke Bonaventure',
      );
      await tester.pumpWidget(
        CupertinoApp(
          home: Center(
            child: CupertinoTextField(
              controller: controller,
            ),
          ),
        ),
      );

      final Offset textfieldStart = tester.getTopLeft(find.byType(CupertinoTextField));

      await tester.longPressAt(textfieldStart + const Offset(50.0, 5.0));
      await tester.pump();

      // Collapsed cursor for iOS long press.
      expect(
        controller.selection,
        const TextSelection.collapsed(offset: 3, affinity: TextAffinity.upstream),
      );

      // Collapsed toolbar shows 2 buttons.
      expect(find.byType(CupertinoButton), findsNWidgets(2));
    },
  );

  testWidgets(
    'long press tap cannot initiate a double tap',
    (WidgetTester tester) async {
      final TextEditingController controller = TextEditingController(
        text: 'Atwater Peel Sherbrooke Bonaventure',
      );
      await tester.pumpWidget(
        CupertinoApp(
          home: Center(
            child: CupertinoTextField(
              controller: controller,
            ),
          ),
        ),
      );

      final Offset textfieldStart = tester.getTopLeft(find.byType(CupertinoTextField));

      await tester.longPressAt(textfieldStart + const Offset(50.0, 5.0));
      await tester.pump(const Duration(milliseconds: 50));

      await tester.tapAt(textfieldStart + const Offset(50.0, 5.0));
      await tester.pump();

      // We ended up moving the cursor to the edge of the same word and dismissed
      // the toolbar.
      expect(
        controller.selection,
        const TextSelection.collapsed(offset: 7, affinity: TextAffinity.upstream),
      );

      // The toolbar from the long press is now dismissed by the second tap.
      expect(find.byType(CupertinoButton), findsNothing);
    },
  );

  testWidgets(
    'long press drag moves the cursor under the drag and shows toolbar on lift',
    (WidgetTester tester) async {
      final TextEditingController controller = TextEditingController(
        text: 'Atwater Peel Sherbrooke Bonaventure',
      );
      await tester.pumpWidget(
        CupertinoApp(
          home: Center(
            child: CupertinoTextField(
              controller: controller,
            ),
          ),
        ),
      );

      final Offset textfieldStart = tester.getTopLeft(find.byType(CupertinoTextField));

      final TestGesture gesture =
          await tester.startGesture(textfieldStart + const Offset(50.0, 5.0));
      await tester.pump(const Duration(milliseconds: 500));

      // Long press on iOS shows collapsed selection cursor.
      expect(
        controller.selection,
        const TextSelection.collapsed(offset: 3, affinity: TextAffinity.upstream),
      );
      // Toolbar only shows up on long press up.
      expect(find.byType(CupertinoButton), findsNothing);

      await gesture.moveBy(const Offset(50, 0));
      await tester.pump();

      // The selection position is now moved with the drag.
      expect(
        controller.selection,
        const TextSelection.collapsed(offset: 6, affinity: TextAffinity.upstream),
      );
      expect(find.byType(CupertinoButton), findsNothing);

      await gesture.moveBy(const Offset(50, 0));
      await tester.pump();

      // The selection position is now moved with the drag.
      expect(
        controller.selection,
        const TextSelection.collapsed(offset: 9, affinity: TextAffinity.upstream),
      );
      expect(find.byType(CupertinoButton), findsNothing);

      await gesture.up();
      await tester.pump();

      // The selection isn't affected by the gesture lift.
      expect(
        controller.selection,
        const TextSelection.collapsed(offset: 9, affinity: TextAffinity.upstream),
      );
      // The toolbar now shows up.
      expect(find.byType(CupertinoButton), findsNWidgets(2));
    },
  );

  testWidgets('long press drag can edge scroll', (WidgetTester tester) async {
    final TextEditingController controller = TextEditingController(
      text: 'Atwater Peel Sherbrooke Bonaventure Angrignon Peel Côte-des-Neiges',
    );
    await tester.pumpWidget(
      CupertinoApp(
        home: Center(
          child: CupertinoTextField(
            controller: controller,
            maxLines: 1,
          ),
        ),
      ),
    );

    final RenderEditable renderEditable = tester.renderObject<RenderEditable>(
      find.byElementPredicate((Element element) => element.renderObject is RenderEditable)
    );

    List<TextSelectionPoint> lastCharEndpoint = renderEditable.getEndpointsForSelection(
      const TextSelection.collapsed(offset: 66), // Last character's position.
    );

    expect(lastCharEndpoint.length, 1);
    // Just testing the test and making sure that the last character is off
    // the right side of the screen.
    expect(lastCharEndpoint[0].point.dx, moreOrLessEquals(1094.73486328125));

    final Offset textfieldStart = tester.getTopLeft(find.byType(CupertinoTextField));

    final TestGesture gesture =
        await tester.startGesture(textfieldStart + const Offset(300, 5));
    await tester.pump(const Duration(milliseconds: 500));

    expect(
      controller.selection,
      const TextSelection.collapsed(offset: 18, affinity: TextAffinity.upstream),
    );
    expect(find.byType(CupertinoButton), findsNothing);

    await gesture.moveBy(const Offset(600, 0));
    // To the edge of the screen basically.
    await tester.pump();
    expect(
      controller.selection,
      const TextSelection.collapsed(offset: 54, affinity: TextAffinity.upstream),
    );
    // Keep moving out.
    await gesture.moveBy(const Offset(1, 0));
    await tester.pump();
    expect(
      controller.selection,
      const TextSelection.collapsed(offset: 61, affinity: TextAffinity.upstream),
    );
    await gesture.moveBy(const Offset(1, 0));
    await tester.pump();
    expect(
      controller.selection,
      const TextSelection.collapsed(offset: 66, affinity: TextAffinity.upstream),
    ); // We're at the edge now.
    expect(find.byType(CupertinoButton), findsNothing);

    await gesture.up();
    await tester.pump();

    // The selection isn't affected by the gesture lift.
    expect(
      controller.selection,
      const TextSelection.collapsed(offset: 66, affinity: TextAffinity.upstream),
    );
    // The toolbar now shows up.
    expect(find.byType(CupertinoButton), findsNWidgets(2));

    lastCharEndpoint = renderEditable.getEndpointsForSelection(
      const TextSelection.collapsed(offset: 66), // Last character's position.
    );

    expect(lastCharEndpoint.length, 1);
    // The last character is now on screen.
    expect(lastCharEndpoint[0].point.dx, moreOrLessEquals(786.73486328125));

    final List<TextSelectionPoint> firstCharEndpoint = renderEditable.getEndpointsForSelection(
      const TextSelection.collapsed(offset: 0), // First character's position.
    );
    expect(firstCharEndpoint.length, 1);
    // The first character is now offscreen to the left.
    expect(firstCharEndpoint[0].point.dx, moreOrLessEquals(-308.20499999821186));
  });

  testWidgets(
    'long tap after a double tap select is not affected',
    (WidgetTester tester) async {
      final TextEditingController controller = TextEditingController(
        text: 'Atwater Peel Sherbrooke Bonaventure',
      );
      await tester.pumpWidget(
        CupertinoApp(
          home: Center(
            child: CupertinoTextField(
              controller: controller,
            ),
          ),
        ),
      );

      final Offset textfieldStart = tester.getTopLeft(find.byType(CupertinoTextField));

      await tester.tapAt(textfieldStart + const Offset(150.0, 5.0));
      await tester.pump(const Duration(milliseconds: 50));
      // First tap moved the cursor to the beginning of the second word.
      expect(
        controller.selection,
        const TextSelection.collapsed(offset: 8, affinity: TextAffinity.downstream),
      );
      await tester.tapAt(textfieldStart + const Offset(150.0, 5.0));
      await tester.pump(const Duration(milliseconds: 500));

      await tester.longPressAt(textfieldStart + const Offset(100.0, 5.0));
      await tester.pump();

      // Plain collapsed selection at the exact tap position.
      expect(
        controller.selection,
        const TextSelection.collapsed(offset: 6, affinity: TextAffinity.upstream),
      );

      // Long press toolbar.
      expect(find.byType(CupertinoButton), findsNWidgets(2));
    },
  );

  testWidgets(
    'double tap after a long tap is not affected',
    (WidgetTester tester) async {
      final TextEditingController controller = TextEditingController(
        text: 'Atwater Peel Sherbrooke Bonaventure',
      );
      await tester.pumpWidget(
        CupertinoApp(
          home: Center(
            child: CupertinoTextField(
              controller: controller,
            ),
          ),
        ),
      );

      final Offset textfieldStart = tester.getTopLeft(find.byType(CupertinoTextField));

      await tester.longPressAt(textfieldStart + const Offset(50.0, 5.0));
      await tester.pump(const Duration(milliseconds: 50));

      await tester.tapAt(textfieldStart + const Offset(150.0, 5.0));
      await tester.pump(const Duration(milliseconds: 50));
      // First tap moved the cursor.
      expect(
        controller.selection,
        const TextSelection.collapsed(offset: 8, affinity: TextAffinity.downstream),
      );
      await tester.tapAt(textfieldStart + const Offset(150.0, 5.0));
      await tester.pump();

      // Double tap selection.
      expect(
        controller.selection,
        const TextSelection(baseOffset: 8, extentOffset: 12),
      );
      // Shows toolbar.
      expect(find.byType(CupertinoButton), findsNWidgets(3));
    },
  );

  testWidgets(
    'double tap chains work',
    (WidgetTester tester) async {
      final TextEditingController controller = TextEditingController(
        text: 'Atwater Peel Sherbrooke Bonaventure',
      );
      await tester.pumpWidget(
        CupertinoApp(
          home: Center(
            child: CupertinoTextField(
              controller: controller,
            ),
          ),
        ),
      );

      final Offset textfieldStart = tester.getTopLeft(find.byType(CupertinoTextField));

      await tester.tapAt(textfieldStart + const Offset(50.0, 5.0));
      await tester.pump(const Duration(milliseconds: 50));
      expect(
        controller.selection,
        const TextSelection.collapsed(offset: 7, affinity: TextAffinity.upstream),
      );
      await tester.tapAt(textfieldStart + const Offset(50.0, 5.0));
      await tester.pump(const Duration(milliseconds: 50));
      expect(
        controller.selection,
        const TextSelection(baseOffset: 0, extentOffset: 7),
      );
      expect(find.byType(CupertinoButton), findsNWidgets(3));

      // Double tap selecting the same word somewhere else is fine.
      await tester.tapAt(textfieldStart + const Offset(100.0, 5.0));
      await tester.pump(const Duration(milliseconds: 50));
      // First tap moved the cursor.
      expect(
        controller.selection,
        const TextSelection.collapsed(offset: 7, affinity: TextAffinity.upstream),
      );
      await tester.tapAt(textfieldStart + const Offset(100.0, 5.0));
      await tester.pump(const Duration(milliseconds: 50));
      expect(
        controller.selection,
        const TextSelection(baseOffset: 0, extentOffset: 7),
      );
      expect(find.byType(CupertinoButton), findsNWidgets(3));

      await tester.tapAt(textfieldStart + const Offset(150.0, 5.0));
      await tester.pump(const Duration(milliseconds: 50));
      // First tap moved the cursor.
      expect(
        controller.selection,
        const TextSelection.collapsed(offset: 8, affinity: TextAffinity.downstream),
      );
      await tester.tapAt(textfieldStart + const Offset(150.0, 5.0));
      await tester.pump(const Duration(milliseconds: 50));
      expect(
        controller.selection,
        const TextSelection(baseOffset: 8, extentOffset: 12),
      );
      expect(find.byType(CupertinoButton), findsNWidgets(3));
    },
  );

  testWidgets('force press selects word', (WidgetTester tester) async {
    final TextEditingController controller = TextEditingController(
      text: 'Atwater Peel Sherbrooke Bonaventure',
    );
    await tester.pumpWidget(
      CupertinoApp(
        home: Center(
          child: CupertinoTextField(
            controller: controller,
          ),
        ),
      ),
    );

    final Offset textfieldStart = tester.getTopLeft(find.byType(CupertinoTextField));

    const int pointerValue = 1;
    final TestGesture gesture = await tester.createGesture();
    await gesture.downWithCustomEvent(
      textfieldStart + const Offset(150.0, 5.0),
      PointerDownEvent(
        pointer: pointerValue,
        position: textfieldStart + const Offset(150.0, 5.0),
        pressure: 3.0,
        pressureMax: 6.0,
        pressureMin: 0.0,
      ),
    );
    // We expect the force press to select a word at the given location.
    expect(
      controller.selection,
      const TextSelection(baseOffset: 8, extentOffset: 12),
    );

    await gesture.up();
    await tester.pump();
    // Shows toolbar.
    expect(find.byType(CupertinoButton), findsNWidgets(3));
  });

  testWidgets('force press on unsupported devices falls back to tap', (WidgetTester tester) async {
    final TextEditingController controller = TextEditingController(
      text: 'Atwater Peel Sherbrooke Bonaventure',
    );
    await tester.pumpWidget(
      CupertinoApp(
        home: Center(
          child: CupertinoTextField(
            controller: controller,
          ),
        ),
      ),
    );

    final Offset textfieldStart = tester.getTopLeft(find.byType(CupertinoTextField));

    const int pointerValue = 1;
    final TestGesture gesture = await tester.createGesture();
    await gesture.downWithCustomEvent(
      textfieldStart + const Offset(150.0, 5.0),
      PointerDownEvent(
        pointer: pointerValue,
        position: textfieldStart + const Offset(150.0, 5.0),
        // iPhone 6 and below report 0 across the board.
        pressure: 0,
        pressureMax: 0,
        pressureMin: 0,
      ),
    );
    await gesture.up();
    // Fall back to a single tap which selects the edge of the word.
    expect(
      controller.selection,
      const TextSelection.collapsed(offset: 8),
    );

    await tester.pump();
    // Falling back to a single tap doesn't trigger a toolbar.
    expect(find.byType(CupertinoButton), findsNothing);
  });

  testWidgets('Cannot drag one handle past the other', (WidgetTester tester) async {
    final TextEditingController controller = TextEditingController(
      text: 'abc def ghi',
    );

    await tester.pumpWidget(
      CupertinoApp(
        home: Center(
          child: CupertinoTextField(
            dragStartBehavior: DragStartBehavior.down,
            controller: controller,
            style: const TextStyle(
              fontFamily: 'Ahem',
              fontSize: 10.0,
            ),
          ),
        ),
      ),
    );

    // Double tap on 'e' to select 'def'.
    final Offset ePos = textOffsetToPosition(tester, 5);
    await tester.tapAt(ePos, pointer: 7);
    await tester.pump(const Duration(milliseconds: 50));
    expect(controller.selection.isCollapsed, isTrue);
    expect(controller.selection.baseOffset, 4);
    await tester.tapAt(ePos, pointer: 7);
    await tester.pumpAndSettle();
    expect(controller.selection.baseOffset, 4);
    expect(controller.selection.extentOffset, 7);

    final RenderEditable renderEditable = findRenderEditable(tester);
    final List<TextSelectionPoint> endpoints = globalize(
      renderEditable.getEndpointsForSelection(controller.selection),
      renderEditable,
    );
    expect(endpoints.length, 2);

    // Drag the right handle until there's only 1 char selected.
    // We use a small offset because the endpoint is on the very corner
    // of the handle.
    final Offset handlePos = endpoints[1].point;
    Offset newHandlePos = textOffsetToPosition(tester, 5); // Position of 'e'.
    final TestGesture gesture = await tester.startGesture(handlePos, pointer: 7);
    await tester.pump();
    await gesture.moveTo(newHandlePos);
    await tester.pump();
    expect(controller.selection.baseOffset, 4);
    expect(controller.selection.extentOffset, 5);

    newHandlePos = textOffsetToPosition(tester, 2); // Position of 'c'.
    await gesture.moveTo(newHandlePos);
    await tester.pump();
    await gesture.up();
    await tester.pump();

    expect(controller.selection.baseOffset, 4);
    // The selection doesn't move beyond the left handle. There's always at
    // least 1 char selected.
    expect(controller.selection.extentOffset, 5);
  });

  testWidgets('Can select text by dragging with a mouse', (WidgetTester tester) async {
    final TextEditingController controller = TextEditingController();

    await tester.pumpWidget(
      CupertinoApp(
        home: Center(
          child: CupertinoTextField(
            dragStartBehavior: DragStartBehavior.down,
            controller: controller,
            style: const TextStyle(
              fontFamily: 'Ahem',
              fontSize: 10.0,
            ),
          ),
        ),
      ),
    );

    const String testValue = 'abc def ghi';
    await tester.enterText(find.byType(CupertinoTextField), testValue);
    // Skip past scrolling animation.
    await tester.pump();
    await tester.pump(const Duration(milliseconds: 200));

    final Offset ePos = textOffsetToPosition(tester, testValue.indexOf('e'));
    final Offset gPos = textOffsetToPosition(tester, testValue.indexOf('g'));

    final TestGesture gesture = await tester.startGesture(ePos, kind: PointerDeviceKind.mouse);
    await tester.pump();
    await gesture.moveTo(gPos);
    await tester.pump();
    await gesture.up();
    await tester.pumpAndSettle();

    expect(controller.selection.baseOffset, testValue.indexOf('e'));
    expect(controller.selection.extentOffset, testValue.indexOf('g'));

    await gesture.removePointer();
  });

  testWidgets('Continuous dragging does not cause flickering', (WidgetTester tester) async {
    int selectionChangedCount = 0;
    const String testValue = 'abc def ghi';
    final TextEditingController controller = TextEditingController(text: testValue);

    controller.addListener(() {
      selectionChangedCount++;
    });

    await tester.pumpWidget(
      CupertinoApp(
        home: Center(
          child: CupertinoTextField(
            dragStartBehavior: DragStartBehavior.down,
            controller: controller,
            style: const TextStyle(
              fontFamily: 'Ahem',
              fontSize: 10.0,
            ),
          ),
        ),
      ),
    );

    final Offset cPos = textOffsetToPosition(tester, 2); // Index of 'c'.
    final Offset gPos = textOffsetToPosition(tester, 8); // Index of 'g'.
    final Offset hPos = textOffsetToPosition(tester, 9); // Index of 'h'.

    // Drag from 'c' to 'g'.
    final TestGesture gesture = await tester.startGesture(cPos, kind: PointerDeviceKind.mouse);
    await tester.pump();
    await gesture.moveTo(gPos);
    await tester.pumpAndSettle();

    expect(selectionChangedCount, isNonZero);
    selectionChangedCount = 0;
    expect(controller.selection.baseOffset, 2);
    expect(controller.selection.extentOffset, 8);

    // Tiny movement shouldn't cause text selection to change.
    await gesture.moveTo(gPos + const Offset(4.0, 0.0));
    await tester.pumpAndSettle();
    expect(selectionChangedCount, 0);

    // Now a text selection change will occur after a significant movement.
    await gesture.moveTo(hPos);
    await tester.pump();
    await gesture.up();
    await tester.pumpAndSettle();

    expect(selectionChangedCount, 1);
    expect(controller.selection.baseOffset, 2);
    expect(controller.selection.extentOffset, 9);

    await gesture.removePointer();
  });

  testWidgets('Tap does not show handles nor toolbar', (WidgetTester tester) async {
    final TextEditingController controller = TextEditingController(
      text: 'abc def ghi',
    );

    await tester.pumpWidget(
      CupertinoApp(
        home: Center(
          child: CupertinoTextField(controller: controller),
        ),
      ),
    );

    // Tap to trigger the text field.
    await tester.tap(find.byType(CupertinoTextField));
    await tester.pump();

    final EditableTextState editableText = tester.state(find.byType(EditableText));
    expect(editableText.selectionOverlay.handlesAreVisible, isFalse);
    expect(editableText.selectionOverlay.toolbarIsVisible, isFalse);
  });

  testWidgets('Long press shows toolbar but not handles', (WidgetTester tester) async {
    final TextEditingController controller = TextEditingController(
      text: 'abc def ghi',
    );

    await tester.pumpWidget(
      CupertinoApp(
        home: Center(
          child: CupertinoTextField(controller: controller),
        ),
      ),
    );

    // Long press to trigger the text field.
    await tester.longPress(find.byType(CupertinoTextField));
    await tester.pump();
    // A long press in Cupertino should position the cursor without any selection.
    expect(controller.selection.isCollapsed, isTrue);

    final EditableTextState editableText = tester.state(find.byType(EditableText));
    expect(editableText.selectionOverlay.handlesAreVisible, isFalse);
    expect(editableText.selectionOverlay.toolbarIsVisible, isTrue);
  });

  testWidgets(
    'Double tap shows handles and toolbar if selection is not collapsed',
        (WidgetTester tester) async {
      final TextEditingController controller = TextEditingController(
        text: 'abc def ghi',
      );

      await tester.pumpWidget(
        CupertinoApp(
          home: Center(
            child: CupertinoTextField(controller: controller),
          ),
        ),
      );

      final Offset hPos = textOffsetToPosition(tester, 9); // Position of 'h'.

      // Double tap on 'h' to select 'ghi'.
      await tester.tapAt(hPos);
      await tester.pump(const Duration(milliseconds: 50));
      await tester.tapAt(hPos);
      await tester.pump();

      final EditableTextState editableText = tester.state(find.byType(EditableText));
      expect(editableText.selectionOverlay.handlesAreVisible, isTrue);
      expect(editableText.selectionOverlay.toolbarIsVisible, isTrue);
    },
  );

  testWidgets(
    'Double tap shows toolbar but not handles if selection is collapsed',
        (WidgetTester tester) async {
      final TextEditingController controller = TextEditingController(
        text: 'abc def ghi',
      );

      await tester.pumpWidget(
        CupertinoApp(
          home: Center(
            child: CupertinoTextField(controller: controller),
          ),
        ),
      );

      final Offset textEndPos = textOffsetToPosition(tester, 11); // Position at the end of text.

      // Double tap to place the cursor at the end.
      await tester.tapAt(textEndPos);
      await tester.pump(const Duration(milliseconds: 50));
      await tester.tapAt(textEndPos);
      await tester.pump();

      final EditableTextState editableText = tester.state(find.byType(EditableText));
      expect(editableText.selectionOverlay.handlesAreVisible, isFalse);
      expect(editableText.selectionOverlay.toolbarIsVisible, isTrue);
    },
  );

  testWidgets(
    'Mouse long press does not show handles nor toolbar',
        (WidgetTester tester) async {
      final TextEditingController controller = TextEditingController(
        text: 'abc def ghi',
      );

      await tester.pumpWidget(
        CupertinoApp(
          home: Center(
            child: CupertinoTextField(controller: controller),
          ),
        ),
      );

      // Long press to trigger the text field.
      final Offset textFieldPos = tester.getCenter(find.byType(CupertinoTextField));
      final TestGesture gesture = await tester.startGesture(
        textFieldPos,
        kind: PointerDeviceKind.mouse,
      );
      await tester.pump(const Duration(seconds: 2));
      await gesture.up();
      await tester.pump();

      final EditableTextState editableText = tester.state(find.byType(EditableText));
      expect(editableText.selectionOverlay.toolbarIsVisible, isFalse);
      expect(editableText.selectionOverlay.handlesAreVisible, isFalse);

      await gesture.removePointer();
    },
  );

  testWidgets(
    'Mouse double tap does not show handles nor toolbar',
        (WidgetTester tester) async {
      final TextEditingController controller = TextEditingController(
        text: 'abc def ghi',
      );

      await tester.pumpWidget(
        CupertinoApp(
          home: Center(
            child: CupertinoTextField(controller: controller),
          ),
        ),
      );

      final EditableTextState editableText = tester.state(find.byType(EditableText));

      // Double tap at the end of text.
      final Offset textEndPos = textOffsetToPosition(tester, 11); // Position at the end of text.
      TestGesture gesture = await tester.startGesture(
        textEndPos,
        kind: PointerDeviceKind.mouse,
      );
      await tester.pump(const Duration(milliseconds: 50));
      await gesture.up();
      await tester.pump();
      await gesture.down(textEndPos);
      await tester.pump();
      await gesture.up();
      await tester.pump();

      expect(editableText.selectionOverlay.toolbarIsVisible, isFalse);
      expect(editableText.selectionOverlay.handlesAreVisible, isFalse);

      final Offset hPos = textOffsetToPosition(tester, 9); // Position of 'h'.

      // Double tap on 'h' to select 'ghi'.
      gesture = await tester.startGesture(
        hPos,
        kind: PointerDeviceKind.mouse,
      );
      await tester.pump(const Duration(milliseconds: 50));
      await gesture.up();
      await tester.pump();
      await gesture.down(hPos);
      await tester.pump();
      await gesture.up();
      await tester.pump();

      expect(editableText.selectionOverlay.handlesAreVisible, isFalse);
      expect(editableText.selectionOverlay.toolbarIsVisible, isFalse);

      await gesture.removePointer();
    },
  );

  testWidgets(
    'text field respects theme',
    (WidgetTester tester) async {
      await tester.pumpWidget(
        const CupertinoApp(
          theme: CupertinoThemeData(
            brightness: Brightness.dark,
          ),
          home: Center(
            child: CupertinoTextField(),
          ),
        ),
      );

      final BoxDecoration decoration = tester.widget<DecoratedBox>(
        find.descendant(
          of: find.byType(CupertinoTextField),
          matching: find.byType(DecoratedBox),
        ),
      ).decoration;

      expect(
        decoration.border.bottom.color,
        CupertinoColors.lightBackgroundGray, // Border color is the same regardless.
      );

      await tester.enterText(find.byType(CupertinoTextField), 'smoked meat');
      await tester.pump();

      expect(
        tester.renderObject<RenderEditable>(
          find.byElementPredicate((Element element) => element.renderObject is RenderEditable)
        ).text.style.color,
        CupertinoColors.white,
      );
    },
  );

  testWidgets(
    'Check the toolbar appears below the TextField when there is not enough space above the TextField to show it',
    (WidgetTester tester) async {
      // This is a regression test for
      // https://github.com/flutter/flutter/issues/29808
      const String testValue = 'abc def ghi';
      final TextEditingController controller = TextEditingController();

      await tester.pumpWidget(
        CupertinoApp(
          home: Container(
            padding: const EdgeInsets.all(30),
            child: CupertinoTextField(
              controller: controller,
            ),
          ),
        ),
      );

      await tester.enterText(find.byType(CupertinoTextField), testValue);
      // Tap the selection handle to bring up the "paste / select all" menu.
      await tester.tapAt(textOffsetToPosition(tester, testValue.indexOf('e')));
      await tester.pump();
      await tester.pump(const Duration(milliseconds: 200)); // skip past the frame where the opacity is zero
      RenderEditable renderEditable = findRenderEditable(tester);
      List<TextSelectionPoint> endpoints = globalize(
        renderEditable.getEndpointsForSelection(controller.selection),
        renderEditable,
      );
      await tester.tapAt(endpoints[0].point + const Offset(1.0, 1.0));
      await tester.pump();
      await tester.pump(const Duration(milliseconds: 200)); // skip past the frame where the opacity is zero

      // Verify the selection toolbar position
      Offset toolbarTopLeft = tester.getTopLeft(find.text('Paste'));
      Offset textFieldTopLeft = tester.getTopLeft(find.byType(CupertinoTextField));
      expect(textFieldTopLeft.dy, lessThan(toolbarTopLeft.dy));

      await tester.pumpWidget(
        CupertinoApp(
          home: Container(
            padding: const EdgeInsets.all(150),
            child: CupertinoTextField(
              controller: controller,
            ),
          ),
        ),
      );

      await tester.enterText(find.byType(CupertinoTextField), testValue);
      // Tap the selection handle to bring up the "paste / select all" menu.
      await tester.tapAt(textOffsetToPosition(tester, testValue.indexOf('e')));
      await tester.pump();
      await tester.pump(const Duration(milliseconds: 200)); // skip past the frame where the opacity is zero
      renderEditable = findRenderEditable(tester);
      endpoints = globalize(
        renderEditable.getEndpointsForSelection(controller.selection),
        renderEditable,
      );
      await tester.tapAt(endpoints[0].point + const Offset(1.0, 1.0));
      await tester.pump();
      await tester.pump(const Duration(milliseconds: 200)); // skip past the frame where the opacity is zero

      // Verify the selection toolbar position
      toolbarTopLeft = tester.getTopLeft(find.text('Paste'));
      textFieldTopLeft = tester.getTopLeft(find.byType(CupertinoTextField));
      expect(toolbarTopLeft.dy, lessThan(textFieldTopLeft.dy));
    }
  );

  testWidgets('text field respects keyboardAppearance from theme', (WidgetTester tester) async {
    final List<MethodCall> log = <MethodCall>[];
    SystemChannels.textInput.setMockMethodCallHandler((MethodCall methodCall) async {
      log.add(methodCall);
    });

    await tester.pumpWidget(
      const CupertinoApp(
        theme: CupertinoThemeData(
          brightness: Brightness.dark,
        ),
        home: Center(
          child: CupertinoTextField(),
        ),
      ),
    );

    await tester.showKeyboard(find.byType(EditableText));
    final MethodCall setClient = log.first;
    expect(setClient.method, 'TextInput.setClient');
    expect(setClient.arguments.last['keyboardAppearance'], 'Brightness.dark');
  });

  testWidgets('text field can override keyboardAppearance from theme', (WidgetTester tester) async {
    final List<MethodCall> log = <MethodCall>[];
    SystemChannels.textInput.setMockMethodCallHandler((MethodCall methodCall) async {
      log.add(methodCall);
    });

    await tester.pumpWidget(
      const CupertinoApp(
        theme: CupertinoThemeData(
          brightness: Brightness.dark,
        ),
        home: Center(
          child: CupertinoTextField(
            keyboardAppearance: Brightness.light,
          ),
        ),
      ),
    );

    await tester.showKeyboard(find.byType(EditableText));
    final MethodCall setClient = log.first;
    expect(setClient.method, 'TextInput.setClient');
    expect(setClient.arguments.last['keyboardAppearance'], 'Brightness.light');
  });

  testWidgets('cursorColor respects theme', (WidgetTester tester) async {
    await tester.pumpWidget(
      const CupertinoApp(
        home: CupertinoTextField(),
      ),
    );

    final Finder textFinder = find.byType(CupertinoTextField);
    await tester.tap(textFinder);
    await tester.pump();

    final EditableTextState editableTextState =
    tester.firstState(find.byType(EditableText));
    final RenderEditable renderEditable = editableTextState.renderEditable;

    expect(renderEditable.cursorColor, CupertinoColors.activeBlue);

    await tester.pumpWidget(
      const CupertinoApp(
        home: CupertinoTextField(),
        theme: CupertinoThemeData(
          brightness: Brightness.dark,
        ),
      ),
    );

    await tester.pump();
    expect(renderEditable.cursorColor, CupertinoColors.activeOrange);

    await tester.pumpWidget(
      const CupertinoApp(
        home: CupertinoTextField(),
        theme: CupertinoThemeData(
          primaryColor: Color(0xFFF44336),
        ),
      ),
    );

    await tester.pump();
    expect(renderEditable.cursorColor, const Color(0xFFF44336));
  });

  testWidgets('cursor can override color from theme', (WidgetTester tester) async {
    await tester.pumpWidget(
      const CupertinoApp(
        theme: CupertinoThemeData(),
        home: Center(
          child: CupertinoTextField(
            cursorColor: Color(0xFFF44336),
          ),
        ),
      ),
    );

    final EditableText editableText = tester.firstWidget(find.byType(EditableText));
    expect(editableText.cursorColor, const Color(0xFFF44336));
  });

  testWidgets('iOS shows selection handles', (WidgetTester tester) async {
    debugDefaultTargetPlatformOverride = TargetPlatform.iOS;
    const String testText = 'lorem ipsum';
    final TextEditingController controller = TextEditingController(text: testText);

    await tester.pumpWidget(
      CupertinoApp(
        theme: const CupertinoThemeData(),
        home: Center(
          child: CupertinoTextField(
            controller: controller,
          ),
        ),
      ),
    );

    final RenderEditable renderEditable =
      tester.state<EditableTextState>(find.byType(EditableText)).renderEditable;

    await tester.tapAt(textOffsetToPosition(tester, 5));
    renderEditable.selectWord(cause: SelectionChangedCause.longPress);
    await tester.pumpAndSettle();

    final List<Widget> transitions =
      find.byType(FadeTransition).evaluate().map((Element e) => e.widget).toList();
    expect(transitions.length, 2);
    final FadeTransition left = transitions[0];
    final FadeTransition right = transitions[1];

    expect(left.opacity.value, equals(1.0));
    expect(right.opacity.value, equals(1.0));

    debugDefaultTargetPlatformOverride = null;
  });

  testWidgets('when CupertinoTextField would be blocked by keyboard, it is shown with enough space for the selection handle', (WidgetTester tester) async {
    final ScrollController scrollController = ScrollController();
    final TextEditingController controller = TextEditingController();

    await tester.pumpWidget(CupertinoApp(
      theme: const CupertinoThemeData(),
      home: Center(
        child: ListView(
          controller: scrollController,
          children: <Widget>[
            Container(height: 585), // Push field almost off screen.
            CupertinoTextField(controller: controller),
            Container(height: 1000),
          ],
        ),
      ),
    ));

    // Tap the TextField to put the cursor into it and bring it into view.
    expect(scrollController.offset, 0.0);
    await tester.tap(find.byType(CupertinoTextField));
    await tester.pumpAndSettle();

    // The ListView has scrolled to keep the TextField and cursor handle
    // visible.
    expect(scrollController.offset, 26.0);
  });

  testWidgets('disabled state golden', (WidgetTester tester) async {
    await tester.pumpWidget(
      CupertinoApp(
        home: DecoratedBox(
          decoration: const BoxDecoration(color: Color(0xFFFFFFFF)),
          child: Center(
            child: SizedBox(
              width: 200,
              height: 200,
              child: CupertinoTextField(
                controller: TextEditingController(text: 'lorem'),
                enabled: false,
              ),
            )
          )
        )
      )
    );

    await expectLater(
      find.byType(CupertinoTextField),
      matchesGoldenFile('text_field_test.disabled.0.png'),
      skip: !isLinux,
    );
  });
}<|MERGE_RESOLUTION|>--- conflicted
+++ resolved
@@ -375,11 +375,7 @@
       find.byKey(const ValueKey<int>(1)),
       matchesGoldenFile('text_field_cursor_test.cupertino.0.2.png'),
     );
-<<<<<<< HEAD
   });
-=======
-  }, skip: !isLinux);
->>>>>>> 8f75d537
 
   testWidgets('Cupertino cursor iOS golden', (WidgetTester tester) async {
     debugDefaultTargetPlatformOverride = TargetPlatform.iOS;
@@ -409,11 +405,7 @@
       find.byKey(const ValueKey<int>(1)),
       matchesGoldenFile('text_field_cursor_test.cupertino.1.2.png'),
     );
-<<<<<<< HEAD
   });
-=======
-  }, skip: !isLinux);
->>>>>>> 8f75d537
 
   testWidgets(
     'can control text content via controller',
