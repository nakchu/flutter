--- conflicted
+++ resolved
@@ -7,12 +7,8 @@
 import 'package:flutter/services.dart';
 import 'package:flutter_test/flutter_test.dart';
 
-<<<<<<< HEAD
-import '../rendering/mock_canvas.dart';
 import 'colors_test.dart' show isSameColorAs;
 
-=======
->>>>>>> 11d02351
 void main() {
   testWidgets('Picker respects theme styling', (WidgetTester tester) async {
     await tester.pumpWidget(
