// Copyright 2014 The Flutter Authors. All rights reserved.
// Use of this source code is governed by a BSD-style license that can be
// found in the LICENSE file.

// This file is run as part of a reduced test set in CI on Mac and Windows
// machines.
@Tags(<String>['reduced-test-set'])
library;

import 'dart:math';
import 'dart:ui';

import 'package:flutter/cupertino.dart';
import 'package:flutter/foundation.dart';
import 'package:flutter/material.dart';
import 'package:flutter/rendering.dart';
import 'package:flutter_test/flutter_test.dart';
import 'package:leak_tracker_flutter_testing/leak_tracker_flutter_testing.dart';

import '../widgets/semantics_tester.dart';

void main() {
  testWidgetsWithLeakTracking('Alert dialog control test', (WidgetTester tester) async {
    bool didDelete = false;

    await tester.pumpWidget(
      createAppWithButtonThatLaunchesDialog(
        dialogBuilder: (BuildContext context) {
          return CupertinoAlertDialog(
            title: const Text('The title'),
            content: const Text('The content'),
            actions: <Widget>[
              const CupertinoDialogAction(
                child: Text('Cancel'),
              ),
              CupertinoDialogAction(
                isDestructiveAction: true,
                onPressed: () {
                  didDelete = true;
                  Navigator.pop(context);
                },
                child: const Text('Delete'),
              ),
            ],
          );
        },
      ),
    );

    await tester.tap(find.text('Go'));
    await tester.pump();

    expect(didDelete, isFalse);

    await tester.tap(find.text('Delete'));
    await tester.pump();

    expect(didDelete, isTrue);
    expect(find.text('Delete'), findsNothing);
  });

  testWidgetsWithLeakTracking('Dialog not barrier dismissible by default', (WidgetTester tester) async {
    await tester.pumpWidget(createAppWithCenteredButton(const Text('Go')));

    final BuildContext context = tester.element(find.text('Go'));

    showCupertinoDialog<void>(
      context: context,
      builder: (BuildContext context) {
        return Container(
          width: 100.0,
          height: 100.0,
          alignment: Alignment.center,
          child: const Text('Dialog'),
        );
      },
    );

    await tester.pumpAndSettle(const Duration(seconds: 1));
    expect(find.text('Dialog'), findsOneWidget);

    // Tap on the barrier, which shouldn't do anything this time.
    await tester.tapAt(const Offset(10.0, 10.0));

    await tester.pumpAndSettle(const Duration(seconds: 1));
    expect(find.text('Dialog'), findsOneWidget);

  });

<<<<<<< HEAD
  testWidgets('Dialog configurable to be barrier dismissible', (WidgetTester tester) async {
=======
 testWidgetsWithLeakTracking('Dialog configurable to be barrier dismissible', (WidgetTester tester) async {
>>>>>>> e1f954f4
    await tester.pumpWidget(createAppWithCenteredButton(const Text('Go')));

    final BuildContext context = tester.element(find.text('Go'));

    showCupertinoDialog<void>(
      context: context,
      barrierDismissible: true,
      builder: (BuildContext context) {
        return Container(
          width: 100.0,
          height: 100.0,
          alignment: Alignment.center,
          child: const Text('Dialog'),
        );
      },
    );

    await tester.pumpAndSettle(const Duration(seconds: 1));
    expect(find.text('Dialog'), findsOneWidget);

    // Tap off the barrier.
    await tester.tapAt(const Offset(10.0, 10.0));

    await tester.pumpAndSettle(const Duration(seconds: 1));
    expect(find.text('Dialog'), findsNothing);
  });

  testWidgetsWithLeakTracking('Dialog destructive action style', (WidgetTester tester) async {
    await tester.pumpWidget(boilerplate(const CupertinoDialogAction(
      isDestructiveAction: true,
      child: Text('Ok'),
    )));

    final DefaultTextStyle widget = tester.widget(find.byType(DefaultTextStyle));

    expect(widget.style.color!.withAlpha(255), CupertinoColors.systemRed.color);
  });

  testWidgetsWithLeakTracking('Dialog default action style', (WidgetTester tester) async {
    await tester.pumpWidget(
      CupertinoTheme(
        data: const CupertinoThemeData(
          primaryColor: CupertinoColors.systemGreen,
        ),
        child: boilerplate(const CupertinoDialogAction(
          child: Text('Ok'),
        )),
      ),
    );

    final DefaultTextStyle widget = tester.widget(find.byType(DefaultTextStyle));

    expect(widget.style.color!.withAlpha(255), CupertinoColors.systemGreen.color);
  });

  testWidgetsWithLeakTracking('Dialog dark theme', (WidgetTester tester) async {
    await tester.pumpWidget(
      CupertinoApp(
        home: MediaQuery(
          data: const MediaQueryData(platformBrightness: Brightness.dark),
          child: CupertinoAlertDialog(
            title: const Text('The Title'),
            content: const Text('Content'),
            actions: <Widget>[
              CupertinoDialogAction(
                isDefaultAction: true,
                onPressed: () {},
                child: const Text('Cancel'),
              ),
              const CupertinoDialogAction(child: Text('OK')),
            ],
          ),
        ),
      ),
    );

    final RichText cancelText = tester.widget<RichText>(
      find.descendant(of: find.text('Cancel'), matching: find.byType(RichText)),
    );

    expect(
      cancelText.text.style!.color!.value,
      0xFF0A84FF, // dark elevated color of systemBlue.
    );

    expect(
      find.byType(CupertinoAlertDialog),
      paints..rect(color: const Color(0xBF1E1E1E)),
    );
  });

  testWidgetsWithLeakTracking('Has semantic annotations', (WidgetTester tester) async {
    final SemanticsTester semantics = SemanticsTester(tester);
    await tester.pumpWidget(const MaterialApp(home: Material(
      child: CupertinoAlertDialog(
        title: Text('The Title'),
        content: Text('Content'),
        actions: <Widget>[
          CupertinoDialogAction(child: Text('Cancel')),
          CupertinoDialogAction(child: Text('OK')),
        ],
      ),
    )));

    expect(
      semantics,
      hasSemantics(
        TestSemantics.root(
          children: <TestSemantics>[
            TestSemantics(
              children: <TestSemantics>[
                TestSemantics(
                  children: <TestSemantics>[
                    TestSemantics(
                      flags: <SemanticsFlag>[SemanticsFlag.scopesRoute],
                      children: <TestSemantics>[
                        TestSemantics(
                          flags: <SemanticsFlag>[SemanticsFlag.scopesRoute, SemanticsFlag.namesRoute],
                          label: 'Alert',
                          children: <TestSemantics>[
                            TestSemantics(
                              flags: <SemanticsFlag>[
                                SemanticsFlag.hasImplicitScrolling,
                              ],
                              children: <TestSemantics>[
                                TestSemantics(label: 'The Title'),
                                TestSemantics(label: 'Content'),
                              ],
                            ),
                            TestSemantics(
                              flags: <SemanticsFlag>[
                                SemanticsFlag.hasImplicitScrolling,
                              ],
                              children: <TestSemantics>[
                                TestSemantics(
                                  flags: <SemanticsFlag>[SemanticsFlag.isButton],
                                  label: 'Cancel',
                                ),
                                TestSemantics(
                                  flags: <SemanticsFlag>[SemanticsFlag.isButton],
                                  label: 'OK',
                                ),
                              ],
                            ),
                          ],
                        ),
                      ],
                    ),
                  ],
                ),
              ],
            ),
          ],
        ),
        ignoreId: true,
        ignoreRect: true,
        ignoreTransform: true,
      ),
    );

    semantics.dispose();
  });

  testWidgetsWithLeakTracking('Dialog default action style', (WidgetTester tester) async {
    await tester.pumpWidget(boilerplate(const CupertinoDialogAction(
      isDefaultAction: true,
      child: Text('Ok'),
    )));

    final DefaultTextStyle widget = tester.widget(find.byType(DefaultTextStyle));

    expect(widget.style.fontWeight, equals(FontWeight.w600));
  });

  testWidgetsWithLeakTracking('Dialog default and destructive action styles', (WidgetTester tester) async {
    await tester.pumpWidget(boilerplate(const CupertinoDialogAction(
      isDefaultAction: true,
      isDestructiveAction: true,
      child: Text('Ok'),
    )));

    final DefaultTextStyle widget = tester.widget(find.byType(DefaultTextStyle));

    expect(widget.style.color!.withAlpha(255), CupertinoColors.systemRed.color);
    expect(widget.style.fontWeight, equals(FontWeight.w600));
  });

  testWidgetsWithLeakTracking('Dialog disabled action style', (WidgetTester tester) async {
    await tester.pumpWidget(boilerplate(const CupertinoDialogAction(
      child: Text('Ok'),
    )));

    final DefaultTextStyle widget = tester.widget(find.byType(DefaultTextStyle));

    expect(widget.style.color!.opacity, greaterThanOrEqualTo(127 / 255));
    expect(widget.style.color!.opacity, lessThanOrEqualTo(128 / 255));
  });

  testWidgetsWithLeakTracking('Dialog enabled action style', (WidgetTester tester) async {
    await tester.pumpWidget(boilerplate(CupertinoDialogAction(
      child: const Text('Ok'),
      onPressed: () {},
    )));

    final DefaultTextStyle widget = tester.widget(find.byType(DefaultTextStyle));

    expect(widget.style.color!.opacity, equals(1.0));
  });

  testWidgetsWithLeakTracking('Message is scrollable, has correct padding with large text sizes', (WidgetTester tester) async {
    final ScrollController scrollController = ScrollController();
    addTearDown(scrollController.dispose);
    await tester.pumpWidget(
      createAppWithButtonThatLaunchesDialog(
        dialogBuilder: (BuildContext context) {
          return MediaQuery(
            data: MediaQuery.of(context).copyWith(textScaleFactor: 3.0),
            child: CupertinoAlertDialog(
              title: const Text('The Title'),
              content: Text('Very long content ' * 20),
              actions: const <Widget>[
                CupertinoDialogAction(
                  child: Text('Cancel'),
                ),
                CupertinoDialogAction(
                  isDestructiveAction: true,
                  child: Text('OK'),
                ),
              ],
              scrollController: scrollController,
            ),
          );
        },
      ),
    );

    await tester.tap(find.text('Go'));
    await tester.pumpAndSettle();

    expect(scrollController.offset, 0.0);
    scrollController.jumpTo(100.0);
    expect(scrollController.offset, 100.0);
    // Set the scroll position back to zero.
    scrollController.jumpTo(0.0);

    await tester.pumpAndSettle();

    // Expect the modal dialog box to take all available height.
    expect(
      tester.getSize(find.byType(ClipRRect)),
      equals(const Size(310.0, 560.0 - 24.0 * 2)),
    );

    // Check sizes/locations of the text. The text is large so these 2 buttons are stacked.
    // Visually the "Cancel" button and "OK" button are the same height when using the
    // regular font. However, when using the test font, "Cancel" becomes 2 lines which
    // is why the height we're verifying for "Cancel" is larger than "OK".

    if (!kIsWeb || isCanvasKit) { // https://github.com/flutter/flutter/issues/99933
      expect(tester.getSize(find.text('The Title')), equals(const Size(270.0, 132.0)));
    }
    expect(tester.getTopLeft(find.text('The Title')), equals(const Offset(265.0, 80.0 + 24.0)));
    expect(tester.getSize(find.widgetWithText(CupertinoDialogAction, 'Cancel')), equals(const Size(310.0, 148.0)));
    expect(tester.getSize(find.widgetWithText(CupertinoDialogAction, 'OK')), equals(const Size(310.0, 98.0)));
  });

  testWidgetsWithLeakTracking('Dialog respects small constraints.', (WidgetTester tester) async {
    final ScrollController scrollController = ScrollController();
    addTearDown(scrollController.dispose);
    await tester.pumpWidget(
      createAppWithButtonThatLaunchesDialog(
        dialogBuilder: (BuildContext context) {
          return Center(
            child: ConstrainedBox(
              // Constrain the dialog to a tiny size and ensure it respects
              // these exact constraints.
              constraints: BoxConstraints.tight(const Size(200.0, 100.0)),
              child: CupertinoAlertDialog(
                title: const Text('The Title'),
                content: const Text('The message'),
                actions: const <Widget>[
                  CupertinoDialogAction(
                    child: Text('Option 1'),
                  ),
                  CupertinoDialogAction(
                    child: Text('Option 2'),
                  ),
                  CupertinoDialogAction(
                    child: Text('Option 3'),
                  ),
                ],
                scrollController: scrollController,
              ),
            ),
          );
        },
      ),
    );

    await tester.tap(find.text('Go'));
    await tester.pump();

    const double topAndBottomMargin = 40.0;
    const double topAndBottomPadding = 24.0 * 2;
    const double leftAndRightPadding = 40.0 * 2;
    final Finder modalFinder = find.byType(ClipRRect);
    expect(
      tester.getSize(modalFinder),
      equals(const Size(200.0 - leftAndRightPadding, 100.0 - topAndBottomMargin - topAndBottomPadding)),
    );
  });

  testWidgetsWithLeakTracking('Button list is scrollable, has correct position with large text sizes.', (WidgetTester tester) async {
    final ScrollController actionScrollController = ScrollController();
    addTearDown(actionScrollController.dispose);
    await tester.pumpWidget(
      createAppWithButtonThatLaunchesDialog(
        dialogBuilder: (BuildContext context) {
          return MediaQuery(
            data: MediaQuery.of(context).copyWith(textScaleFactor: 3.0),
            child: CupertinoAlertDialog(
              title: const Text('The title'),
              content: const Text('The content.'),
              actions: const <Widget>[
                CupertinoDialogAction(
                  child: Text('One'),
                ),
                CupertinoDialogAction(
                  child: Text('Two'),
                ),
                CupertinoDialogAction(
                  child: Text('Three'),
                ),
                CupertinoDialogAction(
                  child: Text('Chocolate Brownies'),
                ),
                CupertinoDialogAction(
                  isDestructiveAction: true,
                  child: Text('Cancel'),
                ),
              ],
              actionScrollController: actionScrollController,
            ),
          );
        },
      ),
    );

    await tester.tap(find.text('Go'));

    await tester.pump();

    // Check that the action buttons list is scrollable.
    expect(actionScrollController.offset, 0.0);
    actionScrollController.jumpTo(100.0);
    expect(actionScrollController.offset, 100.0);
    actionScrollController.jumpTo(0.0);

    // Check that the action buttons are aligned vertically.
    expect(tester.getCenter(find.widgetWithText(CupertinoDialogAction, 'One')).dx, equals(400.0));
    expect(tester.getCenter(find.widgetWithText(CupertinoDialogAction, 'Two')).dx, equals(400.0));
    expect(tester.getCenter(find.widgetWithText(CupertinoDialogAction, 'Three')).dx, equals(400.0));
    expect(tester.getCenter(find.widgetWithText(CupertinoDialogAction, 'Chocolate Brownies')).dx, equals(400.0));
    expect(tester.getCenter(find.widgetWithText(CupertinoDialogAction, 'Cancel')).dx, equals(400.0));

    // Check that the action buttons are the correct heights.
    expect(tester.getSize(find.widgetWithText(CupertinoDialogAction, 'One')).height, equals(98.0));
    expect(tester.getSize(find.widgetWithText(CupertinoDialogAction, 'Two')).height, equals(98.0));
    expect(tester.getSize(find.widgetWithText(CupertinoDialogAction, 'Three')).height, equals(98.0));
    expect(tester.getSize(find.widgetWithText(CupertinoDialogAction, 'Chocolate Brownies')).height, equals(248.0));
    expect(tester.getSize(find.widgetWithText(CupertinoDialogAction, 'Cancel')).height, equals(148.0));
  });

  testWidgetsWithLeakTracking('Title Section is empty, Button section is not empty.', (WidgetTester tester) async {
    const double textScaleFactor = 1.0;
    final ScrollController actionScrollController = ScrollController();
    addTearDown(actionScrollController.dispose);
    await tester.pumpWidget(
      createAppWithButtonThatLaunchesDialog(
        dialogBuilder: (BuildContext context) {
          return MediaQuery(
            data: MediaQuery.of(context).copyWith(textScaleFactor: textScaleFactor),
            child: CupertinoAlertDialog(
              actions: const <Widget>[
                CupertinoDialogAction(
                  child: Text('One'),
                ),
                CupertinoDialogAction(
                  child: Text('Two'),
                ),
              ],
              actionScrollController: actionScrollController,
            ),
          );
        },
      ),
    );

    await tester.tap(find.text('Go'));

    await tester.pump();

    // Check that the dialog size is the same as the actions section size. This
    // ensures that an empty content section doesn't accidentally render some
    // empty space in the dialog.
    final Finder contentSectionFinder = find.byElementPredicate((Element element) {
      return element.widget.runtimeType.toString() == '_CupertinoAlertActionSection';
    });

    final Finder modalBoundaryFinder = find.byType(ClipRRect);

    expect(
      tester.getSize(contentSectionFinder),
      tester.getSize(modalBoundaryFinder),
    );

    // Check that the title/message section is not displayed
    expect(actionScrollController.offset, 0.0);
    expect(tester.getTopLeft(find.widgetWithText(CupertinoDialogAction, 'One')).dy, equals(277.5));

    // Check that the button's vertical size is the same.
    expect(
      tester.getSize(find.widgetWithText(CupertinoDialogAction, 'One')).height,
      equals(tester.getSize(find.widgetWithText(CupertinoDialogAction, 'Two')).height),
    );
  });

  testWidgetsWithLeakTracking('Button section is empty, Title section is not empty.', (WidgetTester tester) async {
    const double textScaleFactor = 1.0;
    final ScrollController scrollController = ScrollController();
    addTearDown(scrollController.dispose);
    await tester.pumpWidget(
      createAppWithButtonThatLaunchesDialog(
        dialogBuilder: (BuildContext context) {
          return MediaQuery(
            data: MediaQuery.of(context).copyWith(textScaleFactor: textScaleFactor),
            child: CupertinoAlertDialog(
              title: const Text('The title'),
              content: const Text('The content.'),
              scrollController: scrollController,
            ),
          );
        },
      ),
    );

    await tester.tap(find.text('Go'));

    await tester.pump();

    // Check that there's no button action section.
    expect(scrollController.offset, 0.0);
    expect(find.widgetWithText(CupertinoDialogAction, 'One'), findsNothing);

    // Check that the dialog size is the same as the content section size. This
    // ensures that an empty button section doesn't accidentally render some
    // empty space in the dialog.
    final Finder contentSectionFinder = find.byElementPredicate((Element element) {
      return element.widget.runtimeType.toString() == '_CupertinoAlertContentSection';
    });

    final Finder modalBoundaryFinder = find.byType(ClipRRect);

    expect(
      tester.getSize(contentSectionFinder),
      tester.getSize(modalBoundaryFinder),
    );
  });

  testWidgetsWithLeakTracking('Actions section height for 1 button is height of button.', (WidgetTester tester) async {
    final ScrollController scrollController = ScrollController();
    addTearDown(scrollController.dispose);
    await tester.pumpWidget(
      createAppWithButtonThatLaunchesDialog(
        dialogBuilder: (BuildContext context) {
          return CupertinoAlertDialog(
            title: const Text('The Title'),
            content: const Text('The message'),
            actions: const <Widget>[
              CupertinoDialogAction(
                child: Text('OK'),
              ),
            ],
            scrollController: scrollController,
          );
        },
      ),
    );

    await tester.tap(find.text('Go'));
    await tester.pump();

    final RenderBox okButtonBox = findActionButtonRenderBoxByTitle(tester, 'OK');
    final RenderBox actionsSectionBox = findScrollableActionsSectionRenderBox(tester);

    expect(okButtonBox.size.width, actionsSectionBox.size.width);
    expect(okButtonBox.size.height, actionsSectionBox.size.height);
  });

  testWidgetsWithLeakTracking('Actions section height for 2 side-by-side buttons is height of tallest button.', (WidgetTester tester) async {
    final ScrollController scrollController = ScrollController();
    addTearDown(scrollController.dispose);
    late double dividerWidth; // Will be set when the dialog builder runs. Needs a BuildContext.
    await tester.pumpWidget(
      createAppWithButtonThatLaunchesDialog(
        dialogBuilder: (BuildContext context) {
          dividerWidth = 0.3;
          return CupertinoAlertDialog(
            title: const Text('The Title'),
            content: const Text('The message'),
            actions: const <Widget>[
              CupertinoDialogAction(
                child: Text('OK'),
              ),
              CupertinoDialogAction(
                isDestructiveAction: true,
                child: Text('Cancel'),
              ),
            ],
            scrollController: scrollController,
          );
        },
      ),
    );

    await tester.tap(find.text('Go'));
    await tester.pump();

    final RenderBox okButtonBox = findActionButtonRenderBoxByTitle(tester, 'OK');
    final RenderBox cancelButtonBox = findActionButtonRenderBoxByTitle(tester, 'Cancel');
    final RenderBox actionsSectionBox = findScrollableActionsSectionRenderBox(tester);

    expect(okButtonBox.size.width, cancelButtonBox.size.width);

    expect(
      actionsSectionBox.size.width,
      okButtonBox.size.width + cancelButtonBox.size.width + dividerWidth,
    );

    expect(
      actionsSectionBox.size.height,
      max(okButtonBox.size.height, cancelButtonBox.size.height),
    );
  });

  testWidgetsWithLeakTracking('Actions section height for 2 stacked buttons with enough room is height of both buttons.', (WidgetTester tester) async {
    final ScrollController scrollController = ScrollController();
<<<<<<< HEAD
    const double dividerThickness = 0.3;
=======
    addTearDown(scrollController.dispose);
    late double dividerThickness; // Will be set when the dialog builder runs. Needs a BuildContext.
>>>>>>> e1f954f4
    await tester.pumpWidget(
      createAppWithButtonThatLaunchesDialog(
        dialogBuilder: (BuildContext context) {
          return CupertinoAlertDialog(
            title: const Text('The Title'),
            content: const Text('The message'),
            actions: const <Widget>[
              CupertinoDialogAction(
                child: Text('OK'),
              ),
              CupertinoDialogAction(
                isDestructiveAction: true,
                child: Text('This is too long to fit'),
              ),
            ],
            scrollController: scrollController,
          );
        },
      ),
    );

    await tester.tap(find.text('Go'));
    await tester.pump();

    final RenderBox okButtonBox = findActionButtonRenderBoxByTitle(tester, 'OK');
    final RenderBox longButtonBox = findActionButtonRenderBoxByTitle(tester, 'This is too long to fit');
    final RenderBox actionsSectionBox = findScrollableActionsSectionRenderBox(tester);

    expect(okButtonBox.size.width, longButtonBox.size.width);

    expect(okButtonBox.size.width, actionsSectionBox.size.width);

    expect(
      okButtonBox.size.height + dividerThickness + longButtonBox.size.height,
      actionsSectionBox.size.height,
    );
  });

  testWidgetsWithLeakTracking('Actions section height for 2 stacked buttons without enough room and regular font is 1.5 buttons tall.', (WidgetTester tester) async {
    final ScrollController scrollController = ScrollController();
    addTearDown(scrollController.dispose);
    await tester.pumpWidget(
      createAppWithButtonThatLaunchesDialog(
        dialogBuilder: (BuildContext context) {
          return CupertinoAlertDialog(
            title: const Text('The Title'),
            content: Text('The message\n' * 40),
            actions: const <Widget>[
              CupertinoDialogAction(
                child: Text('OK'),
              ),
              CupertinoDialogAction(
                isDestructiveAction: true,
                child: Text('This is too long to fit'),
              ),
            ],
            scrollController: scrollController,
          );
        },
      ),
    );

    await tester.tap(find.text('Go'));
    await tester.pumpAndSettle();

    final RenderBox actionsSectionBox = findScrollableActionsSectionRenderBox(tester);

    expect(
      actionsSectionBox.size.height,
      67.80000000000001,
    );
  });

  testWidgetsWithLeakTracking('Actions section height for 2 stacked buttons without enough room and large accessibility font is 50% of dialog height.', (WidgetTester tester) async {
    final ScrollController scrollController = ScrollController();
    addTearDown(scrollController.dispose);
    await tester.pumpWidget(
      createAppWithButtonThatLaunchesDialog(
        dialogBuilder: (BuildContext context) {
          return MediaQuery(
            data: MediaQuery.of(context).copyWith(textScaleFactor: 3.0),
            child: CupertinoAlertDialog(
              title: const Text('The Title'),
              content: Text('The message\n' * 20),
              actions: const <Widget>[
                CupertinoDialogAction(
                  child: Text('This button is multi line'),
                ),
                CupertinoDialogAction(
                  isDestructiveAction: true,
                  child: Text('This button is multi line'),
                ),
              ],
              scrollController: scrollController,
            ),
          );
        },
      ),
    );

    await tester.tap(find.text('Go'));
    await tester.pumpAndSettle();

    final RenderBox actionsSectionBox = findScrollableActionsSectionRenderBox(tester);

    // The two multiline buttons with large text are taller than 50% of the
    // dialog height, but with the accessibility layout policy, the 2 buttons
    // should be in a scrollable area equal to half the dialog height.
    expect(
      actionsSectionBox.size.height,
      280.0 - 24.0,
    );
  });

  testWidgetsWithLeakTracking('Actions section height for 3 buttons without enough room is 1.5 buttons tall.', (WidgetTester tester) async {
    final ScrollController scrollController = ScrollController();
    addTearDown(scrollController.dispose);
    await tester.pumpWidget(
      createAppWithButtonThatLaunchesDialog(
        dialogBuilder: (BuildContext context) {
          return CupertinoAlertDialog(
            title: const Text('The Title'),
            content: Text('The message\n' * 40),
            actions: const <Widget>[
              CupertinoDialogAction(
                child: Text('Option 1'),
              ),
              CupertinoDialogAction(
                child: Text('Option 2'),
              ),
              CupertinoDialogAction(
                child: Text('Option 3'),
              ),
            ],
            scrollController: scrollController,
          );
        },
      ),
    );

    await tester.tap(find.text('Go'));
    await tester.pump();
    await tester.pumpAndSettle();

    final RenderBox option1ButtonBox = findActionButtonRenderBoxByTitle(tester, 'Option 1');
    final RenderBox option2ButtonBox = findActionButtonRenderBoxByTitle(tester, 'Option 2');
    final RenderBox actionsSectionBox = findScrollableActionsSectionRenderBox(tester);

    expect(option1ButtonBox.size.width, option2ButtonBox.size.width);
    expect(option1ButtonBox.size.width, actionsSectionBox.size.width);

    // Expected Height = button 1 + divider + 1/2 button 2 = 67.80000000000001
    const double expectedHeight = 67.80000000000001;
    expect(
      actionsSectionBox.size.height,
      moreOrLessEquals(expectedHeight),
    );
  });

  testWidgetsWithLeakTracking('Actions section overscroll is painted white.', (WidgetTester tester) async {
    final ScrollController scrollController = ScrollController();
    addTearDown(scrollController.dispose);
    await tester.pumpWidget(
      createAppWithButtonThatLaunchesDialog(
        dialogBuilder: (BuildContext context) {
          return CupertinoAlertDialog(
            title: const Text('The Title'),
            content: const Text('The message'),
            actions: const <Widget>[
              CupertinoDialogAction(
                child: Text('Option 1'),
              ),
              CupertinoDialogAction(
                child: Text('Option 2'),
              ),
              CupertinoDialogAction(
                child: Text('Option 3'),
              ),
            ],
            scrollController: scrollController,
          );
        },
      ),
    );

    await tester.tap(find.text('Go'));
    await tester.pump();

    final RenderBox actionsSectionBox = findScrollableActionsSectionRenderBox(tester);

    // The way that overscroll white is accomplished in a scrollable action
    // section is that the custom RenderBox that lays out the buttons and draws
    // the dividers also paints a white background the size of Rect.largest.
    // That background ends up being clipped by the containing ScrollView.
    //
    // Here we test that the Rect(0.0, 0.0, renderBox.size.width, renderBox.size.height)
    // is contained within the painted Path.
    // We don't test for exclusion because for some reason the Path is reporting
    // that even points beyond Rect.largest are within the Path. That's not an
    // issue for our use-case, so we don't worry about it.
    expect(actionsSectionBox, paints..path(
      includes: <Offset>[
        Offset.zero,
        Offset(actionsSectionBox.size.width, actionsSectionBox.size.height),
      ],
    ));
  });

  testWidgetsWithLeakTracking('Pressed button changes appearance and dividers disappear.', (WidgetTester tester) async {
    final ScrollController scrollController = ScrollController();
<<<<<<< HEAD
    const double dividerThickness = 0.3;
=======
    addTearDown(scrollController.dispose);
    late double dividerThickness; // Will be set when the dialog builder runs. Needs a BuildContext.
>>>>>>> e1f954f4
    await tester.pumpWidget(
      createAppWithButtonThatLaunchesDialog(
        dialogBuilder: (BuildContext context) {
          return CupertinoAlertDialog(
            title: const Text('The Title'),
            content: const Text('The message'),
            actions: const <Widget>[
              CupertinoDialogAction(
                child: Text('Option 1'),
              ),
              CupertinoDialogAction(
                child: Text('Option 2'),
              ),
              CupertinoDialogAction(
                child: Text('Option 3'),
              ),
            ],
            scrollController: scrollController,
          );
        },
      ),
    );

    await tester.tap(find.text('Go'));
    await tester.pump();

    const Color normalButtonBackgroundColor = Color(0xCCF2F2F2);
    const Color pressedButtonBackgroundColor = Color(0xFFE1E1E1);
    final RenderBox firstButtonBox = findActionButtonRenderBoxByTitle(tester, 'Option 1');
    final RenderBox secondButtonBox = findActionButtonRenderBoxByTitle(tester, 'Option 2');
    final RenderBox actionsSectionBox = findScrollableActionsSectionRenderBox(tester);

    final Offset pressedButtonCenter = Offset(
      secondButtonBox.size.width / 2.0,
      firstButtonBox.size.height + dividerThickness + (secondButtonBox.size.height / 2.0),
    );
    final Offset topDividerCenter = Offset(
      secondButtonBox.size.width / 2.0,
      firstButtonBox.size.height + (0.5 * dividerThickness),
    );
    final Offset bottomDividerCenter = Offset(
      secondButtonBox.size.width / 2.0,
      firstButtonBox.size.height +
          dividerThickness +
          secondButtonBox.size.height +
          (0.5 * dividerThickness),
    );

    // Before pressing the button, verify following expectations:
    // - Background includes the button that will be pressed
    // - Background excludes the divider above and below the button that will be pressed
    // - Pressed button background does NOT include the button that will be pressed
    expect(actionsSectionBox, paints
      ..path(
        color: normalButtonBackgroundColor,
        includes: <Offset>[
          pressedButtonCenter,
        ],
        excludes: <Offset>[
          topDividerCenter,
          bottomDividerCenter,
        ],
      )
      ..path(
        color: pressedButtonBackgroundColor,
        excludes: <Offset>[
          pressedButtonCenter,
        ],
      ),
    );

    // Press down on the button.
    final TestGesture gesture = await tester.press(find.widgetWithText(CupertinoDialogAction, 'Option 2'));
    await tester.pump();

    // While pressing the button, verify following expectations:
    // - Background excludes the pressed button
    // - Background includes the divider above and below the pressed button
    // - Pressed button background includes the pressed
    expect(actionsSectionBox, paints
      ..path(
        color: normalButtonBackgroundColor,
        // The background should contain the divider above and below the pressed
        // button. While pressed, surrounding dividers disappear, which means
        // they become part of the background.
        includes: <Offset>[
          topDividerCenter,
          bottomDividerCenter,
        ],
        // The background path should not include the tapped button background...
        excludes: <Offset>[
          pressedButtonCenter,
        ],
      )
      // For a pressed button, a dedicated path is painted with a pressed button
      // background color...
      ..path(
        color: pressedButtonBackgroundColor,
        includes: <Offset>[
          pressedButtonCenter,
        ],
      ),
    );

    // We must explicitly cause an "up" gesture to avoid a crash.
    // TODO(mattcarroll): remove this call, https://github.com/flutter/flutter/issues/19540
    await gesture.up();
  });

  testWidgetsWithLeakTracking('ScaleTransition animation for showCupertinoDialog()', (WidgetTester tester) async {
    await tester.pumpWidget(
      CupertinoApp(
        home: Center(
          child: Builder(
            builder: (BuildContext context) {
              return CupertinoButton(
                onPressed: () {
                  showCupertinoDialog<void>(
                    context: context,
                    builder: (BuildContext context) {
                      return CupertinoAlertDialog(
                        title: const Text('The title'),
                        content: const Text('The content'),
                        actions: <Widget>[
                          const CupertinoDialogAction(
                            child: Text('Cancel'),
                          ),
                          CupertinoDialogAction(
                            isDestructiveAction: true,
                            onPressed: () {
                              Navigator.pop(context);
                            },
                            child: const Text('Delete'),
                          ),
                        ],
                      );
                    },
                  );
                },
                child: const Text('Go'),
              );
            },
          ),
        ),
      ),
    );

    await tester.tap(find.text('Go'));

    // Enter animation.
    await tester.pump();
    Transform transform = tester.widget(find.byType(Transform));
    expect(transform.transform[0], moreOrLessEquals(1.3, epsilon: 0.001));

    await tester.pump(const Duration(milliseconds: 50));
    transform = tester.widget(find.byType(Transform));
    expect(transform.transform[0], moreOrLessEquals(1.145, epsilon: 0.001));

    await tester.pump(const Duration(milliseconds: 50));
    transform = tester.widget(find.byType(Transform));
    expect(transform.transform[0], moreOrLessEquals(1.044, epsilon: 0.001));

    await tester.pump(const Duration(milliseconds: 50));
    transform = tester.widget(find.byType(Transform));
    expect(transform.transform[0], moreOrLessEquals(1.013, epsilon: 0.001));

    await tester.pump(const Duration(milliseconds: 50));
    transform = tester.widget(find.byType(Transform));
    expect(transform.transform[0], moreOrLessEquals(1.003, epsilon: 0.001));

    await tester.pump(const Duration(milliseconds: 50));
    transform = tester.widget(find.byType(Transform));
    expect(transform.transform[0], moreOrLessEquals(1.000, epsilon: 0.001));

    await tester.pump(const Duration(milliseconds: 50));
    transform = tester.widget(find.byType(Transform));
    expect(transform.transform[0], moreOrLessEquals(1.000, epsilon: 0.001));

    await tester.tap(find.text('Delete'));

    await tester.pump();
    await tester.pump(const Duration(milliseconds: 50));

    // No scaling on exit animation.
    expect(find.byType(Transform), findsNothing);
  });

  testWidgetsWithLeakTracking('FadeTransition animation for showCupertinoDialog()', (WidgetTester tester) async {
    await tester.pumpWidget(
      CupertinoApp(
        home: Center(
          child: Builder(
            builder: (BuildContext context) {
              return CupertinoButton(
                onPressed: () {
                  showCupertinoDialog<void>(
                    context: context,
                    builder: (BuildContext context) {
                      return CupertinoAlertDialog(
                        title: const Text('The title'),
                        content: const Text('The content'),
                        actions: <Widget>[
                          const CupertinoDialogAction(
                            child: Text('Cancel'),
                          ),
                          CupertinoDialogAction(
                            isDestructiveAction: true,
                            onPressed: () {
                              Navigator.pop(context);
                            },
                            child: const Text('Delete'),
                          ),
                        ],
                      );
                    },
                  );
                },
                child: const Text('Go'),
              );
            },
          ),
        ),
      ),
    );

    await tester.tap(find.text('Go'));

    // Enter animation.
    await tester.pump();
    final Finder fadeTransitionFinder = find.ancestor(of: find.byType(CupertinoAlertDialog), matching: find.byType(FadeTransition));
    FadeTransition transition = tester.firstWidget(fadeTransitionFinder);

    await tester.pump(const Duration(milliseconds: 50));
    transition = tester.firstWidget(fadeTransitionFinder);
    expect(transition.opacity.value, moreOrLessEquals(0.081, epsilon: 0.001));

    await tester.pump(const Duration(milliseconds: 50));
    transition = tester.firstWidget(fadeTransitionFinder);
    expect(transition.opacity.value, moreOrLessEquals(0.332, epsilon: 0.001));

    await tester.pump(const Duration(milliseconds: 50));
    transition = tester.firstWidget(fadeTransitionFinder);
    expect(transition.opacity.value, moreOrLessEquals(0.667, epsilon: 0.001));

    await tester.pump(const Duration(milliseconds: 50));
    transition = tester.firstWidget(fadeTransitionFinder);
    expect(transition.opacity.value, moreOrLessEquals(0.918, epsilon: 0.001));

    await tester.pump(const Duration(milliseconds: 50));
    transition = tester.firstWidget(fadeTransitionFinder);
    expect(transition.opacity.value, moreOrLessEquals(1.0, epsilon: 0.001));

    await tester.tap(find.text('Delete'));

    // Exit animation, look at reverse FadeTransition.
    await tester.pump(const Duration(milliseconds: 50));
    transition = tester.firstWidget(fadeTransitionFinder);
    expect(transition.opacity.value, moreOrLessEquals(1.0, epsilon: 0.001));

    await tester.pump(const Duration(milliseconds: 50));
    transition = tester.firstWidget(fadeTransitionFinder);
    expect(transition.opacity.value, moreOrLessEquals(0.918, epsilon: 0.001));

    await tester.pump(const Duration(milliseconds: 50));
    transition = tester.firstWidget(fadeTransitionFinder);
    expect(transition.opacity.value, moreOrLessEquals(0.667, epsilon: 0.001));

    await tester.pump(const Duration(milliseconds: 50));
    transition = tester.firstWidget(fadeTransitionFinder);
    expect(transition.opacity.value, moreOrLessEquals(0.332, epsilon: 0.001));

    await tester.pump(const Duration(milliseconds: 50));
    transition = tester.firstWidget(fadeTransitionFinder);
    expect(transition.opacity.value, moreOrLessEquals(0.081, epsilon: 0.001));

    await tester.pump(const Duration(milliseconds: 50));
    transition = tester.firstWidget(fadeTransitionFinder);
    expect(transition.opacity.value, moreOrLessEquals(0.0, epsilon: 0.001));
  });

  testWidgetsWithLeakTracking('Actions are accessible by key', (WidgetTester tester) async {
    await tester.pumpWidget(
      createAppWithButtonThatLaunchesDialog(
        dialogBuilder: (BuildContext context) {
          return const CupertinoAlertDialog(
            title: Text('The Title'),
            content: Text('The message'),
            actions: <Widget>[
              CupertinoDialogAction(
                key: Key('option_1'),
                child: Text('Option 1'),
              ),
              CupertinoDialogAction(
                key: Key('option_2'),
                child: Text('Option 2'),
              ),
            ],
          );
        },
      ),
    );

    await tester.tap(find.text('Go'));
    await tester.pump();

    expect(find.byKey(const Key('option_1')), findsOneWidget);
    expect(find.byKey(const Key('option_2')), findsOneWidget);
    expect(find.byKey(const Key('option_3')), findsNothing);
  });

  testWidgetsWithLeakTracking('Dialog widget insets by MediaQuery viewInsets', (WidgetTester tester) async {
    await tester.pumpWidget(
      const MaterialApp(
        home: MediaQuery(
          data: MediaQueryData(),
          child: CupertinoAlertDialog(content: Placeholder(fallbackHeight: 200.0)),
        ),
      ),
    );

    final Rect placeholderRectWithoutInsets = tester.getRect(find.byType(Placeholder));

    await tester.pumpWidget(
      const MaterialApp(
        home: MediaQuery(
          data: MediaQueryData(viewInsets: EdgeInsets.fromLTRB(40.0, 30.0, 20.0, 10.0)),
          child: CupertinoAlertDialog(content: Placeholder(fallbackHeight: 200.0)),
        ),
      ),
    );

    // no change yet because padding is animated
    expect(tester.getRect(find.byType(Placeholder)), placeholderRectWithoutInsets);

    await tester.pump(const Duration(seconds: 1));

    // once animation settles the dialog is padded by the new viewInsets
    expect(tester.getRect(find.byType(Placeholder)), placeholderRectWithoutInsets.translate(10, 10));
  });

  testWidgetsWithLeakTracking('Material2 - Default cupertino dialog golden', (WidgetTester tester) async {
    await tester.pumpWidget(
      createAppWithButtonThatLaunchesDialog(
        useMaterial3: false,
        dialogBuilder: (BuildContext context) {
          return MediaQuery(
            data: MediaQuery.of(context).copyWith(textScaleFactor: 3.0),
            child: const RepaintBoundary(
              child: CupertinoAlertDialog(
                title: Text('Title'),
                content: Text('text'),
                actions: <Widget>[
                  CupertinoDialogAction(child: Text('No')),
                  CupertinoDialogAction(child: Text('OK')),
                ],
              ),
            ),
          );
        },
      ),
    );

    await tester.tap(find.text('Go'));
    await tester.pumpAndSettle();

    await expectLater(
      find.byType(CupertinoAlertDialog),
      matchesGoldenFile('m2_dialog_test.cupertino.default.png'),
    );
  });

  testWidgetsWithLeakTracking('Material3 - Default cupertino dialog golden', (WidgetTester tester) async {
    await tester.pumpWidget(
      createAppWithButtonThatLaunchesDialog(
        useMaterial3: true,
        dialogBuilder: (BuildContext context) {
          return MediaQuery(
            data: MediaQuery.of(context).copyWith(textScaleFactor: 3.0),
            child: const RepaintBoundary(
              child: CupertinoAlertDialog(
                title: Text('Title'),
                content: Text('text'),
                actions: <Widget>[
                  CupertinoDialogAction(child: Text('No')),
                  CupertinoDialogAction(child: Text('OK')),
                ],
              ),
            ),
          );
        },
      ),
    );

    await tester.tap(find.text('Go'));
    await tester.pumpAndSettle();

    await expectLater(
      find.byType(CupertinoAlertDialog),
      matchesGoldenFile('m3_dialog_test.cupertino.default.png'),
    );
  });

  testWidgetsWithLeakTracking('showCupertinoDialog - custom barrierLabel', (WidgetTester tester) async {
    final SemanticsTester semantics = SemanticsTester(tester);

    await tester.pumpWidget(
      CupertinoApp(
        home: Builder(
          builder: (BuildContext context) {
            return Center(
              child: CupertinoButton(
                child: const Text('X'),
                onPressed: () {
                  showCupertinoDialog<void>(
                    context: context,
                    barrierLabel: 'Custom label',
                    builder: (BuildContext context) {
                      return const CupertinoAlertDialog(
                        title: Text('Title'),
                        content: Text('Content'),
                        actions: <Widget>[
                          CupertinoDialogAction(child: Text('Yes')),
                          CupertinoDialogAction(child: Text('No')),
                        ],
                      );
                    },
                  );
                },
              ),
            );
          },
        ),
      ),
    );

    expect(semantics, isNot(includesNodeWith(
      label: 'Custom label',
      flags: <SemanticsFlag>[SemanticsFlag.namesRoute],
    )));
    semantics.dispose();
  });

  testWidgetsWithLeakTracking('CupertinoDialogRoute is state restorable', (WidgetTester tester) async {
    await tester.pumpWidget(
      const CupertinoApp(
        restorationScopeId: 'app',
        home: _RestorableDialogTestWidget(),
      ),
    );

    expect(find.byType(CupertinoAlertDialog), findsNothing);

    await tester.tap(find.text('X'));
    await tester.pumpAndSettle();

    expect(find.byType(CupertinoAlertDialog), findsOneWidget);
    final TestRestorationData restorationData = await tester.getRestorationData();

    await tester.restartAndRestore();

    expect(find.byType(CupertinoAlertDialog), findsOneWidget);

    // Tap on the barrier.
    await tester.tapAt(const Offset(10.0, 10.0));
    await tester.pumpAndSettle();

    expect(find.byType(CupertinoAlertDialog), findsNothing);

    await tester.restoreFrom(restorationData);
    expect(find.byType(CupertinoAlertDialog), findsOneWidget);
  }, skip: isBrowser); // https://github.com/flutter/flutter/issues/33615

  testWidgetsWithLeakTracking('Conflicting scrollbars are not applied by ScrollBehavior to CupertinoAlertDialog', (WidgetTester tester) async {
    // Regression test for https://github.com/flutter/flutter/issues/83819
    const double textScaleFactor = 1.0;
    final ScrollController actionScrollController = ScrollController();
    addTearDown(actionScrollController.dispose);
    await tester.pumpWidget(
      createAppWithButtonThatLaunchesDialog(
        dialogBuilder: (BuildContext context) {
          return MediaQuery(
            data: MediaQuery.of(context).copyWith(textScaleFactor: textScaleFactor),
            child: CupertinoAlertDialog(
              title: const Text('Test Title'),
              content: const Text('Test Content'),
              actions: const <Widget>[
                CupertinoDialogAction(
                  child: Text('One'),
                ),
                CupertinoDialogAction(
                  child: Text('Two'),
                ),
              ],
              actionScrollController: actionScrollController,
            ),
          );
        },
      ),
    );

    await tester.tap(find.text('Go'));
    await tester.pump();

    // The inherited ScrollBehavior should not apply Scrollbars since they are
    // already built in to the widget.
    expect(find.byType(Scrollbar), findsNothing);
    expect(find.byType(RawScrollbar), findsNothing);
    // Built in CupertinoScrollbars should only number 2: one for the actions,
    // one for the content.
    expect(find.byType(CupertinoScrollbar), findsNWidgets(2));
  }, variant: TargetPlatformVariant.all());

  testWidgetsWithLeakTracking('CupertinoAlertDialog scrollbars controllers should be different', (WidgetTester tester) async {
    // https://github.com/flutter/flutter/pull/81278
    await tester.pumpWidget(
      const MaterialApp(
        home: MediaQuery(
          data: MediaQueryData(),
          child: CupertinoAlertDialog(
            actions: <Widget>[
              CupertinoDialogAction(child: Text('OK')),
            ],
            content: Placeholder(fallbackHeight: 200.0),
          ),
        ),
      ),
    );

    final List<CupertinoScrollbar> scrollbars =
      find.descendant(
        of: find.byType(CupertinoAlertDialog),
        matching: find.byType(CupertinoScrollbar),
      ).evaluate().map((Element e) => e.widget as CupertinoScrollbar).toList();

    expect(scrollbars.length, 2);
    expect(scrollbars[0].controller != scrollbars[1].controller, isTrue);
  });

  group('showCupertinoDialog avoids overlapping display features', () {
    testWidgetsWithLeakTracking('positioning using anchorPoint', (WidgetTester tester) async {
      await tester.pumpWidget(
        CupertinoApp(
          builder: (BuildContext context, Widget? child) {
            return MediaQuery(
              // Display has a vertical hinge down the middle
              data: const MediaQueryData(
                size: Size(800, 600),
                displayFeatures: <DisplayFeature>[
                  DisplayFeature(
                    bounds: Rect.fromLTRB(390, 0, 410, 600),
                    type: DisplayFeatureType.hinge,
                    state: DisplayFeatureState.unknown,
                  ),
                ],
              ),
              child: child!,
            );
          },
          home: const Center(child: Text('Test')),
        ),
      );

      final BuildContext context = tester.element(find.text('Test'));
      showCupertinoDialog<void>(
        context: context,
        builder: (BuildContext context) {
          return const Placeholder();
        },
        anchorPoint: const Offset(1000, 0),
      );
      await tester.pumpAndSettle();

      // Should take the right side of the screen
      expect(tester.getTopLeft(find.byType(Placeholder)), const Offset(410.0, 0.0));
      expect(tester.getBottomRight(find.byType(Placeholder)), const Offset(800.0, 600.0));
    });

    testWidgetsWithLeakTracking('positioning using Directionality', (WidgetTester tester) async {
      await tester.pumpWidget(
        CupertinoApp(
          builder: (BuildContext context, Widget? child) {
            return MediaQuery(
              // Display has a vertical hinge down the middle
              data: const MediaQueryData(
                size: Size(800, 600),
                displayFeatures: <DisplayFeature>[
                  DisplayFeature(
                    bounds: Rect.fromLTRB(390, 0, 410, 600),
                    type: DisplayFeatureType.hinge,
                    state: DisplayFeatureState.unknown,
                  ),
                ],
              ),
              child: Directionality(
                textDirection: TextDirection.rtl,
                child: child!,
              ),
            );
          },
          home: const Center(child: Text('Test')),
        ),
      );

      final BuildContext context = tester.element(find.text('Test'));
      showCupertinoDialog<void>(
        context: context,
        builder: (BuildContext context) {
          return const Placeholder();
        },
      );
      await tester.pumpAndSettle();

      // Should take the right side of the screen
      expect(tester.getTopLeft(find.byType(Placeholder)), const Offset(410.0, 0.0));
      expect(tester.getBottomRight(find.byType(Placeholder)), const Offset(800.0, 600.0));
    });

    testWidgetsWithLeakTracking('default positioning', (WidgetTester tester) async {
      await tester.pumpWidget(
        CupertinoApp(
          builder: (BuildContext context, Widget? child) {
            return MediaQuery(
              // Display has a vertical hinge down the middle
              data: const MediaQueryData(
                size: Size(800, 600),
                displayFeatures: <DisplayFeature>[
                  DisplayFeature(
                    bounds: Rect.fromLTRB(390, 0, 410, 600),
                    type: DisplayFeatureType.hinge,
                    state: DisplayFeatureState.unknown,
                  ),
                ],
              ),
              child: child!,
            );
          },
          home: const Center(child: Text('Test')),
        ),
      );

      final BuildContext context = tester.element(find.text('Test'));
      showCupertinoDialog<void>(
        context: context,
        builder: (BuildContext context) {
          return const Placeholder();
        },
      );
      await tester.pumpAndSettle();

      // By default it should place the dialog on the left screen
      expect(tester.getTopLeft(find.byType(Placeholder)), Offset.zero);
      expect(tester.getBottomRight(find.byType(Placeholder)), const Offset(390.0, 600.0));
    });
  });

  testWidgetsWithLeakTracking('Hovering over Cupertino alert dialog action updates cursor to clickable on Web', (WidgetTester tester) async {
    await tester.pumpWidget(
      createAppWithButtonThatLaunchesDialog(
        dialogBuilder: (BuildContext context) {
          return MediaQuery(
            data: MediaQuery.of(context).copyWith(textScaleFactor: 3.0),
            child: RepaintBoundary(
              child: CupertinoAlertDialog(
                title: const Text('Title'),
                content: const Text('text'),
                actions: <Widget>[
                  CupertinoDialogAction(
                    onPressed: () {},
                    child: const Text('NO'),
                  ),
                  CupertinoDialogAction(
                    onPressed: () {},
                    child: const Text('OK'),
                  ),
                ],
              ),
            ),
          );
        },
      ),
    );

    await tester.tap(find.text('Go'));
    await tester.pumpAndSettle();

    final TestGesture gesture = await tester.createGesture(kind: PointerDeviceKind.mouse, pointer: 1);
    await gesture.addPointer(location: const Offset(10, 10));
    await tester.pumpAndSettle();
    expect(RendererBinding.instance.mouseTracker.debugDeviceActiveCursor(1), SystemMouseCursors.basic);

    final Offset dialogAction = tester.getCenter(find.text('OK'));
    await gesture.moveTo(dialogAction);
    await tester.pumpAndSettle();
    expect(
      RendererBinding.instance.mouseTracker.debugDeviceActiveCursor(1),
      kIsWeb ? SystemMouseCursors.click : SystemMouseCursors.basic,
    );
  });
}

RenderBox findActionButtonRenderBoxByTitle(WidgetTester tester, String title) {
  final RenderObject buttonBox = tester.renderObject(find.widgetWithText(CupertinoDialogAction, title));
  assert(buttonBox is RenderBox);
  return buttonBox as RenderBox;
}

RenderBox findScrollableActionsSectionRenderBox(WidgetTester tester) {
  final RenderObject actionsSection = tester.renderObject(find.byElementPredicate((Element element) {
    return element.widget.runtimeType.toString() == '_CupertinoAlertActionSection';
  }));
  assert(actionsSection is RenderBox);
  return actionsSection as RenderBox;
}

Widget createAppWithButtonThatLaunchesDialog({
  required WidgetBuilder dialogBuilder,
  bool? useMaterial3,
}) {
  return MaterialApp(
    theme: ThemeData(useMaterial3: useMaterial3),
    home: Material(
      child: Center(
        child: Builder(builder: (BuildContext context) {
          return ElevatedButton(
            onPressed: () {
              showDialog<void>(
                context: context,
                builder: dialogBuilder,
              );
            },
            child: const Text('Go'),
          );
        }),
      ),
    ),
  );
}

Widget boilerplate(Widget child) {
  return Directionality(
    textDirection: TextDirection.ltr,
    child: child,
  );
}

Widget createAppWithCenteredButton(Widget child) {
  return MaterialApp(
    home: Material(
      child: Center(
        child: ElevatedButton(
          onPressed: null,
          child: child,
        ),
      ),
    ),
  );
}


class _RestorableDialogTestWidget extends StatelessWidget {
  const _RestorableDialogTestWidget();

  @pragma('vm:entry-point')
  static Route<Object?> _dialogBuilder(BuildContext context, Object? arguments) {
    return CupertinoDialogRoute<void>(
      context: context,
      builder: (BuildContext context) {
        return const CupertinoAlertDialog(
          title: Text('Title'),
          content: Text('Content'),
          actions: <Widget>[
            CupertinoDialogAction(child: Text('Yes')),
            CupertinoDialogAction(child: Text('No')),
          ],
        );
      },
    );
  }

  @override
  Widget build(BuildContext context) {
    return CupertinoPageScaffold(
      navigationBar: const CupertinoNavigationBar(
        middle: Text('Home'),
      ),
      child: Center(child: CupertinoButton(
        onPressed: () {
          Navigator.of(context).restorablePush(_dialogBuilder);
        },
        child: const Text('X'),
      )),
    );
  }
}<|MERGE_RESOLUTION|>--- conflicted
+++ resolved
@@ -87,11 +87,7 @@
 
   });
 
-<<<<<<< HEAD
-  testWidgets('Dialog configurable to be barrier dismissible', (WidgetTester tester) async {
-=======
- testWidgetsWithLeakTracking('Dialog configurable to be barrier dismissible', (WidgetTester tester) async {
->>>>>>> e1f954f4
+  testWidgetsWithLeakTracking('Dialog configurable to be barrier dismissible', (WidgetTester tester) async {
     await tester.pumpWidget(createAppWithCenteredButton(const Text('Go')));
 
     final BuildContext context = tester.element(find.text('Go'));
@@ -639,12 +635,8 @@
 
   testWidgetsWithLeakTracking('Actions section height for 2 stacked buttons with enough room is height of both buttons.', (WidgetTester tester) async {
     final ScrollController scrollController = ScrollController();
-<<<<<<< HEAD
+    addTearDown(scrollController.dispose);
     const double dividerThickness = 0.3;
-=======
-    addTearDown(scrollController.dispose);
-    late double dividerThickness; // Will be set when the dialog builder runs. Needs a BuildContext.
->>>>>>> e1f954f4
     await tester.pumpWidget(
       createAppWithButtonThatLaunchesDialog(
         dialogBuilder: (BuildContext context) {
@@ -855,12 +847,8 @@
 
   testWidgetsWithLeakTracking('Pressed button changes appearance and dividers disappear.', (WidgetTester tester) async {
     final ScrollController scrollController = ScrollController();
-<<<<<<< HEAD
+    addTearDown(scrollController.dispose);
     const double dividerThickness = 0.3;
-=======
-    addTearDown(scrollController.dispose);
-    late double dividerThickness; // Will be set when the dialog builder runs. Needs a BuildContext.
->>>>>>> e1f954f4
     await tester.pumpWidget(
       createAppWithButtonThatLaunchesDialog(
         dialogBuilder: (BuildContext context) {
