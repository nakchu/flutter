// Copyright 2014 The Flutter Authors. All rights reserved.
// Use of this source code is governed by a BSD-style license that can be
// found in the LICENSE file.

import 'package:flutter/cupertino.dart';
import 'package:flutter/gestures.dart';
import 'package:flutter_test/flutter_test.dart';

void main() {
  TestWidgetsFlutterBinding.ensureInitialized();

  testWidgets('can press', (WidgetTester tester) async {
    bool pressed = false;
    await tester.pumpWidget(
      CupertinoApp(
        home: Center(
          child: CupertinoDesktopTextSelectionToolbarButton(
            onPressed: () {
              pressed = true;
            },
            child: const Text('Tap me'),
          ),
        ),
      ),
    );

    expect(pressed, false);

    await tester.tap(find.byType(CupertinoDesktopTextSelectionToolbarButton));
    expect(pressed, true);
  });

  testWidgets('keeps contrast with background on hover',
      (WidgetTester tester) async {
    await tester.pumpWidget(
      CupertinoApp(
        home: Center(
          child: CupertinoDesktopTextSelectionToolbarButton.text(
            text: 'Tap me',
            onPressed: () {},
          ),
        ),
      ),
    );

    final BuildContext context =
        tester.element(find.byType(CupertinoDesktopTextSelectionToolbarButton));

    // The Text color is a CupertinoDynamicColor so we have to compare the color
    // values instead of just comparing the colors themselves.
    expect(
      (tester.firstWidget(find.text('Tap me')) as Text).style!.color!.value,
      CupertinoColors.black.value,
    );

    // Hover gesture
    final TestGesture gesture =
        await tester.createGesture(kind: PointerDeviceKind.mouse);
    await gesture.addPointer(location: Offset.zero);
    addTearDown(gesture.removePointer);
    await tester.pump();
    await gesture.moveTo(tester
        .getCenter(find.byType(CupertinoDesktopTextSelectionToolbarButton)));
    await tester.pumpAndSettle();

    // The color here should be a standard Color, there's no need to use value.
    expect(
      (tester.firstWidget(find.text('Tap me')) as Text).style!.color,
      CupertinoTheme.of(context).primaryContrastingColor,
    );
  });

  testWidgets('pressedOpacity defaults to 0.1', (WidgetTester tester) async {
    await tester.pumpWidget(
      CupertinoApp(
        home: Center(
          child: CupertinoDesktopTextSelectionToolbarButton(
<<<<<<< HEAD
            child: const Text('Tap me'),
            onPressed: () {},
=======
            onPressed: () { },
            child: const Text('Tap me'),
>>>>>>> d9392f2e
          ),
        ),
      ),
    );

    // Original at full opacity.
    FadeTransition opacity = tester.widget(find.descendant(
      of: find.byType(CupertinoDesktopTextSelectionToolbarButton),
      matching: find.byType(FadeTransition),
    ));
    expect(opacity.opacity.value, 1.0);

    // Make a "down" gesture on the button.
    final Offset center = tester
        .getCenter(find.byType(CupertinoDesktopTextSelectionToolbarButton));
    final TestGesture gesture = await tester.startGesture(center);
    await tester.pumpAndSettle();

    // Opacity reduces during the down gesture.
    opacity = tester.widget(find.descendant(
      of: find.byType(CupertinoDesktopTextSelectionToolbarButton),
      matching: find.byType(FadeTransition),
    ));
    expect(opacity.opacity.value, 0.7);

    // Release the down gesture.
    await gesture.up();
    await tester.pumpAndSettle();

    // Opacity is back to normal.
    opacity = tester.widget(find.descendant(
      of: find.byType(CupertinoDesktopTextSelectionToolbarButton),
      matching: find.byType(FadeTransition),
    ));
    expect(opacity.opacity.value, 1.0);
  });

  testWidgets('passing null to onPressed disables the button', (WidgetTester tester) async {
    await tester.pumpWidget(
      const CupertinoApp(
        home: Center(
          child: CupertinoDesktopTextSelectionToolbarButton(
            onPressed: null,
            child: Text('Tap me'),
          ),
        ),
      ),
    );

    expect(find.byType(CupertinoButton), findsOneWidget);
    final CupertinoButton button = tester.widget(find.byType(CupertinoButton));
    expect(button.enabled, isFalse);
  });
}<|MERGE_RESOLUTION|>--- conflicted
+++ resolved
@@ -75,13 +75,8 @@
       CupertinoApp(
         home: Center(
           child: CupertinoDesktopTextSelectionToolbarButton(
-<<<<<<< HEAD
-            child: const Text('Tap me'),
-            onPressed: () {},
-=======
             onPressed: () { },
             child: const Text('Tap me'),
->>>>>>> d9392f2e
           ),
         ),
       ),
