--- conflicted
+++ resolved
@@ -301,96 +301,6 @@
     });
   });
 
-<<<<<<< HEAD
-  group('Gtk', () {
-    late FakeGtkPlatformViewsController viewsController;
-    setUp(() {
-      viewsController = FakeGtkPlatformViewsController();
-    });
-
-    test('create Gtk view of unregistered type', () async {
-      expect(
-        () {
-          return PlatformViewsService.initGtkView(
-            id: 0,
-            viewType: 'unregistered_view_type',
-            layoutDirection: TextDirection.ltr,
-          );
-        },
-        throwsA(isA<PlatformException>()),
-      );
-    });
-
-    test('create Gtk views', () async {
-      viewsController.registerViewType('webview');
-      await PlatformViewsService.initGtkView(
-          id: 0, viewType: 'webview', layoutDirection: TextDirection.ltr);
-      await PlatformViewsService.initGtkView(
-          id: 1, viewType: 'webview', layoutDirection: TextDirection.rtl);
-      expect(
-        viewsController.views,
-        unorderedEquals(<FakeGtkView>[
-          const FakeGtkView(0, 'webview', GtkViewController.kGtkTextDirectionLtr),
-          const FakeGtkView(1, 'webview', GtkViewController.kGtkTextDirectionRtl),
-        ]),
-      );
-    });
-
-    test('reuse Gtk view id', () async {
-      viewsController.registerViewType('webview');
-      await PlatformViewsService.initGtkView(
-        id: 0,
-        viewType: 'webview',
-        layoutDirection: TextDirection.ltr,
-      );
-      expect(
-            () => PlatformViewsService.initGtkView(
-            id: 0, viewType: 'web', layoutDirection: TextDirection.ltr),
-        throwsA(isA<PlatformException>()),
-      );
-    });
-
-    test('dispose Gtk view', () async {
-      viewsController.registerViewType('webview');
-      await PlatformViewsService.initGtkView(
-          id: 0, viewType: 'webview', layoutDirection: TextDirection.ltr);
-      final GtkViewController viewController = await PlatformViewsService.initGtkView(
-          id: 1, viewType: 'webview', layoutDirection: TextDirection.ltr);
-
-      viewController.dispose();
-      expect(
-          viewsController.views,
-          unorderedEquals(<FakeGtkView>[
-            const FakeGtkView(0, 'webview', GtkViewController.kGtkTextDirectionLtr),
-          ]));
-    });
-
-    test('dispose inexisting Gtk view', () async {
-      viewsController.registerViewType('webview');
-      await PlatformViewsService.initGtkView(id: 0, viewType: 'webview', layoutDirection: TextDirection.ltr);
-      final GtkViewController viewController = await PlatformViewsService.initGtkView(
-          id: 1, viewType: 'webview', layoutDirection: TextDirection.ltr);
-      await viewController.dispose();
-      expect(
-          () async {
-            await viewController.dispose();
-          },
-          throwsA(isA<PlatformException>()),
-      );
-    });
-
-    test("change Gtk GtkWidget's directionality", () async {
-      viewsController.registerViewType('webview');
-      final GtkViewController viewController = await PlatformViewsService.initGtkView(
-          id: 0, viewType: 'webview', layoutDirection: TextDirection.ltr);
-      await viewController.setLayoutDirection(TextDirection.rtl);
-      expect(
-          viewsController.views,
-          unorderedEquals(<FakeGtkView>[
-            const FakeGtkView(0, 'webview', GtkViewController.kGtkTextDirectionRtl, null),
-          ]));
-    });
-=======
   test('toString works as intended', () async {
     const AndroidPointerProperties androidPointerProperties = AndroidPointerProperties(id: 0, toolType: 0);
     expect(androidPointerProperties.toString(), 'AndroidPointerProperties(id: 0, toolType: 0)');
@@ -451,6 +361,95 @@
       'flags: 0, '
       'motionEventId: 0)',
     );
->>>>>>> 1e35f4c0
+  });
+
+  group('Gtk', () {
+    late FakeGtkPlatformViewsController viewsController;
+    setUp(() {
+      viewsController = FakeGtkPlatformViewsController();
+    });
+
+    test('create Gtk view of unregistered type', () async {
+      expect(
+        () {
+          return PlatformViewsService.initGtkView(
+            id: 0,
+            viewType: 'unregistered_view_type',
+            layoutDirection: TextDirection.ltr,
+          );
+        },
+        throwsA(isA<PlatformException>()),
+      );
+    });
+
+    test('create Gtk views', () async {
+      viewsController.registerViewType('webview');
+      await PlatformViewsService.initGtkView(
+          id: 0, viewType: 'webview', layoutDirection: TextDirection.ltr);
+      await PlatformViewsService.initGtkView(
+          id: 1, viewType: 'webview', layoutDirection: TextDirection.rtl);
+      expect(
+        viewsController.views,
+        unorderedEquals(<FakeGtkView>[
+          const FakeGtkView(0, 'webview', GtkViewController.kGtkTextDirectionLtr),
+          const FakeGtkView(1, 'webview', GtkViewController.kGtkTextDirectionRtl),
+        ]),
+      );
+    });
+
+    test('reuse Gtk view id', () async {
+      viewsController.registerViewType('webview');
+      await PlatformViewsService.initGtkView(
+        id: 0,
+        viewType: 'webview',
+        layoutDirection: TextDirection.ltr,
+      );
+      expect(
+            () => PlatformViewsService.initGtkView(
+            id: 0, viewType: 'web', layoutDirection: TextDirection.ltr),
+        throwsA(isA<PlatformException>()),
+      );
+    });
+
+    test('dispose Gtk view', () async {
+      viewsController.registerViewType('webview');
+      await PlatformViewsService.initGtkView(
+          id: 0, viewType: 'webview', layoutDirection: TextDirection.ltr);
+      final GtkViewController viewController = await PlatformViewsService.initGtkView(
+          id: 1, viewType: 'webview', layoutDirection: TextDirection.ltr);
+
+      viewController.dispose();
+      expect(
+          viewsController.views,
+          unorderedEquals(<FakeGtkView>[
+            const FakeGtkView(0, 'webview', GtkViewController.kGtkTextDirectionLtr),
+          ]));
+    });
+
+    test('dispose inexisting Gtk view', () async {
+      viewsController.registerViewType('webview');
+      await PlatformViewsService.initGtkView(id: 0, viewType: 'webview', layoutDirection: TextDirection.ltr);
+      final GtkViewController viewController = await PlatformViewsService.initGtkView(
+          id: 1, viewType: 'webview', layoutDirection: TextDirection.ltr);
+      await viewController.dispose();
+      expect(
+          () async {
+            await viewController.dispose();
+          },
+          throwsA(isA<PlatformException>()),
+      );
+    });
+
+    test("change Gtk GtkWidget's directionality", () async {
+      viewsController.registerViewType('webview');
+      final GtkViewController viewController = await PlatformViewsService.initGtkView(
+          id: 0, viewType: 'webview', layoutDirection: TextDirection.ltr);
+      await viewController.setLayoutDirection(TextDirection.rtl);
+      expect(
+          viewsController.views,
+          unorderedEquals(<FakeGtkView>[
+            const FakeGtkView(0, 'webview', GtkViewController.kGtkTextDirectionRtl, null),
+          ]));
+    });
   });
 }