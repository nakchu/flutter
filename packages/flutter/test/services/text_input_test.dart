--- conflicted
+++ resolved
@@ -736,13 +736,13 @@
   }
 
   @override
-<<<<<<< HEAD
   void commitContent(Map<String, dynamic> content) {
     latestMethodCall = 'commitContent';
-=======
+  }
+
+  @override
   void showToolbar() {
     latestMethodCall = 'showToolbar';
->>>>>>> 1fcb076e
   }
 
   TextInputConfiguration get configuration => const TextInputConfiguration();
