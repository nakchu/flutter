// Copyright 2014 The Flutter Authors. All rights reserved.
// Use of this source code is governed by a BSD-style license that can be
// found in the LICENSE file.


import 'dart:convert' show jsonDecode;

import 'package:flutter/foundation.dart';
import 'package:flutter/services.dart';
import 'package:flutter_test/flutter_test.dart';

import 'text_input_utils.dart';

void main() {
  TestWidgetsFlutterBinding.ensureInitialized();

  group('TextSelection', () {
    test('The invalid selection is a singleton', () {
      const TextSelection invalidSelection1 = TextSelection(
        baseOffset: -1,
        extentOffset: 0,
        isDirectional: true,
      );
      const TextSelection invalidSelection2 = TextSelection(baseOffset: 123,
        extentOffset: -1,
        affinity: TextAffinity.upstream,
      );
      expect(invalidSelection1, invalidSelection2);
      expect(invalidSelection1.hashCode, invalidSelection2.hashCode);
    });

    test('TextAffinity does not affect equivalence when the selection is not collapsed', () {
      const TextSelection selection1 = TextSelection(
        baseOffset: 1,
        extentOffset: 2,
      );
      const TextSelection selection2 = TextSelection(
        baseOffset: 1,
        extentOffset: 2,
        affinity: TextAffinity.upstream,
      );
      expect(selection1, selection2);
      expect(selection1.hashCode, selection2.hashCode);
    });
  });

  group('TextEditingValue', () {
    group('replaced', () {
      const String testText = 'From a false proposition, anything follows.';

      test('selection deletion', () {
        const TextSelection selection = TextSelection(baseOffset: 5, extentOffset: 13);
        expect(
          const TextEditingValue(text: testText, selection: selection).replaced(selection, ''),
          const TextEditingValue(text:  'From proposition, anything follows.', selection: TextSelection.collapsed(offset: 5)),
        );
      });

      test('reversed selection deletion', () {
        const TextSelection selection = TextSelection(baseOffset: 13, extentOffset: 5);
        expect(
          const TextEditingValue(text: testText, selection: selection).replaced(selection, ''),
          const TextEditingValue(text:  'From proposition, anything follows.', selection: TextSelection.collapsed(offset: 5)),
        );
      });

      test('insert', () {
        const TextSelection selection = TextSelection.collapsed(offset: 5);
        expect(
          const TextEditingValue(text: testText, selection: selection).replaced(selection, 'AA'),
          const TextEditingValue(
            text:  'From AAa false proposition, anything follows.',
            // The caret moves to the end of the text inserted.
            selection: TextSelection.collapsed(offset: 7),
          ),
        );
      });

      test('replace before selection', () {
        const TextSelection selection = TextSelection(baseOffset: 13, extentOffset: 5);
        expect(
          // From |a false |proposition, anything follows.
          // Replace the first whitespace with "AA".
          const TextEditingValue(text: testText, selection: selection).replaced(const TextRange(start: 4, end: 5), 'AA'),
          const TextEditingValue(text:  'FromAAa false proposition, anything follows.', selection: TextSelection(baseOffset: 14, extentOffset: 6)),
        );
      });

      test('replace after selection', () {
        const TextSelection selection = TextSelection(baseOffset: 13, extentOffset: 5);
        expect(
          // From |a false |proposition, anything follows.
          // replace the first "p" with "AA".
          const TextEditingValue(text: testText, selection: selection).replaced(const TextRange(start: 13, end: 14), 'AA'),
          const TextEditingValue(text:  'From a false AAroposition, anything follows.', selection: selection),
        );
      });

      test('replace inside selection - start boundary', () {
        const TextSelection selection = TextSelection(baseOffset: 13, extentOffset: 5);
        expect(
          // From |a false |proposition, anything follows.
          // replace the first "a" with "AA".
          const TextEditingValue(text: testText, selection: selection).replaced(const TextRange(start: 5, end: 6), 'AA'),
          const TextEditingValue(text:  'From AA false proposition, anything follows.', selection: TextSelection(baseOffset: 14, extentOffset: 5)),
        );
      });

      test('replace inside selection - end boundary', () {
        const TextSelection selection = TextSelection(baseOffset: 13, extentOffset: 5);
        expect(
          // From |a false |proposition, anything follows.
          // replace the second whitespace with "AA".
          const TextEditingValue(text: testText, selection: selection).replaced(const TextRange(start: 12, end: 13), 'AA'),
          const TextEditingValue(text:  'From a falseAAproposition, anything follows.', selection: TextSelection(baseOffset: 14, extentOffset: 5)),
        );
      });

      test('delete after selection', () {
        const TextSelection selection = TextSelection(baseOffset: 13, extentOffset: 5);
        expect(
          // From |a false |proposition, anything follows.
          // Delete the first "p".
          const TextEditingValue(text: testText, selection: selection).replaced(const TextRange(start: 13, end: 14), ''),
          const TextEditingValue(text:  'From a false roposition, anything follows.', selection: selection),
        );
      });

      test('delete inside selection - start boundary', () {
        const TextSelection selection = TextSelection(baseOffset: 13, extentOffset: 5);
        expect(
          // From |a false |proposition, anything follows.
          // Delete the first "a".
          const TextEditingValue(text: testText, selection: selection).replaced(const TextRange(start: 5, end: 6), ''),
          const TextEditingValue(text:  'From  false proposition, anything follows.', selection: TextSelection(baseOffset: 12, extentOffset: 5)),
        );
      });

      test('delete inside selection - end boundary', () {
        const TextSelection selection = TextSelection(baseOffset: 13, extentOffset: 5);
        expect(
          // From |a false |proposition, anything follows.
          // Delete the second whitespace.
          const TextEditingValue(text: testText, selection: selection).replaced(const TextRange(start: 12, end: 13), ''),
          const TextEditingValue(text:  'From a falseproposition, anything follows.', selection: TextSelection(baseOffset: 12, extentOffset: 5)),
        );
      });
    });
  });

  group('TextInput message channels', () {
    late FakeTextChannel fakeTextChannel;

    setUp(() {
      fakeTextChannel = FakeTextChannel((MethodCall call) async {});
      TextInput.setChannel(fakeTextChannel);
    });

    tearDown(() {
      TextInputConnection.debugResetId();
      TextInput.setChannel(SystemChannels.textInput);
    });

    test('text input client handler responds to reattach with setClient', () async {
      final FakeTextInputClient client = FakeTextInputClient(const TextEditingValue(text: 'test1'));
      TextInput.attach(client, client.configuration);
      fakeTextChannel.validateOutgoingMethodCalls(<MethodCall>[
        MethodCall('TextInput.setClient', <dynamic>[1, client.configuration.toJson()]),
      ]);

      fakeTextChannel.incoming!(const MethodCall('TextInputClient.requestExistingInputState'));

      expect(fakeTextChannel.outgoingCalls.length, 3);
      fakeTextChannel.validateOutgoingMethodCalls(<MethodCall>[
        // From original attach
        MethodCall('TextInput.setClient', <dynamic>[1, client.configuration.toJson()]),
        // From requestExistingInputState
        MethodCall('TextInput.setClient', <dynamic>[1, client.configuration.toJson()]),
        MethodCall('TextInput.setEditingState', client.currentTextEditingValue.toJSON()),
      ]);
    });

    test('text input client handler responds to reattach with setClient (null TextEditingValue)', () async {
      final FakeTextInputClient client = FakeTextInputClient(TextEditingValue.empty);
      TextInput.attach(client, client.configuration);
      fakeTextChannel.validateOutgoingMethodCalls(<MethodCall>[
        MethodCall('TextInput.setClient', <dynamic>[1, client.configuration.toJson()]),
      ]);

      fakeTextChannel.incoming!(const MethodCall('TextInputClient.requestExistingInputState'));

      expect(fakeTextChannel.outgoingCalls.length, 3);
      fakeTextChannel.validateOutgoingMethodCalls(<MethodCall>[
        // From original attach
        MethodCall('TextInput.setClient', <dynamic>[1, client.configuration.toJson()]),
        // From original attach
        MethodCall('TextInput.setClient', <dynamic>[1, client.configuration.toJson()]),
        // From requestExistingInputState
        const MethodCall(
          'TextInput.setEditingState',
          <String, dynamic>{
            'text': '',
            'selectionBase': -1,
            'selectionExtent': -1,
            'selectionAffinity': 'TextAffinity.downstream',
            'selectionIsDirectional': false,
            'composingBase': -1,
            'composingExtent': -1,
          },
        ),
      ]);
    });

    test('Invalid TextRange fails loudly when being converted to JSON', () async {
      final List<FlutterErrorDetails> record = <FlutterErrorDetails>[];
      FlutterError.onError = (FlutterErrorDetails details) {
        record.add(details);
      };

      final FakeTextInputClient client = FakeTextInputClient(const TextEditingValue(text: 'test3'));
      const TextInputConfiguration configuration = TextInputConfiguration();
      TextInput.attach(client, configuration);

      final ByteData? messageBytes = const JSONMessageCodec().encodeMessage(<String, dynamic>{
        'method': 'TextInputClient.updateEditingState',
        'args': <dynamic>[-1, <String, dynamic>{
          'text': '1',
          'selectionBase': 2,
          'selectionExtent': 3,
        }],
      });

      await ServicesBinding.instance.defaultBinaryMessenger.handlePlatformMessage(
        'flutter/textinput',
        messageBytes,
        (ByteData? _) {},
      );
      expect(record.length, 1);
      // Verify the error message in parts because Web formats the message
      // differently from others.
      expect(record[0].exception.toString(), matches(RegExp(r'\brange.start >= 0 && range.start <= text.length\b')));
      expect(record[0].exception.toString(), matches(RegExp(r'\bRange start 2 is out of text of length 1\b')));
    });

    test('FloatingCursor coordinates type-casting', () async {
      // Regression test for https://github.com/flutter/flutter/issues/109632.
      final List<FlutterErrorDetails> errors = <FlutterErrorDetails>[];
      FlutterError.onError = errors.add;

      final FakeTextInputClient client = FakeTextInputClient(const TextEditingValue(text: 'test3'));
      const TextInputConfiguration configuration = TextInputConfiguration();
      TextInput.attach(client, configuration);

      final ByteData? messageBytes = const JSONMessageCodec().encodeMessage(<String, dynamic>{
        'method': 'TextInputClient.updateFloatingCursor',
        'args': <dynamic>[
          -1,
          'FloatingCursorDragState.update',
          <String, dynamic>{ 'X': 2, 'Y': 3 },
        ],
      });

      await ServicesBinding.instance.defaultBinaryMessenger.handlePlatformMessage(
        'flutter/textinput',
        messageBytes,
        (ByteData? _) {},
      );

      expect(errors, isEmpty);
    });
  });

  group('TextInputConfiguration', () {
    tearDown(() {
      TextInputConnection.debugResetId();
    });

    test('sets expected defaults', () {
      const TextInputConfiguration configuration = TextInputConfiguration();
      expect(configuration.inputType, TextInputType.text);
      expect(configuration.readOnly, false);
      expect(configuration.obscureText, false);
      expect(configuration.enableDeltaModel, false);
      expect(configuration.autocorrect, true);
      expect(configuration.actionLabel, null);
      expect(configuration.textCapitalization, TextCapitalization.none);
      expect(configuration.keyboardAppearance, Brightness.light);
    });

    test('text serializes to JSON', () async {
      const TextInputConfiguration configuration = TextInputConfiguration(
        readOnly: true,
        obscureText: true,
        autocorrect: false,
        actionLabel: 'xyzzy',
      );
      final Map<String, dynamic> json = configuration.toJson();
      expect(json['inputType'], <String, dynamic>{
        'name': 'TextInputType.text',
        'signed': null,
        'decimal': null,
      });
      expect(json['readOnly'], true);
      expect(json['obscureText'], true);
      expect(json['autocorrect'], false);
      expect(json['actionLabel'], 'xyzzy');
    });

    test('number serializes to JSON', () async {
      const TextInputConfiguration configuration = TextInputConfiguration(
        inputType: TextInputType.numberWithOptions(decimal: true),
        obscureText: true,
        autocorrect: false,
        actionLabel: 'xyzzy',
      );
      final Map<String, dynamic> json = configuration.toJson();
      expect(json['inputType'], <String, dynamic>{
        'name': 'TextInputType.number',
        'signed': false,
        'decimal': true,
      });
      expect(json['readOnly'], false);
      expect(json['obscureText'], true);
      expect(json['autocorrect'], false);
      expect(json['actionLabel'], 'xyzzy');
    });

    test('basic structure', () async {
      const TextInputType text = TextInputType.text;
      const TextInputType number = TextInputType.number;
      const TextInputType number2 = TextInputType.number;
      const TextInputType signed = TextInputType.numberWithOptions(signed: true);
      const TextInputType signed2 = TextInputType.numberWithOptions(signed: true);
      const TextInputType decimal = TextInputType.numberWithOptions(decimal: true);
      const TextInputType signedDecimal =
        TextInputType.numberWithOptions(signed: true, decimal: true);

      expect(text.toString(), 'TextInputType(name: TextInputType.text, signed: null, decimal: null)');
      expect(number.toString(), 'TextInputType(name: TextInputType.number, signed: false, decimal: false)');
      expect(signed.toString(), 'TextInputType(name: TextInputType.number, signed: true, decimal: false)');
      expect(decimal.toString(), 'TextInputType(name: TextInputType.number, signed: false, decimal: true)');
      expect(signedDecimal.toString(), 'TextInputType(name: TextInputType.number, signed: true, decimal: true)');
      expect(TextInputType.multiline.toString(), 'TextInputType(name: TextInputType.multiline, signed: null, decimal: null)');
      expect(TextInputType.phone.toString(), 'TextInputType(name: TextInputType.phone, signed: null, decimal: null)');
      expect(TextInputType.datetime.toString(), 'TextInputType(name: TextInputType.datetime, signed: null, decimal: null)');
      expect(TextInputType.emailAddress.toString(), 'TextInputType(name: TextInputType.emailAddress, signed: null, decimal: null)');
      expect(TextInputType.url.toString(), 'TextInputType(name: TextInputType.url, signed: null, decimal: null)');
      expect(TextInputType.visiblePassword.toString(), 'TextInputType(name: TextInputType.visiblePassword, signed: null, decimal: null)');
      expect(TextInputType.name.toString(), 'TextInputType(name: TextInputType.name, signed: null, decimal: null)');
      expect(TextInputType.streetAddress.toString(), 'TextInputType(name: TextInputType.address, signed: null, decimal: null)');
      expect(TextInputType.none.toString(), 'TextInputType(name: TextInputType.none, signed: null, decimal: null)');

      expect(text == number, false);
      expect(number == number2, true);
      expect(number == signed, false);
      expect(signed == signed2, true);
      expect(signed == decimal, false);
      expect(signed == signedDecimal, false);
      expect(decimal == signedDecimal, false);

      expect(text.hashCode == number.hashCode, false);
      expect(number.hashCode == number2.hashCode, true);
      expect(number.hashCode == signed.hashCode, false);
      expect(signed.hashCode == signed2.hashCode, true);
      expect(signed.hashCode == decimal.hashCode, false);
      expect(signed.hashCode == signedDecimal.hashCode, false);
      expect(decimal.hashCode == signedDecimal.hashCode, false);

      expect(TextInputType.text.index, 0);
      expect(TextInputType.multiline.index, 1);
      expect(TextInputType.number.index, 2);
      expect(TextInputType.phone.index, 3);
      expect(TextInputType.datetime.index, 4);
      expect(TextInputType.emailAddress.index, 5);
      expect(TextInputType.url.index, 6);
      expect(TextInputType.visiblePassword.index, 7);
      expect(TextInputType.name.index, 8);
      expect(TextInputType.streetAddress.index, 9);
      expect(TextInputType.none.index, 10);

      expect(TextEditingValue.empty.toString(),
          'TextEditingValue(text: \u2524\u251C, selection: ${const TextSelection.collapsed(offset: -1)}, composing: ${TextRange.empty})');
      expect(const TextEditingValue(text: 'Sample Text').toString(),
          'TextEditingValue(text: \u2524Sample Text\u251C, selection: ${const TextSelection.collapsed(offset: -1)}, composing: ${TextRange.empty})');
    });

    test('TextInputClient onConnectionClosed method is called', () async {
      // Assemble a TextInputConnection so we can verify its change in state.
      final FakeTextInputClient client = FakeTextInputClient(const TextEditingValue(text: 'test3'));
      const TextInputConfiguration configuration = TextInputConfiguration();
      TextInput.attach(client, configuration);

      expect(client.latestMethodCall, isEmpty);

      // Send onConnectionClosed message.
      final ByteData? messageBytes = const JSONMessageCodec().encodeMessage(<String, dynamic>{
        'args': <dynamic>[1],
        'method': 'TextInputClient.onConnectionClosed',
      });
      await ServicesBinding.instance.defaultBinaryMessenger.handlePlatformMessage(
        'flutter/textinput',
        messageBytes,
        (ByteData? _) {},
      );

      expect(client.latestMethodCall, 'connectionClosed');
    });

    test('TextInputClient performSelectors method is called', () async {
      final FakeTextInputClient client = FakeTextInputClient(TextEditingValue.empty);
      const TextInputConfiguration configuration = TextInputConfiguration();
      TextInput.attach(client, configuration);

      expect(client.performedSelectors, isEmpty);
      expect(client.latestMethodCall, isEmpty);

      // Send performSelectors message.
      final ByteData? messageBytes = const JSONMessageCodec().encodeMessage(<String, dynamic>{
        'args': <dynamic>[
          1,
          <dynamic>[
            'selector1',
            'selector2',
          ]
        ],
        'method': 'TextInputClient.performSelectors',
      });
      await ServicesBinding.instance.defaultBinaryMessenger.handlePlatformMessage(
        'flutter/textinput',
        messageBytes,
        (ByteData? _) {},
      );

      expect(client.latestMethodCall, 'performSelector');
      expect(client.performedSelectors, <String>['selector1', 'selector2']);
    });

    test('TextInputClient performPrivateCommand method is called', () async {
      // Assemble a TextInputConnection so we can verify its change in state.
      final FakeTextInputClient client = FakeTextInputClient(TextEditingValue.empty);
      const TextInputConfiguration configuration = TextInputConfiguration();
      TextInput.attach(client, configuration);

      expect(client.latestMethodCall, isEmpty);

      // Send performPrivateCommand message.
      final ByteData? messageBytes = const JSONMessageCodec().encodeMessage(<String, dynamic>{
        'args': <dynamic>[
          1,
          jsonDecode('{"action": "actionCommand", "data": {"input_context" : "abcdefg"}}'),
        ],
        'method': 'TextInputClient.performPrivateCommand',
      });
      await ServicesBinding.instance.defaultBinaryMessenger.handlePlatformMessage(
        'flutter/textinput',
        messageBytes,
        (ByteData? _) {},
      );

      expect(client.latestMethodCall, 'performPrivateCommand');
    });

    test('TextInputClient performPrivateCommand method is called with float', () async {
      // Assemble a TextInputConnection so we can verify its change in state.
      final FakeTextInputClient client = FakeTextInputClient(TextEditingValue.empty);
      const TextInputConfiguration configuration = TextInputConfiguration();
      TextInput.attach(client, configuration);

      expect(client.latestMethodCall, isEmpty);

      // Send performPrivateCommand message.
      final ByteData? messageBytes = const JSONMessageCodec().encodeMessage(<String, dynamic>{
        'args': <dynamic>[
          1,
          jsonDecode('{"action": "actionCommand", "data": {"input_context" : 0.5}}'),
        ],
        'method': 'TextInputClient.performPrivateCommand',
      });
      await ServicesBinding.instance.defaultBinaryMessenger.handlePlatformMessage(
        'flutter/textinput',
        messageBytes,
        (ByteData? _) {},
      );

      expect(client.latestMethodCall, 'performPrivateCommand');
    });

    test('TextInputClient performPrivateCommand method is called with CharSequence array', () async {
      // Assemble a TextInputConnection so we can verify its change in state.
      final FakeTextInputClient client = FakeTextInputClient(TextEditingValue.empty);
      const TextInputConfiguration configuration = TextInputConfiguration();
      TextInput.attach(client, configuration);

      expect(client.latestMethodCall, isEmpty);

      // Send performPrivateCommand message.
      final ByteData? messageBytes = const JSONMessageCodec().encodeMessage(<String, dynamic>{
        'args': <dynamic>[
          1,
          jsonDecode('{"action": "actionCommand", "data": {"input_context" : ["abc", "efg"]}}'),
        ],
        'method': 'TextInputClient.performPrivateCommand',
      });
      await ServicesBinding.instance.defaultBinaryMessenger.handlePlatformMessage(
        'flutter/textinput',
        messageBytes,
        (ByteData? _) {},
      );

      expect(client.latestMethodCall, 'performPrivateCommand');
    });

    test('TextInputClient performPrivateCommand method is called with CharSequence', () async {
      // Assemble a TextInputConnection so we can verify its change in state.
      final FakeTextInputClient client = FakeTextInputClient(TextEditingValue.empty);
      const TextInputConfiguration configuration = TextInputConfiguration();
      TextInput.attach(client, configuration);

      expect(client.latestMethodCall, isEmpty);

      // Send performPrivateCommand message.
      final ByteData? messageBytes =
          const JSONMessageCodec().encodeMessage(<String, dynamic>{
        'args': <dynamic>[
          1,
          jsonDecode('{"action": "actionCommand", "data": {"input_context" : "abc"}}'),
        ],
        'method': 'TextInputClient.performPrivateCommand',
      });
      await ServicesBinding.instance.defaultBinaryMessenger.handlePlatformMessage(
        'flutter/textinput',
        messageBytes,
        (ByteData? _) {},
      );

      expect(client.latestMethodCall, 'performPrivateCommand');
    });

    test('TextInputClient performPrivateCommand method is called with float array', () async {
      // Assemble a TextInputConnection so we can verify its change in state.
      final FakeTextInputClient client = FakeTextInputClient(TextEditingValue.empty);
      const TextInputConfiguration configuration = TextInputConfiguration();
      TextInput.attach(client, configuration);

      expect(client.latestMethodCall, isEmpty);

      // Send performPrivateCommand message.
      final ByteData? messageBytes =
          const JSONMessageCodec().encodeMessage(<String, dynamic>{
        'args': <dynamic>[
          1,
          jsonDecode('{"action": "actionCommand", "data": {"input_context" : [0.5, 0.8]}}'),
        ],
        'method': 'TextInputClient.performPrivateCommand',
      });
      await ServicesBinding.instance.defaultBinaryMessenger.handlePlatformMessage(
        'flutter/textinput',
        messageBytes,
        (ByteData? _) {},
      );

      expect(client.latestMethodCall, 'performPrivateCommand');
    });

    test('TextInputClient showAutocorrectionPromptRect method is called', () async {
      // Assemble a TextInputConnection so we can verify its change in state.
      final FakeTextInputClient client = FakeTextInputClient(TextEditingValue.empty);
      const TextInputConfiguration configuration = TextInputConfiguration();
      TextInput.attach(client, configuration);

      expect(client.latestMethodCall, isEmpty);

      // Send onConnectionClosed message.
      final ByteData? messageBytes =
          const JSONMessageCodec().encodeMessage(<String, dynamic>{
        'args': <dynamic>[1, 0, 1],
        'method': 'TextInputClient.showAutocorrectionPromptRect',
      });
      await ServicesBinding.instance.defaultBinaryMessenger.handlePlatformMessage(
        'flutter/textinput',
        messageBytes,
        (ByteData? _) {},
      );

      expect(client.latestMethodCall, 'showAutocorrectionPromptRect');
    });
  });

  test('TextEditingValue.isComposingRangeValid', () async {
    // The composing range is empty.
    expect(TextEditingValue.empty.isComposingRangeValid, isFalse);

    expect(
      const TextEditingValue(text: 'test', composing: TextRange(start: 1, end: 0)).isComposingRangeValid,
      isFalse,
    );

    // The composing range is out of range for the text.
    expect(
      const TextEditingValue(text: 'test', composing: TextRange(start: 1, end: 5)).isComposingRangeValid,
      isFalse,
    );

    // The composing range is out of range for the text.
    expect(
      const TextEditingValue(text: 'test', composing: TextRange(start: -1, end: 4)).isComposingRangeValid,
      isFalse,
    );

    expect(
      const TextEditingValue(text: 'test', composing: TextRange(start: 1, end: 4)).isComposingRangeValid,
      isTrue,
    );
  });

  group('TextInputControl', () {
    late FakeTextChannel fakeTextChannel;

    setUp(() {
      fakeTextChannel = FakeTextChannel((MethodCall call) async {});
      TextInput.setChannel(fakeTextChannel);
    });

    tearDown(() {
      TextInput.restorePlatformInputControl();
      TextInputConnection.debugResetId();
      TextInput.setChannel(SystemChannels.textInput);
    });

    test('gets attached and detached', () {
      final FakeTextInputControl control = FakeTextInputControl();
      TextInput.setInputControl(control);

      final FakeTextInputClient client = FakeTextInputClient(TextEditingValue.empty);
      final TextInputConnection connection = TextInput.attach(client, const TextInputConfiguration());

      final List<String> expectedMethodCalls = <String>['attach'];
      expect(control.methodCalls, expectedMethodCalls);

      connection.close();
      expectedMethodCalls.add('detach');
      expect(control.methodCalls, expectedMethodCalls);
    });

    test('receives text input state changes', () {
      final FakeTextInputControl control = FakeTextInputControl();
      TextInput.setInputControl(control);

      final FakeTextInputClient client = FakeTextInputClient(TextEditingValue.empty);
      final TextInputConnection connection = TextInput.attach(client, const TextInputConfiguration());
      control.methodCalls.clear();

      final List<String> expectedMethodCalls = <String>[];

      connection.updateConfig(const TextInputConfiguration());
      expectedMethodCalls.add('updateConfig');
      expect(control.methodCalls, expectedMethodCalls);

      connection.setEditingState(TextEditingValue.empty);
      expectedMethodCalls.add('setEditingState');
      expect(control.methodCalls, expectedMethodCalls);

      connection.close();
      expectedMethodCalls.add('detach');
      expect(control.methodCalls, expectedMethodCalls);
    });

    test('does not interfere with platform text input', () {
      final FakeTextInputControl control = FakeTextInputControl();
      TextInput.setInputControl(control);

      final FakeTextInputClient client = FakeTextInputClient(TextEditingValue.empty);
      TextInput.attach(client, const TextInputConfiguration());

      fakeTextChannel.outgoingCalls.clear();

      fakeTextChannel.incoming!(MethodCall('TextInputClient.updateEditingState', <dynamic>[1, TextEditingValue.empty.toJSON()]));

      expect(client.latestMethodCall, 'updateEditingValue');
      expect(control.methodCalls, <String>['attach', 'setEditingState']);
      expect(fakeTextChannel.outgoingCalls, isEmpty);
    });

    test('both input controls receive requests', () async {
      final FakeTextInputControl control = FakeTextInputControl();
      TextInput.setInputControl(control);

      const TextInputConfiguration textConfig = TextInputConfiguration();
      const TextInputConfiguration numberConfig = TextInputConfiguration(inputType: TextInputType.number);
      const TextInputConfiguration noneConfig = TextInputConfiguration(inputType: TextInputType.none);

      final FakeTextInputClient client = FakeTextInputClient(TextEditingValue.empty);
      final TextInputConnection connection = TextInput.attach(client, textConfig);

      final List<String> expectedMethodCalls = <String>['attach'];
      expect(control.methodCalls, expectedMethodCalls);
      expect(control.inputType, TextInputType.text);
      fakeTextChannel.validateOutgoingMethodCalls(<MethodCall>[
        // When there's a custom text input control installed, the platform text
        // input control receives TextInputType.none
        MethodCall('TextInput.setClient', <dynamic>[1, noneConfig.toJson()]),
      ]);

      connection.show();
      expectedMethodCalls.add('show');
      expect(control.methodCalls, expectedMethodCalls);
      expect(fakeTextChannel.outgoingCalls.length, 2);
      expect(fakeTextChannel.outgoingCalls.last.method, 'TextInput.show');

      connection.updateConfig(numberConfig);
      expectedMethodCalls.add('updateConfig');
      expect(control.methodCalls, expectedMethodCalls);
      expect(control.inputType, TextInputType.number);
      expect(fakeTextChannel.outgoingCalls.length, 3);
      fakeTextChannel.validateOutgoingMethodCalls(<MethodCall>[
        // When there's a custom text input control installed, the platform text
        // input control receives TextInputType.none
        MethodCall('TextInput.setClient', <dynamic>[1, noneConfig.toJson()]),
        const MethodCall('TextInput.show'),
        MethodCall('TextInput.updateConfig', noneConfig.toJson()),
      ]);

      connection.setComposingRect(Rect.zero);
      expectedMethodCalls.add('setComposingRect');
      expect(control.methodCalls, expectedMethodCalls);
      expect(fakeTextChannel.outgoingCalls.length, 4);
      expect(fakeTextChannel.outgoingCalls.last.method, 'TextInput.setMarkedTextRect');

      connection.setCaretRect(Rect.zero);
      expectedMethodCalls.add('setCaretRect');
      expect(control.methodCalls, expectedMethodCalls);
      expect(fakeTextChannel.outgoingCalls.length, 5);
      expect(fakeTextChannel.outgoingCalls.last.method, 'TextInput.setCaretRect');

      connection.setEditableSizeAndTransform(Size.zero, Matrix4.identity());
      expectedMethodCalls.add('setEditableSizeAndTransform');
      expect(control.methodCalls, expectedMethodCalls);
      expect(fakeTextChannel.outgoingCalls.length, 6);
      expect(fakeTextChannel.outgoingCalls.last.method, 'TextInput.setEditableSizeAndTransform');

      connection.setSelectionRects(const <SelectionRect>[SelectionRect(position: 0, bounds: Rect.zero)]);
      expectedMethodCalls.add('setSelectionRects');
      expect(control.methodCalls, expectedMethodCalls);
      expect(fakeTextChannel.outgoingCalls.length, 7);
      expect(fakeTextChannel.outgoingCalls.last.method, 'TextInput.setSelectionRects');

      connection.setStyle(
        fontFamily: null,
        fontSize: null,
        fontWeight: null,
        textDirection: TextDirection.ltr,
        textAlign: TextAlign.left,
      );
      expectedMethodCalls.add('setStyle');
      expect(control.methodCalls, expectedMethodCalls);
      expect(fakeTextChannel.outgoingCalls.length, 8);
      expect(fakeTextChannel.outgoingCalls.last.method, 'TextInput.setStyle');

      connection.close();
      expectedMethodCalls.add('detach');
      expect(control.methodCalls, expectedMethodCalls);
      expect(fakeTextChannel.outgoingCalls.length, 9);
      expect(fakeTextChannel.outgoingCalls.last.method, 'TextInput.clearClient');

      expectedMethodCalls.add('hide');
      final TestWidgetsFlutterBinding binding = TestWidgetsFlutterBinding.ensureInitialized();
      await binding.runAsync(() async {});
      await expectLater(control.methodCalls, expectedMethodCalls);
      expect(fakeTextChannel.outgoingCalls.length, 10);
      expect(fakeTextChannel.outgoingCalls.last.method, 'TextInput.hide');
    });

    test('notifies changes to the attached client', () async {
      final FakeTextInputControl control = FakeTextInputControl();
      TextInput.setInputControl(control);

      final FakeTextInputClient client = FakeTextInputClient(TextEditingValue.empty);
      final TextInputConnection connection = TextInput.attach(client, const TextInputConfiguration());

      TextInput.setInputControl(null);
      expect(client.latestMethodCall, 'didChangeInputControl');

      connection.show();
      expect(client.latestMethodCall, 'didChangeInputControl');
    });
  });
}

class FakeTextInputClient with TextInputClient {
  FakeTextInputClient(this.currentTextEditingValue);

  String latestMethodCall = '';
  final List<String> performedSelectors = <String>[];

  @override
  TextEditingValue currentTextEditingValue;

  @override
  AutofillScope? get currentAutofillScope => null;

  @override
  void performAction(TextInputAction action) {
    latestMethodCall = 'performAction';
  }

  @override
  void performPrivateCommand(String action, Map<String, dynamic> data) {
    latestMethodCall = 'performPrivateCommand';
  }

  @override
  void updateEditingValue(TextEditingValue value) {
    latestMethodCall = 'updateEditingValue';
  }

  @override
  void updateFloatingCursor(RawFloatingCursorPoint point) {
    latestMethodCall = 'updateFloatingCursor';
  }

  @override
  void connectionClosed() {
    latestMethodCall = 'connectionClosed';
  }

  @override
  void showAutocorrectionPromptRect(int start, int end) {
    latestMethodCall = 'showAutocorrectionPromptRect';
  }

  TextInputConfiguration get configuration => const TextInputConfiguration();

  @override
<<<<<<< HEAD
=======
  void didChangeInputControl(TextInputControl? oldControl, TextInputControl? newControl) {
    latestMethodCall = 'didChangeInputControl';
  }

  @override
  void insertTextPlaceholder(Size size) {
    latestMethodCall = 'insertTextPlaceholder';
  }

  @override
  void removeTextPlaceholder() {
    latestMethodCall = 'removeTextPlaceholder';
  }

  @override
>>>>>>> c7b40a52
  void performSelector(String selectorName) {
    latestMethodCall = 'performSelector';
    performedSelectors.add(selectorName);
  }
}

class FakeTextInputControl with TextInputControl {
  final List<String> methodCalls = <String>[];
  late TextInputType inputType;

  @override
  void attach(TextInputClient client, TextInputConfiguration configuration) {
    methodCalls.add('attach');
    inputType = configuration.inputType;
  }

  @override
  void detach(TextInputClient client) {
    methodCalls.add('detach');
  }

  @override
  void setEditingState(TextEditingValue value) {
    methodCalls.add('setEditingState');
  }

  @override
  void updateConfig(TextInputConfiguration configuration) {
    methodCalls.add('updateConfig');
    inputType = configuration.inputType;
  }

  @override
  void show() {
    methodCalls.add('show');
  }

  @override
  void hide() {
    methodCalls.add('hide');
  }

  @override
  void setComposingRect(Rect rect) {
    methodCalls.add('setComposingRect');
  }

  @override
  void setCaretRect(Rect rect) {
    methodCalls.add('setCaretRect');
  }

  @override
  void setEditableSizeAndTransform(Size editableBoxSize, Matrix4 transform) {
    methodCalls.add('setEditableSizeAndTransform');
  }

  @override
  void setSelectionRects(List<SelectionRect> selectionRects) {
    methodCalls.add('setSelectionRects');
  }

  @override
  void setStyle({
    required String? fontFamily,
    required double? fontSize,
    required FontWeight? fontWeight,
    required TextDirection textDirection,
    required TextAlign textAlign,
  }) {
    methodCalls.add('setStyle');
  }

  @override
  void finishAutofillContext({bool shouldSave = true}) {
    methodCalls.add('finishAutofillContext');
  }

  @override
  void requestAutofill() {
    methodCalls.add('requestAutofill');
  }
}<|MERGE_RESOLUTION|>--- conflicted
+++ resolved
@@ -738,12 +738,6 @@
       expect(fakeTextChannel.outgoingCalls.length, 6);
       expect(fakeTextChannel.outgoingCalls.last.method, 'TextInput.setEditableSizeAndTransform');
 
-      connection.setSelectionRects(const <SelectionRect>[SelectionRect(position: 0, bounds: Rect.zero)]);
-      expectedMethodCalls.add('setSelectionRects');
-      expect(control.methodCalls, expectedMethodCalls);
-      expect(fakeTextChannel.outgoingCalls.length, 7);
-      expect(fakeTextChannel.outgoingCalls.last.method, 'TextInput.setSelectionRects');
-
       connection.setStyle(
         fontFamily: null,
         fontSize: null,
@@ -753,20 +747,20 @@
       );
       expectedMethodCalls.add('setStyle');
       expect(control.methodCalls, expectedMethodCalls);
-      expect(fakeTextChannel.outgoingCalls.length, 8);
+      expect(fakeTextChannel.outgoingCalls.length, 7);
       expect(fakeTextChannel.outgoingCalls.last.method, 'TextInput.setStyle');
 
       connection.close();
       expectedMethodCalls.add('detach');
       expect(control.methodCalls, expectedMethodCalls);
-      expect(fakeTextChannel.outgoingCalls.length, 9);
+      expect(fakeTextChannel.outgoingCalls.length, 8);
       expect(fakeTextChannel.outgoingCalls.last.method, 'TextInput.clearClient');
 
       expectedMethodCalls.add('hide');
       final TestWidgetsFlutterBinding binding = TestWidgetsFlutterBinding.ensureInitialized();
       await binding.runAsync(() async {});
       await expectLater(control.methodCalls, expectedMethodCalls);
-      expect(fakeTextChannel.outgoingCalls.length, 10);
+      expect(fakeTextChannel.outgoingCalls.length, 9);
       expect(fakeTextChannel.outgoingCalls.last.method, 'TextInput.hide');
     });
 
@@ -831,24 +825,11 @@
   TextInputConfiguration get configuration => const TextInputConfiguration();
 
   @override
-<<<<<<< HEAD
-=======
   void didChangeInputControl(TextInputControl? oldControl, TextInputControl? newControl) {
     latestMethodCall = 'didChangeInputControl';
   }
 
   @override
-  void insertTextPlaceholder(Size size) {
-    latestMethodCall = 'insertTextPlaceholder';
-  }
-
-  @override
-  void removeTextPlaceholder() {
-    latestMethodCall = 'removeTextPlaceholder';
-  }
-
-  @override
->>>>>>> c7b40a52
   void performSelector(String selectorName) {
     latestMethodCall = 'performSelector';
     performedSelectors.add(selectorName);
@@ -904,11 +885,6 @@
   @override
   void setEditableSizeAndTransform(Size editableBoxSize, Matrix4 transform) {
     methodCalls.add('setEditableSizeAndTransform');
-  }
-
-  @override
-  void setSelectionRects(List<SelectionRect> selectionRects) {
-    methodCalls.add('setSelectionRects');
   }
 
   @override
