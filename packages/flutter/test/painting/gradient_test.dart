// Copyright 2016 The Chromium Authors. All rights reserved.
// Use of this source code is governed by a BSD-style license that can be
// found in the LICENSE file.
import 'dart:math' as math;

import 'package:flutter/widgets.dart';
import 'package:flutter_test/flutter_test.dart';
import 'package:flutter/painting.dart';
import 'package:vector_math/vector_math_64.dart';

void main() {
  test('LinearGradient scale test', () {
    const LinearGradient testGradient = LinearGradient(
      begin: Alignment.bottomRight,
      end: Alignment(0.7, 1.0),
      colors: <Color>[
        Color(0x00FFFFFF),
        Color(0x11777777),
        Color(0x44444444),
      ],
    );
    final LinearGradient actual = LinearGradient.lerp(null, testGradient, 0.25);

    expect(actual, const LinearGradient(
      begin: Alignment.bottomRight,
      end: Alignment(0.7, 1.0),
      colors: <Color>[
        Color(0x00FFFFFF),
        Color(0x04777777),
        Color(0x11444444),
      ],
    ));
  });

  test('LinearGradient lerp test', () {
    const LinearGradient testGradient1 = LinearGradient(
      begin: Alignment.topLeft,
      end: Alignment.bottomLeft,
      colors: <Color>[
        Color(0x33333333),
        Color(0x66666666),
      ],
    );
    const LinearGradient testGradient2 = LinearGradient(
      begin: Alignment.topRight,
      end: Alignment.topLeft,
      colors: <Color>[
        Color(0x44444444),
        Color(0x88888888),
      ],
    );

    final LinearGradient actual = LinearGradient.lerp(testGradient1, testGradient2, 0.5);
    expect(actual, const LinearGradient(
      begin: Alignment(0.0, -1.0),
      end: Alignment(-1.0, 0.0),
      colors: <Color>[
        Color(0x3B3B3B3B),
        Color(0x77777777),
      ],
      stops: <double>[0, 1],
    ));
  });

  test('LinearGradient lerp test with stops', () {
    const LinearGradient testGradient1 = LinearGradient(
      begin: Alignment.topLeft,
      end: Alignment.bottomLeft,
      colors: <Color>[
        Color(0x33333333),
        Color(0x66666666),
      ],
      stops: <double>[
        0.0,
        0.5,
      ],
    );
    const LinearGradient testGradient2 = LinearGradient(
      begin: Alignment.topRight,
      end: Alignment.topLeft,
      colors: <Color>[
        Color(0x44444444),
        Color(0x88888888),
      ],
      stops: <double>[
        0.5,
        1.0,
      ],
    );

    final LinearGradient actual = LinearGradient.lerp(testGradient1, testGradient2, 0.5);
    expect(actual, const LinearGradient(
      begin: Alignment(0.0, -1.0),
      end: Alignment(-1.0, 0.0),
      colors: <Color>[
        Color(0x3B3B3B3B),
        Color(0x55555555),
        Color(0x77777777),
      ],
      stops: <double>[
        0.0,
        0.5,
        1.0,
      ],
    ));
  });

  test('LinearGradient lerp test with unequal number of colors', () {
    const LinearGradient testGradient1 = LinearGradient(
      colors: <Color>[
        Color(0x22222222),
        Color(0x66666666),
      ],
    );
    const LinearGradient testGradient2 = LinearGradient(
      colors: <Color>[
        Color(0x44444444),
        Color(0x66666666),
        Color(0x88888888),
      ],
    );

    final LinearGradient actual = LinearGradient.lerp(testGradient1, testGradient2, 0.5);
    expect(actual, const LinearGradient(
      colors: <Color>[
        Color(0x33333333),
        Color(0x55555555),
        Color(0x77777777),
      ],
      stops: <double>[
        0.0,
        0.5,
        1.0,
      ],
    ));
  });

  test('LinearGradient lerp test with stops and unequal number of colors', () {
    const LinearGradient testGradient1 = LinearGradient(
      colors: <Color>[
        Color(0x33333333),
        Color(0x66666666),
      ],
      stops: <double>[
        0.0,
        0.5,
      ],
    );
    const LinearGradient testGradient2 = LinearGradient(
      colors: <Color>[
        Color(0x44444444),
        Color(0x48484848),
        Color(0x88888888),
      ],
      stops: <double>[
        0.5,
        0.7,
        1.0,
      ],
    );

    final LinearGradient actual = LinearGradient.lerp(testGradient1, testGradient2, 0.5);
    expect(actual, const LinearGradient(
      colors: <Color>[
        Color(0x3B3B3B3B),
        Color(0x55555555),
        Color(0x57575757),
        Color(0x77777777),
      ],
      stops: <double>[
        0.0,
        0.5,
        0.7,
        1.0,
      ],
    ));
  });

  test('LinearGradient toString', () {
    expect(
      const LinearGradient(
        begin: Alignment.topLeft,
        end: Alignment.bottomLeft,
        colors: <Color>[
          Color(0x33333333),
          Color(0x66666666),
        ],
      ).toString(),
      equals(
        'LinearGradient(topLeft, bottomLeft, [Color(0x33333333), Color(0x66666666)], null, TileMode.clamp)',
      ),
    );
  });

  test('LinearGradient with AlignmentDirectional', () {
    expect(
      () {
        return const LinearGradient(
          begin: AlignmentDirectional.topStart,
          colors: <Color>[ Color(0xFFFFFFFF), Color(0xFFFFFFFF) ],
        ).createShader(const Rect.fromLTWH(0.0, 0.0, 100.0, 100.0));
      },
      throwsAssertionError,
    );
    expect(
      () {
        return const LinearGradient(
          begin: AlignmentDirectional.topStart,
          colors: <Color>[ Color(0xFFFFFFFF), Color(0xFFFFFFFF) ],
        ).createShader(const Rect.fromLTWH(0.0, 0.0, 100.0, 100.0), textDirection: TextDirection.rtl);
      },
      returnsNormally,
    );
    expect(
      () {
        return const LinearGradient(
          begin: AlignmentDirectional.topStart,
          colors: <Color>[ Color(0xFFFFFFFF), Color(0xFFFFFFFF) ],
        ).createShader(const Rect.fromLTWH(0.0, 0.0, 100.0, 100.0), textDirection: TextDirection.ltr);
      },
      returnsNormally,
    );
    expect(
      () {
        return const LinearGradient(
          begin: Alignment.topLeft,
          colors: <Color>[ Color(0xFFFFFFFF), Color(0xFFFFFFFF) ],
        ).createShader(const Rect.fromLTWH(0.0, 0.0, 100.0, 100.0));
      },
      returnsNormally,
    );
  });

  test('RadialGradient with AlignmentDirectional', () {
    expect(
      () {
        return const RadialGradient(
          center: AlignmentDirectional.topStart,
          colors: <Color>[ Color(0xFFFFFFFF), Color(0xFFFFFFFF) ],
        ).createShader(const Rect.fromLTWH(0.0, 0.0, 100.0, 100.0));
      },
      throwsAssertionError,
    );

    expect(
      () {
        return const RadialGradient(
          center: AlignmentDirectional.topStart,
          colors: <Color>[ Color(0xFFFFFFFF), Color(0xFFFFFFFF) ],
        ).createShader(const Rect.fromLTWH(0.0, 0.0, 100.0, 100.0), textDirection: TextDirection.rtl);
      },
      returnsNormally,
    );
    expect(
      () {
        return const RadialGradient(
          center: AlignmentDirectional.topStart,
          colors: <Color>[ Color(0xFFFFFFFF), Color(0xFFFFFFFF) ],
        ).createShader(const Rect.fromLTWH(0.0, 0.0, 100.0, 100.0), textDirection: TextDirection.ltr);
      },
      returnsNormally,
    );
    expect(
      () {
        return const RadialGradient(
          center: Alignment.topLeft,
          colors: <Color>[ Color(0xFFFFFFFF), Color(0xFFFFFFFF) ],
        ).createShader(const Rect.fromLTWH(0.0, 0.0, 100.0, 100.0));
      },
      returnsNormally,
    );
  });

  test('RadialGradient lerp test', () {
    const RadialGradient testGradient1 = RadialGradient(
      center: Alignment.topLeft,
      radius: 20.0,
      colors: <Color>[
        Color(0x33333333),
        Color(0x66666666),
      ],
    );
    const RadialGradient testGradient2 = RadialGradient(
      center: Alignment.topRight,
      radius: 10.0,
      colors: <Color>[
        Color(0x44444444),
        Color(0x88888888),
      ],
    );

    final RadialGradient actual = RadialGradient.lerp(testGradient1, testGradient2, 0.5);
    expect(actual, const RadialGradient(
      center: Alignment(0.0, -1.0),
      radius: 15.0,
      colors: <Color>[
        Color(0x3B3B3B3B),
        Color(0x77777777),
      ],
      stops: <double>[
        0.0,
        1.0,
      ],
    ));
  });

  test('RadialGradient lerp test with stops', () {
    const RadialGradient testGradient1 = RadialGradient(
      center: Alignment.topLeft,
      radius: 20.0,
      colors: <Color>[
        Color(0x33333333),
        Color(0x66666666),
      ],
      stops: <double>[
        0.0,
        0.5,
      ],
    );
    const RadialGradient testGradient2 = RadialGradient(
      center: Alignment.topRight,
      radius: 10.0,
      colors: <Color>[
        Color(0x44444444),
        Color(0x88888888),
      ],
      stops: <double>[
        0.5,
        1.0,
      ],
    );

    final RadialGradient actual = RadialGradient.lerp(testGradient1, testGradient2, 0.5);

    expect(actual.focal, isNull);

    expect(actual, const RadialGradient(
      center: Alignment(0.0, -1.0),
      radius: 15.0,
      colors: <Color>[
        Color(0x3B3B3B3B),
        Color(0x55555555),
        Color(0x77777777),
      ],
      stops: <double>[
        0.0,
        0.5,
        1.0,
      ],
    ));
  });

  test('RadialGradient lerp test with unequal number of colors', () {
    const RadialGradient testGradient1 = RadialGradient(
      colors: <Color>[
        Color(0x22222222),
        Color(0x66666666),
      ],
    );
    const RadialGradient testGradient2 = RadialGradient(
      colors: <Color>[
        Color(0x44444444),
        Color(0x66666666),
        Color(0x88888888),
      ],
    );

    final RadialGradient actual = RadialGradient.lerp(testGradient1, testGradient2, 0.5);
    expect(actual, const RadialGradient(
      colors: <Color>[
        Color(0x33333333),
        Color(0x55555555),
        Color(0x77777777),
      ],
      stops: <double>[
        0.0,
        0.5,
        1.0,
      ],
    ));
  });

  test('RadialGradient lerp test with stops and unequal number of colors', () {
    const RadialGradient testGradient1 = RadialGradient(
      colors: <Color>[
        Color(0x33333333),
        Color(0x66666666),
      ],
      stops: <double>[
        0.0,
        0.5,
      ],
    );
    const RadialGradient testGradient2 = RadialGradient(
      colors: <Color>[
        Color(0x44444444),
        Color(0x48484848),
        Color(0x88888888),
      ],
      stops: <double>[
        0.5,
        0.7,
        1.0,
      ],
    );

    final RadialGradient actual = RadialGradient.lerp(testGradient1, testGradient2, 0.5);
    expect(actual, const RadialGradient(
      colors: <Color>[
        Color(0x3B3B3B3B),
        Color(0x55555555),
        Color(0x57575757),
        Color(0x77777777),
      ],
      stops: <double>[
        0.0,
        0.5,
        0.7,
        1.0,
      ],
    ));
  });

  test('RadialGradient lerp test with focal', () {
    const RadialGradient testGradient1 = RadialGradient(
      center: Alignment.topLeft,
      focal: Alignment.centerLeft,
      radius: 20.0,
      focalRadius: 10.0,
      colors: <Color>[
        Color(0x33333333),
        Color(0x66666666),
      ],
    );
    const RadialGradient testGradient2 = RadialGradient(
      center: Alignment.topRight,
      focal: Alignment.centerRight,
      radius: 10.0,
      focalRadius: 5.0,
      colors: <Color>[
        Color(0x44444444),
        Color(0x88888888),
      ],
    );
    const RadialGradient testGradient3 = RadialGradient(
      center: Alignment.topRight,
      radius: 10.0,
      colors: <Color>[
        Color(0x44444444),
        Color(0x88888888),
      ],
    );

    final RadialGradient actual = RadialGradient.lerp(testGradient1, testGradient2, 0.5);
    expect(actual, const RadialGradient(
      center: Alignment(0.0, -1.0),
      focal: Alignment(0.0, 0.0),
      radius: 15.0,
      focalRadius: 7.5,
      colors: <Color>[
        Color(0x3B3B3B3B),
        Color(0x77777777),
      ],
      stops: <double>[
        0.0,
        1.0,
      ],
    ));

    final RadialGradient actual2 = RadialGradient.lerp(testGradient1, testGradient3, 0.5);
    expect(actual2, const RadialGradient(
      center: Alignment(0.0, -1.0),
      focal: Alignment(-0.5, 0.0),
      radius: 15.0,
      focalRadius: 5.0,
      colors: <Color>[
        Color(0x3B3B3B3B),
        Color(0x77777777),
      ],
      stops: <double>[
        0.0,
        1.0,
      ],
    ));
  });

  test('SweepGradient lerp test', () {
    const SweepGradient testGradient1 = SweepGradient(
      center: Alignment.topLeft,
      startAngle: 0.0,
      endAngle: math.pi / 2,
      colors: <Color>[
        Color(0x33333333),
        Color(0x66666666),
      ],
    );
    const SweepGradient testGradient2 = SweepGradient(
      center: Alignment.topRight,
      startAngle: math.pi / 2,
      endAngle: math.pi,
      colors: <Color>[
        Color(0x44444444),
        Color(0x88888888),
      ],
    );

    final SweepGradient actual = SweepGradient.lerp(testGradient1, testGradient2, 0.5);
    expect(actual, const SweepGradient(
      center: Alignment(0.0, -1.0),
      startAngle: math.pi / 4,
      endAngle: math.pi * 3/4,
      colors: <Color>[
        Color(0x3B3B3B3B),
        Color(0x77777777),
      ],
      stops: <double>[
        0.0,
        1.0,
      ],
    ));
  });

  test('SweepGradient lerp test with stops', () {
    const SweepGradient testGradient1 = SweepGradient(
      center: Alignment.topLeft,
      startAngle: 0.0,
      endAngle: math.pi / 2,
      colors: <Color>[
        Color(0x33333333),
        Color(0x66666666),
      ],
      stops: <double>[
        0.0,
        0.5,
      ],
    );
    const SweepGradient testGradient2 = SweepGradient(
      center: Alignment.topRight,
      startAngle: math.pi / 2,
      endAngle:  math.pi,
      colors: <Color>[
        Color(0x44444444),
        Color(0x88888888),
      ],
      stops: <double>[
        0.5,
        1.0,
      ],
    );

    final SweepGradient actual = SweepGradient.lerp(testGradient1, testGradient2, 0.5);
    expect(actual, const SweepGradient(
      center: Alignment(0.0, -1.0),
      startAngle: math.pi / 4,
      endAngle: math.pi * 3/4,
      colors: <Color>[
        Color(0x3B3B3B3B),
        Color(0x55555555),
        Color(0x77777777),
      ],
      stops: <double>[
        0.0,
        0.5,
        1.0,
      ],
    ));
  });

  test('SweepGradient lerp test with unequal number of colors', () {
    const SweepGradient testGradient1 = SweepGradient(
      colors: <Color>[
        Color(0x22222222),
        Color(0x66666666),
      ],
    );
    const SweepGradient testGradient2 = SweepGradient(
      colors: <Color>[
        Color(0x44444444),
        Color(0x66666666),
        Color(0x88888888),
      ],
    );

    final SweepGradient actual = SweepGradient.lerp(testGradient1, testGradient2, 0.5);
    expect(actual, const SweepGradient(
      colors: <Color>[
        Color(0x33333333),
        Color(0x55555555),
        Color(0x77777777),
      ],
      stops: <double>[
        0.0,
        0.5,
        1.0,
      ],
    ));
  });

  test('SweepGradient lerp test with stops and unequal number of colors', () {
    const SweepGradient testGradient1 = SweepGradient(
      colors: <Color>[
        Color(0x33333333),
        Color(0x66666666),
      ],
      stops: <double>[
        0.0,
        0.5,
      ],
    );
    const SweepGradient testGradient2 = SweepGradient(
      colors: <Color>[
        Color(0x44444444),
        Color(0x48484848),
        Color(0x88888888),
      ],
      stops: <double>[
        0.5,
        0.7,
        1.0,
      ],
    );

    final SweepGradient actual = SweepGradient.lerp(testGradient1, testGradient2, 0.5);
    expect(actual, const SweepGradient(
      colors: <Color>[
        Color(0x3B3B3B3B),
        Color(0x55555555),
        Color(0x57575757),
        Color(0x77777777),
      ],
      stops: <double>[
        0.0,
        0.5,
        0.7,
        1.0,
      ],
    ));
  });

  test('SweepGradient scale test)', () {
    const SweepGradient testGradient = SweepGradient(
      center: Alignment.topLeft,
      startAngle: 0.0,
      endAngle: math.pi / 2,
      colors: <Color>[
        Color(0xff333333),
        Color(0xff666666),
      ],
    );

    final SweepGradient actual = testGradient.scale(0.5);

    expect(actual, const SweepGradient(
      center: Alignment.topLeft,
      startAngle: 0.0,
      endAngle: math.pi / 2,
      colors: <Color>[
        Color(0x80333333),
        Color(0x80666666),
      ],
    ));
  });

  test('Gradient lerp test (with RadialGradient)', () {
    const RadialGradient testGradient1 = RadialGradient(
      center: Alignment.topLeft,
      radius: 20.0,
      colors: <Color>[
        Color(0x33333333),
        Color(0x66666666),
      ],
      stops: <double>[
        0.0,
        1.0,
      ],
    );
    const RadialGradient testGradient2 = RadialGradient(
      center: Alignment(0.0, -1.0),
      radius: 15.0,
      colors: <Color>[
        Color(0x3B3B3B3B),
        Color(0x77777777),
      ],
      stops: <double>[
        0.0,
        1.0,
      ],
    );
    const RadialGradient testGradient3 = RadialGradient(
      center: Alignment.topRight,
      radius: 10.0,
      colors: <Color>[
        Color(0x44444444),
        Color(0x88888888),
      ],
      stops: <double>[
        0.0,
        1.0,
      ],
    );

    expect(Gradient.lerp(testGradient1, testGradient3, 0.0), testGradient1);
    expect(Gradient.lerp(testGradient1, testGradient3, 0.5), testGradient2);
    expect(Gradient.lerp(testGradient1, testGradient3, 1.0), testGradient3);
    expect(Gradient.lerp(testGradient3, testGradient1, 0.0), testGradient3);
    expect(Gradient.lerp(testGradient3, testGradient1, 0.5), testGradient2);
    expect(Gradient.lerp(testGradient3, testGradient1, 1.0), testGradient1);
  });

  test('Gradient lerp test (LinearGradient to RadialGradient)', () {
    const LinearGradient testGradient1 = LinearGradient(
      begin: Alignment.topLeft,
      end: Alignment.bottomRight,
      colors: <Color>[
        Color(0x33333333),
        Color(0x66666666),
      ],
    );
    const RadialGradient testGradient2 = RadialGradient(
      center: Alignment.center,
      radius: 20.0,
      colors: <Color>[
        Color(0x44444444),
        Color(0x88888888),
      ],
    );

    expect(Gradient.lerp(testGradient1, testGradient2, 0.0), testGradient1);
    expect(Gradient.lerp(testGradient1, testGradient2, 1.0), testGradient2);
    expect(Gradient.lerp(testGradient1, testGradient2, 0.5), testGradient2.scale(0.0));
  });

  test('Gradients can handle missing stops and report mismatched stops', () {
    const LinearGradient test1a = LinearGradient(
      colors: <Color>[
        Color(0x11111111),
        Color(0x22222222),
        Color(0x33333333),
      ],
    );
    const RadialGradient test1b = RadialGradient(
      colors: <Color>[
        Color(0x11111111),
        Color(0x22222222),
        Color(0x33333333),
      ],
    );
    const LinearGradient test2a = LinearGradient(
      colors: <Color>[
        Color(0x11111111),
        Color(0x22222222),
        Color(0x33333333),
      ],
      stops: <double>[0.0, 1.0],
    );
    const RadialGradient test2b = RadialGradient(
      colors: <Color>[
        Color(0x11111111),
        Color(0x22222222),
        Color(0x33333333),
      ],
      stops: <double>[0.0, 1.0],
    );
    const Rect rect = Rect.fromLTWH(1.0, 2.0, 3.0, 4.0);
    expect(test1a.createShader(rect), isNotNull);
    expect(test1b.createShader(rect), isNotNull);
    expect(() { test2a.createShader(rect); }, throwsArgumentError);
    expect(() { test2b.createShader(rect); }, throwsArgumentError);
  });

  group('Transforms', () {
    const List<Color> colors = <Color>[Color(0xFFFFFFFF), Color(0xFF009900)];
    const Rect rect = Rect.fromLTWH(0.0, 0.0, 300.0, 400.0);
<<<<<<< HEAD
=======
    const List<Gradient> gradients = <Gradient>[
      LinearGradient(colors: colors),
      RadialGradient(colors: colors),
      SweepGradient(colors: colors),
    ];
>>>>>>> db13dc8d

    double radians(double degrees) => degrees * math.pi / 180;

    Matrix4 rotatedTransform(double radians, Rect rect) {
      // Calculate the point to rotate about.
      final double sinRadians = math.sin(radians);
      final double oneMinusCosRadians = 1 - math.cos(radians);
      final Offset center = rect.center;
      final double originX = sinRadians * center.dy + oneMinusCosRadians * center.dx;
      final double originY = -sinRadians * center.dy + oneMinusCosRadians * center.dx;

      return Matrix4.identity()
        ..translate(originX, originY)
        ..rotateZ(radians);
    }

<<<<<<< HEAD
    testWidgets('LinearGradient - 45 degrees', (WidgetTester tester) async {
      final Shader shader = const LinearGradient(
        colors: colors
      ).createShader(
        rect,
        transform: rotatedTransform(radians(45), rect),
      );
      await tester.pumpWidget(CustomPaint(painter: GradientPainter(shader, rect)));
      expect(find.byType(CustomPaint), matchesGoldenFile('linear_gradient_45.png'));
=======
    Future<void> runTest(
      WidgetTester tester,
      double degrees,
    ) async {
      for (Gradient gradient in gradients) {
        final String goldenName = '${gradient.runtimeType}_$degrees.png';
        final Shader shader = gradient.createShader(
          rect,
          transform: rotatedTransform(radians(degrees), rect),
        );
        await tester.pumpWidget(CustomPaint(painter: GradientPainter(shader, rect)));
        expect(find.byType(CustomPaint), matchesGoldenFile(goldenName));
      }
    }

    testWidgets('Gradients - 45 degrees', (WidgetTester tester) async {
      await runTest(tester, 45);
    });

    testWidgets('Gradients - 90 degrees', (WidgetTester tester) async {
      await runTest(tester, 90);
>>>>>>> db13dc8d
    });
  });
}

class GradientPainter extends CustomPainter {
  const GradientPainter(this.shader, this.rect);

  final Shader shader;
  final Rect rect;

  @override
  void paint(Canvas canvas, Size size) {
    canvas.drawRect(rect, Paint()..shader = shader);
  }

  @override
  bool shouldRepaint(CustomPainter oldDelegate) => false;

}<|MERGE_RESOLUTION|>--- conflicted
+++ resolved
@@ -771,14 +771,11 @@
   group('Transforms', () {
     const List<Color> colors = <Color>[Color(0xFFFFFFFF), Color(0xFF009900)];
     const Rect rect = Rect.fromLTWH(0.0, 0.0, 300.0, 400.0);
-<<<<<<< HEAD
-=======
     const List<Gradient> gradients = <Gradient>[
       LinearGradient(colors: colors),
       RadialGradient(colors: colors),
       SweepGradient(colors: colors),
     ];
->>>>>>> db13dc8d
 
     double radians(double degrees) => degrees * math.pi / 180;
 
@@ -795,21 +792,7 @@
         ..rotateZ(radians);
     }
 
-<<<<<<< HEAD
-    testWidgets('LinearGradient - 45 degrees', (WidgetTester tester) async {
-      final Shader shader = const LinearGradient(
-        colors: colors
-      ).createShader(
-        rect,
-        transform: rotatedTransform(radians(45), rect),
-      );
-      await tester.pumpWidget(CustomPaint(painter: GradientPainter(shader, rect)));
-      expect(find.byType(CustomPaint), matchesGoldenFile('linear_gradient_45.png'));
-=======
-    Future<void> runTest(
-      WidgetTester tester,
-      double degrees,
-    ) async {
+    Future<void> runTest(WidgetTester tester, double degrees) async {
       for (Gradient gradient in gradients) {
         final String goldenName = '${gradient.runtimeType}_$degrees.png';
         final Shader shader = gradient.createShader(
@@ -827,7 +810,6 @@
 
     testWidgets('Gradients - 90 degrees', (WidgetTester tester) async {
       await runTest(tester, 90);
->>>>>>> db13dc8d
     });
   });
 }
