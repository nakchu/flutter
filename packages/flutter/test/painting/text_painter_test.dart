// Copyright 2017 The Chromium Authors. All rights reserved.
// Use of this source code is governed by a BSD-style license that can be
// found in the LICENSE file.

import 'dart:ui' as ui;

import 'package:flutter/painting.dart';
import 'package:flutter_test/flutter_test.dart';

void main() {
  test('TextPainter caret test', () {
    final TextPainter painter = TextPainter()
      ..textDirection = TextDirection.ltr;

    String text = 'A';
    painter.text = TextSpan(text: text);
    painter.layout();

    Offset caretOffset = painter.getOffsetForCaret(
      const ui.TextPosition(offset: 0),
      ui.Rect.zero,
    );
    expect(caretOffset.dx, 0);
    caretOffset = painter.getOffsetForCaret(ui.TextPosition(offset: text.length), ui.Rect.zero);
    expect(caretOffset.dx, painter.width);

    // Check that getOffsetForCaret handles a character that is encoded as a surrogate pair.
    text = 'A\u{1F600}';
    painter.text = TextSpan(text: text);
    painter.layout();
    caretOffset = painter.getOffsetForCaret(ui.TextPosition(offset: text.length), ui.Rect.zero);
    expect(caretOffset.dx, painter.width);
  });

  test('TextPainter caret emoji test', () {
    final TextPainter painter = TextPainter()
      ..textDirection = TextDirection.ltr;

    // Format: '👩‍<zwj>👩‍<zwj>👦👩‍<zwj>👩‍<zwj>👧‍<zwj>👧🇺🇸'
    // One three-person family, one four person family, one US flag.
    const String text = '👩‍👩‍👦👩‍👩‍👧‍👧🇺🇸';
    painter.text = const TextSpan(text: text);
    painter.layout();

    expect(text.length, 23);

    Offset caretOffset = painter.getOffsetForCaret(const ui.TextPosition(offset: 0), ui.Rect.zero);
    expect(caretOffset.dx, 0); // 👩‍
    caretOffset = painter.getOffsetForCaret(const ui.TextPosition(offset: text.length), ui.Rect.zero);
    expect(caretOffset.dx, painter.width);

    // Two UTF-16 codepoints per emoji, one codepoint per zwj
    caretOffset = painter.getOffsetForCaret(const ui.TextPosition(offset: 1), ui.Rect.zero);
    expect(caretOffset.dx, 42); // 👩‍
    caretOffset = painter.getOffsetForCaret(const ui.TextPosition(offset: 2), ui.Rect.zero);
    expect(caretOffset.dx, 42); // <zwj>
    caretOffset = painter.getOffsetForCaret(const ui.TextPosition(offset: 3), ui.Rect.zero);
    expect(caretOffset.dx, 42); // 👩‍
    caretOffset = painter.getOffsetForCaret(const ui.TextPosition(offset: 4), ui.Rect.zero);
    expect(caretOffset.dx, 42); // 👩‍
    caretOffset = painter.getOffsetForCaret(const ui.TextPosition(offset: 5), ui.Rect.zero);
    expect(caretOffset.dx, 42); // <zwj>
    caretOffset = painter.getOffsetForCaret(const ui.TextPosition(offset: 6), ui.Rect.zero);
    expect(caretOffset.dx, 42); // 👦
    caretOffset = painter.getOffsetForCaret(const ui.TextPosition(offset: 7), ui.Rect.zero);
    expect(caretOffset.dx, 42); // 👦
    caretOffset = painter.getOffsetForCaret(const ui.TextPosition(offset: 8), ui.Rect.zero);
    expect(caretOffset.dx, 42); // 👩‍
    caretOffset = painter.getOffsetForCaret(const ui.TextPosition(offset: 9), ui.Rect.zero);
    expect(caretOffset.dx, 98); // 👩‍
    caretOffset = painter.getOffsetForCaret(const ui.TextPosition(offset: 10), ui.Rect.zero);
    expect(caretOffset.dx, 98); // <zwj>
    caretOffset = painter.getOffsetForCaret(const ui.TextPosition(offset: 11), ui.Rect.zero);
    expect(caretOffset.dx, 98); // 👩‍
    caretOffset = painter.getOffsetForCaret(const ui.TextPosition(offset: 12), ui.Rect.zero);
    expect(caretOffset.dx, 98); // 👩‍
    caretOffset = painter.getOffsetForCaret(const ui.TextPosition(offset: 13), ui.Rect.zero);
    expect(caretOffset.dx, 98); // <zwj>
    caretOffset = painter.getOffsetForCaret(const ui.TextPosition(offset: 14), ui.Rect.zero);
    expect(caretOffset.dx, 98); // 👧‍
    caretOffset = painter.getOffsetForCaret(const ui.TextPosition(offset: 15), ui.Rect.zero);
    expect(caretOffset.dx, 98); // 👧‍
    caretOffset = painter.getOffsetForCaret(const ui.TextPosition(offset: 16), ui.Rect.zero);
    expect(caretOffset.dx, 98); // <zwj>
    caretOffset = painter.getOffsetForCaret(const ui.TextPosition(offset: 17), ui.Rect.zero);
    expect(caretOffset.dx, 98); // 👧
    caretOffset = painter.getOffsetForCaret(const ui.TextPosition(offset: 18), ui.Rect.zero);
    expect(caretOffset.dx, 98); // 👧
    caretOffset = painter.getOffsetForCaret(const ui.TextPosition(offset: 19), ui.Rect.zero);
    expect(caretOffset.dx, 98); // 🇺
    caretOffset = painter.getOffsetForCaret(const ui.TextPosition(offset: 20), ui.Rect.zero);
    expect(caretOffset.dx, 112); // 🇺
    caretOffset = painter.getOffsetForCaret(const ui.TextPosition(offset: 21), ui.Rect.zero);
    expect(caretOffset.dx, 112); // 🇸
    caretOffset = painter.getOffsetForCaret(const ui.TextPosition(offset: 22), ui.Rect.zero);
    expect(caretOffset.dx, 112); // 🇸
  });

  test('TextPainter caret center space test', () {
    final TextPainter painter = TextPainter()
      ..textDirection = TextDirection.ltr;

    const String text = 'test text with space at end   ';
    painter.text = const TextSpan(text: text);
    painter.textAlign = TextAlign.center;
    painter.layout();

    Offset caretOffset = painter.getOffsetForCaret(const ui.TextPosition(offset: 0), ui.Rect.zero);
    expect(caretOffset.dx, 21);
    caretOffset = painter.getOffsetForCaret(const ui.TextPosition(offset: text.length), ui.Rect.zero);
    expect(caretOffset.dx, 399);

    caretOffset = painter.getOffsetForCaret(const ui.TextPosition(offset: 1), ui.Rect.zero);
    expect(caretOffset.dx, 35);
    caretOffset = painter.getOffsetForCaret(const ui.TextPosition(offset: 2), ui.Rect.zero);
    expect(caretOffset.dx, 49);
  });

  test('TextPainter error test', () {
    final TextPainter painter = TextPainter(textDirection: TextDirection.ltr);
    expect(() { painter.paint(null, Offset.zero); }, throwsFlutterError);
  });

  test('TextPainter requires textDirection', () {
    final TextPainter painter1 = TextPainter(text: const TextSpan(text: ''));
    expect(() { painter1.layout(); }, throwsAssertionError);
    final TextPainter painter2 = TextPainter(text: const TextSpan(text: ''), textDirection: TextDirection.rtl);
    expect(() { painter2.layout(); }, isNot(throwsException));
  });

  test('TextPainter size test', () {
    final TextPainter painter = TextPainter(
      text: const TextSpan(
        text: 'X',
        style: TextStyle(
          inherit: false,
          fontFamily: 'Ahem',
          fontSize: 123.0,
        ),
      ),
      textDirection: TextDirection.ltr,
    );
    painter.layout();
    expect(painter.size, const Size(123.0, 123.0));
  });

  test('TextPainter textScaleFactor test', () {
    final TextPainter painter = TextPainter(
      text: const TextSpan(
        text: 'X',
        style: TextStyle(
          inherit: false,
          fontFamily: 'Ahem',
          fontSize: 10.0,
        ),
      ),
      textDirection: TextDirection.ltr,
      textScaleFactor: 2.0,
    );
    painter.layout();
    expect(painter.size, const Size(20.0, 20.0));
  });

  test('TextPainter default text height is 14 pixels', () {
    final TextPainter painter = TextPainter(
      text: const TextSpan(text: 'x'),
      textDirection: TextDirection.ltr,
    );
    painter.layout();
    expect(painter.preferredLineHeight, 14.0);
    expect(painter.size, const Size(14.0, 14.0));
  });

  test('TextPainter sets paragraph size from root', () {
    final TextPainter painter = TextPainter(
      text: const TextSpan(text: 'x', style: TextStyle(fontSize: 100.0)),
      textDirection: TextDirection.ltr,
    );
    painter.layout();
    expect(painter.preferredLineHeight, 100.0);
    expect(painter.size, const Size(100.0, 100.0));
  });

  test('TextPainter intrinsic dimensions', () {
    const TextStyle style = TextStyle(
      inherit: false,
      fontFamily: 'Ahem',
      fontSize: 10.0,
    );
    TextPainter painter;

    painter = TextPainter(
      text: const TextSpan(
        text: 'X X X',
        style: style,
      ),
      textDirection: TextDirection.ltr,
    );
    painter.layout();
    expect(painter.size, const Size(50.0, 10.0));
    expect(painter.minIntrinsicWidth, 10.0);
    expect(painter.maxIntrinsicWidth, 50.0);

    painter = TextPainter(
      text: const TextSpan(
        text: 'X X X',
        style: style,
      ),
      textDirection: TextDirection.ltr,
      ellipsis: 'e',
    );
    painter.layout();
    expect(painter.size, const Size(50.0, 10.0));
    expect(painter.minIntrinsicWidth, 50.0);
    expect(painter.maxIntrinsicWidth, 50.0);

    painter = TextPainter(
      text: const TextSpan(
        text: 'X X XXXX',
        style: style,
      ),
      textDirection: TextDirection.ltr,
      maxLines: 2,
    );
    painter.layout();
    expect(painter.size, const Size(80.0, 10.0));
    expect(painter.minIntrinsicWidth, 40.0);
    expect(painter.maxIntrinsicWidth, 80.0);

    painter = TextPainter(
      text: const TextSpan(
        text: 'X X XXXX XX',
        style: style,
      ),
      textDirection: TextDirection.ltr,
      maxLines: 2,
    );
    painter.layout();
    expect(painter.size, const Size(110.0, 10.0));
    expect(painter.minIntrinsicWidth, 70.0);
    expect(painter.maxIntrinsicWidth, 110.0);

    painter = TextPainter(
      text: const TextSpan(
        text: 'XXXXXXXX XXXX XX X',
        style: style,
      ),
      textDirection: TextDirection.ltr,
      maxLines: 2,
    );
    painter.layout();
    expect(painter.size, const Size(180.0, 10.0));
    expect(painter.minIntrinsicWidth, 90.0);
    expect(painter.maxIntrinsicWidth, 180.0);

    painter = TextPainter(
      text: const TextSpan(
        text: 'X XX XXXX XXXXXXXX',
        style: style,
      ),
      textDirection: TextDirection.ltr,
      maxLines: 2,
    );
    painter.layout();
    expect(painter.size, const Size(180.0, 10.0));
    expect(painter.minIntrinsicWidth, 90.0);
    expect(painter.maxIntrinsicWidth, 180.0);
  }, skip: true); // https://github.com/flutter/flutter/issues/13512

  test('TextPainter handles newlines properly', () {
    final TextPainter painter = TextPainter()
      ..textDirection = TextDirection.ltr;

    const double SIZE_OF_A = 14.0; // square size of "a" character
    String text = 'aaa';
    painter.text = TextSpan(text: text);
    painter.layout();

    // getOffsetForCaret in a plain one-line string is the same for either affinity.
    int offset = 0;
    painter.text = TextSpan(text: text);
    painter.layout();
    Offset caretOffset = painter.getOffsetForCaret(
      ui.TextPosition(offset: offset),
      ui.Rect.zero,
    );
    expect(caretOffset.dx, closeTo(SIZE_OF_A * offset, 0.0001));
    expect(caretOffset.dy, closeTo(0.0, 0.0001));
    caretOffset = painter.getOffsetForCaret(
      ui.TextPosition(offset: offset, affinity: ui.TextAffinity.upstream),
      ui.Rect.zero,
    );
    expect(caretOffset.dx, closeTo(SIZE_OF_A * offset, 0.0001));
    expect(caretOffset.dy, closeTo(0.0, 0.0001));
    offset = 1;
    caretOffset = painter.getOffsetForCaret(
      ui.TextPosition(offset: offset),
      ui.Rect.zero,
    );
    expect(caretOffset.dx, closeTo(SIZE_OF_A * offset, 0.0001));
    expect(caretOffset.dy, closeTo(0.0, 0.0001));
    caretOffset = painter.getOffsetForCaret(
      ui.TextPosition(offset: offset, affinity: ui.TextAffinity.upstream),
      ui.Rect.zero,
    );
    expect(caretOffset.dx, closeTo(SIZE_OF_A * offset, 0.0001));
    expect(caretOffset.dy, closeTo(0.0, 0.0001));
    offset = 2;
    caretOffset = painter.getOffsetForCaret(
      ui.TextPosition(offset: offset),
      ui.Rect.zero,
    );
    expect(caretOffset.dx, closeTo(SIZE_OF_A * offset, 0.0001));
    expect(caretOffset.dy, closeTo(0.0, 0.0001));
    caretOffset = painter.getOffsetForCaret(
      ui.TextPosition(offset: offset, affinity: ui.TextAffinity.upstream),
      ui.Rect.zero,
    );
    expect(caretOffset.dx, closeTo(SIZE_OF_A * offset, 0.0001));
    expect(caretOffset.dy, closeTo(0.0, 0.0001));
    offset = 3;
    caretOffset = painter.getOffsetForCaret(
      ui.TextPosition(offset: offset),
      ui.Rect.zero,
    );
    expect(caretOffset.dx, closeTo(SIZE_OF_A * offset, 0.0001));
    expect(caretOffset.dy, closeTo(0.0, 0.0001));
    caretOffset = painter.getOffsetForCaret(
      ui.TextPosition(offset: offset, affinity: ui.TextAffinity.upstream),
      ui.Rect.zero,
    );
    expect(caretOffset.dx, closeTo(SIZE_OF_A * offset, 0.0001));
    expect(caretOffset.dy, closeTo(0.0, 0.0001));

    // For explicit newlines, getOffsetForCaret places the caret at the location
    // indicated by offset regardless of affinity.
    text = '\n\n';
    painter.text = TextSpan(text: text);
    painter.layout();
<<<<<<< HEAD
    offset = 0;
    caretOffset = painter.getOffsetForCaret(
      ui.TextPosition(offset: offset),
      ui.Rect.zero,
    );
=======
    caretOffset = painter.getOffsetForCaret(ui.TextPosition(offset: text.length, affinity: TextAffinity.downstream), ui.Rect.zero);
>>>>>>> f6c1476f
    expect(caretOffset.dx, closeTo(0.0, 0.0001));
    expect(caretOffset.dy, closeTo(0.0, 0.0001));
    caretOffset = painter.getOffsetForCaret(
      ui.TextPosition(offset: offset, affinity: ui.TextAffinity.upstream),
      ui.Rect.zero,
    );
    expect(caretOffset.dx, closeTo(0.0, 0.0001));
    expect(caretOffset.dy, closeTo(0.0, 0.0001));
    offset = 1;
    caretOffset = painter.getOffsetForCaret(
      ui.TextPosition(offset: offset),
      ui.Rect.zero,
    );
    expect(caretOffset.dx, closeTo(0.0, 0.0001));
    expect(caretOffset.dy, closeTo(SIZE_OF_A, 0.0001));
    caretOffset = painter.getOffsetForCaret(
      ui.TextPosition(offset: offset, affinity: ui.TextAffinity.upstream),
      ui.Rect.zero,
    );
    expect(caretOffset.dx, closeTo(0.0, 0.0001));
    expect(caretOffset.dy, closeTo(SIZE_OF_A, 0.0001));
    offset = 2;
    caretOffset = painter.getOffsetForCaret(
      ui.TextPosition(offset: offset),
      ui.Rect.zero,
    );
    expect(caretOffset.dx, closeTo(0.0, 0.0001));
    expect(caretOffset.dy, closeTo(SIZE_OF_A * 2, 0.0001));
    caretOffset = painter.getOffsetForCaret(
      ui.TextPosition(offset: offset, affinity: ui.TextAffinity.upstream),
      ui.Rect.zero,
    );
    expect(caretOffset.dx, closeTo(0.0, 0.0001));
    expect(caretOffset.dy, closeTo(SIZE_OF_A * 2, 0.0001));

    // getOffsetForCaret in an unwrapped string with explicit newlines is the
    // same for either affinity.
    text = '\naaa';
    painter.text = TextSpan(text: text);
    painter.layout();
    offset = 0;
    caretOffset = painter.getOffsetForCaret(
      ui.TextPosition(offset: offset),
      ui.Rect.zero,
    );
    expect(caretOffset.dx, closeTo(0.0, 0.0001));
    expect(caretOffset.dy, closeTo(0.0, 0.0001));
    caretOffset = painter.getOffsetForCaret(
      ui.TextPosition(offset: offset, affinity: ui.TextAffinity.upstream),
      ui.Rect.zero,
    );
    expect(caretOffset.dx, closeTo(0.0, 0.0001));
    expect(caretOffset.dy, closeTo(0.0, 0.0001));
    offset = 1;
    caretOffset = painter.getOffsetForCaret(
      ui.TextPosition(offset: offset),
      ui.Rect.zero,
    );
    expect(caretOffset.dx, closeTo(0.0, 0.0001));
    expect(caretOffset.dy, closeTo(SIZE_OF_A, 0.0001));
    caretOffset = painter.getOffsetForCaret(
      ui.TextPosition(offset: offset, affinity: ui.TextAffinity.upstream),
      ui.Rect.zero,
    );
    expect(caretOffset.dx, closeTo(0.0, 0.0001));
    expect(caretOffset.dy, closeTo(SIZE_OF_A, 0.0001));

    // When text wraps on its own, getOffsetForCaret disambiguates between the
    // end of one line and start of next using affinity.
    text = 'aaaaaaaa'; // Just enough to wrap one character down to second line
    painter.text = TextSpan(text: text);
    painter.layout(maxWidth: 100); // SIZE_OF_A * text.length > 100, so it wraps
    caretOffset = painter.getOffsetForCaret(
      ui.TextPosition(offset: text.length - 1),
      ui.Rect.zero,
    );
    // When affinity is downstream, cursor is at beginning of second line
    expect(caretOffset.dx, closeTo(0.0, 0.0001));
    expect(caretOffset.dy, closeTo(SIZE_OF_A, 0.0001));
    caretOffset = painter.getOffsetForCaret(
      ui.TextPosition(offset: text.length - 1, affinity: ui.TextAffinity.upstream),
      ui.Rect.zero,
    );
    // When affinity is upstream, cursor is at end of first line
    expect(caretOffset.dx, closeTo(98.0, 0.0001));
    expect(caretOffset.dy, closeTo(0.0, 0.0001));

    // When given a string with a newline at the end, getOffsetForCaret puts
    // the cursor at the start of the next line regardless of affinity
    text = 'aaa\n';
    painter.text = TextSpan(text: text);
    painter.layout();
    caretOffset = painter.getOffsetForCaret(
      ui.TextPosition(offset: text.length),
      ui.Rect.zero,
    );
    expect(caretOffset.dx, closeTo(0.0, 0.0001));
    expect(caretOffset.dy, closeTo(SIZE_OF_A, 0.0001));
    offset = text.length;
    caretOffset = painter.getOffsetForCaret(
      ui.TextPosition(offset: offset, affinity: TextAffinity.upstream),
      ui.Rect.zero,
    );
    expect(caretOffset.dx, closeTo(0.0, 0.0001));
    expect(caretOffset.dy, closeTo(SIZE_OF_A, 0.0001));

    // Given a one-line right aligned string, positioning the cursor at offset 0
    // means that it appears at the "end" of the string, after the character
    // that was typed first, at x=0.
    painter.textAlign = TextAlign.right;
    text = 'aaa';
    painter.text = TextSpan(text: text);
    painter.layout();
    offset = 0;
    caretOffset = painter.getOffsetForCaret(
      ui.TextPosition(offset: offset),
      ui.Rect.zero,
    );
    expect(caretOffset.dx, closeTo(0.0, 0.0001));
    expect(caretOffset.dy, closeTo(0.0, 0.0001));
    painter.textAlign = TextAlign.left;

    // When given an offset after a newline in the middle of a string,
    // getOffsetForCaret returns the start of the next line regardless of
    // affinity.
    text = 'aaa\naaa';
    painter.text = TextSpan(text: text);
    painter.layout();
    offset = 4;
    caretOffset = painter.getOffsetForCaret(
      ui.TextPosition(offset: offset),
      ui.Rect.zero,
    );
    expect(caretOffset.dx, closeTo(0.0, 0.0001));
    expect(caretOffset.dy, closeTo(SIZE_OF_A, 0.0001));
    caretOffset = painter.getOffsetForCaret(
      ui.TextPosition(offset: offset, affinity: TextAffinity.upstream),
      ui.Rect.zero,
    );
    expect(caretOffset.dx, closeTo(0.0, 0.0001));
    expect(caretOffset.dy, closeTo(SIZE_OF_A, 0.0001));

    // When given a string with multiple trailing newlines, places the caret
    // in the position given by offset regardless of affinity.
    text = 'aaa\n\n\n';
    offset = 3;
    caretOffset = painter.getOffsetForCaret(
      ui.TextPosition(offset: offset),
      ui.Rect.zero,
    );
    expect(caretOffset.dx, closeTo(SIZE_OF_A * 3, 0.0001));
    expect(caretOffset.dy, closeTo(0.0, 0.0001));
    caretOffset = painter.getOffsetForCaret(
      ui.TextPosition(offset: offset, affinity: TextAffinity.upstream),
      ui.Rect.zero,
    );
    expect(caretOffset.dx, closeTo(SIZE_OF_A * 3, 0.0001));
    expect(caretOffset.dy, closeTo(0.0, 0.0001));

    offset = 4;
    painter.text = TextSpan(text: text);
    painter.layout();
    caretOffset = painter.getOffsetForCaret(
      ui.TextPosition(offset: offset),
      ui.Rect.zero,
    );
    expect(caretOffset.dx, closeTo(0.0, 0.0001));
    expect(caretOffset.dy, closeTo(SIZE_OF_A, 0.001));
    caretOffset = painter.getOffsetForCaret(
      ui.TextPosition(offset: offset, affinity: TextAffinity.upstream),
      ui.Rect.zero,
    );
    expect(caretOffset.dx, closeTo(0.0, 0.0001));
    expect(caretOffset.dy, closeTo(SIZE_OF_A, 0.0001));

    offset = 5;
    caretOffset = painter.getOffsetForCaret(
      ui.TextPosition(offset: offset),
      ui.Rect.zero,
    );
    expect(caretOffset.dx, closeTo(0.0, 0.0001));
    expect(caretOffset.dy, closeTo(SIZE_OF_A * 2, 0.001));
    caretOffset = painter.getOffsetForCaret(
      ui.TextPosition(offset: offset, affinity: TextAffinity.upstream),
      ui.Rect.zero,
    );
    expect(caretOffset.dx, closeTo(0.0, 0.0001));
    expect(caretOffset.dy, closeTo(SIZE_OF_A * 2, 0.0001));

    offset = 6;
    caretOffset = painter.getOffsetForCaret(
      ui.TextPosition(offset: offset),
      ui.Rect.zero,
    );
    expect(caretOffset.dx, closeTo(0.0, 0.0001));
    expect(caretOffset.dy, closeTo(SIZE_OF_A * 3, 0.0001));

    caretOffset = painter.getOffsetForCaret(
      ui.TextPosition(offset: offset, affinity: TextAffinity.upstream),
      ui.Rect.zero,
    );
    expect(caretOffset.dx, closeTo(0.0, 0.0001));
    expect(caretOffset.dy, closeTo(SIZE_OF_A * 3, 0.0001));

    // When given a string with multiple leading newlines, places the caret in
    // the position given by offset regardless of affinity.
    text = '\n\n\naaa';
    offset = 3;
    painter.text = TextSpan(text: text);
    painter.layout();
    caretOffset = painter.getOffsetForCaret(
      ui.TextPosition(offset: offset),
      ui.Rect.zero,
    );
    expect(caretOffset.dx, closeTo(0.0, 0.0001));
    expect(caretOffset.dy, closeTo(SIZE_OF_A * 3, 0.0001));
    caretOffset = painter.getOffsetForCaret(
      ui.TextPosition(offset: offset, affinity: TextAffinity.upstream),
      ui.Rect.zero,
    );
    expect(caretOffset.dx, closeTo(0.0, 0.0001));
    expect(caretOffset.dy, closeTo(SIZE_OF_A * 3, 0.0001));

    offset = 2;
    caretOffset = painter.getOffsetForCaret(
      ui.TextPosition(offset: offset),
      ui.Rect.zero,
    );
    expect(caretOffset.dx, closeTo(0.0, 0.0001));
    expect(caretOffset.dy, closeTo(SIZE_OF_A * 2, 0.0001));
    caretOffset = painter.getOffsetForCaret(
      ui.TextPosition(offset: offset, affinity: TextAffinity.upstream),
      ui.Rect.zero,
    );
    expect(caretOffset.dx, closeTo(0.0, 0.0001));
    expect(caretOffset.dy, closeTo(SIZE_OF_A * 2, 0.0001));

    offset = 1;
    caretOffset = painter.getOffsetForCaret(
      ui.TextPosition(offset: offset),
      ui.Rect.zero,
    );
    expect(caretOffset.dx, closeTo(0.0, 0.0001));
    expect(caretOffset.dy,closeTo(SIZE_OF_A, 0.0001));
    caretOffset = painter.getOffsetForCaret(
      ui.TextPosition(offset: offset, affinity: TextAffinity.upstream),
      ui.Rect.zero,
    );
    expect(caretOffset.dx, closeTo(0.0, 0.0001));
    expect(caretOffset.dy, closeTo(SIZE_OF_A, 0.0001));

    offset = 0;
    caretOffset = painter.getOffsetForCaret(
      ui.TextPosition(offset: offset),
      ui.Rect.zero,
    );
    expect(caretOffset.dx, closeTo(0.0, 0.0001));
    expect(caretOffset.dy, closeTo(0.0, 0.0001));
    caretOffset = painter.getOffsetForCaret(
      ui.TextPosition(offset: offset, affinity: TextAffinity.upstream),
      ui.Rect.zero,
    );
    expect(caretOffset.dx, closeTo(0.0, 0.0001));
    expect(caretOffset.dy, closeTo(0.0, 0.0001));
  });
}<|MERGE_RESOLUTION|>--- conflicted
+++ resolved
@@ -40,7 +40,7 @@
     // One three-person family, one four person family, one US flag.
     const String text = '👩‍👩‍👦👩‍👩‍👧‍👧🇺🇸';
     painter.text = const TextSpan(text: text);
-    painter.layout();
+    painter.layout(maxWidth: 10000);
 
     expect(text.length, 23);
 
@@ -337,15 +337,11 @@
     text = '\n\n';
     painter.text = TextSpan(text: text);
     painter.layout();
-<<<<<<< HEAD
     offset = 0;
     caretOffset = painter.getOffsetForCaret(
       ui.TextPosition(offset: offset),
       ui.Rect.zero,
     );
-=======
-    caretOffset = painter.getOffsetForCaret(ui.TextPosition(offset: text.length, affinity: TextAffinity.downstream), ui.Rect.zero);
->>>>>>> f6c1476f
     expect(caretOffset.dx, closeTo(0.0, 0.0001));
     expect(caretOffset.dy, closeTo(0.0, 0.0001));
     caretOffset = painter.getOffsetForCaret(
