--- conflicted
+++ resolved
@@ -1209,7 +1209,6 @@
     variant: const TargetPlatformVariant(<TargetPlatform>{ TargetPlatform.iOS, TargetPlatform.android }),
   );
 
-<<<<<<< HEAD
   group('SelectableRegionContextMenuButtonItemsBuilder', () {
     testWidgets('builds the correct button items per-platform', (WidgetTester tester) async {
       Set<ContextMenuButtonType> buttonTypes = <ContextMenuButtonType>{};
@@ -1255,7 +1254,8 @@
       variant: TargetPlatformVariant.all(),
       skip: kIsWeb, // [intended]
     );
-=======
+  });
+
   testWidgets('onSelectionChange is called when the selection changes', (WidgetTester tester) async {
     SelectedContent? content;
 
@@ -1291,7 +1291,6 @@
     await tester.pump();
     expect(content, isNotNull);
     expect(content!.plainText, 'How');
->>>>>>> 8e2333dc
   });
 }
 
