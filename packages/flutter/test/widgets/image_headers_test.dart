--- conflicted
+++ resolved
@@ -27,17 +27,12 @@
       verify(headers.add('flutter', 'flutter')).called(1);
 
     }, createHttpClient: (SecurityContext _) {
-      when(client.getUrl(any)).thenAnswer((_) => new Future<HttpClientRequest>.value(request));
+      when(client.getUrl(typed(any))).thenAnswer((_) => new Future<HttpClientRequest>.value(request));
       when(request.headers).thenReturn(headers);
       when(request.close()).thenAnswer((_) => new Future<HttpClientResponse>.value(response));
       when(response.contentLength).thenReturn(kTransparentImage.length);
-<<<<<<< HEAD
-      when(response.statusCode).thenReturn(HttpStatus.OK);
-      when(response.listen(any)).thenAnswer((Invocation invocation) {
-=======
       when(response.statusCode).thenReturn(HttpStatus.ok);
       when(response.listen(typed(any))).thenAnswer((Invocation invocation) {
->>>>>>> 08d1ec36
         final void Function(List<int>) onData = invocation.positionalArguments[0];
         final void Function() onDone = invocation.namedArguments[#onDone];
         final void Function(Object, [StackTrace]) onError = invocation.namedArguments[#onError];
