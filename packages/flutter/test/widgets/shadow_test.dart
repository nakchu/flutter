--- conflicted
+++ resolved
@@ -1,3 +1,4 @@
+
 // Copyright 2018 The Chromium Authors. All rights reserved.
 // Use of this source code is governed by a BSD-style license that can be
 // found in the LICENSE file.
@@ -34,37 +35,22 @@
       skip: !isLinux
     ); // shadows render differently on different platforms
     debugDisableShadows = true;
-  }, tags: 'golden');
+  });
 
-  group('Shadows', () {
-    testWidgets('on ShapeDecoration', (WidgetTester tester) async {
-      debugDisableShadows = false;
-      Widget build(int elevation) {
-        return Center(
-          child: RepaintBoundary(
-            child: Container(
-              margin: const EdgeInsets.all(150.0),
-              decoration: ShapeDecoration(
-                shape: BeveledRectangleBorder(borderRadius: BorderRadius.circular(20.0)),
-                shadows: kElevationToShadow[elevation],
-              ),
-              height: 100.0,
-              width: 100.0,
+  testWidgets('Shadows on ShapeDecoration', (WidgetTester tester) async {
+    debugDisableShadows = false;
+    Widget build(int elevation) {
+      return Center(
+        child: RepaintBoundary(
+          child: Container(
+            margin: const EdgeInsets.all(150.0),
+            decoration: ShapeDecoration(
+              shape: BeveledRectangleBorder(borderRadius: BorderRadius.circular(20.0)),
+              shadows: kElevationToShadow[elevation],
             ),
+            height: 100.0,
+            width: 100.0,
           ),
-<<<<<<< HEAD
-        );
-      }
-      for (int elevation in kElevationToShadow.keys) {
-        await tester.pumpWidget(build(elevation));
-        await expectLater(
-          find.byType(Container),
-          matchesGoldenFile('shadow.ShapeDecoration.$elevation.png'),
-        );
-      }
-      debugDisableShadows = true;
-    }, skip: isRunningOnWeb || !Platform.isLinux); // shadows render differently on different platforms
-=======
         ),
       );
     }
@@ -77,45 +63,24 @@
     }
     debugDisableShadows = true;
   }, skip: !isLinux); // shadows render differently on different platforms
->>>>>>> 1157e674
 
-    testWidgets('with PhysicalLayer', (WidgetTester tester) async {
-      await tester.pumpWidget(
-        Center(
-          child: RepaintBoundary(
-            child: Container(
-              margin: const EdgeInsets.all(150.0),
-              color: Colors.yellow[200],
-              child: PhysicalModel(
-                elevation: 9.0,
-                color: Colors.blue[900],
-                child: const SizedBox(
-                  height: 100.0,
-                  width: 100.0,
-                ),
+  testWidgets('Shadows with PhysicalLayer', (WidgetTester tester) async {
+    await tester.pumpWidget(
+      Center(
+        child: RepaintBoundary(
+          child: Container(
+            margin: const EdgeInsets.all(150.0),
+            color: Colors.yellow[200],
+            child: PhysicalModel(
+              elevation: 9.0,
+              color: Colors.blue[900],
+              child: const SizedBox(
+                height: 100.0,
+                width: 100.0,
               ),
             ),
           ),
         ),
-<<<<<<< HEAD
-      );
-      await expectLater(
-        find.byType(Container),
-        matchesGoldenFile('shadow.PhysicalModel.disabled.png'),
-      );
-      debugDisableShadows = false;
-      tester.binding.reassembleApplication();
-      await tester.pump();
-      if (Platform.isLinux) {
-        // TODO(ianh): use the skip argument instead once that doesn't hang, https://github.com/dart-lang/test/issues/830
-        await expectLater(
-          find.byType(Container),
-          matchesGoldenFile('shadow.PhysicalModel.enabled.png'),
-        ); // shadows render differently on different platforms
-      }
-      debugDisableShadows = true;
-    });
-=======
       ),
     );
     await expectLater(
@@ -132,41 +97,25 @@
     ); // shadows render differently on different platforms
     debugDisableShadows = true;
   });
->>>>>>> 1157e674
 
-    testWidgets('with PhysicalShape', (WidgetTester tester) async {
-      debugDisableShadows = false;
-      Widget build(double elevation) {
-        return Center(
-          child: RepaintBoundary(
-            child: Container(
-              padding: const EdgeInsets.all(150.0),
-              color: Colors.yellow[200],
-              child: PhysicalShape(
-                color: Colors.green[900],
-                clipper: ShapeBorderClipper(shape: BeveledRectangleBorder(borderRadius: BorderRadius.circular(20.0))),
-                elevation: elevation,
-                child: const SizedBox(
-                  height: 100.0,
-                  width: 100.0,
-                ),
+  testWidgets('Shadows with PhysicalShape', (WidgetTester tester) async {
+    debugDisableShadows = false;
+    Widget build(double elevation) {
+      return Center(
+        child: RepaintBoundary(
+          child: Container(
+            padding: const EdgeInsets.all(150.0),
+            color: Colors.yellow[200],
+            child: PhysicalShape(
+              color: Colors.green[900],
+              clipper: ShapeBorderClipper(shape: BeveledRectangleBorder(borderRadius: BorderRadius.circular(20.0))),
+              elevation: elevation,
+              child: const SizedBox(
+                height: 100.0,
+                width: 100.0,
               ),
             ),
           ),
-<<<<<<< HEAD
-        );
-      }
-      for (int elevation in kElevationToShadow.keys) {
-        await tester.pumpWidget(build(elevation.toDouble()));
-        await expectLater(
-          find.byType(Container),
-          matchesGoldenFile('shadow.PhysicalShape.$elevation.1.png'),
-        );
-      }
-      debugDisableShadows = true;
-    }, skip: isRunningOnWeb || !Platform.isLinux); // shadows render differently on different platforms
-  }, tags: 'web_unimplemented');
-=======
         ),
       );
     }
@@ -179,5 +128,4 @@
     }
     debugDisableShadows = true;
   }, skip: !isLinux); // shadows render differently on different platforms
->>>>>>> 1157e674
 }