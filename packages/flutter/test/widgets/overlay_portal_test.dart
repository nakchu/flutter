--- conflicted
+++ resolved
@@ -781,79 +781,11 @@
     verifyTreeIsClean();
   });
 
-<<<<<<< HEAD
   testWidgets('Adding/Removing OverlayPortal in LayoutBuilder during layout', (WidgetTester tester) async {
-=======
-  group('Adding/removing overlay child causes repaint', () {
-    // Regression test for https://github.com/flutter/flutter/issues/134656.
-    const Key childKey = Key('child');
-    final OverlayEntry overlayEntry = OverlayEntry(
-      builder: (BuildContext context) {
-        return RepaintBoundary(
-          child: OverlayPortal(
-            controller: controller1,
-            overlayChildBuilder: (BuildContext context) => const SizedBox(),
-            child: const SizedBox(key: childKey),
-          ),
-        );
-      },
-    );
-    final Widget widget = Directionality(
-      key: GlobalKey(debugLabel: 'key'),
-      textDirection: TextDirection.ltr,
-      child: Overlay(initialEntries: <OverlayEntry>[overlayEntry]),
-    );
-    tearDown(overlayEntry.remove);
-    tearDownAll(overlayEntry.dispose);
-
-    testWidgetsWithLeakTracking('Adding child', (WidgetTester tester) async {
-      controller1.hide();
-      await tester.pumpWidget(widget);
-
-      final RenderBox renderTheater = tester.renderObject<RenderBox>(find.byType(Overlay));
-      final RenderBox renderChild = tester.renderObject<RenderBox>(find.byKey(childKey));
-      assert(!renderTheater.debugNeedsPaint);
-      assert(!renderChild.debugNeedsPaint);
-
-      controller1.show();
-      await tester.pump(null, EnginePhase.layout);
-      expect(renderTheater.debugNeedsPaint, isTrue);
-      expect(renderChild.debugNeedsPaint, isFalse);
-
-      // Discard the dirty render tree.
-      await tester.pumpWidget(const SizedBox());
-    });
-
-    testWidgetsWithLeakTracking('Removing child', (WidgetTester tester) async {
-      controller1.show();
-      await tester.pumpWidget(widget);
-
-      final RenderBox renderTheater = tester.renderObject<RenderBox>(find.byType(Overlay));
-      final RenderBox renderChild = tester.renderObject<RenderBox>(find.byKey(childKey));
-      assert(!renderTheater.debugNeedsPaint);
-      assert(!renderChild.debugNeedsPaint);
-
-      controller1.hide();
-      await tester.pump(null, EnginePhase.layout);
-      expect(renderTheater.debugNeedsPaint, isTrue);
-      expect(renderChild.debugNeedsPaint, isFalse);
-
-      // Discard the dirty render tree.
-      await tester.pumpWidget(const SizedBox());
-    });
-  });
-
-  testWidgetsWithLeakTracking('Adding/Removing OverlayPortal in LayoutBuilder during layout', (WidgetTester tester) async {
->>>>>>> cd2c08ee
     final GlobalKey widgetKey = GlobalKey(debugLabel: 'widget');
     final GlobalKey overlayKey = GlobalKey(debugLabel: 'overlay');
     controller1.hide();
     late StateSetter setState;
-<<<<<<< HEAD
-=======
-    late final OverlayEntry overlayEntry;
-    addTearDown(() => overlayEntry..remove()..dispose());
->>>>>>> cd2c08ee
     Size size = Size.zero;
 
     final Widget overlayPortal = OverlayPortal(
@@ -869,11 +801,7 @@
         child: Overlay(
           key: overlayKey,
           initialEntries: <OverlayEntry>[
-<<<<<<< HEAD
             OverlayEntry(
-=======
-            overlayEntry = OverlayEntry(
->>>>>>> cd2c08ee
               builder: (BuildContext context) {
                 return StatefulBuilder(
                   builder: (BuildContext context, StateSetter stateSetter) {
