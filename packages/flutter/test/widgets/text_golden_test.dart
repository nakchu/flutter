--- conflicted
+++ resolved
@@ -242,7 +242,7 @@
       find.byType(Container),
       matchesGoldenFile('text_golden.StrutDefault.png'),
     );
-  }, skip: true); // Should only be on linux (skip: !Platform.isLinux).
+  }, skip: true); // Should only be on linux (skip: !isLinux).
                   // Disabled for now until font inconsistency is resolved.
 
   testWidgets('Strut text 1', (WidgetTester tester) async {
@@ -270,7 +270,7 @@
       find.byType(Container),
       matchesGoldenFile('text_golden.Strut.1.1.png'),
     );
-  }, skip: true); // Should only be on linux (skip: !Platform.isLinux).
+  }, skip: true); // Should only be on linux (skip: !isLinux).
                   // Disabled for now until font inconsistency is resolved.
 
   testWidgets('Strut text 2', (WidgetTester tester) async {
@@ -299,7 +299,7 @@
       find.byType(Container),
       matchesGoldenFile('text_golden.Strut.2.1.png'),
     );
-  }, skip: true); // Should only be on linux (skip: !Platform.isLinux).
+  }, skip: true); // Should only be on linux (skip: !isLinux).
                   // Disabled for now until font inconsistency is resolved.
 
   testWidgets('Strut text rich', (WidgetTester tester) async {
@@ -351,7 +351,7 @@
       find.byType(Container),
       matchesGoldenFile('text_golden.Strut.3.1.png'),
     );
-  }, skip: true); // Should only be on linux (skip: !Platform.isLinux).
+  }, skip: true); // Should only be on linux (skip: !isLinux).
                   // Disabled for now until font inconsistency is resolved.
 
   testWidgets('Strut text font fallback', (WidgetTester tester) async {
@@ -387,7 +387,7 @@
       find.byType(Container),
       matchesGoldenFile('text_golden.Strut.4.1.png'),
     );
-  }, skip: true); // Should only be on linux (skip: !Platform.isLinux).
+  }, skip: true); // Should only be on linux (skip: !isLinux).
                   // Disabled for now until font inconsistency is resolved.
 
   testWidgets('Strut text rich forceStrutHeight', (WidgetTester tester) async {
@@ -439,7 +439,7 @@
       find.byType(Container),
       matchesGoldenFile('text_golden.StrutForce.1.1.png'),
     );
-  }, skip: true); // Should only be on linux (skip: !Platform.isLinux).
+  }, skip: true); // Should only be on linux (skip: !isLinux).
                   // Disabled for now until font inconsistency is resolved.
 
   testWidgets('Decoration thickness', (WidgetTester tester) async {
@@ -517,8 +517,7 @@
       find.byType(Container),
       matchesGoldenFile('text_golden.DecorationThickness.1.0.png'),
     );
-<<<<<<< HEAD
-  }, skip: !Platform.isLinux); // Coretext uses different thicknesses for decoration
+  }, skip: !isLinux); // Coretext uses different thicknesses for decoration
 
   testWidgets('Text Inline widget', (WidgetTester tester) async {
     await tester.pumpWidget(
@@ -612,7 +611,7 @@
       find.byType(Container),
       matchesGoldenFile('text_golden.TextInlineWidget.1.0.png'),
     );
-  }, skip: !Platform.isLinux); // Coretext uses different thicknesses for decoration
+  }, skip: !isLinux); // Coretext uses different thicknesses for decoration
 
   testWidgets('Text Inline widget textfield', (WidgetTester tester) async {
     await tester.pumpWidget(
@@ -657,7 +656,7 @@
       find.byType(Container),
       matchesGoldenFile('text_golden.TextInlineWidget.2.1.png'),
     );
-  }, skip: !Platform.isLinux); // Coretext uses different thicknesses for decoration
+  }, skip: !isLinux); // Coretext uses different thicknesses for decoration
 
   // This tests if multiple RichText widgets are able to inline nest within each other.
   testWidgets('Text Inline widget nesting', (WidgetTester tester) async {
@@ -786,7 +785,7 @@
       find.byType(Container),
       matchesGoldenFile('text_golden.TextInlineWidgetNest.1.1.png'),
     );
-  }, skip: !Platform.isLinux); // Coretext uses different thicknesses for decoration
+  }, skip: !isLinux); // Coretext uses different thicknesses for decoration
 
   testWidgets('Text Inline widget baseline', (WidgetTester tester) async {
     await tester.pumpWidget(
@@ -893,7 +892,7 @@
       find.byType(Container),
       matchesGoldenFile('text_golden.TextInlineWidgetBaseline.1.0.png'),
     );
-  }, skip: !Platform.isLinux); // Coretext uses different thicknesses for decoration
+  }, skip: !isLinux); // Coretext uses different thicknesses for decoration
 
   testWidgets('Text Inline widget aboveBaseline', (WidgetTester tester) async {
     await tester.pumpWidget(
@@ -1000,7 +999,7 @@
       find.byType(Container),
       matchesGoldenFile('text_golden.TextInlineWidgetAboveBaseline.1.0.png'),
     );
-  }, skip: !Platform.isLinux); // Coretext uses different thicknesses for decoration
+  }, skip: !isLinux); // Coretext uses different thicknesses for decoration
 
   testWidgets('Text Inline widget belowBaseline', (WidgetTester tester) async {
     await tester.pumpWidget(
@@ -1107,7 +1106,7 @@
       find.byType(Container),
       matchesGoldenFile('text_golden.TextInlineWidgetBelowBaseline.1.0.png'),
     );
-  }, skip: !Platform.isLinux); // Coretext uses different thicknesses for decoration
+  }, skip: !isLinux); // Coretext uses different thicknesses for decoration
 
   testWidgets('Text Inline widget top', (WidgetTester tester) async {
     await tester.pumpWidget(
@@ -1214,7 +1213,7 @@
       find.byType(Container),
       matchesGoldenFile('text_golden.TextInlineWidgetTop.1.0.png'),
     );
-  }, skip: !Platform.isLinux); // Coretext uses different thicknesses for decoration
+  }, skip: !isLinux); // Coretext uses different thicknesses for decoration
 
   testWidgets('Text Inline widget middle', (WidgetTester tester) async {
     await tester.pumpWidget(
@@ -1321,8 +1320,5 @@
       find.byType(Container),
       matchesGoldenFile('text_golden.TextInlineWidgetMiddle.1.0.png'),
     );
-  }, skip: !Platform.isLinux); // Coretext uses different thicknesses for decoration
-=======
   }, skip: !isLinux); // Coretext uses different thicknesses for decoration
->>>>>>> b4ebca5d
 }