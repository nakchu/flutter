--- conflicted
+++ resolved
@@ -120,22 +120,15 @@
           }
         );
         // Update
-<<<<<<< HEAD
         delegate.maxXIndex = -1; // No exception.
         expect(
           () {
             delegate.maxXIndex = -2;
-=======
-        expect(
-          () {
-            delegate.maxXIndex = -1;
->>>>>>> efbf63d9
           },
           throwsA(
             isA<AssertionError>().having(
               (AssertionError error) => error.toString(),
               'description',
-<<<<<<< HEAD
               contains('value == null || value >= -1'),
             ),
           ),
@@ -144,25 +137,12 @@
         expect(
           () {
             delegate.maxYIndex = -2;
-=======
-              contains('value == null || value >= 0'),
-            ),
-          ),
-        );
-        expect(
-          () {
-            delegate.maxYIndex = -1;
->>>>>>> efbf63d9
           },
           throwsA(
             isA<AssertionError>().having(
               (AssertionError error) => error.toString(),
               'description',
-<<<<<<< HEAD
               contains('value == null || value >= -1'),
-=======
-              contains('value == null || value >= 0'),
->>>>>>> efbf63d9
             ),
           ),
         );
@@ -170,11 +150,7 @@
         expect(
           () {
             TwoDimensionalChildBuilderDelegate(
-<<<<<<< HEAD
               maxXIndex: -2,
-=======
-              maxXIndex: -1,
->>>>>>> efbf63d9
               maxYIndex: 0,
               builder: (BuildContext context, ChildVicinity vicinity) {
                 return const SizedBox.shrink();
@@ -185,11 +161,7 @@
             isA<AssertionError>().having(
               (AssertionError error) => error.toString(),
               'description',
-<<<<<<< HEAD
               contains('maxXIndex == null || maxXIndex >= -1'),
-=======
-              contains('maxXIndex == null || maxXIndex >= 0'),
->>>>>>> efbf63d9
             ),
           ),
         );
@@ -197,11 +169,7 @@
           () {
             TwoDimensionalChildBuilderDelegate(
               maxXIndex: 0,
-<<<<<<< HEAD
               maxYIndex: -2,
-=======
-              maxYIndex: -1,
->>>>>>> efbf63d9
               builder: (BuildContext context, ChildVicinity vicinity) {
                 return const SizedBox.shrink();
               }
@@ -211,11 +179,7 @@
             isA<AssertionError>().having(
               (AssertionError error) => error.toString(),
               'description',
-<<<<<<< HEAD
               contains('maxYIndex == null || maxYIndex >= -1'),
-=======
-              contains('maxYIndex == null || maxYIndex >= 0'),
->>>>>>> efbf63d9
             ),
           ),
         );
