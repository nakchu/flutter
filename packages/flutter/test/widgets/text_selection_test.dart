--- conflicted
+++ resolved
@@ -2,11 +2,7 @@
 // Use of this source code is governed by a BSD-style license that can be
 // found in the LICENSE file.
 
-<<<<<<< HEAD
-import 'package:flutter/foundation.dart' show defaultTargetPlatform;
-=======
 import 'package:flutter/foundation.dart';
->>>>>>> f04958a1
 import 'package:flutter/gestures.dart';
 import 'package:flutter/material.dart';
 import 'package:flutter/rendering.dart';
