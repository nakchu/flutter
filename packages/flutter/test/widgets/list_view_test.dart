--- conflicted
+++ resolved
@@ -24,7 +24,7 @@
   final int index;
 
   @override
-  AliveState createState() => new AliveState();
+  AliveState createState() => AliveState();
 
   @override
   String toString({DiagnosticLevel minLevel}) => '$index $alive';
@@ -36,7 +36,7 @@
 
   @override
   Widget build(BuildContext context) =>
-     new Text('${widget.index}:$wantKeepAlive');
+     Text('${widget.index}:$wantKeepAlive');
 }
 
 typedef WhetherToKeepAlive = bool Function(int);
@@ -45,24 +45,24 @@
 
   final WhetherToKeepAlive aliveCallback;
   @override
-  _StatefulListViewState createState() => new _StatefulListViewState();
+  _StatefulListViewState createState() => _StatefulListViewState();
 }
 
 class _StatefulListViewState extends State<_StatefulListView> {
   @override
   Widget build(BuildContext context) {
-    return new GestureDetector(
+    return GestureDetector(
       // force a rebuild - the test(s) using this are verifying that the list is
       // still correct after rebuild
       onTap: () => setState,
-      child: new Directionality(
-        textDirection: TextDirection.ltr,
-        child: new ListView(
-          children: new List<Widget>.generate(200, (int i) {
-            return new Builder(
+      child: Directionality(
+        textDirection: TextDirection.ltr,
+        child: ListView(
+          children: List<Widget>.generate(200, (int i) {
+            return Builder(
               builder: (BuildContext context) {
-                return new Container(
-                  child: new Alive(widget.aliveCallback(i), i),
+                return Container(
+                  child: Alive(widget.aliveCallback(i), i),
                 );
               },
             );
@@ -205,10 +205,10 @@
       expect(find.text('3:true'), findsOneWidget);
     }
 
-    await tester.pumpWidget(new _StatefulListView((int i) => i > 2 && i % 3 == 0));
+    await tester.pumpWidget(_StatefulListView((int i) => i > 2 && i % 3 == 0));
     await checkAndScroll();
 
-    await tester.pumpWidget(new _StatefulListView((int i) => i % 3 == 0));
+    await tester.pumpWidget(_StatefulListView((int i) => i % 3 == 0));
     await checkAndScroll('0:true');
   });
 
@@ -316,24 +316,15 @@
   });
 
   testWidgets('didFinishLayout has correct indices', (WidgetTester tester) async {
-<<<<<<< HEAD
     final TestSliverChildListDelegate delegate = TestSliverChildListDelegate(
-      List<Widget>.generate(20, (int i) {
-        return Container(
-          child: Text('$i', textDirection: TextDirection.ltr),
-        );
-      })
-=======
-    final TestSliverChildListDelegate delegate = new TestSliverChildListDelegate(
-      new List<Widget>.generate(
+      List<Widget>.generate(
         20,
         (int i) {
-          return new Container(
-            child: new Text('$i', textDirection: TextDirection.ltr),
+          return Container(
+            child: Text('$i', textDirection: TextDirection.ltr),
           );
         },
       )
->>>>>>> d7a0dcaa
     );
 
     await tester.pumpWidget(
