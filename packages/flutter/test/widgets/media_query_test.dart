// Copyright 2014 The Flutter Authors. All rights reserved.
// Use of this source code is governed by a BSD-style license that can be
// found in the LICENSE file.

import 'dart:ui' show Brightness, DisplayFeature, DisplayFeatureState, DisplayFeatureType;

import 'package:flutter/gestures.dart';
import 'package:flutter/widgets.dart';
import 'package:flutter_test/flutter_test.dart';

void main() {
  testWidgets('MediaQuery does not have a default', (WidgetTester tester) async {
    bool tested = false;
    await tester.pumpWidget(
      Builder(
        builder: (BuildContext context) {
          tested = true;
          MediaQuery.of(context); // should throw
          return Container();
        },
      ),
    );
    expect(tested, isTrue);
    final dynamic exception = tester.takeException();
    expect(exception, isNotNull);
    expect(exception ,isFlutterError);
    final FlutterError error = exception as FlutterError;
    expect(error.diagnostics.length, 5);
    expect(error.diagnostics.last, isA<ErrorHint>());
    expect(
      error.toStringDeep(),
      equalsIgnoringHashCodes(
        'FlutterError\n'
        '   No MediaQuery widget ancestor found.\n'
        '   Builder widgets require a MediaQuery widget ancestor.\n'
        '   The specific widget that could not find a MediaQuery ancestor\n'
        '   was:\n'
        '     Builder\n'
        '   The ownership chain for the affected widget is: "Builder ←\n'
        '     [root]"\n'
        '   No MediaQuery ancestor could be found starting from the context\n'
        '   that was passed to MediaQuery.of(). This can happen because you\n'
        '   have not added a WidgetsApp, CupertinoApp, or MaterialApp widget\n'
        '   (those widgets introduce a MediaQuery), or it can happen if the\n'
        '   context you use comes from a widget above those widgets.\n',
      ),
    );
  });

  testWidgets('MediaQuery.of finds a MediaQueryData when there is one', (WidgetTester tester) async {
    bool tested = false;
    await tester.pumpWidget(
      MediaQuery(
        data: const MediaQueryData(),
        child: Builder(
          builder: (BuildContext context) {
            final MediaQueryData data = MediaQuery.of(context);
            expect(data, isNotNull);
            tested = true;
            return Container();
          },
        ),
      ),
    );
    final dynamic exception = tester.takeException();
    expect(exception, isNull);
    expect(tested, isTrue);
  });

  testWidgets('MediaQuery.maybeOf defaults to null', (WidgetTester tester) async {
    bool tested = false;
    await tester.pumpWidget(
      Builder(
        builder: (BuildContext context) {
          final MediaQueryData? data = MediaQuery.maybeOf(context);
          expect(data, isNull);
          tested = true;
          return Container();
        },
      ),
    );
    expect(tested, isTrue);
  });

  testWidgets('MediaQuery.maybeOf finds a MediaQueryData when there is one', (WidgetTester tester) async {
    bool tested = false;
    await tester.pumpWidget(
      MediaQuery(
        data: const MediaQueryData(),
        child: Builder(
          builder: (BuildContext context) {
            final MediaQueryData? data = MediaQuery.maybeOf(context);
            expect(data, isNotNull);
            tested = true;
            return Container();
          },
        ),
      ),
    );
    expect(tested, isTrue);
  });

  testWidgets('MediaQueryData.fromWindow is sane', (WidgetTester tester) async {
    final MediaQueryData data = MediaQueryData.fromWindow(WidgetsBinding.instance!.window);
    expect(data, hasOneLineDescription);
    expect(data.hashCode, equals(data.copyWith().hashCode));
    expect(data.size, equals(WidgetsBinding.instance!.window.physicalSize / WidgetsBinding.instance!.window.devicePixelRatio));
    expect(data.accessibleNavigation, false);
    expect(data.invertColors, false);
    expect(data.disableAnimations, false);
    expect(data.boldText, false);
    expect(data.highContrast, false);
    expect(data.platformBrightness, Brightness.light);
<<<<<<< HEAD
    expect(data.displayFeatures, isEmpty);
    expect(data.hinge, isNull);
=======
    expect(data.gestureSettings.touchSlop, null);
>>>>>>> 05bfbbfb
  });

  testWidgets('MediaQueryData.copyWith defaults to source', (WidgetTester tester) async {
    final MediaQueryData data = MediaQueryData.fromWindow(WidgetsBinding.instance!.window);
    final MediaQueryData copied = data.copyWith();
    expect(copied.size, data.size);
    expect(copied.devicePixelRatio, data.devicePixelRatio);
    expect(copied.textScaleFactor, data.textScaleFactor);
    expect(copied.padding, data.padding);
    expect(copied.viewPadding, data.viewPadding);
    expect(copied.viewInsets, data.viewInsets);
    expect(copied.systemGestureInsets, data.systemGestureInsets);
    expect(copied.alwaysUse24HourFormat, data.alwaysUse24HourFormat);
    expect(copied.accessibleNavigation, data.accessibleNavigation);
    expect(copied.invertColors, data.invertColors);
    expect(copied.disableAnimations, data.disableAnimations);
    expect(copied.boldText, data.boldText);
    expect(copied.highContrast, data.highContrast);
    expect(copied.platformBrightness, data.platformBrightness);
<<<<<<< HEAD
    expect(copied.displayFeatures, data.displayFeatures);
=======
    expect(copied.gestureSettings, data.gestureSettings);
>>>>>>> 05bfbbfb
  });

  testWidgets('MediaQuery.copyWith copies specified values', (WidgetTester tester) async {
    // Random and unique double values are used to ensure that the correct
    // values are copied over exactly
    const Size customSize = Size(3.14, 2.72);
    const double customDevicePixelRatio = 1.41;
    const double customTextScaleFactor = 1.62;
    const EdgeInsets customPadding = EdgeInsets.all(9.10938);
    const EdgeInsets customViewPadding = EdgeInsets.all(11.24031);
    const EdgeInsets customViewInsets = EdgeInsets.all(1.67262);
    const EdgeInsets customSystemGestureInsets = EdgeInsets.all(1.5556);
<<<<<<< HEAD
    const List<DisplayFeature> customDisplayFeatures = <DisplayFeature>[
      DisplayFeature(
        bounds: Rect.zero,
        type: DisplayFeatureType.cutout,
        state: DisplayFeatureState.unknown,
      ),
    ];
=======
    const DeviceGestureSettings gestureSettings = DeviceGestureSettings(touchSlop: 8.0);
>>>>>>> 05bfbbfb

    final MediaQueryData data = MediaQueryData.fromWindow(WidgetsBinding.instance!.window);
    final MediaQueryData copied = data.copyWith(
      size: customSize,
      devicePixelRatio: customDevicePixelRatio,
      textScaleFactor: customTextScaleFactor,
      padding: customPadding,
      viewPadding: customViewPadding,
      viewInsets: customViewInsets,
      systemGestureInsets: customSystemGestureInsets,
      alwaysUse24HourFormat: true,
      accessibleNavigation: true,
      invertColors: true,
      disableAnimations: true,
      boldText: true,
      highContrast: true,
      platformBrightness: Brightness.dark,
<<<<<<< HEAD
      displayFeatures: customDisplayFeatures,
=======
      gestureSettings: gestureSettings,
>>>>>>> 05bfbbfb
    );
    expect(copied.size, customSize);
    expect(copied.devicePixelRatio, customDevicePixelRatio);
    expect(copied.textScaleFactor, customTextScaleFactor);
    expect(copied.padding, customPadding);
    expect(copied.viewPadding, customViewPadding);
    expect(copied.viewInsets, customViewInsets);
    expect(copied.systemGestureInsets, customSystemGestureInsets);
    expect(copied.alwaysUse24HourFormat, true);
    expect(copied.accessibleNavigation, true);
    expect(copied.invertColors, true);
    expect(copied.disableAnimations, true);
    expect(copied.boldText, true);
    expect(copied.highContrast, true);
    expect(copied.platformBrightness, Brightness.dark);
<<<<<<< HEAD
    expect(copied.displayFeatures, customDisplayFeatures);
=======
    expect(copied.gestureSettings, gestureSettings);
>>>>>>> 05bfbbfb
  });

  testWidgets('MediaQuery.removePadding removes specified padding', (WidgetTester tester) async {
    const Size size = Size(2.0, 4.0);
    const double devicePixelRatio = 2.0;
    const double textScaleFactor = 1.2;
    const EdgeInsets padding = EdgeInsets.only(top: 1.0, right: 2.0, left: 3.0, bottom: 4.0);
    const EdgeInsets viewPadding = EdgeInsets.only(top: 6.0, right: 8.0, left: 10.0, bottom: 12.0);
    const EdgeInsets viewInsets = EdgeInsets.only(top: 5.0, right: 6.0, left: 7.0, bottom: 8.0);
    const List<DisplayFeature> displayFeatures = <DisplayFeature>[
      DisplayFeature(
        bounds: Rect.zero,
        type: DisplayFeatureType.cutout,
        state: DisplayFeatureState.unknown,
      ),
    ];

    late MediaQueryData unpadded;
    await tester.pumpWidget(
      MediaQuery(
        data: const MediaQueryData(
          size: size,
          devicePixelRatio: devicePixelRatio,
          textScaleFactor: textScaleFactor,
          padding: padding,
          viewPadding: viewPadding,
          viewInsets: viewInsets,
          alwaysUse24HourFormat: true,
          accessibleNavigation: true,
          invertColors: true,
          disableAnimations: true,
          boldText: true,
          highContrast: true,
          displayFeatures: displayFeatures,
        ),
        child: Builder(
          builder: (BuildContext context) {
            return MediaQuery.removePadding(
              context: context,
              removeLeft: true,
              removeTop: true,
              removeRight: true,
              removeBottom: true,
              child: Builder(
                builder: (BuildContext context) {
                  unpadded = MediaQuery.of(context);
                  return Container();
                },
              ),
            );
          },
        ),
      ),
    );

    expect(unpadded.size, size);
    expect(unpadded.devicePixelRatio, devicePixelRatio);
    expect(unpadded.textScaleFactor, textScaleFactor);
    expect(unpadded.padding, EdgeInsets.zero);
    expect(unpadded.viewPadding, viewInsets);
    expect(unpadded.viewInsets, viewInsets);
    expect(unpadded.alwaysUse24HourFormat, true);
    expect(unpadded.accessibleNavigation, true);
    expect(unpadded.invertColors, true);
    expect(unpadded.disableAnimations, true);
    expect(unpadded.boldText, true);
    expect(unpadded.highContrast, true);
    expect(unpadded.displayFeatures, displayFeatures);
  });

  testWidgets('MediaQuery.removePadding only removes specified padding', (WidgetTester tester) async {
    const Size size = Size(2.0, 4.0);
    const double devicePixelRatio = 2.0;
    const double textScaleFactor = 1.2;
    const EdgeInsets padding = EdgeInsets.only(top: 1.0, right: 2.0, left: 3.0, bottom: 4.0);
    const EdgeInsets viewPadding = EdgeInsets.only(top: 6.0, right: 8.0, left: 10.0, bottom: 12.0);
    const EdgeInsets viewInsets = EdgeInsets.only(top: 5.0, right: 6.0, left: 7.0, bottom: 8.0);
    const List<DisplayFeature> displayFeatures = <DisplayFeature>[
      DisplayFeature(
        bounds: Rect.zero,
        type: DisplayFeatureType.cutout,
        state: DisplayFeatureState.unknown,
      ),
    ];

    late MediaQueryData unpadded;
    await tester.pumpWidget(
      MediaQuery(
        data: const MediaQueryData(
          size: size,
          devicePixelRatio: devicePixelRatio,
          textScaleFactor: textScaleFactor,
          padding: padding,
          viewPadding: viewPadding,
          viewInsets: viewInsets,
          alwaysUse24HourFormat: true,
          accessibleNavigation: true,
          invertColors: true,
          disableAnimations: true,
          boldText: true,
          highContrast: true,
          displayFeatures: displayFeatures,
        ),
        child: Builder(
          builder: (BuildContext context) {
            return MediaQuery.removePadding(
              removeTop: true,
              context: context,
              child: Builder(
                builder: (BuildContext context) {
                  unpadded = MediaQuery.of(context);
                  return Container();
                },
              ),
            );
          },
        ),
      ),
    );

    expect(unpadded.size, size);
    expect(unpadded.devicePixelRatio, devicePixelRatio);
    expect(unpadded.textScaleFactor, textScaleFactor);
    expect(unpadded.padding, padding.copyWith(top: 0));
    expect(unpadded.viewPadding, viewPadding.copyWith(top: viewInsets.top));
    expect(unpadded.viewInsets, viewInsets);
    expect(unpadded.alwaysUse24HourFormat, true);
    expect(unpadded.accessibleNavigation, true);
    expect(unpadded.invertColors, true);
    expect(unpadded.disableAnimations, true);
    expect(unpadded.boldText, true);
    expect(unpadded.highContrast, true);
    expect(unpadded.displayFeatures, displayFeatures);
  });

  testWidgets('MediaQuery.removeViewInsets removes specified viewInsets', (WidgetTester tester) async {
    const Size size = Size(2.0, 4.0);
    const double devicePixelRatio = 2.0;
    const double textScaleFactor = 1.2;
    const EdgeInsets padding = EdgeInsets.only(top: 5.0, right: 6.0, left: 7.0, bottom: 8.0);
    const EdgeInsets viewPadding = EdgeInsets.only(top: 6.0, right: 8.0, left: 10.0, bottom: 12.0);
    const EdgeInsets viewInsets = EdgeInsets.only(top: 1.0, right: 2.0, left: 3.0, bottom: 4.0);
    const List<DisplayFeature> displayFeatures = <DisplayFeature>[
      DisplayFeature(
        bounds: Rect.zero,
        type: DisplayFeatureType.cutout,
        state: DisplayFeatureState.unknown,
      ),
    ];

    late MediaQueryData unpadded;
    await tester.pumpWidget(
      MediaQuery(
        data: const MediaQueryData(
          size: size,
          devicePixelRatio: devicePixelRatio,
          textScaleFactor: textScaleFactor,
          padding: padding,
          viewPadding: viewPadding,
          viewInsets: viewInsets,
          alwaysUse24HourFormat: true,
          accessibleNavigation: true,
          invertColors: true,
          disableAnimations: true,
          boldText: true,
          highContrast: true,
          displayFeatures: displayFeatures,
        ),
        child: Builder(
          builder: (BuildContext context) {
            return MediaQuery.removeViewInsets(
              context: context,
              removeLeft: true,
              removeTop: true,
              removeRight: true,
              removeBottom: true,
              child: Builder(
                builder: (BuildContext context) {
                  unpadded = MediaQuery.of(context);
                  return Container();
                },
              ),
            );
          },
        ),
      ),
    );

    expect(unpadded.size, size);
    expect(unpadded.devicePixelRatio, devicePixelRatio);
    expect(unpadded.textScaleFactor, textScaleFactor);
    expect(unpadded.padding, padding);
    expect(unpadded.viewPadding, padding);
    expect(unpadded.viewInsets, EdgeInsets.zero);
    expect(unpadded.alwaysUse24HourFormat, true);
    expect(unpadded.accessibleNavigation, true);
    expect(unpadded.invertColors, true);
    expect(unpadded.disableAnimations, true);
    expect(unpadded.boldText, true);
    expect(unpadded.highContrast, true);
    expect(unpadded.displayFeatures, displayFeatures);
  });

  testWidgets('MediaQuery.removeViewInsets removes only specified viewInsets', (WidgetTester tester) async {
    const Size size = Size(2.0, 4.0);
    const double devicePixelRatio = 2.0;
    const double textScaleFactor = 1.2;
    const EdgeInsets padding = EdgeInsets.only(top: 5.0, right: 6.0, left: 7.0, bottom: 8.0);
    const EdgeInsets viewPadding = EdgeInsets.only(top: 6.0, right: 8.0, left: 10.0, bottom: 12.0);
    const EdgeInsets viewInsets = EdgeInsets.only(top: 1.0, right: 2.0, left: 3.0, bottom: 4.0);
    const List<DisplayFeature> displayFeatures = <DisplayFeature>[
      DisplayFeature(
        bounds: Rect.zero,
        type: DisplayFeatureType.cutout,
        state: DisplayFeatureState.unknown,
      ),
    ];

    late MediaQueryData unpadded;
    await tester.pumpWidget(
      MediaQuery(
        data: const MediaQueryData(
          size: size,
          devicePixelRatio: devicePixelRatio,
          textScaleFactor: textScaleFactor,
          padding: padding,
          viewPadding: viewPadding,
          viewInsets: viewInsets,
          alwaysUse24HourFormat: true,
          accessibleNavigation: true,
          invertColors: true,
          disableAnimations: true,
          boldText: true,
          highContrast: true,
          displayFeatures: displayFeatures,
        ),
        child: Builder(
          builder: (BuildContext context) {
            return MediaQuery.removeViewInsets(
              context: context,
              removeBottom: true,
              child: Builder(
                builder: (BuildContext context) {
                  unpadded = MediaQuery.of(context);
                  return Container();
                },
              ),
            );
          },
        ),
      ),
    );

    expect(unpadded.size, size);
    expect(unpadded.devicePixelRatio, devicePixelRatio);
    expect(unpadded.textScaleFactor, textScaleFactor);
    expect(unpadded.padding, padding);
    expect(unpadded.viewPadding, viewPadding.copyWith(bottom: 8));
    expect(unpadded.viewInsets, viewInsets.copyWith(bottom: 0));
    expect(unpadded.alwaysUse24HourFormat, true);
    expect(unpadded.accessibleNavigation, true);
    expect(unpadded.invertColors, true);
    expect(unpadded.disableAnimations, true);
    expect(unpadded.boldText, true);
    expect(unpadded.highContrast, true);
    expect(unpadded.displayFeatures, displayFeatures);
  });

  testWidgets('MediaQuery.removeViewPadding removes specified viewPadding', (WidgetTester tester) async {
    const Size size = Size(2.0, 4.0);
    const double devicePixelRatio = 2.0;
    const double textScaleFactor = 1.2;
    const EdgeInsets padding = EdgeInsets.only(top: 5.0, right: 6.0, left: 7.0, bottom: 8.0);
    const EdgeInsets viewPadding = EdgeInsets.only(top: 6.0, right: 8.0, left: 10.0, bottom: 12.0);
    const EdgeInsets viewInsets = EdgeInsets.only(top: 1.0, right: 2.0, left: 3.0, bottom: 4.0);
    const List<DisplayFeature> displayFeatures = <DisplayFeature>[
      DisplayFeature(
        bounds: Rect.zero,
        type: DisplayFeatureType.cutout,
        state: DisplayFeatureState.unknown,
      ),
    ];

    late MediaQueryData unpadded;
    await tester.pumpWidget(
      MediaQuery(
        data: const MediaQueryData(
          size: size,
          devicePixelRatio: devicePixelRatio,
          textScaleFactor: textScaleFactor,
          padding: padding,
          viewPadding: viewPadding,
          viewInsets: viewInsets,
          alwaysUse24HourFormat: true,
          accessibleNavigation: true,
          invertColors: true,
          disableAnimations: true,
          boldText: true,
          highContrast: true,
          displayFeatures: displayFeatures,
        ),
        child: Builder(
          builder: (BuildContext context) {
            return MediaQuery.removeViewPadding(
              context: context,
              removeLeft: true,
              removeTop: true,
              removeRight: true,
              removeBottom: true,
              child: Builder(
                builder: (BuildContext context) {
                  unpadded = MediaQuery.of(context);
                  return Container();
                },
              ),
            );
          },
        ),
      ),
    );

    expect(unpadded.size, size);
    expect(unpadded.devicePixelRatio, devicePixelRatio);
    expect(unpadded.textScaleFactor, textScaleFactor);
    expect(unpadded.padding, EdgeInsets.zero);
    expect(unpadded.viewPadding, EdgeInsets.zero);
    expect(unpadded.viewInsets, viewInsets);
    expect(unpadded.alwaysUse24HourFormat, true);
    expect(unpadded.accessibleNavigation, true);
    expect(unpadded.invertColors, true);
    expect(unpadded.disableAnimations, true);
    expect(unpadded.boldText, true);
    expect(unpadded.highContrast, true);
    expect(unpadded.displayFeatures, displayFeatures);
  });

  testWidgets('MediaQuery.removeViewPadding removes only specified viewPadding', (WidgetTester tester) async {
    const Size size = Size(2.0, 4.0);
    const double devicePixelRatio = 2.0;
    const double textScaleFactor = 1.2;
    const EdgeInsets padding = EdgeInsets.only(top: 5.0, right: 6.0, left: 7.0, bottom: 8.0);
    const EdgeInsets viewPadding = EdgeInsets.only(top: 6.0, right: 8.0, left: 10.0, bottom: 12.0);
    const EdgeInsets viewInsets = EdgeInsets.only(top: 1.0, right: 2.0, left: 3.0, bottom: 4.0);
    const List<DisplayFeature> displayFeatures = <DisplayFeature>[
      DisplayFeature(
        bounds: Rect.zero,
        type: DisplayFeatureType.cutout,
        state: DisplayFeatureState.unknown,
      ),
    ];

    late MediaQueryData unpadded;
    await tester.pumpWidget(
      MediaQuery(
        data: const MediaQueryData(
          size: size,
          devicePixelRatio: devicePixelRatio,
          textScaleFactor: textScaleFactor,
          padding: padding,
          viewPadding: viewPadding,
          viewInsets: viewInsets,
          alwaysUse24HourFormat: true,
          accessibleNavigation: true,
          invertColors: true,
          disableAnimations: true,
          boldText: true,
          highContrast: true,
          displayFeatures: displayFeatures,
        ),
        child: Builder(
          builder: (BuildContext context) {
            return MediaQuery.removeViewPadding(
              context: context,
              removeLeft: true,
              child: Builder(
                builder: (BuildContext context) {
                  unpadded = MediaQuery.of(context);
                  return Container();
                },
              ),
            );
          },
        ),
      ),
    );

    expect(unpadded.size, size);
    expect(unpadded.devicePixelRatio, devicePixelRatio);
    expect(unpadded.textScaleFactor, textScaleFactor);
    expect(unpadded.padding, padding.copyWith(left: 0));
    expect(unpadded.viewPadding, viewPadding.copyWith(left: 0));
    expect(unpadded.viewInsets, viewInsets);
    expect(unpadded.alwaysUse24HourFormat, true);
    expect(unpadded.accessibleNavigation, true);
    expect(unpadded.invertColors, true);
    expect(unpadded.disableAnimations, true);
    expect(unpadded.boldText, true);
    expect(unpadded.highContrast, true);
    expect(unpadded.displayFeatures, displayFeatures);
  });

  testWidgets('MediaQuery.textScaleFactorOf', (WidgetTester tester) async {
    late double outsideTextScaleFactor;
    late double insideTextScaleFactor;

    await tester.pumpWidget(
      Builder(
        builder: (BuildContext context) {
          outsideTextScaleFactor = MediaQuery.textScaleFactorOf(context);
          return MediaQuery(
            data: const MediaQueryData(
              textScaleFactor: 4.0,
            ),
            child: Builder(
              builder: (BuildContext context) {
                insideTextScaleFactor = MediaQuery.textScaleFactorOf(context);
                return Container();
              },
            ),
          );
        },
      ),
    );

    expect(outsideTextScaleFactor, 1.0);
    expect(insideTextScaleFactor, 4.0);
  });

  testWidgets('MediaQuery.platformBrightnessOf', (WidgetTester tester) async {
    late Brightness outsideBrightness;
    late Brightness insideBrightness;

    await tester.pumpWidget(
      Builder(
        builder: (BuildContext context) {
          outsideBrightness = MediaQuery.platformBrightnessOf(context);
          return MediaQuery(
            data: const MediaQueryData(
              platformBrightness: Brightness.dark,
            ),
            child: Builder(
              builder: (BuildContext context) {
                insideBrightness = MediaQuery.platformBrightnessOf(context);
                return Container();
              },
            ),
          );
        },
      ),
    );

    expect(outsideBrightness, Brightness.light);
    expect(insideBrightness, Brightness.dark);
  });

  testWidgets('MediaQuery.highContrastOf', (WidgetTester tester) async {
    late bool outsideHighContrast;
    late bool insideHighContrast;

    await tester.pumpWidget(
      Builder(
        builder: (BuildContext context) {
          outsideHighContrast = MediaQuery.highContrastOf(context);
          return MediaQuery(
            data: const MediaQueryData(
              highContrast: true,
            ),
            child: Builder(
              builder: (BuildContext context) {
                insideHighContrast = MediaQuery.highContrastOf(context);
                return Container();
              },
            ),
          );
        },
      ),
    );

    expect(outsideHighContrast, false);
    expect(insideHighContrast, true);
  });

  testWidgets('MediaQuery.boldTextOverride', (WidgetTester tester) async {
    late bool outsideBoldTextOverride;
    late bool insideBoldTextOverride;

    await tester.pumpWidget(
      Builder(
        builder: (BuildContext context) {
          outsideBoldTextOverride = MediaQuery.boldTextOverride(context);
          return MediaQuery(
            data: const MediaQueryData(
              boldText: true,
            ),
            child: Builder(
              builder: (BuildContext context) {
                insideBoldTextOverride = MediaQuery.boldTextOverride(context);
                return Container();
              },
            ),
          );
        },
      ),
    );

    expect(outsideBoldTextOverride, false);
    expect(insideBoldTextOverride, true);
  });

<<<<<<< HEAD
  testWidgets('MediaQueryData.hinge returns hinge display feature', (WidgetTester tester) async {
    const MediaQueryData data = MediaQueryData(
      displayFeatures: <DisplayFeature>[
        DisplayFeature(
          bounds: Rect.zero,
          type: DisplayFeatureType.cutout,
          state: DisplayFeatureState.unknown,
        ),
        DisplayFeature(
          bounds: Rect.zero,
          type: DisplayFeatureType.fold,
          state: DisplayFeatureState.unknown,
        ),
        DisplayFeature(
          bounds: Rect.zero,
          type: DisplayFeatureType.hinge,
          state: DisplayFeatureState.unknown,
        ),
      ],
    );
    expect(data.hinge?.type, DisplayFeatureType.hinge);
  });

  testWidgets('MediaQueryData.hinge returns null', (WidgetTester tester) async {
    const MediaQueryData data = MediaQueryData(
      displayFeatures: <DisplayFeature>[
        DisplayFeature(
          bounds: Rect.zero,
          type: DisplayFeatureType.cutout,
          state: DisplayFeatureState.unknown,
        ),
        DisplayFeature(
          bounds: Rect.zero,
          type: DisplayFeatureType.fold,
          state: DisplayFeatureState.unknown,
        ),
      ],
    );
    expect(data.hinge, isNull);
=======
  testWidgets('MediaQuery.fromWindow creates a MediaQuery', (WidgetTester tester) async {
    bool hasMediaQueryAsParentOutside = false;
    bool hasMediaQueryAsParentInside = false;

    await tester.pumpWidget(
      Builder(
        builder: (BuildContext context) {
          hasMediaQueryAsParentOutside =
              context.findAncestorWidgetOfExactType<MediaQuery>() != null;
          return MediaQuery.fromWindow(
            child: Builder(
              builder: (BuildContext context) {
                hasMediaQueryAsParentInside =
                    context.findAncestorWidgetOfExactType<MediaQuery>() != null;
                return const SizedBox();
              },
            ),
          );
        },
      ),
    );

    expect(hasMediaQueryAsParentOutside, false);
    expect(hasMediaQueryAsParentInside, true);
  });

  testWidgets('MediaQueryData.fromWindow is created using window values', (WidgetTester tester) async {
    final MediaQueryData windowData = MediaQueryData.fromWindow(WidgetsBinding.instance!.window);
    late MediaQueryData fromWindowData;

    await tester.pumpWidget(
      MediaQuery.fromWindow(
        child: Builder(
          builder: (BuildContext context) {
            fromWindowData = MediaQuery.of(context);
            return const SizedBox();
          },
        ),
      ),
    );

    expect(windowData, equals(fromWindowData));
  });

  test('DeviceGestureSettings has reasonable hashCode', () {
    final DeviceGestureSettings settingsA = DeviceGestureSettings(touchSlop: nonconst(16));
    final DeviceGestureSettings settingsB = DeviceGestureSettings(touchSlop: nonconst(8));
    final DeviceGestureSettings settingsC = DeviceGestureSettings(touchSlop: nonconst(16));

    expect(settingsA.hashCode, settingsC.hashCode);
    expect(settingsA.hashCode, isNot(settingsB.hashCode));
  });

  test('DeviceGestureSettings has reasonable equality', () {
    final DeviceGestureSettings settingsA = DeviceGestureSettings(touchSlop: nonconst(16));
    final DeviceGestureSettings settingsB = DeviceGestureSettings(touchSlop: nonconst(8));
    final DeviceGestureSettings settingsC = DeviceGestureSettings(touchSlop: nonconst(16));

    expect(settingsA, equals(settingsC));
    expect(settingsA, isNot(settingsB));
>>>>>>> 05bfbbfb
  });
}<|MERGE_RESOLUTION|>--- conflicted
+++ resolved
@@ -111,12 +111,9 @@
     expect(data.boldText, false);
     expect(data.highContrast, false);
     expect(data.platformBrightness, Brightness.light);
-<<<<<<< HEAD
+    expect(data.gestureSettings.touchSlop, null);
     expect(data.displayFeatures, isEmpty);
     expect(data.hinge, isNull);
-=======
-    expect(data.gestureSettings.touchSlop, null);
->>>>>>> 05bfbbfb
   });
 
   testWidgets('MediaQueryData.copyWith defaults to source', (WidgetTester tester) async {
@@ -136,11 +133,8 @@
     expect(copied.boldText, data.boldText);
     expect(copied.highContrast, data.highContrast);
     expect(copied.platformBrightness, data.platformBrightness);
-<<<<<<< HEAD
+    expect(copied.gestureSettings, data.gestureSettings);
     expect(copied.displayFeatures, data.displayFeatures);
-=======
-    expect(copied.gestureSettings, data.gestureSettings);
->>>>>>> 05bfbbfb
   });
 
   testWidgets('MediaQuery.copyWith copies specified values', (WidgetTester tester) async {
@@ -153,7 +147,7 @@
     const EdgeInsets customViewPadding = EdgeInsets.all(11.24031);
     const EdgeInsets customViewInsets = EdgeInsets.all(1.67262);
     const EdgeInsets customSystemGestureInsets = EdgeInsets.all(1.5556);
-<<<<<<< HEAD
+    const DeviceGestureSettings gestureSettings = DeviceGestureSettings(touchSlop: 8.0);
     const List<DisplayFeature> customDisplayFeatures = <DisplayFeature>[
       DisplayFeature(
         bounds: Rect.zero,
@@ -161,9 +155,6 @@
         state: DisplayFeatureState.unknown,
       ),
     ];
-=======
-    const DeviceGestureSettings gestureSettings = DeviceGestureSettings(touchSlop: 8.0);
->>>>>>> 05bfbbfb
 
     final MediaQueryData data = MediaQueryData.fromWindow(WidgetsBinding.instance!.window);
     final MediaQueryData copied = data.copyWith(
@@ -181,11 +172,8 @@
       boldText: true,
       highContrast: true,
       platformBrightness: Brightness.dark,
-<<<<<<< HEAD
+      gestureSettings: gestureSettings,
       displayFeatures: customDisplayFeatures,
-=======
-      gestureSettings: gestureSettings,
->>>>>>> 05bfbbfb
     );
     expect(copied.size, customSize);
     expect(copied.devicePixelRatio, customDevicePixelRatio);
@@ -201,11 +189,8 @@
     expect(copied.boldText, true);
     expect(copied.highContrast, true);
     expect(copied.platformBrightness, Brightness.dark);
-<<<<<<< HEAD
+    expect(copied.gestureSettings, gestureSettings);
     expect(copied.displayFeatures, customDisplayFeatures);
-=======
-    expect(copied.gestureSettings, gestureSettings);
->>>>>>> 05bfbbfb
   });
 
   testWidgets('MediaQuery.removePadding removes specified padding', (WidgetTester tester) async {
@@ -715,47 +700,6 @@
     expect(insideBoldTextOverride, true);
   });
 
-<<<<<<< HEAD
-  testWidgets('MediaQueryData.hinge returns hinge display feature', (WidgetTester tester) async {
-    const MediaQueryData data = MediaQueryData(
-      displayFeatures: <DisplayFeature>[
-        DisplayFeature(
-          bounds: Rect.zero,
-          type: DisplayFeatureType.cutout,
-          state: DisplayFeatureState.unknown,
-        ),
-        DisplayFeature(
-          bounds: Rect.zero,
-          type: DisplayFeatureType.fold,
-          state: DisplayFeatureState.unknown,
-        ),
-        DisplayFeature(
-          bounds: Rect.zero,
-          type: DisplayFeatureType.hinge,
-          state: DisplayFeatureState.unknown,
-        ),
-      ],
-    );
-    expect(data.hinge?.type, DisplayFeatureType.hinge);
-  });
-
-  testWidgets('MediaQueryData.hinge returns null', (WidgetTester tester) async {
-    const MediaQueryData data = MediaQueryData(
-      displayFeatures: <DisplayFeature>[
-        DisplayFeature(
-          bounds: Rect.zero,
-          type: DisplayFeatureType.cutout,
-          state: DisplayFeatureState.unknown,
-        ),
-        DisplayFeature(
-          bounds: Rect.zero,
-          type: DisplayFeatureType.fold,
-          state: DisplayFeatureState.unknown,
-        ),
-      ],
-    );
-    expect(data.hinge, isNull);
-=======
   testWidgets('MediaQuery.fromWindow creates a MediaQuery', (WidgetTester tester) async {
     bool hasMediaQueryAsParentOutside = false;
     bool hasMediaQueryAsParentInside = false;
@@ -816,6 +760,46 @@
 
     expect(settingsA, equals(settingsC));
     expect(settingsA, isNot(settingsB));
->>>>>>> 05bfbbfb
+  });
+
+  testWidgets('MediaQueryData.hinge returns hinge display feature', (WidgetTester tester) async {
+    const MediaQueryData data = MediaQueryData(
+      displayFeatures: <DisplayFeature>[
+        DisplayFeature(
+          bounds: Rect.zero,
+          type: DisplayFeatureType.cutout,
+          state: DisplayFeatureState.unknown,
+        ),
+        DisplayFeature(
+          bounds: Rect.zero,
+          type: DisplayFeatureType.fold,
+          state: DisplayFeatureState.unknown,
+        ),
+        DisplayFeature(
+          bounds: Rect.zero,
+          type: DisplayFeatureType.hinge,
+          state: DisplayFeatureState.unknown,
+        ),
+      ],
+    );
+    expect(data.hinge?.type, DisplayFeatureType.hinge);
+  });
+
+  testWidgets('MediaQueryData.hinge returns null', (WidgetTester tester) async {
+    const MediaQueryData data = MediaQueryData(
+      displayFeatures: <DisplayFeature>[
+        DisplayFeature(
+          bounds: Rect.zero,
+          type: DisplayFeatureType.cutout,
+          state: DisplayFeatureState.unknown,
+        ),
+        DisplayFeature(
+          bounds: Rect.zero,
+          type: DisplayFeatureType.fold,
+          state: DisplayFeatureState.unknown,
+        ),
+      ],
+    );
+    expect(data.hinge, isNull);
   });
 }