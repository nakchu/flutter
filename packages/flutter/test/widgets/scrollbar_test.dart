--- conflicted
+++ resolved
@@ -956,43 +956,13 @@
     );
   });
 
-<<<<<<< HEAD
-  testWidgets('The bar can show or hide when the viewport size change', (WidgetTester tester) async {
-    final ScrollController scrollController = ScrollController();
-    Widget buildFrame(double height) {
-      return Directionality(
-=======
   testWidgets('RawScrollbar.isAlwaysShown asserts that a ScrollPosition is attached', (WidgetTester tester) async {
     await tester.pumpWidget(
       Directionality(
->>>>>>> e007cad2
         textDirection: TextDirection.ltr,
         child: MediaQuery(
           data: const MediaQueryData(),
           child: RawScrollbar(
-<<<<<<< HEAD
-            controller: scrollController,
-            isAlwaysShown: true,
-            child: SingleChildScrollView(
-                controller: scrollController,
-                child: SizedBox(width: double.infinity, height: height)
-            ),
-          ),
-        ),
-      );
-    }
-    await tester.pumpWidget(buildFrame(600.0));
-    await tester.pumpAndSettle();
-    expect(find.byType(RawScrollbar), isNot(paints..rect())); // Not shown.
-
-    await tester.pumpWidget(buildFrame(600.1));
-    await tester.pumpAndSettle();
-    expect(find.byType(RawScrollbar), paints..rect()..rect()); // Show the bar.
-
-    await tester.pumpWidget(buildFrame(600.0));
-    await tester.pumpAndSettle();
-    expect(find.byType(RawScrollbar), isNot(paints..rect())); // Hide the bar.
-=======
             isAlwaysShown: true,
             controller: ScrollController(),
             thumbColor: const Color(0x11111111),
@@ -1013,6 +983,36 @@
       (exception as AssertionError).message,
       contains('The Scrollbar\'s ScrollController has no ScrollPosition attached.'),
     );
->>>>>>> e007cad2
+  });
+
+  testWidgets('The bar can show or hide when the viewport size change', (WidgetTester tester) async {
+    final ScrollController scrollController = ScrollController();
+    Widget buildFrame(double height) {
+      return Directionality(
+        textDirection: TextDirection.ltr,
+        child: MediaQuery(
+          data: const MediaQueryData(),
+          child: RawScrollbar(
+            controller: scrollController,
+            isAlwaysShown: true,
+            child: SingleChildScrollView(
+                controller: scrollController,
+                child: SizedBox(width: double.infinity, height: height)
+            ),
+          ),
+        ),
+      );
+    }
+    await tester.pumpWidget(buildFrame(600.0));
+    await tester.pumpAndSettle();
+    expect(find.byType(RawScrollbar), isNot(paints..rect())); // Not shown.
+
+    await tester.pumpWidget(buildFrame(600.1));
+    await tester.pumpAndSettle();
+    expect(find.byType(RawScrollbar), paints..rect()..rect()); // Show the bar.
+
+    await tester.pumpWidget(buildFrame(600.0));
+    await tester.pumpAndSettle();
+    expect(find.byType(RawScrollbar), isNot(paints..rect())); // Hide the bar.
   });
 }