// Copyright 2014 The Flutter Authors. All rights reserved.
// Use of this source code is governed by a BSD-style license that can be
// found in the LICENSE file.

import 'dart:async';
import 'dart:convert';
import 'dart:ui' as ui;

import 'package:flutter/foundation.dart';
import 'package:flutter/gestures.dart';
import 'package:flutter/rendering.dart';
import 'package:flutter/scheduler.dart';
import 'package:flutter/services.dart';
import 'package:flutter/widgets.dart';
import 'package:flutter_test/flutter_test.dart';

class TestServiceExtensionsBinding extends BindingBase
  with SchedulerBinding,
       ServicesBinding,
       GestureBinding,
       PaintingBinding,
       SemanticsBinding,
       RendererBinding,
       WidgetsBinding,
       TestDefaultBinaryMessengerBinding {

  final Map<String, ServiceExtensionCallback> extensions = <String, ServiceExtensionCallback>{};

  final Map<String, List<Map<String, dynamic>>> eventsDispatched = <String, List<Map<String, dynamic>>>{};

  @override
  @protected
  void registerServiceExtension({
    required String name,
    required ServiceExtensionCallback callback,
  }) {
    expect(extensions.containsKey(name), isFalse);
    extensions[name] = callback;
  }

  @override
  void postEvent(String eventKind, Map<String, dynamic> eventData) {
    getEventsDispatched(eventKind).add(eventData);
  }

  List<Map<String, dynamic>> getEventsDispatched(String eventKind) {
    return eventsDispatched.putIfAbsent(eventKind, () => <Map<String, dynamic>>[]);
  }

  Iterable<Map<String, dynamic>> getServiceExtensionStateChangedEvents(String extensionName) {
    return getEventsDispatched('Flutter.ServiceExtensionStateChanged')
      .where((Map<String, dynamic> event) => event['extension'] == extensionName);
  }

  Future<Map<String, dynamic>> testExtension(String name, Map<String, String> arguments) {
    expect(extensions.containsKey(name), isTrue);
    return extensions[name]!(arguments);
  }

  int reassembled = 0;
  bool pendingReassemble = false;
  @override
  Future<void> performReassemble() {
    reassembled += 1;
    pendingReassemble = true;
    return super.performReassemble();
  }

  bool frameScheduled = false;
  @override
  void scheduleFrame() {
    ensureFrameCallbacksRegistered();
    frameScheduled = true;
  }
  Future<void> doFrame() async {
    frameScheduled = false;
    binding.platformDispatcher.onBeginFrame?.call(Duration.zero);
    await flushMicrotasks();
    binding.platformDispatcher.onDrawFrame?.call();
    binding.platformDispatcher.onReportTimings?.call(<ui.FrameTiming>[]);
  }

  @override
  void scheduleForcedFrame() {
    expect(true, isFalse);
  }

  @override
  void scheduleWarmUpFrame() {
    expect(pendingReassemble, isTrue);
    pendingReassemble = false;
  }

  Future<void> flushMicrotasks() {
    final Completer<void> completer = Completer<void>();
    Timer.run(completer.complete);
    return completer.future;
  }
}

late TestServiceExtensionsBinding binding;

Future<Map<String, dynamic>> hasReassemble(Future<Map<String, dynamic>> pendingResult) async {
  bool completed = false;
  pendingResult.whenComplete(() { completed = true; });
  expect(binding.frameScheduled, isFalse);
  await binding.flushMicrotasks();
  expect(binding.frameScheduled, isTrue);
  expect(completed, isFalse);
  await binding.flushMicrotasks();
  await binding.doFrame();
  await binding.flushMicrotasks();
  expect(completed, isTrue);
  expect(binding.frameScheduled, isFalse);
  return pendingResult;
}

void main() {
  final Set<String> testedExtensions = <String>{}; // Add the name of an extension to this set in the test where it is tested.
  final List<String?> console = <String?>[];
  late PipelineOwner owner;

  setUpAll(() async {
    binding = TestServiceExtensionsBinding();
    final RenderView view = RenderView(view: binding.platformDispatcher.views.single);
    owner = PipelineOwner(onSemanticsUpdate: (ui.SemanticsUpdate _) { })
      ..rootNode = view;
    binding.rootPipelineOwner.adoptChild(owner);
    binding.addRenderView(view);
    view.prepareInitialFrame();
    binding.scheduleFrame();
    expect(binding.frameScheduled, isTrue);

    // We need to test this service extension here because the result is true
    // after the first binding.doFrame() call.
    Map<String, dynamic> firstFrameResult;
    expect(binding.debugDidSendFirstFrameEvent, isFalse);
    firstFrameResult = await binding.testExtension(WidgetsServiceExtensions.didSendFirstFrameEvent.name, <String, String>{});
    expect(firstFrameResult, <String, String>{'enabled': 'false'});

    expect(binding.firstFrameRasterized, isFalse);
    firstFrameResult = await binding.testExtension(WidgetsServiceExtensions.didSendFirstFrameRasterizedEvent.name, <String, String>{});
    expect(firstFrameResult, <String, String>{'enabled': 'false'});

    await binding.doFrame();

    expect(binding.debugDidSendFirstFrameEvent, isTrue);
    firstFrameResult = await binding.testExtension(WidgetsServiceExtensions.didSendFirstFrameEvent.name, <String, String>{});
    expect(firstFrameResult, <String, String>{'enabled': 'true'});

    expect(binding.firstFrameRasterized, isTrue);
    firstFrameResult = await binding.testExtension(WidgetsServiceExtensions.didSendFirstFrameRasterizedEvent.name, <String, String>{});
    expect(firstFrameResult, <String, String>{'enabled': 'true'});

    expect(binding.frameScheduled, isFalse);

    testedExtensions.add(WidgetsServiceExtensions.didSendFirstFrameEvent.name);
    testedExtensions.add(WidgetsServiceExtensions.didSendFirstFrameRasterizedEvent.name);

    expect(debugPrint, equals(debugPrintThrottled));
    debugPrint = (String? message, { int? wrapWidth }) {
      console.add(message);
    };
  });

  tearDownAll(() async {
    // See widget_inspector_test.dart for tests of the ext.flutter.inspector
    // service extensions included in this count.
    int widgetInspectorExtensionCount = 28;
    if (WidgetInspectorService.instance.isWidgetCreationTracked()) {
      // Some inspector extensions are only exposed if widget creation locations
      // are tracked.
      widgetInspectorExtensionCount += 2;
    }
    expect(binding.extensions.keys.where((String name) => name.startsWith('inspector.')), hasLength(widgetInspectorExtensionCount));

    // The following service extensions are disabled in web:
    // 1. exit
    // 2. showPerformanceOverlay
    const int disabledExtensions = kIsWeb ? 2 : 0;

    // The expected number of registered service extensions in the Flutter
<<<<<<< HEAD
    // framework, excluding any that are for the widget inspector
    // (see widget_inspector_test.dart for tests of the ext.flutter.inspector
    // service extensions).
    const int serviceExtensionCount = 39;
=======
    // framework, excluding any that are for the widget inspector (see
    // widget_inspector_test.dart for tests of the ext.flutter.inspector service
    // extensions). Any test counted here must be tested in this file!
    const int serviceExtensionCount = 29;
>>>>>>> a491089a

    expect(binding.extensions.length, serviceExtensionCount + widgetInspectorExtensionCount - disabledExtensions);
    expect(testedExtensions, hasLength(serviceExtensionCount));

    expect(console, isEmpty);
    debugPrint = debugPrintThrottled;
    binding.rootPipelineOwner.dropChild(owner);
    owner
      ..rootNode = null
      ..dispose();
  });

  // The following list is alphabetical, one test per extension.

  test('Service extensions - debugAllowBanner', () async {
    Map<String, dynamic> result;

    expect(binding.frameScheduled, isFalse);
    expect(WidgetsApp.debugAllowBannerOverride, true);
    result = await binding.testExtension(WidgetsServiceExtensions.debugAllowBanner.name, <String, String>{});
    expect(result, <String, String>{'enabled': 'true'});
    expect(WidgetsApp.debugAllowBannerOverride, true);
    result = await binding.testExtension(WidgetsServiceExtensions.debugAllowBanner.name, <String, String>{'enabled': 'false'});
    expect(result, <String, String>{'enabled': 'false'});
    expect(WidgetsApp.debugAllowBannerOverride, false);
    result = await binding.testExtension(WidgetsServiceExtensions.debugAllowBanner.name, <String, String>{});
    expect(result, <String, String>{'enabled': 'false'});
    expect(WidgetsApp.debugAllowBannerOverride, false);
    result = await binding.testExtension(WidgetsServiceExtensions.debugAllowBanner.name, <String, String>{'enabled': 'true'});
    expect(result, <String, String>{'enabled': 'true'});
    expect(WidgetsApp.debugAllowBannerOverride, true);
    result = await binding.testExtension(WidgetsServiceExtensions.debugAllowBanner.name, <String, String>{});
    expect(result, <String, String>{'enabled': 'true'});
    expect(WidgetsApp.debugAllowBannerOverride, true);
    expect(binding.frameScheduled, isFalse);

    testedExtensions.add(WidgetsServiceExtensions.debugAllowBanner.name);
  });

  test('Service extensions - debugDumpApp', () async {
    final Map<String, dynamic> result = await binding.testExtension(WidgetsServiceExtensions.debugDumpApp.name, <String, String>{});

    expect(result, <String, dynamic>{
      'data': matches('TestServiceExtensionsBinding - DEBUG MODE\n<no tree currently mounted>'),
    });

    testedExtensions.add(WidgetsServiceExtensions.debugDumpApp.name);
  });

  test('Service extensions - debugDumpFocusTree', () async {
    final Map<String, dynamic> result = await binding.testExtension(WidgetsServiceExtensions.debugDumpFocusTree.name, <String, String>{});

    expect(result, <String, dynamic>{
      'data': matches(
        r'^'
        r'FocusManager#[0-9a-f]{5}\n'
        r' └─rootScope: FocusScopeNode#[0-9a-f]{5}\(Root Focus Scope\)\n'
        r'$',
      ),
    });

    testedExtensions.add(WidgetsServiceExtensions.debugDumpFocusTree.name);
  });

  test('Service extensions - debugDumpRenderTree', () async {
    await binding.doFrame();
    final Map<String, dynamic> result = await binding.testExtension(RenderingServiceExtensions.debugDumpRenderTree.name, <String, String>{});

    expect(result, <String, dynamic>{
      'data': matches(
        r'^'
        r'RenderView#[0-9a-f]{5}\n'
        r'   debug mode enabled - [a-zA-Z]+\n'
        r'   view size: Size\(2400\.0, 1800\.0\) \(in physical pixels\)\n'
        r'   device pixel ratio: 3\.0 \(physical pixels per logical pixel\)\n'
        r'   configuration: Size\(800\.0, 600\.0\) at 3\.0x \(in logical pixels\)\n'
        r'$',
      ),
    });

    testedExtensions.add(RenderingServiceExtensions.debugDumpRenderTree.name);
  });

  test('Service extensions - debugDumpLayerTree', () async {
    await binding.doFrame();
    final Map<String, dynamic> result = await binding.testExtension(RenderingServiceExtensions.debugDumpLayerTree.name, <String, String>{});

    expect(result, <String, dynamic>{
      'data': matches(
        r'^'
        r'TransformLayer#[0-9a-f]{5}\n'
        r'   owner: RenderView#[0-9a-f]{5}\n'
        r'   creator: RenderView\n'
        r'   engine layer: (TransformEngineLayer|PersistedTransform)#[0-9a-f]{5}\n'
        r'   handles: 1\n'
        r'   offset: Offset\(0\.0, 0\.0\)\n'
        r'   transform:\n'
        r'     \[0] 3\.0,0\.0,0\.0,0\.0\n'
        r'     \[1] 0\.0,3\.0,0\.0,0\.0\n'
        r'     \[2] 0\.0,0\.0,1\.0,0\.0\n'
        r'     \[3] 0\.0,0\.0,0\.0,1\.0\n'
        r'$',
      ),
    });

    testedExtensions.add(RenderingServiceExtensions.debugDumpLayerTree.name);
  });

  test('Service extensions - debugDumpSemanticsTreeInTraversalOrder', () async {
    await binding.doFrame();
    final Map<String, dynamic> result = await binding.testExtension(RenderingServiceExtensions.debugDumpSemanticsTreeInTraversalOrder.name, <String, String>{});

    expect(result, <String, Object>{
      'data': matches(
        r'Semantics not generated for RenderView#[0-9a-f]{5}\.\n'
        r'For performance reasons, the framework only generates semantics when asked to do so by the platform.\n'
        r'Usually, platforms only ask for semantics when assistive technologies \(like screen readers\) are running.\n'
        r'To generate semantics, try turning on an assistive technology \(like VoiceOver or TalkBack\) on your device.'
      )
    });

    testedExtensions.add(RenderingServiceExtensions.debugDumpSemanticsTreeInTraversalOrder.name);
  });

  test('Service extensions - debugDumpSemanticsTreeInInverseHitTestOrder', () async {
    await binding.doFrame();
    final Map<String, dynamic> result = await binding.testExtension(RenderingServiceExtensions.debugDumpSemanticsTreeInInverseHitTestOrder.name, <String, String>{});

    expect(result, <String, Object>{
      'data': matches(
        r'Semantics not generated for RenderView#[0-9a-f]{5}\.\n'
        r'For performance reasons, the framework only generates semantics when asked to do so by the platform.\n'
        r'Usually, platforms only ask for semantics when assistive technologies \(like screen readers\) are running.\n'
        r'To generate semantics, try turning on an assistive technology \(like VoiceOver or TalkBack\) on your device.'
      )
    });

    testedExtensions.add(RenderingServiceExtensions.debugDumpSemanticsTreeInInverseHitTestOrder.name);
  });

  test('Service extensions - debugPaint', () async {
    final Iterable<Map<String, dynamic>> extensionChangedEvents = binding.getServiceExtensionStateChangedEvents('ext.flutter.${RenderingServiceExtensions.debugPaint.name}');
    Map<String, dynamic> extensionChangedEvent;
    Map<String, dynamic> result;
    Future<Map<String, dynamic>> pendingResult;
    bool completed;

    expect(binding.frameScheduled, isFalse);
    expect(debugPaintSizeEnabled, false);
    result = await binding.testExtension(RenderingServiceExtensions.debugPaint.name, <String, String>{});
    expect(result, <String, String>{'enabled': 'false'});
    expect(debugPaintSizeEnabled, false);
    expect(extensionChangedEvents, isEmpty);
    expect(binding.frameScheduled, isFalse);
    pendingResult = binding.testExtension(RenderingServiceExtensions.debugPaint.name, <String, String>{'enabled': 'true'});
    completed = false;
    pendingResult.whenComplete(() { completed = true; });
    await binding.flushMicrotasks();
    expect(binding.frameScheduled, isTrue);
    expect(completed, isFalse);
    await binding.doFrame();
    await binding.flushMicrotasks();
    expect(completed, isTrue);
    expect(binding.frameScheduled, isFalse);
    result = await pendingResult;
    expect(result, <String, String>{'enabled': 'true'});
    expect(debugPaintSizeEnabled, true);
    expect(extensionChangedEvents.length, 1);
    extensionChangedEvent = extensionChangedEvents.last;
    expect(extensionChangedEvent['extension'], 'ext.flutter.debugPaint');
    expect(extensionChangedEvent['value'], 'true');
    result = await binding.testExtension(RenderingServiceExtensions.debugPaint.name, <String, String>{});
    expect(result, <String, String>{'enabled': 'true'});
    expect(debugPaintSizeEnabled, true);
    expect(extensionChangedEvents.length, 1);
    expect(binding.frameScheduled, isFalse);
    pendingResult = binding.testExtension(RenderingServiceExtensions.debugPaint.name, <String, String>{'enabled': 'false'});
    await binding.flushMicrotasks();
    expect(binding.frameScheduled, isTrue);
    await binding.doFrame();
    expect(binding.frameScheduled, isFalse);
    result = await pendingResult;
    expect(result, <String, String>{'enabled': 'false'});
    expect(debugPaintSizeEnabled, false);
    expect(extensionChangedEvents.length, 2);
    extensionChangedEvent = extensionChangedEvents.last;
    expect(extensionChangedEvent['extension'], 'ext.flutter.debugPaint');
    expect(extensionChangedEvent['value'], 'false');
    result = await binding.testExtension(RenderingServiceExtensions.debugPaint.name, <String, String>{});
    expect(result, <String, String>{'enabled': 'false'});
    expect(debugPaintSizeEnabled, false);
    expect(extensionChangedEvents.length, 2);
    expect(binding.frameScheduled, isFalse);

    testedExtensions.add(RenderingServiceExtensions.debugPaint.name);
  });

  test('Service extensions - debugPaintBaselinesEnabled', () async {
    Map<String, dynamic> result;
    Future<Map<String, dynamic>> pendingResult;
    bool completed;

    expect(binding.frameScheduled, isFalse);
    expect(debugPaintBaselinesEnabled, false);
    result = await binding.testExtension(RenderingServiceExtensions.debugPaintBaselinesEnabled.name, <String, String>{});
    expect(result, <String, String>{'enabled': 'false'});
    expect(debugPaintBaselinesEnabled, false);
    expect(binding.frameScheduled, isFalse);
    pendingResult = binding.testExtension(RenderingServiceExtensions.debugPaintBaselinesEnabled.name, <String, String>{'enabled': 'true'});
    completed = false;
    pendingResult.whenComplete(() { completed = true; });
    await binding.flushMicrotasks();
    expect(binding.frameScheduled, isTrue);
    expect(completed, isFalse);
    await binding.doFrame();
    await binding.flushMicrotasks();
    expect(completed, isTrue);
    expect(binding.frameScheduled, isFalse);
    result = await pendingResult;
    expect(result, <String, String>{'enabled': 'true'});
    expect(debugPaintBaselinesEnabled, true);
    result = await binding.testExtension(RenderingServiceExtensions.debugPaintBaselinesEnabled.name, <String, String>{});
    expect(result, <String, String>{'enabled': 'true'});
    expect(debugPaintBaselinesEnabled, true);
    expect(binding.frameScheduled, isFalse);
    pendingResult = binding.testExtension(RenderingServiceExtensions.debugPaintBaselinesEnabled.name, <String, String>{'enabled': 'false'});
    await binding.flushMicrotasks();
    expect(binding.frameScheduled, isTrue);
    await binding.doFrame();
    expect(binding.frameScheduled, isFalse);
    result = await pendingResult;
    expect(result, <String, String>{'enabled': 'false'});
    expect(debugPaintBaselinesEnabled, false);
    result = await binding.testExtension(RenderingServiceExtensions.debugPaintBaselinesEnabled.name, <String, String>{});
    expect(result, <String, String>{'enabled': 'false'});
    expect(debugPaintBaselinesEnabled, false);
    expect(binding.frameScheduled, isFalse);

    testedExtensions.add(RenderingServiceExtensions.debugPaintBaselinesEnabled.name);
  });

  test('Service extensions - invertOversizedImages', () async {
    Map<String, dynamic> result;
    Future<Map<String, dynamic>> pendingResult;
    bool completed;

    expect(binding.frameScheduled, isFalse);
    expect(debugInvertOversizedImages, false);
    result = await binding.testExtension(RenderingServiceExtensions.invertOversizedImages.name, <String, String>{});
    expect(result, <String, String>{'enabled': 'false'});
    expect(debugInvertOversizedImages, false);
    expect(binding.frameScheduled, isFalse);

    pendingResult = binding.testExtension(RenderingServiceExtensions.invertOversizedImages.name, <String, String>{'enabled': 'true'});
    completed = false;
    pendingResult.whenComplete(() { completed = true; });
    await binding.flushMicrotasks();
    expect(binding.frameScheduled, isTrue);
    expect(completed, isFalse);
    await binding.doFrame();
    await binding.flushMicrotasks();
    expect(completed, isTrue);
    expect(binding.frameScheduled, isFalse);
    result = await pendingResult;
    expect(result, <String, String>{'enabled': 'true'});
    expect(debugInvertOversizedImages, true);

    result = await binding.testExtension(RenderingServiceExtensions.invertOversizedImages.name, <String, String>{});
    expect(result, <String, String>{'enabled': 'true'});
    expect(debugInvertOversizedImages, true);
    expect(binding.frameScheduled, isFalse);

    pendingResult = binding.testExtension(RenderingServiceExtensions.invertOversizedImages.name, <String, String>{'enabled': 'false'});
    await binding.flushMicrotasks();
    expect(binding.frameScheduled, isTrue);
    await binding.doFrame();
    expect(binding.frameScheduled, isFalse);
    result = await pendingResult;
    expect(result, <String, String>{'enabled': 'false'});
    expect(debugInvertOversizedImages, false);

    result = await binding.testExtension(RenderingServiceExtensions.invertOversizedImages.name, <String, String>{});
    expect(result, <String, String>{'enabled': 'false'});
    expect(debugInvertOversizedImages, false);
    expect(binding.frameScheduled, isFalse);

    testedExtensions.add(RenderingServiceExtensions.invertOversizedImages.name);
  });

  test('Service extensions - profileWidgetBuilds', () async {
    Map<String, dynamic> result;

    expect(binding.frameScheduled, isFalse);
    expect(debugProfileBuildsEnabled, false);

    result = await binding.testExtension(WidgetsServiceExtensions.profileWidgetBuilds.name, <String, String>{});
    expect(result, <String, String>{'enabled': 'false'});
    expect(debugProfileBuildsEnabled, false);

    result = await binding.testExtension(WidgetsServiceExtensions.profileWidgetBuilds.name, <String, String>{'enabled': 'true'});
    expect(result, <String, String>{'enabled': 'true'});
    expect(debugProfileBuildsEnabled, true);

    result = await binding.testExtension(WidgetsServiceExtensions.profileWidgetBuilds.name, <String, String>{});
    expect(result, <String, String>{'enabled': 'true'});
    expect(debugProfileBuildsEnabled, true);

    result = await binding.testExtension(WidgetsServiceExtensions.profileWidgetBuilds.name, <String, String>{'enabled': 'false'});
    expect(result, <String, String>{'enabled': 'false'});
    expect(debugProfileBuildsEnabled, false);

    result = await binding.testExtension(WidgetsServiceExtensions.profileWidgetBuilds.name, <String, String>{});
    expect(result, <String, String>{'enabled': 'false'});
    expect(debugProfileBuildsEnabled, false);

    expect(binding.frameScheduled, isFalse);

    testedExtensions.add(WidgetsServiceExtensions.profileWidgetBuilds.name);
  });

  test('Service extensions - profileUserWidgetBuilds', () async {
    Map<String, dynamic> result;

    expect(binding.frameScheduled, isFalse);
    expect(debugProfileBuildsEnabledUserWidgets, false);

    result = await binding.testExtension(WidgetsServiceExtensions.profileUserWidgetBuilds.name, <String, String>{});
    expect(result, <String, String>{'enabled': 'false'});
    expect(debugProfileBuildsEnabledUserWidgets, false);

    result = await binding.testExtension(WidgetsServiceExtensions.profileUserWidgetBuilds.name, <String, String>{'enabled': 'true'});
    expect(result, <String, String>{'enabled': 'true'});
    expect(debugProfileBuildsEnabledUserWidgets, true);

    result = await binding.testExtension(WidgetsServiceExtensions.profileUserWidgetBuilds.name, <String, String>{});
    expect(result, <String, String>{'enabled': 'true'});
    expect(debugProfileBuildsEnabledUserWidgets, true);

    result = await binding.testExtension(WidgetsServiceExtensions.profileUserWidgetBuilds.name, <String, String>{'enabled': 'false'});
    expect(result, <String, String>{'enabled': 'false'});
    expect(debugProfileBuildsEnabledUserWidgets, false);

    result = await binding.testExtension(WidgetsServiceExtensions.profileUserWidgetBuilds.name, <String, String>{});
    expect(result, <String, String>{'enabled': 'false'});
    expect(debugProfileBuildsEnabledUserWidgets, false);

    expect(binding.frameScheduled, isFalse);

    testedExtensions.add(WidgetsServiceExtensions.profileUserWidgetBuilds.name);
  });

  test('Service extensions - profileRenderObjectPaints', () async {
    Map<String, dynamic> result;

    expect(binding.frameScheduled, isFalse);
    expect(debugProfileBuildsEnabled, false);

    result = await binding.testExtension(RenderingServiceExtensions.profileRenderObjectPaints.name, <String, String>{});
    expect(result, <String, String>{'enabled': 'false'});
    expect(debugProfilePaintsEnabled, false);

    result = await binding.testExtension(RenderingServiceExtensions.profileRenderObjectPaints.name, <String, String>{'enabled': 'true'});
    expect(result, <String, String>{'enabled': 'true'});
    expect(debugProfilePaintsEnabled, true);

    result = await binding.testExtension(RenderingServiceExtensions.profileRenderObjectPaints.name, <String, String>{});
    expect(result, <String, String>{'enabled': 'true'});
    expect(debugProfilePaintsEnabled, true);

    result = await binding.testExtension(RenderingServiceExtensions.profileRenderObjectPaints.name, <String, String>{'enabled': 'false'});
    expect(result, <String, String>{'enabled': 'false'});
    expect(debugProfilePaintsEnabled, false);

    result = await binding.testExtension(RenderingServiceExtensions.profileRenderObjectPaints.name, <String, String>{});
    expect(result, <String, String>{'enabled': 'false'});
    expect(debugProfilePaintsEnabled, false);

    expect(binding.frameScheduled, isFalse);

    testedExtensions.add(RenderingServiceExtensions.profileRenderObjectPaints.name);
  });

  test('Service extensions - profileRenderObjectLayouts', () async {
    Map<String, dynamic> result;

    expect(binding.frameScheduled, isFalse);
    expect(debugProfileLayoutsEnabled, false);

    result = await binding.testExtension(RenderingServiceExtensions.profileRenderObjectLayouts.name, <String, String>{});
    expect(result, <String, String>{'enabled': 'false'});
    expect(debugProfileLayoutsEnabled, false);

    result = await binding.testExtension(RenderingServiceExtensions.profileRenderObjectLayouts.name, <String, String>{'enabled': 'true'});
    expect(result, <String, String>{'enabled': 'true'});
    expect(debugProfileLayoutsEnabled, true);

    result = await binding.testExtension(RenderingServiceExtensions.profileRenderObjectLayouts.name, <String, String>{});
    expect(result, <String, String>{'enabled': 'true'});
    expect(debugProfileLayoutsEnabled, true);

    result = await binding.testExtension(RenderingServiceExtensions.profileRenderObjectLayouts.name, <String, String>{'enabled': 'false'});
    expect(result, <String, String>{'enabled': 'false'});
    expect(debugProfileLayoutsEnabled, false);

    result = await binding.testExtension(RenderingServiceExtensions.profileRenderObjectLayouts.name, <String, String>{});
    expect(result, <String, String>{'enabled': 'false'});
    expect(debugProfileLayoutsEnabled, false);

    expect(binding.frameScheduled, isFalse);

    testedExtensions.add(RenderingServiceExtensions.profileRenderObjectLayouts.name);
  });

  test('Service extensions - evict', () async {
    Map<String, dynamic> result;
    bool completed;

    completed = false;
    TestDefaultBinaryMessengerBinding.instance.defaultBinaryMessenger.setMockMessageHandler('flutter/assets', (ByteData? message) async {
      expect(utf8.decode(message!.buffer.asUint8List()), 'test');
      completed = true;
      return ByteData(5); // 0x0000000000
    });
    bool data;
    data = await rootBundle.loadStructuredData<bool>('test', (String value) async {
      expect(value, '\x00\x00\x00\x00\x00');
      return true;
    });
    expect(data, isTrue);
    expect(completed, isTrue);
    completed = false;
    data = await rootBundle.loadStructuredData('test', (String value) async {
      throw Error();
    });
    expect(data, isTrue);
    expect(completed, isFalse);
    result = await binding.testExtension(ServicesServiceExtensions.evict.name, <String, String>{'value': 'test'});
    expect(result, <String, String>{'value': ''});
    expect(completed, isFalse);
    data = await rootBundle.loadStructuredData<bool>('test', (String value) async {
      expect(value, '\x00\x00\x00\x00\x00');
      return false;
    });
    expect(data, isFalse);
    expect(completed, isTrue);
    TestDefaultBinaryMessengerBinding.instance.defaultBinaryMessenger.setMockMessageHandler('flutter/assets', null);

    testedExtensions.add(ServicesServiceExtensions.evict.name);
  });

  test('Service extensions - exit', () async {
    // no test for _calling_ 'exit', because that should terminate the process!
    // Not expecting extension to be available for web platform.
    expect(binding.extensions.containsKey(FoundationServiceExtensions.exit.name), !isBrowser);

    testedExtensions.add(FoundationServiceExtensions.exit.name);
  });

  test('Service extensions - platformOverride', () async {
    final Iterable<Map<String, dynamic>> extensionChangedEvents = binding.getServiceExtensionStateChangedEvents('ext.flutter.platformOverride');
    Map<String, dynamic> extensionChangedEvent;
    Map<String, dynamic> result;

    expect(binding.reassembled, 0);
    expect(defaultTargetPlatform, TargetPlatform.android);
    result = await binding.testExtension(FoundationServiceExtensions.platformOverride.name, <String, String>{});
    expect(result, <String, String>{'value': 'android'});
    expect(defaultTargetPlatform, TargetPlatform.android);
    expect(extensionChangedEvents, isEmpty);
    result = await hasReassemble(binding.testExtension(FoundationServiceExtensions.platformOverride.name, <String, String>{'value': 'iOS'}));
    expect(result, <String, String>{'value': 'iOS'});
    expect(binding.reassembled, 1);
    expect(defaultTargetPlatform, TargetPlatform.iOS);
    expect(extensionChangedEvents.length, 1);
    extensionChangedEvent = extensionChangedEvents.last;
    expect(extensionChangedEvent['extension'], 'ext.flutter.platformOverride');
    expect(extensionChangedEvent['value'], 'iOS');
    result = await hasReassemble(binding.testExtension(FoundationServiceExtensions.platformOverride.name, <String, String>{'value': 'macOS'}));
    expect(result, <String, String>{'value': 'macOS'});
    expect(binding.reassembled, 2);
    expect(defaultTargetPlatform, TargetPlatform.macOS);
    expect(extensionChangedEvents.length, 2);
    extensionChangedEvent = extensionChangedEvents.last;
    expect(extensionChangedEvent['extension'], 'ext.flutter.platformOverride');
    expect(extensionChangedEvent['value'], 'macOS');
    result = await hasReassemble(binding.testExtension(FoundationServiceExtensions.platformOverride.name, <String, String>{'value': 'android'}));
    expect(result, <String, String>{'value': 'android'});
    expect(binding.reassembled, 3);
    expect(defaultTargetPlatform, TargetPlatform.android);
    expect(extensionChangedEvents.length, 3);
    extensionChangedEvent = extensionChangedEvents.last;
    expect(extensionChangedEvent['extension'], 'ext.flutter.platformOverride');
    expect(extensionChangedEvent['value'], 'android');
    result = await hasReassemble(binding.testExtension(FoundationServiceExtensions.platformOverride.name, <String, String>{'value': 'fuchsia'}));
    expect(result, <String, String>{'value': 'fuchsia'});
    expect(binding.reassembled, 4);
    expect(defaultTargetPlatform, TargetPlatform.fuchsia);
    expect(extensionChangedEvents.length, 4);
    extensionChangedEvent = extensionChangedEvents.last;
    expect(extensionChangedEvent['extension'], 'ext.flutter.platformOverride');
    expect(extensionChangedEvent['value'], 'fuchsia');
    result = await hasReassemble(binding.testExtension(FoundationServiceExtensions.platformOverride.name, <String, String>{'value': 'default'}));
    expect(result, <String, String>{'value': 'android'});
    expect(binding.reassembled, 5);
    expect(defaultTargetPlatform, TargetPlatform.android);
    expect(extensionChangedEvents.length, 5);
    extensionChangedEvent = extensionChangedEvents.last;
    expect(extensionChangedEvent['extension'], 'ext.flutter.platformOverride');
    expect(extensionChangedEvent['value'], 'android');
    result = await hasReassemble(binding.testExtension(FoundationServiceExtensions.platformOverride.name, <String, String>{'value': 'iOS'}));
    expect(result, <String, String>{'value': 'iOS'});
    expect(binding.reassembled, 6);
    expect(defaultTargetPlatform, TargetPlatform.iOS);
    expect(extensionChangedEvents.length, 6);
    extensionChangedEvent = extensionChangedEvents.last;
    expect(extensionChangedEvent['extension'], 'ext.flutter.platformOverride');
    expect(extensionChangedEvent['value'], 'iOS');
    result = await hasReassemble(binding.testExtension(FoundationServiceExtensions.platformOverride.name, <String, String>{'value': 'linux'}));
    expect(result, <String, String>{'value': 'linux'});
    expect(binding.reassembled, 7);
    expect(defaultTargetPlatform, TargetPlatform.linux);
    expect(extensionChangedEvents.length, 7);
    extensionChangedEvent = extensionChangedEvents.last;
    expect(extensionChangedEvent['extension'], 'ext.flutter.platformOverride');
    expect(extensionChangedEvent['value'], 'linux');
    result = await hasReassemble(binding.testExtension(FoundationServiceExtensions.platformOverride.name, <String, String>{'value': 'windows'}));
    expect(result, <String, String>{'value': 'windows'});
    expect(binding.reassembled, 8);
    expect(defaultTargetPlatform, TargetPlatform.windows);
    expect(extensionChangedEvents.length, 8);
    extensionChangedEvent = extensionChangedEvents.last;
    expect(extensionChangedEvent['extension'], 'ext.flutter.platformOverride');
    expect(extensionChangedEvent['value'], 'windows');
    result = await hasReassemble(binding.testExtension(FoundationServiceExtensions.platformOverride.name, <String, String>{'value': 'bogus'}));
    expect(result, <String, String>{'value': 'android'});
    expect(binding.reassembled, 9);
    expect(defaultTargetPlatform, TargetPlatform.android);
    expect(extensionChangedEvents.length, 9);
    extensionChangedEvent = extensionChangedEvents.last;
    expect(extensionChangedEvent['extension'], 'ext.flutter.platformOverride');
    expect(extensionChangedEvent['value'], 'android');
    binding.reassembled = 0;

    testedExtensions.add(FoundationServiceExtensions.platformOverride.name);
  });

  test('Service extensions - repaintRainbow', () async {
    Map<String, dynamic> result;
    Future<Map<String, dynamic>> pendingResult;
    bool completed;

    expect(binding.frameScheduled, isFalse);
    expect(debugRepaintRainbowEnabled, false);
    result = await binding.testExtension(RenderingServiceExtensions.repaintRainbow.name, <String, String>{});
    expect(result, <String, String>{'enabled': 'false'});
    expect(debugRepaintRainbowEnabled, false);
    expect(binding.frameScheduled, isFalse);
    pendingResult = binding.testExtension(RenderingServiceExtensions.repaintRainbow.name, <String, String>{'enabled': 'true'});
    completed = false;
    pendingResult.whenComplete(() { completed = true; });
    await binding.flushMicrotasks();
    expect(completed, true);
    expect(binding.frameScheduled, isFalse);
    result = await pendingResult;
    expect(result, <String, String>{'enabled': 'true'});
    expect(debugRepaintRainbowEnabled, true);
    result = await binding.testExtension(RenderingServiceExtensions.repaintRainbow.name, <String, String>{});
    expect(result, <String, String>{'enabled': 'true'});
    expect(debugRepaintRainbowEnabled, true);
    expect(binding.frameScheduled, isFalse);
    pendingResult = binding.testExtension(RenderingServiceExtensions.repaintRainbow.name, <String, String>{'enabled': 'false'});
    completed = false;
    pendingResult.whenComplete(() { completed = true; });
    await binding.flushMicrotasks();
    expect(completed, false);
    expect(binding.frameScheduled, isTrue);
    await binding.doFrame();
    await binding.flushMicrotasks();
    expect(completed, true);
    expect(binding.frameScheduled, isFalse);
    result = await pendingResult;
    expect(result, <String, String>{'enabled': 'false'});
    expect(debugRepaintRainbowEnabled, false);
    result = await binding.testExtension(RenderingServiceExtensions.repaintRainbow.name, <String, String>{});
    expect(result, <String, String>{'enabled': 'false'});
    expect(debugRepaintRainbowEnabled, false);
    expect(binding.frameScheduled, isFalse);

    testedExtensions.add(RenderingServiceExtensions.repaintRainbow.name);
  });

  test('Service extensions - debugDisableClipLayers', () async {
    Map<String, dynamic> result;
    Future<Map<String, dynamic>> pendingResult;
    bool completed;

    expect(binding.frameScheduled, isFalse);
    expect(debugDisableClipLayers, false);
    result = await binding.testExtension(RenderingServiceExtensions.debugDisableClipLayers.name, <String, String>{});
    expect(result, <String, String>{'enabled': 'false'});
    expect(debugDisableClipLayers, false);
    expect(binding.frameScheduled, isFalse);
    pendingResult = binding.testExtension(RenderingServiceExtensions.debugDisableClipLayers.name, <String, String>{'enabled': 'true'});
    completed = false;
    pendingResult.whenComplete(() { completed = true; });
    await binding.flushMicrotasks();
    expect(binding.frameScheduled, isTrue);
    expect(completed, isFalse);
    await binding.doFrame();
    await binding.flushMicrotasks();
    expect(completed, isTrue);
    expect(binding.frameScheduled, isFalse);
    result = await pendingResult;
    expect(result, <String, String>{'enabled': 'true'});
    expect(debugDisableClipLayers, true);
    result = await binding.testExtension(RenderingServiceExtensions.debugDisableClipLayers.name, <String, String>{});
    expect(result, <String, String>{'enabled': 'true'});
    expect(debugDisableClipLayers, true);
    expect(binding.frameScheduled, isFalse);
    pendingResult = binding.testExtension(RenderingServiceExtensions.debugDisableClipLayers.name, <String, String>{'enabled': 'false'});
    await binding.flushMicrotasks();
    expect(binding.frameScheduled, isTrue);
    await binding.doFrame();
    expect(binding.frameScheduled, isFalse);
    result = await pendingResult;
    expect(result, <String, String>{'enabled': 'false'});
    expect(debugDisableClipLayers, false);
    result = await binding.testExtension(RenderingServiceExtensions.debugDisableClipLayers.name, <String, String>{});
    expect(result, <String, String>{'enabled': 'false'});
    expect(debugDisableClipLayers, false);
    expect(binding.frameScheduled, isFalse);

    testedExtensions.add(RenderingServiceExtensions.debugDisableClipLayers.name);
  });

  test('Service extensions - debugDisablePhysicalShapeLayers', () async {
    Map<String, dynamic> result;
    Future<Map<String, dynamic>> pendingResult;
    bool completed;

    expect(binding.frameScheduled, isFalse);
    expect(debugDisablePhysicalShapeLayers, false);
    result = await binding.testExtension(RenderingServiceExtensions.debugDisablePhysicalShapeLayers.name, <String, String>{});
    expect(result, <String, String>{'enabled': 'false'});
    expect(debugDisablePhysicalShapeLayers, false);
    expect(binding.frameScheduled, isFalse);
    pendingResult = binding.testExtension(RenderingServiceExtensions.debugDisablePhysicalShapeLayers.name, <String, String>{'enabled': 'true'});
    completed = false;
    pendingResult.whenComplete(() { completed = true; });
    await binding.flushMicrotasks();
    expect(binding.frameScheduled, isTrue);
    expect(completed, isFalse);
    await binding.doFrame();
    await binding.flushMicrotasks();
    expect(completed, isTrue);
    expect(binding.frameScheduled, isFalse);
    result = await pendingResult;
    expect(result, <String, String>{'enabled': 'true'});
    expect(debugDisablePhysicalShapeLayers, true);
    result = await binding.testExtension(RenderingServiceExtensions.debugDisablePhysicalShapeLayers.name, <String, String>{});
    expect(result, <String, String>{'enabled': 'true'});
    expect(debugDisablePhysicalShapeLayers, true);
    expect(binding.frameScheduled, isFalse);
    pendingResult = binding.testExtension(RenderingServiceExtensions.debugDisablePhysicalShapeLayers.name, <String, String>{'enabled': 'false'});
    await binding.flushMicrotasks();
    expect(binding.frameScheduled, isTrue);
    await binding.doFrame();
    expect(binding.frameScheduled, isFalse);
    result = await pendingResult;
    expect(result, <String, String>{'enabled': 'false'});
    expect(debugDisablePhysicalShapeLayers, false);
    result = await binding.testExtension(RenderingServiceExtensions.debugDisablePhysicalShapeLayers.name, <String, String>{});
    expect(result, <String, String>{'enabled': 'false'});
    expect(debugDisablePhysicalShapeLayers, false);
    expect(binding.frameScheduled, isFalse);

    testedExtensions.add(RenderingServiceExtensions.debugDisablePhysicalShapeLayers.name);
  });

  test('Service extensions - debugDisableOpacityLayers', () async {
    Map<String, dynamic> result;
    Future<Map<String, dynamic>> pendingResult;
    bool completed;

    expect(binding.frameScheduled, isFalse);
    expect(debugDisableOpacityLayers, false);
    result = await binding.testExtension(RenderingServiceExtensions.debugDisableOpacityLayers.name, <String, String>{});
    expect(result, <String, String>{'enabled': 'false'});
    expect(debugDisableOpacityLayers, false);
    expect(binding.frameScheduled, isFalse);
    pendingResult = binding.testExtension(RenderingServiceExtensions.debugDisableOpacityLayers.name, <String, String>{'enabled': 'true'});
    completed = false;
    pendingResult.whenComplete(() { completed = true; });
    await binding.flushMicrotasks();
    expect(binding.frameScheduled, isTrue);
    expect(completed, isFalse);
    await binding.doFrame();
    await binding.flushMicrotasks();
    expect(completed, isTrue);
    expect(binding.frameScheduled, isFalse);
    result = await pendingResult;
    expect(result, <String, String>{'enabled': 'true'});
    expect(debugDisableOpacityLayers, true);
    result = await binding.testExtension(RenderingServiceExtensions.debugDisableOpacityLayers.name, <String, String>{});
    expect(result, <String, String>{'enabled': 'true'});
    expect(debugDisableOpacityLayers, true);
    expect(binding.frameScheduled, isFalse);
    pendingResult = binding.testExtension(RenderingServiceExtensions.debugDisableOpacityLayers.name, <String, String>{'enabled': 'false'});
    await binding.flushMicrotasks();
    expect(binding.frameScheduled, isTrue);
    await binding.doFrame();
    expect(binding.frameScheduled, isFalse);
    result = await pendingResult;
    expect(result, <String, String>{'enabled': 'false'});
    expect(debugDisableOpacityLayers, false);
    result = await binding.testExtension(RenderingServiceExtensions.debugDisableOpacityLayers.name, <String, String>{});
    expect(result, <String, String>{'enabled': 'false'});
    expect(debugDisableOpacityLayers, false);
    expect(binding.frameScheduled, isFalse);

    testedExtensions.add(RenderingServiceExtensions.debugDisableOpacityLayers.name);
  });

  test('Service extensions - reassemble', () async {
    Map<String, dynamic> result;
    Future<Map<String, dynamic>> pendingResult;
    bool completed;

    completed = false;
    expect(binding.reassembled, 0);
    pendingResult = binding.testExtension(FoundationServiceExtensions.reassemble.name, <String, String>{});
    pendingResult.whenComplete(() { completed = true; });
    await binding.flushMicrotasks();
    expect(binding.frameScheduled, isTrue);
    expect(completed, false);
    await binding.flushMicrotasks();
    await binding.doFrame();
    await binding.flushMicrotasks();
    expect(completed, true);
    expect(binding.frameScheduled, isFalse);
    result = await pendingResult;
    expect(result, <String, String>{});
    expect(binding.reassembled, 1);
    binding.reassembled = 0;

    testedExtensions.add(FoundationServiceExtensions.reassemble.name);
  });

  test('Service extensions - showPerformanceOverlay', () async {
    Map<String, dynamic> result;

    // The performance overlay service extension is disabled on the web.
    if (kIsWeb) {
      expect(binding.extensions.containsKey(WidgetsServiceExtensions.showPerformanceOverlay.name), isFalse);
      testedExtensions.add(WidgetsServiceExtensions.showPerformanceOverlay.name);
      return;
    }

    expect(binding.frameScheduled, isFalse);
    expect(WidgetsApp.showPerformanceOverlayOverride, false);
    result = await binding.testExtension(WidgetsServiceExtensions.showPerformanceOverlay.name, <String, String>{});
    expect(result, <String, String>{'enabled': 'false'});
    expect(WidgetsApp.showPerformanceOverlayOverride, false);
    result = await binding.testExtension(WidgetsServiceExtensions.showPerformanceOverlay.name, <String, String>{'enabled': 'true'});
    expect(result, <String, String>{'enabled': 'true'});
    expect(WidgetsApp.showPerformanceOverlayOverride, true);
    result = await binding.testExtension(WidgetsServiceExtensions.showPerformanceOverlay.name, <String, String>{});
    expect(result, <String, String>{'enabled': 'true'});
    expect(WidgetsApp.showPerformanceOverlayOverride, true);
    result = await binding.testExtension(WidgetsServiceExtensions.showPerformanceOverlay.name, <String, String>{'enabled': 'false'});
    expect(result, <String, String>{'enabled': 'false'});
    expect(WidgetsApp.showPerformanceOverlayOverride, false);
    result = await binding.testExtension(WidgetsServiceExtensions.showPerformanceOverlay.name, <String, String>{});
    expect(result, <String, String>{'enabled': 'false'});
    expect(WidgetsApp.showPerformanceOverlayOverride, false);
    expect(binding.frameScheduled, isFalse);

    testedExtensions.add(WidgetsServiceExtensions.showPerformanceOverlay.name);
  });

  test('Service extensions - timeDilation', () async {
    final Iterable<Map<String, dynamic>> extensionChangedEvents = binding.getServiceExtensionStateChangedEvents('ext.flutter.timeDilation');
    Map<String, dynamic> extensionChangedEvent;
    Map<String, dynamic> result;

    expect(binding.frameScheduled, isFalse);
    expect(timeDilation, 1.0);
    result = await binding.testExtension(SchedulerServiceExtensions.timeDilation.name, <String, String>{});
    expect(result, <String, String>{SchedulerServiceExtensions.timeDilation.name: 1.0.toString()});
    expect(timeDilation, 1.0);
    expect(extensionChangedEvents, isEmpty);
    result = await binding.testExtension(SchedulerServiceExtensions.timeDilation.name, <String, String>{SchedulerServiceExtensions.timeDilation.name: '100.0'});
    expect(result, <String, String>{SchedulerServiceExtensions.timeDilation.name: 100.0.toString()});
    expect(timeDilation, 100.0);
    expect(extensionChangedEvents.length, 1);
    extensionChangedEvent = extensionChangedEvents.last;
    expect(extensionChangedEvent['extension'], 'ext.flutter.${SchedulerServiceExtensions.timeDilation.name}');
    expect(extensionChangedEvent['value'], 100.0.toString());
    result = await binding.testExtension(SchedulerServiceExtensions.timeDilation.name, <String, String>{});
    expect(result, <String, String>{SchedulerServiceExtensions.timeDilation.name: 100.0.toString()});
    expect(timeDilation, 100.0);
    expect(extensionChangedEvents.length, 1);
    result = await binding.testExtension(SchedulerServiceExtensions.timeDilation.name, <String, String>{SchedulerServiceExtensions.timeDilation.name: '1.0'});
    expect(result, <String, String>{SchedulerServiceExtensions.timeDilation.name: 1.0.toString()});
    expect(timeDilation, 1.0);
    expect(extensionChangedEvents.length, 2);
    extensionChangedEvent = extensionChangedEvents.last;
    expect(extensionChangedEvent['extension'], 'ext.flutter.${SchedulerServiceExtensions.timeDilation.name}');
    expect(extensionChangedEvent['value'], 1.0.toString());
    result = await binding.testExtension(SchedulerServiceExtensions.timeDilation.name, <String, String>{});
    expect(result, <String, String>{SchedulerServiceExtensions.timeDilation.name: 1.0.toString()});
    expect(timeDilation, 1.0);
    expect(extensionChangedEvents.length, 2);
    expect(binding.frameScheduled, isFalse);

    testedExtensions.add(SchedulerServiceExtensions.timeDilation.name);
  });

  test('Service extensions - brightnessOverride', () async {
    Map<String, dynamic> result;
    result = await binding.testExtension(FoundationServiceExtensions.brightnessOverride.name, <String, String>{});
    final String brightnessValue = result['value'] as String;

    expect(brightnessValue, 'Brightness.light');

    testedExtensions.add(FoundationServiceExtensions.brightnessOverride.name);
  });

  test('Service extensions - activeDevToolsServerAddress', () async {
    Map<String, dynamic> result;
    result = await binding.testExtension(FoundationServiceExtensions.activeDevToolsServerAddress.name, <String, String>{});
    String serverAddress = result['value'] as String;
    expect(serverAddress, '');
    result = await binding.testExtension(FoundationServiceExtensions.activeDevToolsServerAddress.name, <String, String>{'value': 'http://127.0.0.1:9101'});
    serverAddress = result['value'] as String;
    expect(serverAddress, 'http://127.0.0.1:9101');
    result = await binding.testExtension(FoundationServiceExtensions.activeDevToolsServerAddress.name, <String, String>{'value': 'http://127.0.0.1:9102'});
    serverAddress = result['value'] as String;
    expect(serverAddress, 'http://127.0.0.1:9102');

    testedExtensions.add(FoundationServiceExtensions.activeDevToolsServerAddress.name);
  });

  test('Service extensions - connectedVmServiceUri', () async {
    Map<String, dynamic> result;
    result = await binding.testExtension(FoundationServiceExtensions.connectedVmServiceUri.name, <String, String>{});
    String serverAddress = result['value'] as String;
    expect(serverAddress, '');
    result = await binding.testExtension(FoundationServiceExtensions.connectedVmServiceUri.name, <String, String>{'value': 'http://127.0.0.1:54669/kMUMseKAnog=/'});
    serverAddress = result['value'] as String;
    expect(serverAddress, 'http://127.0.0.1:54669/kMUMseKAnog=/');
    result = await binding.testExtension(FoundationServiceExtensions.connectedVmServiceUri.name, <String, String>{'value': 'http://127.0.0.1:54000/kMUMseKAnog=/'});
    serverAddress = result['value'] as String;
    expect(serverAddress, 'http://127.0.0.1:54000/kMUMseKAnog=/');

    testedExtensions.add(FoundationServiceExtensions.connectedVmServiceUri.name);
  });

  test('Service extensions - preHotRestartCallback', () async {
    Map<String, dynamic> result;
    int calledCount = 0;
    binding.debugRegisterHotRestartCallback(() {
      calledCount += 1;
    });

    result = await binding.testExtension('invokePreHotRestartCallbacks', <String, String>{});

    expect(result, isNotNull);
    expect(calledCount, 1);
  });

  test('Service extensions - preHotRestartCallback that throws sync expection', () async {
    FlutterErrorDetails? lastError;
    FlutterError.onError = (FlutterErrorDetails error) {
      lastError = error;
    };
    Map<String, dynamic> result;
    binding.debugRegisterHotRestartCallback(() {
      throw Exception();
    }, debugLabel: 'foo');

    result = await binding.testExtension('invokePreHotRestartCallbacks', <String, String>{});

    expect(result, isNotNull);
    expect(lastError.toString(), contains(
      'The following _Exception was thrown Failed to invoke\n'
      'preHotRestartCallback "foo":\n'
    ));
  });

  test('Service extensions - preHotRestartCallback that throws async expection', () async {
    FlutterErrorDetails? lastError;
    FlutterError.onError = (FlutterErrorDetails error) {
      lastError = error;
    };

    Map<String, dynamic> result;
    binding.debugRegisterHotRestartCallback(() async {
      await null;
      throw Exception();
    }, debugLabel: 'foo');

    result = await binding.testExtension('invokePreHotRestartCallbacks', <String, String>{});

    expect(result, isNotNull);
    expect(lastError.toString(), contains(
      'The following _Exception was thrown Failed to invoke\n'
      'preHotRestartCallback "foo":\n'
    ));
  });
}<|MERGE_RESOLUTION|>--- conflicted
+++ resolved
@@ -180,17 +180,10 @@
     const int disabledExtensions = kIsWeb ? 2 : 0;
 
     // The expected number of registered service extensions in the Flutter
-<<<<<<< HEAD
-    // framework, excluding any that are for the widget inspector
-    // (see widget_inspector_test.dart for tests of the ext.flutter.inspector
-    // service extensions).
-    const int serviceExtensionCount = 39;
-=======
     // framework, excluding any that are for the widget inspector (see
     // widget_inspector_test.dart for tests of the ext.flutter.inspector service
     // extensions). Any test counted here must be tested in this file!
     const int serviceExtensionCount = 29;
->>>>>>> a491089a
 
     expect(binding.extensions.length, serviceExtensionCount + widgetInspectorExtensionCount - disabledExtensions);
     expect(testedExtensions, hasLength(serviceExtensionCount));
