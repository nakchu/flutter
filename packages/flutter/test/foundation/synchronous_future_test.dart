// Copyright 2014 The Flutter Authors. All rights reserved.
// Use of this source code is governed by a BSD-style license that can be
// found in the LICENSE file.

<<<<<<< HEAD
import 'dart:async';
=======
// @dart = 2.8
>>>>>>> b63970c6

import 'package:flutter/foundation.dart';
import '../flutter_test_alternative.dart';

void main() {
  test('SynchronousFuture control test', () async {
    final Future<int> future = SynchronousFuture<int>(42);

    int? result;
    future.then<void>((int value) { result = value; });

    expect(result, equals(42));
    result = null;

    final Future<int> futureWithTimeout = future.timeout(const Duration(milliseconds: 1));
    futureWithTimeout.then<void>((int value) { result = value; });
    expect(result, isNull);
    await futureWithTimeout;
    expect(result, equals(42));
    result = null;

    final Stream<int> stream = future.asStream();

    expect(await stream.single, equals(42));

    bool ranAction = false;
    final Future<int> completeResult = future.whenComplete(() {
      ranAction = true;
      return Future<int>.value(31);
    });

    expect(ranAction, isTrue);
    ranAction = false;

    expect(await completeResult, equals(42));

    Object? exception;
    try {
      await future.whenComplete(() {
        throw ArgumentError();
      });
      // Unreached.
      expect(false, isTrue);
    } catch (e) {
      exception = e;
    }
    expect(exception, isArgumentError);
  });
}<|MERGE_RESOLUTION|>--- conflicted
+++ resolved
@@ -1,12 +1,6 @@
 // Copyright 2014 The Flutter Authors. All rights reserved.
 // Use of this source code is governed by a BSD-style license that can be
 // found in the LICENSE file.
-
-<<<<<<< HEAD
-import 'dart:async';
-=======
-// @dart = 2.8
->>>>>>> b63970c6
 
 import 'package:flutter/foundation.dart';
 import '../flutter_test_alternative.dart';
