// Copyright 2014 The Flutter Authors. All rights reserved.
// Use of this source code is governed by a BSD-style license that can be
// found in the LICENSE file.

import 'package:flutter/foundation.dart';
import 'package:flutter/material.dart';
import 'package:flutter/rendering.dart';
import 'package:flutter_test/flutter_test.dart';

import 'rendering_tester.dart';

void main() {
  test('ensure frame is scheduled for markNeedsSemanticsUpdate', () {
    // Initialize all bindings because owner.flushSemantics() requires a window
    renderer;

    final TestRenderObject renderObject = TestRenderObject();
    int onNeedVisualUpdateCallCount = 0;
    final PipelineOwner owner = PipelineOwner(onNeedVisualUpdate: () {
      onNeedVisualUpdateCallCount +=1;
    });
    owner.ensureSemantics();
    renderObject.attach(owner);
    renderObject.layout(const BoxConstraints.tightForFinite());  // semantics are only calculated if layout information is up to date.
    owner.flushSemantics();

    expect(onNeedVisualUpdateCallCount, 1);
    renderObject.markNeedsSemanticsUpdate();
    expect(onNeedVisualUpdateCallCount, 2);
  });

  test('detached RenderObject does not do semantics', () {
    final TestRenderObject renderObject = TestRenderObject();
    expect(renderObject.attached, isFalse);
    expect(renderObject.describeSemanticsConfigurationCallCount, 0);

    renderObject.markNeedsSemanticsUpdate();
    expect(renderObject.describeSemanticsConfigurationCallCount, 0);
  });

  test('ensure errors processing render objects are well formatted', () {
    late FlutterErrorDetails errorDetails;
    final FlutterExceptionHandler? oldHandler = FlutterError.onError;
    FlutterError.onError = (FlutterErrorDetails details) {
      errorDetails = details;
    };
    final PipelineOwner owner = PipelineOwner();
    final TestThrowingRenderObject renderObject = TestThrowingRenderObject();
    try {
      renderObject.attach(owner);
      renderObject.layout(const BoxConstraints());
    } finally {
      FlutterError.onError = oldHandler;
    }

    expect(errorDetails, isNotNull);
    expect(errorDetails.stack, isNotNull);
    // Check the ErrorDetails without the stack trace
    final List<String> lines =  errorDetails.toString().split('\n');
    // The lines in the middle of the error message contain the stack trace
    // which will change depending on where the test is run.
    expect(lines.length, greaterThan(8));
    expect(
      lines.take(4).join('\n'),
      equalsIgnoringHashCodes(
        '══╡ EXCEPTION CAUGHT BY RENDERING LIBRARY ╞══════════════════════\n'
        'The following assertion was thrown during performLayout():\n'
        'TestThrowingRenderObject does not support performLayout.\n',
      ),
    );

    expect(
      lines.getRange(lines.length - 8, lines.length).join('\n'),
      equalsIgnoringHashCodes(
        '\n'
        'The following RenderObject was being processed when the exception was fired:\n'
        '  TestThrowingRenderObject#00000 NEEDS-PAINT:\n'
        '  parentData: MISSING\n'
        '  constraints: BoxConstraints(unconstrained)\n'
        'This RenderObject has no descendants.\n'
        '═════════════════════════════════════════════════════════════════\n',
      ),
    );
  });

  test('ContainerParentDataMixin requires nulled out pointers to siblings before detach', () {
    expect(() => TestParentData().detach(), isNot(throwsAssertionError));

    final TestParentData data1 = TestParentData()
      ..nextSibling = RenderOpacity()
      ..previousSibling = RenderOpacity();
    expect(() => data1.detach(), throwsAssertionError);

    final TestParentData data2 = TestParentData()
      ..previousSibling = RenderOpacity();
    expect(() => data2.detach(), throwsAssertionError);

    final TestParentData data3 = TestParentData()
      ..nextSibling = RenderOpacity();
    expect(() => data3.detach(), throwsAssertionError);
  });

  test('RenderObject.getTransformTo asserts is argument is not descendant', () {
    final PipelineOwner owner = PipelineOwner();
    final TestRenderObject renderObject1 = TestRenderObject();
    renderObject1.attach(owner);
    final TestRenderObject renderObject2 = TestRenderObject();
    renderObject2.attach(owner);
    expect(() => renderObject1.getTransformTo(renderObject2), throwsAssertionError);
  });

  test('PaintingContext.pushClipRect reuses the layer', () {
    _testPaintingContextLayerReuse<ClipRectLayer>((PaintingContextCallback painter, PaintingContext context, Offset offset, Layer? oldLayer) {
      return context.pushClipRect(true, offset, Rect.zero, painter, oldLayer: oldLayer as ClipRectLayer?);
    });
  });

  test('PaintingContext.pushClipRRect reuses the layer', () {
    _testPaintingContextLayerReuse<ClipRRectLayer>((PaintingContextCallback painter, PaintingContext context, Offset offset, Layer? oldLayer) {
      return context.pushClipRRect(true, offset, Rect.zero, RRect.fromRectAndRadius(Rect.zero, const Radius.circular(1.0)), painter, oldLayer: oldLayer as ClipRRectLayer?);
    });
  });

  test('PaintingContext.pushClipPath reuses the layer', () {
    _testPaintingContextLayerReuse<ClipPathLayer>((PaintingContextCallback painter, PaintingContext context, Offset offset, Layer? oldLayer) {
      return context.pushClipPath(true, offset, Rect.zero, Path(), painter, oldLayer: oldLayer as ClipPathLayer?);
    });
  });

  test('PaintingContext.pushColorFilter reuses the layer', () {
    _testPaintingContextLayerReuse<ColorFilterLayer>((PaintingContextCallback painter, PaintingContext context, Offset offset, Layer? oldLayer) {
      return context.pushColorFilter(offset, const ColorFilter.mode(Color.fromRGBO(0, 0, 0, 1.0), BlendMode.clear), painter, oldLayer: oldLayer as ColorFilterLayer?);
    });
  });

  test('PaintingContext.pushTransform reuses the layer', () {
    _testPaintingContextLayerReuse<TransformLayer>((PaintingContextCallback painter, PaintingContext context, Offset offset, Layer? oldLayer) {
      return context.pushTransform(true, offset, Matrix4.identity(), painter, oldLayer: oldLayer as TransformLayer?);
    });
  });

  test('PaintingContext.pushOpacity reuses the layer', () {
    _testPaintingContextLayerReuse<OpacityLayer>((PaintingContextCallback painter, PaintingContext context, Offset offset, Layer? oldLayer) {
      return context.pushOpacity(offset, 100, painter, oldLayer: oldLayer as OpacityLayer?);
    });
  });

  test('RenderObject.dispose sets debugDisposed to true', () {
    final TestRenderObject renderObject = TestRenderObject();
    expect(renderObject.debugDisposed, false);
    renderObject.dispose();
    expect(renderObject.debugDisposed, true);
    expect(renderObject.toStringShort(), contains('DISPOSED'));
  });

<<<<<<< HEAD
  test('RenderObject.dispose clears the layer on repaint boundaries', () {
=======
  test('RenderObject.dispose null the layer on repaint boundaries', () {
>>>>>>> 35833e89
    final TestRenderObject renderObject = TestRenderObject(allowPaintBounds: true);
    // Force a layer to get set.
    renderObject.isRepaintBoundary = true;
    PaintingContext.repaintCompositedChild(renderObject, debugAlsoPaintedParent: true);
    expect(renderObject.debugLayer, isA<OffsetLayer>());

    // Dispose with repaint boundary still being true.
    renderObject.dispose();
    expect(renderObject.debugLayer, null);
  });

<<<<<<< HEAD
  test('RenderObject.dispose does not clear the layer on non-repaint boundaries', () {
=======
  test('RenderObject.dispose nulls the layer on non-repaint boundaries', () {
>>>>>>> 35833e89
    final TestRenderObject renderObject = TestRenderObject(allowPaintBounds: true);
    // Force a layer to get set.
    renderObject.isRepaintBoundary = true;
    PaintingContext.repaintCompositedChild(renderObject, debugAlsoPaintedParent: true);
<<<<<<< HEAD
    final OffsetLayer layer = renderObject.debugLayer! as OffsetLayer;
=======
>>>>>>> 35833e89

    // Dispose with repaint boundary being false.
    renderObject.isRepaintBoundary = false;
    renderObject.dispose();
<<<<<<< HEAD
    expect(renderObject.debugLayer, layer);
=======
    expect(renderObject.debugLayer, null);
>>>>>>> 35833e89
  });
}

// Tests the create-update cycle by pumping two frames. The first frame has no
// prior layer and forces the painting context to create a new one. The second
// frame reuses the layer painted on the first frame.
void _testPaintingContextLayerReuse<L extends Layer>(_LayerTestPaintCallback painter) {
  final _TestCustomLayerBox box = _TestCustomLayerBox(painter);
  layout(box, phase: EnginePhase.paint);

  // Force a repaint. Otherwise, pumpFrame is a noop.
  box.markNeedsPaint();
  pumpFrame(phase: EnginePhase.paint);
  expect(box.paintedLayers, hasLength(2));
  expect(box.paintedLayers[0], isA<L>());
  expect(box.paintedLayers[0], same(box.paintedLayers[1]));
}

typedef _LayerTestPaintCallback = Layer? Function(PaintingContextCallback painter, PaintingContext context, Offset offset, Layer? oldLayer);

class _TestCustomLayerBox extends RenderBox {
  _TestCustomLayerBox(this.painter);

  final _LayerTestPaintCallback painter;
  final List<Layer> paintedLayers = <Layer>[];

  @override
  bool get isRepaintBoundary => false;

  @override
  void performLayout() {
    size = constraints.smallest;
  }

  @override
  void paint(PaintingContext context, Offset offset) {
    final Layer paintedLayer = painter(super.paint, context, offset, layer)!;
    paintedLayers.add(paintedLayer);
    layer = paintedLayer as ContainerLayer;
  }
}

class TestParentData extends ParentData with ContainerParentDataMixin<RenderBox> { }

class TestRenderObject extends RenderObject {
  TestRenderObject({this.allowPaintBounds = false});

  final bool allowPaintBounds;

  @override
  bool isRepaintBoundary = false;

  @override
  void debugAssertDoesMeetConstraints() { }

  @override
  Rect get paintBounds {
    assert(allowPaintBounds); // For some tests, this should not get called.
    return Rect.zero;
  }

  @override
  void performLayout() { }

  @override
  void performResize() { }

  @override
  Rect get semanticBounds => const Rect.fromLTWH(0.0, 0.0, 10.0, 20.0);

  int describeSemanticsConfigurationCallCount = 0;

  @override
  void describeSemanticsConfiguration(SemanticsConfiguration config) {
    super.describeSemanticsConfiguration(config);
    config.isSemanticBoundary = true;
    describeSemanticsConfigurationCallCount++;
  }
}

class TestThrowingRenderObject extends RenderObject {
  @override
  void performLayout() {
    throw FlutterError('TestThrowingRenderObject does not support performLayout.');
  }

  @override
  void debugAssertDoesMeetConstraints() { }

  @override
  Rect get paintBounds {
    assert(false); // The test shouldn't call this.
    return Rect.zero;
  }

  @override
  void performResize() { }

  @override
  Rect get semanticBounds {
    assert(false); // The test shouldn't call this.
    return Rect.zero;
  }
}<|MERGE_RESOLUTION|>--- conflicted
+++ resolved
@@ -153,11 +153,7 @@
     expect(renderObject.toStringShort(), contains('DISPOSED'));
   });
 
-<<<<<<< HEAD
-  test('RenderObject.dispose clears the layer on repaint boundaries', () {
-=======
   test('RenderObject.dispose null the layer on repaint boundaries', () {
->>>>>>> 35833e89
     final TestRenderObject renderObject = TestRenderObject(allowPaintBounds: true);
     // Force a layer to get set.
     renderObject.isRepaintBoundary = true;
@@ -169,28 +165,16 @@
     expect(renderObject.debugLayer, null);
   });
 
-<<<<<<< HEAD
-  test('RenderObject.dispose does not clear the layer on non-repaint boundaries', () {
-=======
   test('RenderObject.dispose nulls the layer on non-repaint boundaries', () {
->>>>>>> 35833e89
     final TestRenderObject renderObject = TestRenderObject(allowPaintBounds: true);
     // Force a layer to get set.
     renderObject.isRepaintBoundary = true;
     PaintingContext.repaintCompositedChild(renderObject, debugAlsoPaintedParent: true);
-<<<<<<< HEAD
-    final OffsetLayer layer = renderObject.debugLayer! as OffsetLayer;
-=======
->>>>>>> 35833e89
 
     // Dispose with repaint boundary being false.
     renderObject.isRepaintBoundary = false;
     renderObject.dispose();
-<<<<<<< HEAD
-    expect(renderObject.debugLayer, layer);
-=======
     expect(renderObject.debugLayer, null);
->>>>>>> 35833e89
   });
 }
 
