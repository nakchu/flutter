--- conflicted
+++ resolved
@@ -2,17 +2,12 @@
 // Use of this source code is governed by a BSD-style license that can be
 // found in the LICENSE file.
 
-<<<<<<< HEAD
-=======
 // TODO(gspencergoog): Remove this tag once this test's state leaks/test
 // dependencies have been fixed.
 // https://github.com/flutter/flutter/issues/85160
 // Fails with "flutter test --test-randomize-ordering-seed=20210704"
 @Tags(<String>['no-shuffle'])
 
-import 'dart:io' show Platform;
-
->>>>>>> 7707f423
 import 'package:flutter/foundation.dart';
 import 'package:flutter/gestures.dart';
 import 'package:flutter/material.dart';
