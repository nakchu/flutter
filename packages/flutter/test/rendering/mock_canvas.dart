// Copyright 2014 The Flutter Authors. All rights reserved.
// Use of this source code is governed by a BSD-style license that can be
// found in the LICENSE file.

import 'dart:ui' as ui show Image, Paragraph;

import 'package:flutter/foundation.dart';
import 'package:flutter/rendering.dart';
import 'package:flutter_test/flutter_test.dart';

import 'recording_canvas.dart';

/// Matches objects or functions that paint a display list that matches the
/// canvas calls described by the pattern.
///
/// Specifically, this can be applied to [RenderObject]s, [Finder]s that
/// correspond to a single [RenderObject], and functions that have either of the
/// following signatures:
///
/// ```dart
/// void function(PaintingContext context, Offset offset);
/// void function(Canvas canvas);
/// ```
///
/// In the case of functions that take a [PaintingContext] and an [Offset], the
/// [paints] matcher will always pass a zero offset.
///
/// To specify the pattern, call the methods on the returned object. For example:
///
/// ```dart
/// expect(myRenderObject, paints..circle(radius: 10.0)..circle(radius: 20.0));
/// ```
///
/// This particular pattern would verify that the render object `myRenderObject`
/// paints, among other things, two circles of radius 10.0 and 20.0 (in that
/// order).
///
/// See [PaintPattern] for a discussion of the semantics of paint patterns.
///
/// To match something which paints nothing, see [paintsNothing].
///
/// To match something which asserts instead of painting, see [paintsAssertion].
PaintPattern get paints => _TestRecordingCanvasPatternMatcher();

/// Matches objects or functions that does not paint anything on the canvas.
Matcher get paintsNothing => _TestRecordingCanvasPaintsNothingMatcher();

/// Matches objects or functions that assert when they try to paint.
Matcher get paintsAssertion => _TestRecordingCanvasPaintsAssertionMatcher();

/// Matches objects or functions that draw `methodName` exactly `count` number of times.
Matcher paintsExactlyCountTimes(Symbol methodName, int count) {
  return _TestRecordingCanvasPaintsCountMatcher(methodName, count);
}

/// Signature for the [PaintPattern.something] and [PaintPattern.everything]
/// predicate argument.
///
/// Used by the [paints] matcher.
///
/// The `methodName` argument is a [Symbol], and can be compared with the symbol
/// literal syntax, for example:
///
/// ```dart
/// if (methodName == #drawCircle) { ... }
/// ```
typedef PaintPatternPredicate = bool Function(Symbol methodName, List<dynamic> arguments);

/// The signature of [RenderObject.paint] functions.
typedef _ContextPainterFunction = void Function(PaintingContext context, Offset offset);

/// The signature of functions that paint directly on a canvas.
typedef _CanvasPainterFunction = void Function(Canvas canvas);

/// Builder interface for patterns used to match display lists (canvas calls).
///
/// The [paints] matcher returns a [PaintPattern] so that you can build the
/// pattern in the [expect] call.
///
/// Patterns are subset matches, meaning that any calls not described by the
/// pattern are ignored. This allows, for instance, transforms to be skipped.
abstract class PaintPattern {
  /// Indicates that a transform is expected next.
  ///
  /// Calls are skipped until a call to [Canvas.transform] is found. The call's
  /// arguments are compared to those provided here. If any fail to match, or if
  /// no call to [Canvas.transform] is found, then the matcher fails.
  ///
  /// Dynamic so matchers can be more easily passed in.
  ///
  /// The `matrix4` argument is dynamic so it can be either a [Matcher], or a
  /// [Float64List] of [double]s. If it is a [Float64List] of [double]s then
  /// each value in the matrix must match in the expected matrix. A deep
  /// matching [Matcher] such as [equals] can be used to test each value in the
  /// matrix with utilities such as [moreOrLessEquals].
  void transform({ dynamic matrix4 });

  /// Indicates that a translation transform is expected next.
  ///
  /// Calls are skipped until a call to [Canvas.translate] is found. The call's
  /// arguments are compared to those provided here. If any fail to match, or if
  /// no call to [Canvas.translate] is found, then the matcher fails.
  void translate({ double? x, double? y });

  /// Indicates that a scale transform is expected next.
  ///
  /// Calls are skipped until a call to [Canvas.scale] is found. The call's
  /// arguments are compared to those provided here. If any fail to match, or if
  /// no call to [Canvas.scale] is found, then the matcher fails.
  void scale({ double? x, double? y });

  /// Indicates that a rotate transform is expected next.
  ///
  /// Calls are skipped until a call to [Canvas.rotate] is found. If the `angle`
  /// argument is provided here, the call's argument is compared to it. If that
  /// fails to match, or if no call to [Canvas.rotate] is found, then the
  /// matcher fails.
  void rotate({ double? angle });

  /// Indicates that a save is expected next.
  ///
  /// Calls are skipped until a call to [Canvas.save] is found. If none is
  /// found, the matcher fails.
  ///
  /// See also:
  ///
  ///  * [restore], which indicates that a restore is expected next.
  ///  * [saveRestore], which indicates that a matching pair of save/restore
  ///    calls is expected next.
  void save();

  /// Indicates that a restore is expected next.
  ///
  /// Calls are skipped until a call to [Canvas.restore] is found. If none is
  /// found, the matcher fails.
  ///
  /// See also:
  ///
  ///  * [save], which indicates that a save is expected next.
  ///  * [saveRestore], which indicates that a matching pair of save/restore
  ///    calls is expected next.
  void restore();

  /// Indicates that a matching pair of save/restore calls is expected next.
  ///
  /// Calls are skipped until a call to [Canvas.save] is found, then, calls are
  /// skipped until the matching [Canvas.restore] call is found. If no matching
  /// pair of calls could be found, the matcher fails.
  ///
  /// See also:
  ///
  ///  * [save], which indicates that a save is expected next.
  ///  * [restore], which indicates that a restore is expected next.
  void saveRestore();

  /// Indicates that a rectangular clip is expected next.
  ///
  /// The next rectangular clip is examined. Any arguments that are passed to
  /// this method are compared to the actual [Canvas.clipRect] call's argument
  /// and any mismatches result in failure.
  ///
  /// If no call to [Canvas.clipRect] was made, then this results in failure.
  ///
  /// Any calls made between the last matched call (if any) and the
  /// [Canvas.clipRect] call are ignored.
  void clipRect({ Rect? rect });

  /// Indicates that a path clip is expected next.
  ///
  /// The next path clip is examined.
  /// The path that is passed to the actual [Canvas.clipPath] call is matched
  /// using [pathMatcher].
  ///
  /// If no call to [Canvas.clipPath] was made, then this results in failure.
  ///
  /// Any calls made between the last matched call (if any) and the
  /// [Canvas.clipPath] call are ignored.
  void clipPath({ Matcher? pathMatcher });

  /// Indicates that a rectangle is expected next.
  ///
  /// The next rectangle is examined. Any arguments that are passed to this
  /// method are compared to the actual [Canvas.drawRect] call's arguments
  /// and any mismatches result in failure.
  ///
  /// If no call to [Canvas.drawRect] was made, then this results in failure.
  ///
  /// Any calls made between the last matched call (if any) and the
  /// [Canvas.drawRect] call are ignored.
  ///
  /// The [Paint]-related arguments (`color`, `strokeWidth`, `hasMaskFilter`,
  /// `style`) are compared against the state of the [Paint] object after the
  /// painting has completed, not at the time of the call. If the same [Paint]
  /// object is reused multiple times, then this may not match the actual
  /// arguments as they were seen by the method.
  void rect({ Rect? rect, Color? color, double? strokeWidth, bool? hasMaskFilter, PaintingStyle? style });

  /// Indicates that a rounded rectangle clip is expected next.
  ///
  /// The next rounded rectangle clip is examined. Any arguments that are passed
  /// to this method are compared to the actual [Canvas.clipRRect] call's
  /// argument and any mismatches result in failure.
  ///
  /// If no call to [Canvas.clipRRect] was made, then this results in failure.
  ///
  /// Any calls made between the last matched call (if any) and the
  /// [Canvas.clipRRect] call are ignored.
  void clipRRect({ RRect? rrect });

  /// Indicates that a rounded rectangle is expected next.
  ///
  /// The next rounded rectangle is examined. Any arguments that are passed to
  /// this method are compared to the actual [Canvas.drawRRect] call's arguments
  /// and any mismatches result in failure.
  ///
  /// If no call to [Canvas.drawRRect] was made, then this results in failure.
  ///
  /// Any calls made between the last matched call (if any) and the
  /// [Canvas.drawRRect] call are ignored.
  ///
  /// The [Paint]-related arguments (`color`, `strokeWidth`, `hasMaskFilter`,
  /// `style`) are compared against the state of the [Paint] object after the
  /// painting has completed, not at the time of the call. If the same [Paint]
  /// object is reused multiple times, then this may not match the actual
  /// arguments as they were seen by the method.
  void rrect({ RRect? rrect, Color? color, double? strokeWidth, bool? hasMaskFilter, PaintingStyle? style });

  /// Indicates that a rounded rectangle outline is expected next.
  ///
  /// The next call to [Canvas.drawRRect] is examined. Any arguments that are
  /// passed to this method are compared to the actual [Canvas.drawRRect] call's
  /// arguments and any mismatches result in failure.
  ///
  /// If no call to [Canvas.drawRRect] was made, then this results in failure.
  ///
  /// Any calls made between the last matched call (if any) and the
  /// [Canvas.drawRRect] call are ignored.
  ///
  /// The [Paint]-related arguments (`color`, `strokeWidth`, `hasMaskFilter`,
  /// `style`) are compared against the state of the [Paint] object after the
  /// painting has completed, not at the time of the call. If the same [Paint]
  /// object is reused multiple times, then this may not match the actual
  /// arguments as they were seen by the method.
  void drrect({ RRect? outer, RRect? inner, Color? color, double strokeWidth, bool hasMaskFilter, PaintingStyle style });

  /// Indicates that a circle is expected next.
  ///
  /// The next circle is examined. Any arguments that are passed to this method
  /// are compared to the actual [Canvas.drawCircle] call's arguments and any
  /// mismatches result in failure.
  ///
  /// If no call to [Canvas.drawCircle] was made, then this results in failure.
  ///
  /// Any calls made between the last matched call (if any) and the
  /// [Canvas.drawCircle] call are ignored.
  ///
  /// The [Paint]-related arguments (`color`, `strokeWidth`, `hasMaskFilter`,
  /// `style`) are compared against the state of the [Paint] object after the
  /// painting has completed, not at the time of the call. If the same [Paint]
  /// object is reused multiple times, then this may not match the actual
  /// arguments as they were seen by the method.
  void circle({ double? x, double? y, double? radius, Color? color, double? strokeWidth, bool? hasMaskFilter, PaintingStyle? style });

  /// Indicates that a path is expected next.
  ///
  /// The next path is examined. Any arguments that are passed to this method
  /// are compared to the actual [Canvas.drawPath] call's `paint` argument, and
  /// any mismatches result in failure.
  ///
  /// To introspect the Path object (as it stands after the painting has
  /// completed), the `includes` and `excludes` arguments can be provided to
  /// specify points that should be considered inside or outside the path
  /// (respectively).
  ///
  /// If no call to [Canvas.drawPath] was made, then this results in failure.
  ///
  /// Any calls made between the last matched call (if any) and the
  /// [Canvas.drawPath] call are ignored.
  ///
  /// The [Paint]-related arguments (`color`, `strokeWidth`, `hasMaskFilter`,
  /// `style`) are compared against the state of the [Paint] object after the
  /// painting has completed, not at the time of the call. If the same [Paint]
  /// object is reused multiple times, then this may not match the actual
  /// arguments as they were seen by the method.
  void path({ Iterable<Offset>? includes, Iterable<Offset>? excludes, Color? color, double? strokeWidth, bool? hasMaskFilter, PaintingStyle? style });

  /// Indicates that a line is expected next.
  ///
  /// The next line is examined. Any arguments that are passed to this method
  /// are compared to the actual [Canvas.drawLine] call's `p1`, `p2`, and
  /// `paint` arguments, and any mismatches result in failure.
  ///
  /// If no call to [Canvas.drawLine] was made, then this results in failure.
  ///
  /// Any calls made between the last matched call (if any) and the
  /// [Canvas.drawLine] call are ignored.
  ///
  /// The [Paint]-related arguments (`color`, `strokeWidth`, `hasMaskFilter`,
  /// `style`) are compared against the state of the [Paint] object after the
  /// painting has completed, not at the time of the call. If the same [Paint]
  /// object is reused multiple times, then this may not match the actual
  /// arguments as they were seen by the method.
  void line({ Offset? p1, Offset? p2, Color? color, double? strokeWidth, bool? hasMaskFilter, PaintingStyle? style });

  /// Indicates that an arc is expected next.
  ///
  /// The next arc is examined. Any arguments that are passed to this method
  /// are compared to the actual [Canvas.drawArc] call's `paint` argument, and
  /// any mismatches result in failure.
  ///
  /// If no call to [Canvas.drawArc] was made, then this results in failure.
  ///
  /// Any calls made between the last matched call (if any) and the
  /// [Canvas.drawArc] call are ignored.
  ///
  /// The [Paint]-related arguments (`color`, `strokeWidth`, `hasMaskFilter`,
  /// `style`) are compared against the state of the [Paint] object after the
  /// painting has completed, not at the time of the call. If the same [Paint]
  /// object is reused multiple times, then this may not match the actual
  /// arguments as they were seen by the method.
  void arc({ Color? color, double? strokeWidth, bool? hasMaskFilter, PaintingStyle? style, StrokeCap? strokeCap });

  /// Indicates that a paragraph is expected next.
  ///
  /// Calls are skipped until a call to [Canvas.drawParagraph] is found. Any
  /// arguments that are passed to this method are compared to the actual
  /// [Canvas.drawParagraph] call's argument, and any mismatches result in failure.
  ///
  /// The `offset` argument can be either an [Offset] or a [Matcher]. If it is
  /// an [Offset] then the actual value must match the expected offset
  /// precisely. If it is a [Matcher] then the comparison is made according to
  /// the semantics of the [Matcher]. For example, [within] can be used to
  /// assert that the actual offset is within a given distance from the expected
  /// offset.
  ///
  /// If no call to [Canvas.drawParagraph] was made, then this results in failure.
  void paragraph({ ui.Paragraph? paragraph, dynamic offset });

  /// Indicates that a shadow is expected next.
  ///
  /// The next shadow is examined. Any arguments that are passed to this method
  /// are compared to the actual [Canvas.drawShadow] call's `paint` argument,
  /// and any mismatches result in failure.
  ///
  /// In tests, shadows from framework features such as [BoxShadow] or
  /// [Material] are disabled by default, and thus this predicate would not
  /// match. The [debugDisableShadows] flag controls this.
  ///
  /// To introspect the Path object (as it stands after the painting has
  /// completed), the `includes` and `excludes` arguments can be provided to
  /// specify points that should be considered inside or outside the path
  /// (respectively).
  ///
  /// If no call to [Canvas.drawShadow] was made, then this results in failure.
  ///
  /// Any calls made between the last matched call (if any) and the
  /// [Canvas.drawShadow] call are ignored.
  void shadow({ Iterable<Offset>? includes, Iterable<Offset>? excludes, Color? color, double? elevation, bool? transparentOccluder });

  /// Indicates that an image is expected next.
  ///
  /// The next call to [Canvas.drawImage] is examined, and its arguments
  /// compared to those passed to _this_ method.
  ///
  /// If no call to [Canvas.drawImage] was made, then this results in
  /// failure.
  ///
  /// Any calls made between the last matched call (if any) and the
  /// [Canvas.drawImage] call are ignored.
  ///
  /// The [Paint]-related arguments (`color`, `strokeWidth`, `hasMaskFilter`,
  /// `style`) are compared against the state of the [Paint] object after the
  /// painting has completed, not at the time of the call. If the same [Paint]
  /// object is reused multiple times, then this may not match the actual
  /// arguments as they were seen by the method.
  void image({ ui.Image? image, double? x, double? y, Color? color, double? strokeWidth, bool? hasMaskFilter, PaintingStyle? style });

  /// Indicates that an image subsection is expected next.
  ///
  /// The next call to [Canvas.drawImageRect] is examined, and its arguments
  /// compared to those passed to _this_ method.
  ///
  /// If no call to [Canvas.drawImageRect] was made, then this results in
  /// failure.
  ///
  /// Any calls made between the last matched call (if any) and the
  /// [Canvas.drawImageRect] call are ignored.
  ///
  /// The [Paint]-related arguments (`color`, `strokeWidth`, `hasMaskFilter`,
  /// `style`) are compared against the state of the [Paint] object after the
  /// painting has completed, not at the time of the call. If the same [Paint]
  /// object is reused multiple times, then this may not match the actual
  /// arguments as they were seen by the method.
  void drawImageRect({ ui.Image? image, Rect? source, Rect? destination, Color? color, double? strokeWidth, bool? hasMaskFilter, PaintingStyle? style });

  /// Provides a custom matcher.
  ///
  /// Each method call after the last matched call (if any) will be passed to
  /// the given predicate, along with the values of its (positional) arguments.
  ///
  /// For each one, the predicate must either return a boolean or throw a [String].
  ///
  /// If the predicate returns true, the call is considered a successful match
  /// and the next step in the pattern is examined. If this was the last step,
  /// then any calls that were not yet matched are ignored and the [paints]
  /// [Matcher] is considered a success.
  ///
  /// If the predicate returns false, then the call is considered uninteresting
  /// and the predicate will be called again for the next [Canvas] call that was
  /// made by the [RenderObject] under test. If this was the last call, then the
  /// [paints] [Matcher] is considered to have failed.
  ///
  /// If the predicate throws a [String], then the [paints] [Matcher] is
  /// considered to have failed. The thrown string is used in the message
  /// displayed from the test framework and should be complete sentence
  /// describing the problem.
  void something(PaintPatternPredicate predicate);

  /// Provides a custom matcher.
  ///
  /// Each method call after the last matched call (if any) will be passed to
  /// the given predicate, along with the values of its (positional) arguments.
  ///
  /// For each one, the predicate must either return a boolean or throw a [String].
  ///
  /// The predicate will be applied to each [Canvas] call until it returns false
  /// or all of the method calls have been tested.
  ///
  /// If the predicate returns false, then the [paints] [Matcher] is considered
  /// to have failed. If all calls are tested without failing, then the [paints]
  /// [Matcher] is considered a success.
  ///
  /// If the predicate throws a [String], then the [paints] [Matcher] is
  /// considered to have failed. The thrown string is used in the message
  /// displayed from the test framework and should be complete sentence
  /// describing the problem.
  void everything(PaintPatternPredicate predicate);
}

/// Matches a [Path] that contains (as defined by [Path.contains]) the given
/// `includes` points and does not contain the given `excludes` points.
Matcher isPathThat({
  Iterable<Offset> includes = const <Offset>[],
  Iterable<Offset> excludes = const <Offset>[],
}) {
  return _PathMatcher(includes.toList(), excludes.toList());
}

class _PathMatcher extends Matcher {
  _PathMatcher(this.includes, this.excludes);

  List<Offset> includes;
  List<Offset> excludes;

  @override
  bool matches(Object? object, Map<dynamic, dynamic> matchState) {
    if (object is! Path) {
      matchState[this] = 'The given object ($object) was not a Path.';
      return false;
    }
    final Path path = object;
    final List<String> errors = <String>[
      for (final Offset offset in includes)
        if (!path.contains(offset))
          'Offset $offset should be inside the path, but is not.',
      for (final Offset offset in excludes)
        if (path.contains(offset))
          'Offset $offset should be outside the path, but is not.',
    ];
    if (errors.isEmpty) {
      return true;
    }
    matchState[this] = 'Not all the given points were inside or outside the path as expected:\n  ${errors.join("\n  ")}';
    return false;
  }

  @override
  Description describe(Description description) {
    String points(List<Offset> list) {
      final int count = list.length;
      if (count == 1) {
        return 'one particular point';
      }
      return '$count particular points';
    }
    return description.add('A Path that contains ${points(includes)} but does not contain ${points(excludes)}.');
  }

  @override
  Description describeMismatch(
    dynamic item,
    Description description,
    Map<dynamic, dynamic> matchState,
    bool verbose,
  ) {
    return description.add(matchState[this] as String);
  }
}

class _MismatchedCall {
  const _MismatchedCall(this.message, this.callIntroduction, this.call);
  final String message;
  final String callIntroduction;
  final RecordedInvocation call;
}

bool _evaluatePainter(Object? object, Canvas canvas, PaintingContext context) {
  if (object is _ContextPainterFunction) {
    final _ContextPainterFunction function = object;
    function(context, Offset.zero);
  } else if (object is _CanvasPainterFunction) {
    final _CanvasPainterFunction function = object;
    function(canvas);
  } else {
    if (object is Finder) {
      TestAsyncUtils.guardSync();
      final Finder finder = object;
      object = finder.evaluate().single.renderObject;
    }
    if (object is RenderObject) {
      final RenderObject renderObject = object;
      renderObject.paint(context, Offset.zero);
    } else {
      return false;
    }
  }
  return true;
}

abstract class _TestRecordingCanvasMatcher extends Matcher {
  @override
  bool matches(Object? object, Map<dynamic, dynamic> matchState) {
    final TestRecordingCanvas canvas = TestRecordingCanvas();
    final TestRecordingPaintingContext context = TestRecordingPaintingContext(canvas);
    final StringBuffer description = StringBuffer();
    String prefixMessage = 'unexpectedly failed.';
    bool result = false;
    try {
      if (!_evaluatePainter(object, canvas, context)) {
        matchState[this] = 'was not one of the supported objects for the "paints" matcher.';
        return false;
      }
      result = _evaluatePredicates(canvas.invocations, description);
      if (!result) {
        prefixMessage = 'did not match the pattern.';
      }
    } catch (error, stack) {
      prefixMessage = 'threw the following exception:';
      description.writeln(error.toString());
      description.write(stack.toString());
      result = false;
    }
    if (!result) {
      if (canvas.invocations.isNotEmpty) {
        description.write('The complete display list was:');
        for (final RecordedInvocation call in canvas.invocations) {
          description.write('\n  * $call');
        }
      }
      matchState[this] = '$prefixMessage\n$description';
    }
    return result;
  }

  bool _evaluatePredicates(Iterable<RecordedInvocation> calls, StringBuffer description);

  @override
  Description describeMismatch(
    dynamic item,
    Description description,
    Map<dynamic, dynamic> matchState,
    bool verbose,
  ) {
    return description.add(matchState[this] as String);
  }
}

class _TestRecordingCanvasPaintsCountMatcher extends _TestRecordingCanvasMatcher {
  _TestRecordingCanvasPaintsCountMatcher(Symbol methodName, int count)
    : _methodName = methodName,
      _count = count;

  final Symbol _methodName;
  final int _count;

  @override
  Description describe(Description description) {
    return description.add('Object or closure painting $_methodName exactly $_count times');
  }

  @override
  bool _evaluatePredicates(Iterable<RecordedInvocation> calls, StringBuffer description) {
    int count = 0;
    for (final RecordedInvocation call in calls) {
      if (call.invocation.isMethod && call.invocation.memberName == _methodName) {
        count++;
      }
    }
    if (count != _count) {
      description.write('It painted $_methodName $count times instead of $_count times.');
    }
    return count == _count;
  }
}

class _TestRecordingCanvasPaintsNothingMatcher extends _TestRecordingCanvasMatcher {
  @override
  Description describe(Description description) {
    return description.add('An object or closure that paints nothing.');
  }

  @override
  bool _evaluatePredicates(Iterable<RecordedInvocation> calls, StringBuffer description) {
    final Iterable<RecordedInvocation> paintingCalls = _filterCanvasCalls(calls);
    if (paintingCalls.isEmpty) {
      return true;
    }
    description.write(
      'painted something, the first call having the following stack:\n'
      '${paintingCalls.first.stackToString(indent: "  ")}\n',
    );
    return false;
  }

  static const List<Symbol> _nonPaintingOperations = <Symbol> [
    #save,
    #restore,
  ];

  // Filters out canvas calls that are not painting anything.
  static Iterable<RecordedInvocation> _filterCanvasCalls(Iterable<RecordedInvocation> canvasCalls) {
    return canvasCalls.where((RecordedInvocation canvasCall) =>
      !_nonPaintingOperations.contains(canvasCall.invocation.memberName),
    );
  }
}

class _TestRecordingCanvasPaintsAssertionMatcher extends Matcher {
  @override
  bool matches(Object? object, Map<dynamic, dynamic> matchState) {
    final TestRecordingCanvas canvas = TestRecordingCanvas();
    final TestRecordingPaintingContext context = TestRecordingPaintingContext(canvas);
    final StringBuffer description = StringBuffer();
    String prefixMessage = 'unexpectedly failed.';
    bool result = false;
    try {
      if (!_evaluatePainter(object, canvas, context)) {
        matchState[this] = 'was not one of the supported objects for the "paints" matcher.';
        return false;
      }
      prefixMessage = 'did not assert.';
    } on AssertionError {
      result = true;
    } catch (error, stack) {
      prefixMessage = 'threw the following exception:';
      description.writeln(error.toString());
      description.write(stack.toString());
      result = false;
    }
    if (!result) {
      if (canvas.invocations.isNotEmpty) {
        description.write('The complete display list was:');
        for (final RecordedInvocation call in canvas.invocations) {
          description.write('\n  * $call');
        }
      }
      matchState[this] = '$prefixMessage\n$description';
    }
    return result;
  }

  @override
  Description describe(Description description) {
    return description.add('An object or closure that asserts when it tries to paint.');
  }

  @override
  Description describeMismatch(
    dynamic item,
    Description description,
    Map<dynamic, dynamic> matchState,
    bool verbose,
  ) {
    return description.add(matchState[this] as String);
  }
}

class _TestRecordingCanvasPatternMatcher extends _TestRecordingCanvasMatcher implements PaintPattern {
  final List<_PaintPredicate> _predicates = <_PaintPredicate>[];

  @override
  void transform({ dynamic matrix4 }) {
    _predicates.add(_FunctionPaintPredicate(#transform, <dynamic>[matrix4]));
  }

  @override
  void translate({ double? x, double? y }) {
    _predicates.add(_FunctionPaintPredicate(#translate, <dynamic>[x, y]));
  }

  @override
  void scale({ double? x, double? y }) {
    _predicates.add(_FunctionPaintPredicate(#scale, <dynamic>[x, y]));
  }

  @override
  void rotate({ double? angle }) {
    _predicates.add(_FunctionPaintPredicate(#rotate, <dynamic>[angle]));
  }

  @override
  void save() {
    _predicates.add(_FunctionPaintPredicate(#save, <dynamic>[]));
  }

  @override
  void restore() {
    _predicates.add(_FunctionPaintPredicate(#restore, <dynamic>[]));
  }

  @override
  void saveRestore() {
    _predicates.add(_SaveRestorePairPaintPredicate());
  }

  @override
  void clipRect({ Rect? rect }) {
    _predicates.add(_FunctionPaintPredicate(#clipRect, <dynamic>[rect]));
  }

  @override
  void clipPath({ Matcher? pathMatcher }) {
    _predicates.add(_FunctionPaintPredicate(#clipPath, <dynamic>[pathMatcher]));
  }

  @override
  void rect({ Rect? rect, Color? color, double? strokeWidth, bool? hasMaskFilter, PaintingStyle? style }) {
    _predicates.add(_RectPaintPredicate(rect: rect, color: color, strokeWidth: strokeWidth, hasMaskFilter: hasMaskFilter, style: style));
  }

  @override
  void clipRRect({ RRect? rrect }) {
    _predicates.add(_FunctionPaintPredicate(#clipRRect, <dynamic>[rrect]));
  }

  @override
  void rrect({ RRect? rrect, Color? color, double? strokeWidth, bool? hasMaskFilter, PaintingStyle? style }) {
    _predicates.add(_RRectPaintPredicate(rrect: rrect, color: color, strokeWidth: strokeWidth, hasMaskFilter: hasMaskFilter, style: style));
  }

  @override
  void drrect({ RRect? outer, RRect? inner, Color? color, double? strokeWidth, bool? hasMaskFilter, PaintingStyle? style }) {
    _predicates.add(_DRRectPaintPredicate(outer: outer, inner: inner, color: color, strokeWidth: strokeWidth, hasMaskFilter: hasMaskFilter, style: style));
  }

  @override
  void circle({ double? x, double? y, double? radius, Color? color, double? strokeWidth, bool? hasMaskFilter, PaintingStyle? style }) {
    _predicates.add(_CirclePaintPredicate(x: x, y: y, radius: radius, color: color, strokeWidth: strokeWidth, hasMaskFilter: hasMaskFilter, style: style));
  }

  @override
  void path({ Iterable<Offset>? includes, Iterable<Offset>? excludes, Color? color, double? strokeWidth, bool? hasMaskFilter, PaintingStyle? style }) {
    _predicates.add(_PathPaintPredicate(includes: includes, excludes: excludes, color: color, strokeWidth: strokeWidth, hasMaskFilter: hasMaskFilter, style: style));
  }

  @override
  void line({ Offset? p1, Offset? p2, Color? color, double? strokeWidth, bool? hasMaskFilter, PaintingStyle? style }) {
    _predicates.add(_LinePaintPredicate(p1: p1, p2: p2, color: color, strokeWidth: strokeWidth, hasMaskFilter: hasMaskFilter, style: style));
  }

  @override
  void arc({ Color? color, double? strokeWidth, bool? hasMaskFilter, PaintingStyle? style, StrokeCap? strokeCap }) {
    _predicates.add(_ArcPaintPredicate(color: color, strokeWidth: strokeWidth, hasMaskFilter: hasMaskFilter, style: style, strokeCap: strokeCap));
  }

  @override
  void paragraph({ ui.Paragraph? paragraph, dynamic offset }) {
    _predicates.add(_FunctionPaintPredicate(#drawParagraph, <dynamic>[paragraph, offset]));
  }

  @override
  void shadow({ Iterable<Offset>? includes, Iterable<Offset>? excludes, Color? color, double? elevation, bool? transparentOccluder }) {
    _predicates.add(_ShadowPredicate(includes: includes, excludes: excludes, color: color, elevation: elevation, transparentOccluder: transparentOccluder));
  }

  @override
  void image({ ui.Image? image, double? x, double? y, Color? color, double? strokeWidth, bool? hasMaskFilter, PaintingStyle? style }) {
    _predicates.add(_DrawImagePaintPredicate(image: image, x: x, y: y, color: color, strokeWidth: strokeWidth, hasMaskFilter: hasMaskFilter, style: style));
  }

  @override
  void drawImageRect({ ui.Image? image, Rect? source, Rect? destination, Color? color, double? strokeWidth, bool? hasMaskFilter, PaintingStyle? style }) {
    _predicates.add(_DrawImageRectPaintPredicate(image: image, source: source, destination: destination, color: color, strokeWidth: strokeWidth, hasMaskFilter: hasMaskFilter, style: style));
  }

  @override
  void something(PaintPatternPredicate predicate) {
    _predicates.add(_SomethingPaintPredicate(predicate));
  }

  @override
  void everything(PaintPatternPredicate predicate) {
    _predicates.add(_EverythingPaintPredicate(predicate));
  }

  @override
  Description describe(Description description) {
    if (_predicates.isEmpty) {
      return description.add('An object or closure and a paint pattern.');
    }
    description.add('Object or closure painting:\n');
    return description.addAll(
      '', '\n', '',
      _predicates.map<String>((_PaintPredicate predicate) => predicate.toString()),
    );
  }

  @override
  bool _evaluatePredicates(Iterable<RecordedInvocation> calls, StringBuffer description) {
    if (calls.isEmpty) {
      description.writeln('It painted nothing.');
      return false;
    }
    if (_predicates.isEmpty) {
      description.writeln(
        'It painted something, but you must now add a pattern to the paints matcher '
        'in the test to verify that it matches the important parts of the following.',
      );
      return false;
    }
    final Iterator<_PaintPredicate> predicate = _predicates.iterator;
    final Iterator<RecordedInvocation> call = calls.iterator..moveNext();
    try {
      while (predicate.moveNext()) {
        predicate.current.match(call);
      }
      // We allow painting more than expected.
    } on _MismatchedCall catch (data) {
      description.writeln(data.message);
      description.writeln(data.callIntroduction);
      description.writeln(data.call.stackToString(indent: '  '));
      return false;
    } on String catch (s) {
      description.writeln(s);
      try {
        description.write('The stack of the offending call was:\n${call.current.stackToString(indent: "  ")}\n');
      } on TypeError catch (_) {
        // All calls have been evaluated
      }
      return false;
    }
    return true;
  }
}

abstract class _PaintPredicate {
  void match(Iterator<RecordedInvocation> call);

  @protected
  void checkMethod(Iterator<RecordedInvocation> call, Symbol symbol) {
    int others = 0;
    final RecordedInvocation firstCall = call.current;
    while (!call.current.invocation.isMethod || call.current.invocation.memberName != symbol) {
      others += 1;
      if (!call.moveNext()) {
        throw _MismatchedCall(
          'It called $others other method${ others == 1 ? "" : "s" } on the canvas, '
          'the first of which was $firstCall, but did not '
          'call ${_symbolName(symbol)}() at the time where $this was expected.',
          'The first method that was called when the call to ${_symbolName(symbol)}() '
          'was expected, $firstCall, was called with the following stack:',
          firstCall,
        );
      }
    }
  }

  @override
  String toString() {
    throw FlutterError('$runtimeType does not implement toString.');
  }
}

abstract class _DrawCommandPaintPredicate extends _PaintPredicate {
  _DrawCommandPaintPredicate(
    this.symbol,
    this.name,
    this.argumentCount,
    this.paintArgumentIndex, {
    this.color,
    this.strokeWidth,
    this.hasMaskFilter,
    this.style,
<<<<<<< HEAD
=======
    this.shader,
    this.strokeCap,
>>>>>>> 56e4f8e0
  });

  final Symbol symbol;
  final String name;
  final int argumentCount;
  final int paintArgumentIndex;
  final Color? color;
  final double? strokeWidth;
  final bool? hasMaskFilter;
  final PaintingStyle? style;
<<<<<<< HEAD
=======
  final Matcher? shader;
  final StrokeCap? strokeCap;
>>>>>>> 56e4f8e0

  String get methodName => _symbolName(symbol);

  @override
  void match(Iterator<RecordedInvocation> call) {
    checkMethod(call, symbol);
    final int actualArgumentCount = call.current.invocation.positionalArguments.length;
    if (actualArgumentCount != argumentCount) {
      throw 'It called $methodName with $actualArgumentCount argument${actualArgumentCount == 1 ? "" : "s"}; expected $argumentCount.';
    }
    verifyArguments(call.current.invocation.positionalArguments);
    call.moveNext();
  }

  @protected
  @mustCallSuper
  void verifyArguments(List<dynamic> arguments) {
    final Paint paintArgument = arguments[paintArgumentIndex] as Paint;
    if (color != null && paintArgument.color != color) {
      throw 'It called $methodName with a paint whose color, ${paintArgument.color}, was not exactly the expected color ($color).';
    }
    if (strokeWidth != null && paintArgument.strokeWidth != strokeWidth) {
      throw 'It called $methodName with a paint whose strokeWidth, ${paintArgument.strokeWidth}, was not exactly the expected strokeWidth ($strokeWidth).';
    }
    if (hasMaskFilter != null && (paintArgument.maskFilter != null) != hasMaskFilter) {
      if (hasMaskFilter!) {
        throw 'It called $methodName with a paint that did not have a mask filter, despite expecting one.';
      } else {
        throw 'It called $methodName with a paint that did have a mask filter, despite not expecting one.';
      }
    }
    if (style != null && paintArgument.style != style) {
      throw 'It called $methodName with a paint whose style, ${paintArgument.style}, was not exactly the expected style ($style).';
    }
<<<<<<< HEAD
=======
    if (shader != null && !shader!.matches(paintArgument.shader, <dynamic, dynamic>{})) {
      throw 'It called $methodName with a paint whose shader, ${paintArgument.shader}, was not exactly the expected shader ($shader).';
    }
    if (strokeCap != null && paintArgument.strokeCap != strokeCap) {
      throw 'It called $methodName with a paint whose strokeCap, ${paintArgument.strokeCap}, was not exactly the expected strokeCap ($strokeCap).';
    }
>>>>>>> 56e4f8e0
  }

  @override
  String toString() {
    final List<String> description = <String>[];
    debugFillDescription(description);
    String result = name;
    if (description.isNotEmpty) {
      result += ' with ${description.join(", ")}';
    }
    return result;
  }

  @protected
  @mustCallSuper
  void debugFillDescription(List<String> description) {
    if (color != null) {
      description.add('$color');
    }
    if (strokeWidth != null) {
      description.add('strokeWidth: $strokeWidth');
    }
    if (hasMaskFilter != null) {
      description.add(hasMaskFilter! ? 'a mask filter' : 'no mask filter');
    }
    if (style != null) {
      description.add('$style');
    }
  }
}

class _OneParameterPaintPredicate<T> extends _DrawCommandPaintPredicate {
  _OneParameterPaintPredicate(
    Symbol symbol,
    String name, {
    required this.expected,
    required Color? color,
    required double? strokeWidth,
    required bool? hasMaskFilter,
    required PaintingStyle? style,
  })  : super(
          symbol,
          name,
          2,
          1,
          color: color,
          strokeWidth: strokeWidth,
          hasMaskFilter: hasMaskFilter,
          style: style,
        );

  final T? expected;

  @override
  void verifyArguments(List<dynamic> arguments) {
    super.verifyArguments(arguments);
    final T actual = arguments[0] as T;
    if (expected != null && actual != expected) {
      throw 'It called $methodName with $T, $actual, which was not exactly the expected $T ($expected).';
    }
  }

  @override
  void debugFillDescription(List<String> description) {
    super.debugFillDescription(description);
    if (expected != null) {
      if (expected.toString().contains(T.toString())) {
        description.add('$expected');
      } else {
        description.add('$T: $expected');
      }
    }
  }
}

class _TwoParameterPaintPredicate<T1, T2> extends _DrawCommandPaintPredicate {
  _TwoParameterPaintPredicate(
    Symbol symbol,
    String name, {
    required this.expected1,
    required this.expected2,
    required Color? color,
    required double? strokeWidth,
    required bool? hasMaskFilter,
    required PaintingStyle? style,
  })  : super(
          symbol,
          name,
          3,
          2,
          color: color,
          strokeWidth: strokeWidth,
          hasMaskFilter: hasMaskFilter,
          style: style,
        );

  final T1? expected1;

  final T2? expected2;

  @override
  void verifyArguments(List<dynamic> arguments) {
    super.verifyArguments(arguments);
    final T1 actual1 = arguments[0] as T1;
    if (expected1 != null && actual1 != expected1) {
      throw 'It called $methodName with its first argument (a $T1), $actual1, which was not exactly the expected $T1 ($expected1).';
    }
    final T2 actual2 = arguments[1] as T2;
    if (expected2 != null && actual2 != expected2) {
      throw 'It called $methodName with its second argument (a $T2), $actual2, which was not exactly the expected $T2 ($expected2).';
    }
  }

  @override
  void debugFillDescription(List<String> description) {
    super.debugFillDescription(description);
    if (expected1 != null) {
      if (expected1.toString().contains(T1.toString())) {
        description.add('$expected1');
      } else {
        description.add('$T1: $expected1');
      }
    }
    if (expected2 != null) {
      if (expected2.toString().contains(T2.toString())) {
        description.add('$expected2');
      } else {
        description.add('$T2: $expected2');
      }
    }
  }
}

class _RectPaintPredicate extends _OneParameterPaintPredicate<Rect> {
  _RectPaintPredicate({ Rect? rect, Color? color, double? strokeWidth, bool? hasMaskFilter, PaintingStyle? style }) : super(
    #drawRect,
    'a rectangle',
    expected: rect,
    color: color,
    strokeWidth: strokeWidth,
    hasMaskFilter: hasMaskFilter,
    style: style,
  );
}

class _RRectPaintPredicate extends _DrawCommandPaintPredicate {
  _RRectPaintPredicate({ this.rrect, Color? color, double? strokeWidth, bool? hasMaskFilter, PaintingStyle? style }) : super(
    #drawRRect,
    'a rounded rectangle',
    2,
    1,
    color: color,
    strokeWidth: strokeWidth,
    hasMaskFilter: hasMaskFilter,
    style: style,
  );

  final RRect? rrect;

  @override
  void verifyArguments(List<dynamic> arguments) {
    super.verifyArguments(arguments);
    const double eps = .0001;
    final RRect actual = arguments[0] as RRect;
    if (rrect != null &&
       ((actual.left - rrect!.left).abs() > eps ||
        (actual.right - rrect!.right).abs() > eps ||
        (actual.top - rrect!.top).abs() > eps ||
        (actual.bottom - rrect!.bottom).abs() > eps ||
        (actual.blRadiusX - rrect!.blRadiusX).abs() > eps ||
        (actual.blRadiusY - rrect!.blRadiusY).abs() > eps ||
        (actual.brRadiusX - rrect!.brRadiusX).abs() > eps ||
        (actual.brRadiusY - rrect!.brRadiusY).abs() > eps ||
        (actual.tlRadiusX - rrect!.tlRadiusX).abs() > eps ||
        (actual.tlRadiusY - rrect!.tlRadiusY).abs() > eps ||
        (actual.trRadiusX - rrect!.trRadiusX).abs() > eps ||
        (actual.trRadiusY - rrect!.trRadiusY).abs() > eps)) {
      throw 'It called $methodName with RRect, $actual, which was not exactly the expected RRect ($rrect).';
    }
  }

  @override
  void debugFillDescription(List<String> description) {
    super.debugFillDescription(description);
    if (rrect != null) {
      description.add('RRect: $rrect');
    }
  }
}

class _DRRectPaintPredicate extends _TwoParameterPaintPredicate<RRect, RRect> {
  _DRRectPaintPredicate({ RRect? inner, RRect? outer, Color? color, double? strokeWidth, bool? hasMaskFilter, PaintingStyle? style }) : super(
    #drawDRRect,
    'a rounded rectangle outline',
    expected1: outer,
    expected2: inner,
    color: color,
    strokeWidth: strokeWidth,
    hasMaskFilter: hasMaskFilter,
    style: style,
  );
}

class _CirclePaintPredicate extends _DrawCommandPaintPredicate {
  _CirclePaintPredicate({ this.x, this.y, this.radius, Color? color, double? strokeWidth, bool? hasMaskFilter, PaintingStyle? style }) : super(
    #drawCircle, 'a circle', 3, 2, color: color, strokeWidth: strokeWidth, hasMaskFilter: hasMaskFilter, style: style,
  );

  final double? x;
  final double? y;
  final double? radius;

  @override
  void verifyArguments(List<dynamic> arguments) {
    super.verifyArguments(arguments);
    final Offset pointArgument = arguments[0] as Offset;
    if (x != null && y != null) {
      final Offset point = Offset(x!, y!);
      if (point != pointArgument) {
        throw 'It called $methodName with a center coordinate, $pointArgument, which was not exactly the expected coordinate ($point).';
      }
    } else {
      if (x != null && pointArgument.dx != x) {
        throw 'It called $methodName with a center coordinate, $pointArgument, whose x-coordinate not exactly the expected coordinate (${x!.toStringAsFixed(1)}).';
      }
      if (y != null && pointArgument.dy != y) {
        throw 'It called $methodName with a center coordinate, $pointArgument, whose y-coordinate not exactly the expected coordinate (${y!.toStringAsFixed(1)}).';
      }
    }
    final double radiusArgument = arguments[1] as double;
    if (radius != null && radiusArgument != radius) {
      throw 'It called $methodName with radius, ${radiusArgument.toStringAsFixed(1)}, which was not exactly the expected radius (${radius!.toStringAsFixed(1)}).';
    }
  }

  @override
  void debugFillDescription(List<String> description) {
    super.debugFillDescription(description);
    if (x != null && y != null) {
      description.add('point ${Offset(x!, y!)}');
    } else {
      if (x != null) {
        description.add('x-coordinate ${x!.toStringAsFixed(1)}');
      }
      if (y != null) {
        description.add('y-coordinate ${y!.toStringAsFixed(1)}');
      }
    }
    if (radius != null) {
      description.add('radius ${radius!.toStringAsFixed(1)}');
    }
  }
}

class _PathPaintPredicate extends _DrawCommandPaintPredicate {
  _PathPaintPredicate({ this.includes, this.excludes, Color? color, double? strokeWidth, bool? hasMaskFilter, PaintingStyle? style }) : super(
    #drawPath, 'a path', 2, 1, color: color, strokeWidth: strokeWidth, hasMaskFilter: hasMaskFilter, style: style,
  );

  final Iterable<Offset>? includes;
  final Iterable<Offset>? excludes;

  @override
  void verifyArguments(List<dynamic> arguments) {
    super.verifyArguments(arguments);
    final Path pathArgument = arguments[0] as Path;
    if (includes != null) {
      for (final Offset offset in includes!) {
        if (!pathArgument.contains(offset)) {
          throw 'It called $methodName with a path that unexpectedly did not contain $offset.';
        }
      }
    }
    if (excludes != null) {
      for (final Offset offset in excludes!) {
        if (pathArgument.contains(offset)) {
          throw 'It called $methodName with a path that unexpectedly contained $offset.';
        }
      }
    }
  }

  @override
  void debugFillDescription(List<String> description) {
    super.debugFillDescription(description);
    if (includes != null && excludes != null) {
      description.add('that contains $includes and does not contain $excludes');
    } else if (includes != null) {
      description.add('that contains $includes');
    } else if (excludes != null) {
      description.add('that does not contain $excludes');
    }
  }
}

// TODO(ianh): add arguments to test the length, angle, that kind of thing
class _LinePaintPredicate extends _DrawCommandPaintPredicate {
  _LinePaintPredicate({ this.p1, this.p2, Color? color, double? strokeWidth, bool? hasMaskFilter, PaintingStyle? style }) : super(
    #drawLine, 'a line', 3, 2, color: color, strokeWidth: strokeWidth, hasMaskFilter: hasMaskFilter, style: style,
  );

  final Offset? p1;
  final Offset? p2;

  @override
  void verifyArguments(List<dynamic> arguments) {
    super.verifyArguments(arguments); // Checks the 3rd argument, a Paint
    if (arguments.length != 3) {
      throw 'It called $methodName with ${arguments.length} arguments; expected 3.';
    }
    final Offset p1Argument = arguments[0] as Offset;
    final Offset p2Argument = arguments[1] as Offset;
    if (p1 != null && p1Argument != p1) {
      throw 'It called $methodName with p1 endpoint, $p1Argument, which was not exactly the expected endpoint ($p1).';
    }
    if (p2 != null && p2Argument != p2) {
      throw 'It called $methodName with p2 endpoint, $p2Argument, which was not exactly the expected endpoint ($p2).';
    }
  }

  @override
  void debugFillDescription(List<String> description) {
    super.debugFillDescription(description);
    if (p1 != null) {
      description.add('end point p1: $p1');
    }
    if (p2 != null) {
      description.add('end point p2: $p2');
    }
  }
}

class _ArcPaintPredicate extends _DrawCommandPaintPredicate {
  _ArcPaintPredicate({ Color? color, double? strokeWidth, bool? hasMaskFilter, PaintingStyle? style, StrokeCap? strokeCap }) : super(
    #drawArc, 'an arc', 5, 4, color: color, strokeWidth: strokeWidth, hasMaskFilter: hasMaskFilter, style: style, strokeCap: strokeCap,
  );
}

class _ShadowPredicate extends _PaintPredicate {
  _ShadowPredicate({ this.includes, this.excludes, this.color, this.elevation, this.transparentOccluder });

  final Iterable<Offset>? includes;
  final Iterable<Offset>? excludes;
  final Color? color;
  final double? elevation;
  final bool? transparentOccluder;

  static const Symbol symbol = #drawShadow;
  String get methodName => _symbolName(symbol);

  @protected
  void verifyArguments(List<dynamic> arguments) {
    if (arguments.length != 4) {
      throw 'It called $methodName with ${arguments.length} arguments; expected 4.';
    }
    final Path pathArgument = arguments[0] as Path;
    if (includes != null) {
      for (final Offset offset in includes!) {
        if (!pathArgument.contains(offset)) {
          throw 'It called $methodName with a path that unexpectedly did not contain $offset.';
        }
      }
    }
    if (excludes != null) {
      for (final Offset offset in excludes!) {
        if (pathArgument.contains(offset)) {
          throw 'It called $methodName with a path that unexpectedly contained $offset.';
        }
      }
    }
    final Color actualColor = arguments[1] as Color;
    if (color != null && actualColor != color) {
      throw 'It called $methodName with a color, $actualColor, which was not exactly the expected color ($color).';
    }
    final double actualElevation = arguments[2] as double;
    if (elevation != null && actualElevation != elevation) {
      throw 'It called $methodName with an elevation, $actualElevation, which was not exactly the expected value ($elevation).';
    }
    final bool actualTransparentOccluder = arguments[3] as bool;
    if (transparentOccluder != null && actualTransparentOccluder != transparentOccluder) {
      throw 'It called $methodName with a transparentOccluder value, $actualTransparentOccluder, which was not exactly the expected value ($transparentOccluder).';
    }
  }

  @override
  void match(Iterator<RecordedInvocation> call) {
    checkMethod(call, symbol);
    verifyArguments(call.current.invocation.positionalArguments);
    call.moveNext();
  }

  @protected
  void debugFillDescription(List<String> description) {
    if (includes != null && excludes != null) {
      description.add('that contains $includes and does not contain $excludes');
    } else if (includes != null) {
      description.add('that contains $includes');
    } else if (excludes != null) {
      description.add('that does not contain $excludes');
    }
    if (color != null) {
      description.add('$color');
    }
    if (elevation != null) {
      description.add('elevation: $elevation');
    }
    if (transparentOccluder != null) {
      description.add('transparentOccluder: $transparentOccluder');
    }
  }

  @override
  String toString() {
    final List<String> description = <String>[];
    debugFillDescription(description);
    String result = methodName;
    if (description.isNotEmpty) {
      result += ' with ${description.join(", ")}';
    }
    return result;
  }
}

class _DrawImagePaintPredicate extends _DrawCommandPaintPredicate {
  _DrawImagePaintPredicate({ this.image, this.x, this.y, Color? color, double? strokeWidth, bool? hasMaskFilter, PaintingStyle? style }) : super(
    #drawImage, 'an image', 3, 2, color: color, strokeWidth: strokeWidth, hasMaskFilter: hasMaskFilter, style: style,
  );

  final ui.Image? image;
  final double? x;
  final double? y;

  @override
  void verifyArguments(List<dynamic> arguments) {
    super.verifyArguments(arguments);
    final ui.Image imageArgument = arguments[0] as ui.Image;
    if (image != null && !image!.isCloneOf(imageArgument)) {
      throw 'It called $methodName with an image, $imageArgument, which was not exactly the expected image ($image).';
    }
    final Offset pointArgument = arguments[0] as Offset;
    if (x != null && y != null) {
      final Offset point = Offset(x!, y!);
      if (point != pointArgument) {
        throw 'It called $methodName with an offset coordinate, $pointArgument, which was not exactly the expected coordinate ($point).';
      }
    } else {
      if (x != null && pointArgument.dx != x) {
        throw 'It called $methodName with an offset coordinate, $pointArgument, whose x-coordinate not exactly the expected coordinate (${x!.toStringAsFixed(1)}).';
      }
      if (y != null && pointArgument.dy != y) {
        throw 'It called $methodName with an offset coordinate, $pointArgument, whose y-coordinate not exactly the expected coordinate (${y!.toStringAsFixed(1)}).';
      }
    }
  }

  @override
  void debugFillDescription(List<String> description) {
    super.debugFillDescription(description);
    if (image != null) {
      description.add('image $image');
    }
    if (x != null && y != null) {
      description.add('point ${Offset(x!, y!)}');
    } else {
      if (x != null) {
        description.add('x-coordinate ${x!.toStringAsFixed(1)}');
      }
      if (y != null) {
        description.add('y-coordinate ${y!.toStringAsFixed(1)}');
      }
    }
  }
}

class _DrawImageRectPaintPredicate extends _DrawCommandPaintPredicate {
  _DrawImageRectPaintPredicate({ this.image, this.source, this.destination, Color? color, double? strokeWidth, bool? hasMaskFilter, PaintingStyle? style }) : super(
    #drawImageRect, 'an image', 4, 3, color: color, strokeWidth: strokeWidth, hasMaskFilter: hasMaskFilter, style: style,
  );

  final ui.Image? image;
  final Rect? source;
  final Rect? destination;

  @override
  void verifyArguments(List<dynamic> arguments) {
    super.verifyArguments(arguments);
    final ui.Image imageArgument = arguments[0] as ui.Image;
    if (image != null && !image!.isCloneOf(imageArgument)) {
      throw 'It called $methodName with an image, $imageArgument, which was not exactly the expected image ($image).';
    }
    final Rect sourceArgument = arguments[1] as Rect;
    if (source != null && sourceArgument != source) {
      throw 'It called $methodName with a source rectangle, $sourceArgument, which was not exactly the expected rectangle ($source).';
    }
    final Rect destinationArgument = arguments[2] as Rect;
    if (destination != null && destinationArgument != destination) {
      throw 'It called $methodName with a destination rectangle, $destinationArgument, which was not exactly the expected rectangle ($destination).';
    }
  }

  @override
  void debugFillDescription(List<String> description) {
    super.debugFillDescription(description);
    if (image != null) {
      description.add('image $image');
    }
    if (source != null) {
      description.add('source $source');
    }
    if (destination != null) {
      description.add('destination $destination');
    }
  }
}

class _SomethingPaintPredicate extends _PaintPredicate {
  _SomethingPaintPredicate(this.predicate);

  final PaintPatternPredicate predicate;

  @override
  void match(Iterator<RecordedInvocation> call) {
    RecordedInvocation currentCall;
    bool testedAllCalls = false;
    do {
      if (testedAllCalls) {
        throw 'It painted methods that the predicate passed to a "something" step, '
              'in the paint pattern, none of which were considered correct.';
      }
      currentCall = call.current;
      if (!currentCall.invocation.isMethod) {
        throw 'It called $currentCall, which was not a method, when the paint pattern expected a method call';
      }
      testedAllCalls = !call.moveNext();
    } while (!_runPredicate(currentCall.invocation.memberName, currentCall.invocation.positionalArguments));
  }

  bool _runPredicate(Symbol methodName, List<dynamic> arguments) {
    try {
      return predicate(methodName, arguments);
    } on String catch (s) {
      throw 'It painted something that the predicate passed to a "something" step '
            'in the paint pattern considered incorrect:\n      $s\n  ';
    }
  }

  @override
  String toString() => 'a "something" step';
}

class _EverythingPaintPredicate extends _PaintPredicate {
  _EverythingPaintPredicate(this.predicate);

  final PaintPatternPredicate predicate;

  @override
  void match(Iterator<RecordedInvocation> call) {
    do {
      final RecordedInvocation currentCall = call.current;
      if (!currentCall.invocation.isMethod) {
        throw 'It called $currentCall, which was not a method, when the paint pattern expected a method call';
      }
      if (!_runPredicate(currentCall.invocation.memberName, currentCall.invocation.positionalArguments)) {
        throw 'It painted something that the predicate passed to an "everything" step '
              'in the paint pattern considered incorrect.\n';
      }
    } while (call.moveNext());
  }

  bool _runPredicate(Symbol methodName, List<dynamic> arguments) {
    try {
      return predicate(methodName, arguments);
    } on String catch (s) {
      throw 'It painted something that the predicate passed to an "everything" step '
            'in the paint pattern considered incorrect:\n      $s\n  ';
    }
  }

  @override
  String toString() => 'an "everything" step';
}

class _FunctionPaintPredicate extends _PaintPredicate {
  _FunctionPaintPredicate(this.symbol, this.arguments);

  final Symbol symbol;

  final List<dynamic> arguments;

  @override
  void match(Iterator<RecordedInvocation> call) {
    checkMethod(call, symbol);
    if (call.current.invocation.positionalArguments.length != arguments.length) {
      throw 'It called ${_symbolName(symbol)} with ${call.current.invocation.positionalArguments.length} arguments; expected ${arguments.length}.';
    }
    for (int index = 0; index < arguments.length; index += 1) {
      final dynamic actualArgument = call.current.invocation.positionalArguments[index];
      final dynamic desiredArgument = arguments[index];

      if (desiredArgument is Matcher) {
        expect(actualArgument, desiredArgument);
      } else if (desiredArgument != null && desiredArgument != actualArgument) {
        throw 'It called ${_symbolName(symbol)} with argument $index having value ${_valueName(actualArgument)} when ${_valueName(desiredArgument)} was expected.';
      }
    }
    call.moveNext();
  }

  @override
  String toString() {
    final List<String> adjectives = <String>[
      for (int index = 0; index < arguments.length; index += 1)
        arguments[index] != null ? _valueName(arguments[index]) : '...',
    ];
    return '${_symbolName(symbol)}(${adjectives.join(", ")})';
  }
}

class _SaveRestorePairPaintPredicate extends _PaintPredicate {
  @override
  void match(Iterator<RecordedInvocation> call) {
    checkMethod(call, #save);
    int depth = 1;
    while (depth > 0) {
      if (!call.moveNext()) {
        throw 'It did not have a matching restore() for the save() that was found where $this was expected.';
      }
      if (call.current.invocation.isMethod) {
        if (call.current.invocation.memberName == #save) {
          depth += 1;
        } else if (call.current.invocation.memberName == #restore) {
          depth -= 1;
        }
      }
    }
    call.moveNext();
  }

  @override
  String toString() => 'a matching save/restore pair';
}

String _valueName(Object? value) {
  if (value is double) {
    return value.toStringAsFixed(1);
  }
  return value.toString();
}

// Workaround for https://github.com/dart-lang/sdk/issues/28372
String _symbolName(Symbol symbol) {
  // WARNING: Assumes a fixed format for Symbol.toString which is *not*
  // guaranteed anywhere.
  final String s = '$symbol';
  return s.substring(8, s.length - 2);
}<|MERGE_RESOLUTION|>--- conflicted
+++ resolved
@@ -891,11 +891,8 @@
     this.strokeWidth,
     this.hasMaskFilter,
     this.style,
-<<<<<<< HEAD
-=======
     this.shader,
     this.strokeCap,
->>>>>>> 56e4f8e0
   });
 
   final Symbol symbol;
@@ -906,11 +903,8 @@
   final double? strokeWidth;
   final bool? hasMaskFilter;
   final PaintingStyle? style;
-<<<<<<< HEAD
-=======
   final Matcher? shader;
   final StrokeCap? strokeCap;
->>>>>>> 56e4f8e0
 
   String get methodName => _symbolName(symbol);
 
@@ -945,15 +939,12 @@
     if (style != null && paintArgument.style != style) {
       throw 'It called $methodName with a paint whose style, ${paintArgument.style}, was not exactly the expected style ($style).';
     }
-<<<<<<< HEAD
-=======
     if (shader != null && !shader!.matches(paintArgument.shader, <dynamic, dynamic>{})) {
       throw 'It called $methodName with a paint whose shader, ${paintArgument.shader}, was not exactly the expected shader ($shader).';
     }
     if (strokeCap != null && paintArgument.strokeCap != strokeCap) {
       throw 'It called $methodName with a paint whose strokeCap, ${paintArgument.strokeCap}, was not exactly the expected strokeCap ($strokeCap).';
     }
->>>>>>> 56e4f8e0
   }
 
   @override
