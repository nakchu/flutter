// Copyright 2014 The Flutter Authors. All rights reserved.
// Use of this source code is governed by a BSD-style license that can be
// found in the LICENSE file.

<<<<<<< HEAD
import 'dart:ui';

=======
import 'package:flutter/cupertino.dart';
>>>>>>> 8ab782d0
import 'package:flutter/gestures.dart';
import 'package:flutter/material.dart';
import 'package:flutter/rendering.dart';
import 'package:flutter_test/flutter_test.dart';

import '../rendering/mock_canvas.dart';
import 'feedback_tester.dart';

Widget wrap({ required Widget child }) {
  return MediaQuery(
    data: const MediaQueryData(),
    child: Directionality(
      textDirection: TextDirection.ltr,
      child: Material(child: child),
    ),
  );
}

void main() {
  testWidgets('CheckboxListTile control test', (WidgetTester tester) async {
    final List<dynamic> log = <dynamic>[];
    await tester.pumpWidget(wrap(
      child: CheckboxListTile(
        value: true,
        onChanged: (bool? value) { log.add(value); },
        title: const Text('Hello'),
      ),
    ));
    await tester.tap(find.text('Hello'));
    log.add('-');
    await tester.tap(find.byType(Checkbox));
    expect(log, equals(<dynamic>[false, '-', false]));
  });

  testWidgets('CheckboxListTile checkColor test', (WidgetTester tester) async {
    const Color checkBoxBorderColor = Color(0xff2196f3);
    Color checkBoxCheckColor = const Color(0xffFFFFFF);

    Widget buildFrame(Color? color) {
      return wrap(
        child: CheckboxListTile(
          value: true,
          checkColor: color,
          onChanged: (bool? value) {},
        ),
      );
    }

    RenderBox getCheckboxListTileRenderer() {
      return tester.renderObject<RenderBox>(find.byType(CheckboxListTile));
    }

    await tester.pumpWidget(buildFrame(null));
    await tester.pumpAndSettle();
    expect(getCheckboxListTileRenderer(), paints..path(color: checkBoxBorderColor)..path(color: checkBoxCheckColor));

    checkBoxCheckColor = const Color(0xFF000000);

    await tester.pumpWidget(buildFrame(checkBoxCheckColor));
    await tester.pumpAndSettle();
    expect(getCheckboxListTileRenderer(), paints..path(color: checkBoxBorderColor)..path(color: checkBoxCheckColor));
  });

  testWidgets('CheckboxListTile activeColor test', (WidgetTester tester) async {
    Widget buildFrame(Color? themeColor, Color? activeColor) {
      return wrap(
        child: Theme(
          data: ThemeData(
            checkboxTheme: CheckboxThemeData(
              fillColor: MaterialStateProperty.resolveWith<Color?>((Set<MaterialState> states) {
                return states.contains(MaterialState.selected) ? themeColor : null;
              }),
            ),
          ),
          child: CheckboxListTile(
            value: true,
            activeColor: activeColor,
            onChanged: (bool? value) {},
          ),
        ),
      );
    }
    RenderBox getCheckboxListTileRenderer() {
      return tester.renderObject<RenderBox>(find.byType(CheckboxListTile));
    }

    await tester.pumpWidget(buildFrame(const Color(0xFF000000), null));
    await tester.pumpAndSettle();
    expect(getCheckboxListTileRenderer(), paints..path(color: const Color(0xFF000000)));

    await tester.pumpWidget(buildFrame(const Color(0xFF000000), const Color(0xFFFFFFFF)));
    await tester.pumpAndSettle();
    expect(getCheckboxListTileRenderer(), paints..path(color: const Color(0xFFFFFFFF)));
  });

  testWidgets('CheckboxListTile can autofocus unless disabled.', (WidgetTester tester) async {
    final GlobalKey childKey = GlobalKey();

    await tester.pumpWidget(
      wrap(
        child: CheckboxListTile(
          value: true,
          onChanged: (_) {},
          title: Text('Hello', key: childKey),
          autofocus: true,
        ),
      ),
    );

    await tester.pump();
    expect(Focus.maybeOf(childKey.currentContext!)!.hasPrimaryFocus, isTrue);

    await tester.pumpWidget(
      wrap(
        child: CheckboxListTile(
          value: true,
          onChanged: null,
          title: Text('Hello', key: childKey),
          autofocus: true,
        ),
      ),
    );

    await tester.pump();
    expect(Focus.maybeOf(childKey.currentContext!)!.hasPrimaryFocus, isFalse);
  });

  testWidgets('CheckboxListTile contentPadding test', (WidgetTester tester) async {
    await tester.pumpWidget(
      wrap(
        child: const Center(
          child: CheckboxListTile(
            value: false,
            onChanged: null,
            title: Text('Title'),
            contentPadding: EdgeInsets.fromLTRB(10, 18, 4, 2),
          ),
        ),
      ),
    );

    final Rect paddingRect = tester.getRect(find.byType(SafeArea));
    final Rect checkboxRect = tester.getRect(find.byType(Checkbox));
    final Rect titleRect = tester.getRect(find.text('Title'));

    final Rect tallerWidget = checkboxRect.height > titleRect.height ? checkboxRect : titleRect;

    // Check the offsets of Checkbox and title after padding is applied.
    expect(paddingRect.right, checkboxRect.right + 4);
    expect(paddingRect.left, titleRect.left - 10);

    // Calculate the remaining height from the default ListTile height.
    final double remainingHeight = 56 - tallerWidget.height;
    expect(paddingRect.top, tallerWidget.top - remainingHeight / 2 - 18);
    expect(paddingRect.bottom, tallerWidget.bottom + remainingHeight / 2 + 2);
  });

  testWidgets('CheckboxListTile tristate test', (WidgetTester tester) async {
    bool? value = false;
    bool tristate = false;

    await tester.pumpWidget(
      Material(
        child: StatefulBuilder(
          builder: (BuildContext context, StateSetter setState) {
            return wrap(
              child: CheckboxListTile(
                title: const Text('Title'),
                tristate: tristate,
                value: value,
                onChanged: (bool? v) {
                  setState(() {
                    value = v;
                  });
                },
              ),
            );
          },
        ),
      ),
    );

    expect(tester.widget<Checkbox>(find.byType(Checkbox)).value, false);

    // Tap the checkbox when tristate is disabled.
    await tester.tap(find.byType(Checkbox));
    await tester.pumpAndSettle();
    expect(value, true);

    await tester.tap(find.byType(Checkbox));
    await tester.pumpAndSettle();
    expect(value, false);

    // Tap the listTile when tristate is disabled.
    await tester.tap(find.byType(ListTile));
    await tester.pumpAndSettle();
    expect(value, true);

    await tester.tap(find.byType(ListTile));
    await tester.pumpAndSettle();
    expect(value, false);

    // Enable tristate
    tristate = true;
    await tester.pumpAndSettle();

    expect(tester.widget<Checkbox>(find.byType(Checkbox)).value, false);

    // Tap the checkbox when tristate is enabled.
    await tester.tap(find.byType(Checkbox));
    await tester.pumpAndSettle();
    expect(value, true);

    await tester.tap(find.byType(Checkbox));
    await tester.pumpAndSettle();
    expect(value, null);

    await tester.tap(find.byType(Checkbox));
    await tester.pumpAndSettle();
    expect(value, false);

    // Tap the listTile when tristate is enabled.
    await tester.tap(find.byType(ListTile));
    await tester.pumpAndSettle();
    expect(value, true);

    await tester.tap(find.byType(ListTile));
    await tester.pumpAndSettle();
    expect(value, null);

    await tester.tap(find.byType(ListTile));
    await tester.pumpAndSettle();
    expect(value, false);
  });

  testWidgets('CheckboxListTile respects shape', (WidgetTester tester) async {
    const ShapeBorder shapeBorder = RoundedRectangleBorder(
      borderRadius: BorderRadius.horizontal(right: Radius.circular(100)),
    );

    await tester.pumpWidget(wrap(
      child: const CheckboxListTile(
        value: false,
        onChanged: null,
        title: Text('Title'),
        shape: shapeBorder,
      ),
    ));

    expect(tester.widget<InkWell>(find.byType(InkWell)).customBorder, shapeBorder);
  });

  testWidgets('CheckboxListTile respects tileColor', (WidgetTester tester) async {
    final Color tileColor = Colors.red.shade500;

    await tester.pumpWidget(
      wrap(
        child: Center(
          child: CheckboxListTile(
            value: false,
            onChanged: null,
            title: const Text('Title'),
            tileColor: tileColor,
          ),
        ),
      ),
    );

    expect(find.byType(Material), paints..rect(color: tileColor));
  });

  testWidgets('CheckboxListTile respects hoverColor', (WidgetTester tester) async {
    await tester.pumpWidget(wrap(
      child: Center(
        child: CheckboxListTile(
          hoverColor: const Color(0xff00ff00),
          onChanged: (bool? value) {},
          value: true,
        ),
      ),
    ));
    final TestGesture gesture = await tester.createGesture(kind: PointerDeviceKind.mouse);
    await gesture.addPointer();
    await gesture.moveTo(tester.getCenter(find.byType(CheckboxListTile)));
    await tester.pumpAndSettle();
    final RenderObject inkFeatures = tester.allRenderObjects.firstWhere((RenderObject object) => object.runtimeType.toString() == '_RenderInkFeatures');
    expect(inkFeatures, paints..rect(rect: const Rect.fromLTRB(0.0, 272.0, 800.0, 328.0), color: const Color(0xff00ff00)));
  });

  testWidgets('CheckboxListTile respects selectedTileColor', (WidgetTester tester) async {
    final Color selectedTileColor = Colors.green.shade500;

    await tester.pumpWidget(
      wrap(
        child: Center(
          child: CheckboxListTile(
            value: false,
            onChanged: null,
            title: const Text('Title'),
            selected: true,
            selectedTileColor: selectedTileColor,
          ),
        ),
      ),
    );

    expect(find.byType(Material), paints..rect(color: selectedTileColor));
  });

  testWidgets('CheckboxListTile selected item text Color', (WidgetTester tester) async {
    // Regression test for https://github.com/flutter/flutter/pull/76908

    const Color activeColor = Color(0xff00ff00);

    Widget buildFrame({ Color? activeColor, Color? fillColor }) {
      return MaterialApp(
        theme: ThemeData.light().copyWith(
          checkboxTheme: CheckboxThemeData(
            fillColor: MaterialStateProperty.resolveWith<Color?>((Set<MaterialState> states) {
              return states.contains(MaterialState.selected) ? fillColor : null;
            }),
          ),
        ),
        home: Scaffold(
          body: Center(
            child: CheckboxListTile(
              activeColor: activeColor,
              selected: true,
              title: const Text('title'),
              value: true,
              onChanged: (bool? value) { },
            ),
          ),
        ),
      );
    }

    Color? textColor(String text) {
      return tester.renderObject<RenderParagraph>(find.text(text)).text.style?.color;
    }

    await tester.pumpWidget(buildFrame(fillColor: activeColor));
    expect(textColor('title'), activeColor);

    await tester.pumpWidget(buildFrame(activeColor: activeColor));
    expect(textColor('title'), activeColor);
  });

  testWidgets('CheckboxListTile respects checkbox shape and side', (WidgetTester tester) async {
    Widget buildApp(BorderSide side, OutlinedBorder shape) {
      return MaterialApp(
        home: Material(
          child: Center(
            child: StatefulBuilder(builder: (BuildContext context, StateSetter setState) {
              return CheckboxListTile(
                value: false,
                onChanged: (bool? newValue) {},
                side: side,
                checkboxShape: shape,
              );
            }),
          ),
        ),
      );
    }
    const RoundedRectangleBorder border1 = RoundedRectangleBorder(borderRadius: BorderRadius.all(Radius.circular(5)));
    const BorderSide side1 = BorderSide(
      color: Color(0xfff44336),
    );
    await tester.pumpWidget(buildApp(side1, border1));
    expect(tester.widget<CheckboxListTile>(find.byType(CheckboxListTile)).side, side1);
    expect(tester.widget<CheckboxListTile>(find.byType(CheckboxListTile)).checkboxShape, border1);
    expect(tester.widget<Checkbox>(find.byType(Checkbox)).side, side1);
    expect(tester.widget<Checkbox>(find.byType(Checkbox)).shape, border1);
    expect(
      Material.of(tester.element(find.byType(Checkbox))),
      paints
        ..drrect(
          color: const Color(0xfff44336),
          outer: RRect.fromLTRBR(11.0, 11.0, 29.0, 29.0, const Radius.circular(5)),
          inner: RRect.fromLTRBR(12.0, 12.0, 28.0, 28.0, const Radius.circular(4)),
        ),
    );
    const RoundedRectangleBorder border2 = RoundedRectangleBorder(borderRadius: BorderRadius.all(Radius.circular(5)));
    const BorderSide side2 = BorderSide(
      width: 4.0,
      color: Color(0xff424242),
    );
    await tester.pumpWidget(buildApp(side2, border2));
    expect(tester.widget<Checkbox>(find.byType(Checkbox)).side, side2);
    expect(tester.widget<Checkbox>(find.byType(Checkbox)).shape, border2);
    expect(
      Material.of(tester.element(find.byType(Checkbox))),
      paints
        ..drrect(
          color: const Color(0xff424242),
          outer: RRect.fromLTRBR(11.0, 11.0, 29.0, 29.0, const Radius.circular(5)),
          inner: RRect.fromLTRBR(15.0, 15.0, 25.0, 25.0, const Radius.circular(1)),
        ),
    );
  });

  testWidgets('CheckboxListTile respects visualDensity', (WidgetTester tester) async {
    const Key key = Key('test');
    Future<void> buildTest(VisualDensity visualDensity) async {
      return tester.pumpWidget(
        wrap(
          child: Center(
            child: CheckboxListTile(
              key: key,
              value: false,
              onChanged: (bool? value) {},
              autofocus: true,
              visualDensity: visualDensity,
            ),
          ),
        ),
      );
    }

    await buildTest(VisualDensity.standard);
    final RenderBox box = tester.renderObject(find.byKey(key));
    await tester.pumpAndSettle();
    expect(box.size, equals(const Size(800, 56)));
  });

  testWidgets('CheckboxListTile respects focusNode', (WidgetTester tester) async {
    final GlobalKey childKey = GlobalKey();
    await tester.pumpWidget(
      wrap(
        child: Center(
          child: CheckboxListTile(
            value: false,
            title: Text('A', key: childKey),
            onChanged: (bool? value) {},
          ),
        ),
      ),
    );

    await tester.pump();
    final FocusNode tileNode = Focus.of(childKey.currentContext!);
    tileNode.requestFocus();
    await tester.pump(); // Let the focus take effect.
    expect(Focus.of(childKey.currentContext!).hasPrimaryFocus, isTrue);
    expect(tileNode.hasPrimaryFocus, isTrue);
  });

  testWidgets('CheckboxListTile onFocusChange callback', (WidgetTester tester) async {
    final FocusNode node = FocusNode(debugLabel: 'CheckboxListTile onFocusChange');
    bool gotFocus = false;
    await tester.pumpWidget(
      MaterialApp(
        home: Material(
          child: CheckboxListTile(
            value: true,
            focusNode: node,
            onFocusChange: (bool focused) {
              gotFocus = focused;
            },
            onChanged: (bool? value) {},
          ),
        ),
      ),
    );

    node.requestFocus();
    await tester.pump();
    expect(gotFocus, isTrue);
    expect(node.hasFocus, isTrue);

    node.unfocus();
    await tester.pump();
    expect(gotFocus, isFalse);
    expect(node.hasFocus, isFalse);
  });

    testWidgets('CheckboxListTile can be disabled', (WidgetTester tester) async {
      bool? value = false;
      bool enabled = true;

      await tester.pumpWidget(
        Material(
          child: StatefulBuilder(
            builder: (BuildContext context, StateSetter setState) {
              return wrap(
                child: CheckboxListTile(
                  title: const Text('Title'),
                  enabled: enabled,
                  value: value,
                  onChanged: (bool? v) {
                    setState(() {
                      value = v;
                      enabled = !enabled;
                    });
                  },
                ),
              );
            },
          ),
        ),
      );

      final Finder checkbox = find.byType(Checkbox);
      // verify initial values
      expect(tester.widget<Checkbox>(checkbox).value, false);
      expect(enabled, true);

      // Tap the checkbox to disable CheckboxListTile
      await tester.tap(checkbox);
      await tester.pumpAndSettle();
      expect(tester.widget<Checkbox>(checkbox).value, true);
      expect(enabled, false);
      await tester.tap(checkbox);
      await tester.pumpAndSettle();
      expect(tester.widget<Checkbox>(checkbox).value, true);
    });

  testWidgets('CheckboxListTile respects mouseCursor when hovered', (WidgetTester tester) async {
    // Test Checkbox() constructor
    await tester.pumpWidget(
      wrap(
        child: MouseRegion(
          cursor: SystemMouseCursors.forbidden,
          child: CheckboxListTile(
            mouseCursor: SystemMouseCursors.text,
            value: true,
            onChanged: (_) {},
          ),
        ),
      ),
    );

    final TestGesture gesture = await tester.createGesture(kind: PointerDeviceKind.mouse, pointer: 1);
    await gesture.addPointer(location: tester.getCenter(find.byType(Checkbox)));

    await tester.pump();

    await gesture.moveTo(tester.getCenter(find.byType(Checkbox)));
    expect(RendererBinding.instance.mouseTracker.debugDeviceActiveCursor(1), SystemMouseCursors.text);

    // Test default cursor
    await tester.pumpWidget(
      wrap(
        child: CheckboxListTile(
          value: true,
          onChanged: (_) {},
        ),
      ),
    );

    expect(RendererBinding.instance.mouseTracker.debugDeviceActiveCursor(1), SystemMouseCursors.click);

    // Test default cursor when disabled
    await tester.pumpWidget(
      wrap(
        child: const MouseRegion(
          cursor: SystemMouseCursors.forbidden,
          child: CheckboxListTile(
            value: true,
            onChanged: null,
          ),
        ),
      ),
    );

    await gesture.moveTo(tester.getCenter(find.byType(Checkbox)));
    expect(RendererBinding.instance.mouseTracker.debugDeviceActiveCursor(1), SystemMouseCursors.basic);

    // Test cursor when tristate
    await tester.pumpWidget(
      wrap(
        child: const MouseRegion(
          cursor: SystemMouseCursors.forbidden,
          child: CheckboxListTile(
            value: null,
            tristate: true,
            onChanged: null,
            mouseCursor: _SelectedGrabMouseCursor(),
          ),
        ),
      ),
    );

    expect(RendererBinding.instance.mouseTracker.debugDeviceActiveCursor(1), SystemMouseCursors.grab);

    await tester.pumpAndSettle();
  });

  testWidgets('CheckboxListTile respects fillColor in enabled/disabled states', (WidgetTester tester) async {
    const Color activeEnabledFillColor = Color(0xFF000001);
    const Color activeDisabledFillColor = Color(0xFF000002);

    Color getFillColor(Set<MaterialState> states) {
      if (states.contains(MaterialState.disabled)) {
        return activeDisabledFillColor;
      }
      return activeEnabledFillColor;
    }

    final MaterialStateProperty<Color> fillColor = MaterialStateColor.resolveWith(getFillColor);

    Widget buildFrame({required bool enabled}) {
      return wrap(
        child: CheckboxListTile(
          value: true,
          fillColor: fillColor,
          onChanged: enabled ? (bool? value) { } : null,
        )
      );
    }

    RenderBox getCheckboxRenderer() {
      return tester.renderObject<RenderBox>(find.byType(Checkbox));
    }

    await tester.pumpWidget(buildFrame(enabled: true));
    await tester.pumpAndSettle();
    expect(getCheckboxRenderer(), paints..path(color: activeEnabledFillColor));

    await tester.pumpWidget(buildFrame(enabled: false));
    await tester.pumpAndSettle();
    expect(getCheckboxRenderer(), paints..path(color: activeDisabledFillColor));
  });

  testWidgets('CheckboxListTile respects fillColor in hovered state', (WidgetTester tester) async {
    tester.binding.focusManager.highlightStrategy = FocusHighlightStrategy.alwaysTraditional;
    const Color hoveredFillColor = Color(0xFF000001);

    Color getFillColor(Set<MaterialState> states) {
      if (states.contains(MaterialState.hovered)) {
        return hoveredFillColor;
      }
      return Colors.transparent;
    }

    final MaterialStateProperty<Color> fillColor =
    MaterialStateColor.resolveWith(getFillColor);

    Widget buildFrame() {
      return wrap(
        child: StatefulBuilder(
          builder: (BuildContext context, StateSetter setState) {
            return CheckboxListTile(
              value: true,
              fillColor: fillColor,
              onChanged: (bool? value) { },
            );
          },
        ),
      );
    }

    RenderBox getCheckboxRenderer() {
      return tester.renderObject<RenderBox>(find.byType(Checkbox));
    }

    await tester.pumpWidget(buildFrame());
    await tester.pumpAndSettle();

    // Start hovering
    final TestGesture gesture = await tester.createGesture(kind: PointerDeviceKind.mouse);
    await gesture.addPointer();
    await gesture.moveTo(tester.getCenter(find.byType(Checkbox)));
    await tester.pumpAndSettle();

    expect(getCheckboxRenderer(), paints..path(color: hoveredFillColor));
  });

  testWidgets('CheckboxListTile respects hoverColor', (WidgetTester tester) async {
    tester.binding.focusManager.highlightStrategy = FocusHighlightStrategy.alwaysTraditional;
    bool? value = true;
    Widget buildApp({bool enabled = true}) {
      return wrap(
        child: StatefulBuilder(builder: (BuildContext context, StateSetter setState) {
          return CheckboxListTile(
            value: value,
            onChanged: enabled ? (bool? newValue) {
              setState(() {
                value = newValue;
              });
            } : null,
            hoverColor: Colors.orange[500],
          );
        }),
      );
    }
    await tester.pumpWidget(buildApp());
    await tester.pumpAndSettle();
    expect(
      Material.of(tester.element(find.byType(Checkbox))),
      paints
        ..path(style: PaintingStyle.fill)
        ..path(style: PaintingStyle.stroke, strokeWidth: 2.0),
    );

    // Start hovering
    final TestGesture gesture = await tester.createGesture(kind: PointerDeviceKind.mouse);
    await gesture.moveTo(tester.getCenter(find.byType(Checkbox)));

    await tester.pumpWidget(buildApp());
    await tester.pumpAndSettle();
    expect(
      Material.of(tester.element(find.byType(Checkbox))),
      paints
        ..circle(color: Colors.orange[500])
        ..path(style: PaintingStyle.fill)
        ..path(style: PaintingStyle.stroke, strokeWidth: 2.0),
    );

    // Check what happens when disabled.
    await tester.pumpWidget(buildApp(enabled: false));
    await tester.pumpAndSettle();
    expect(
      Material.of(tester.element(find.byType(Checkbox))),
      paints
        ..path(style: PaintingStyle.fill)
        ..path(style: PaintingStyle.stroke, strokeWidth: 2.0),
    );
  });

  testWidgets('CheckboxListTile respects overlayColor in active/pressed/hovered states', (WidgetTester tester) async {
    tester.binding.focusManager.highlightStrategy = FocusHighlightStrategy.alwaysTraditional;

    const Color fillColor = Color(0xFF000000);
    const Color activePressedOverlayColor = Color(0xFF000001);
    const Color inactivePressedOverlayColor = Color(0xFF000002);
    const Color hoverOverlayColor = Color(0xFF000003);
    const Color hoverColor = Color(0xFF000005);

    Color? getOverlayColor(Set<MaterialState> states) {
      if (states.contains(MaterialState.pressed)) {
        if (states.contains(MaterialState.selected)) {
          return activePressedOverlayColor;
        }
        return inactivePressedOverlayColor;
      }
      if (states.contains(MaterialState.hovered)) {
        return hoverOverlayColor;
      }
      return null;
    }
    const double splashRadius = 24.0;

    Widget buildCheckbox({bool active = false, bool useOverlay = true}) {
      return wrap(
        child: CheckboxListTile(
          value: active,
          onChanged: (_) { },
          fillColor: const MaterialStatePropertyAll<Color>(fillColor),
          overlayColor: useOverlay ? MaterialStateProperty.resolveWith(getOverlayColor) : null,
          hoverColor: hoverColor,
          splashRadius: splashRadius,
        ),
      );
    }

    await tester.pumpWidget(buildCheckbox(useOverlay: false));
    await tester.startGesture(tester.getCenter(find.byType(Checkbox)));
    await tester.pumpAndSettle();

    expect(
      Material.of(tester.element(find.byType(Checkbox))),
      paints..circle()
        ..circle(
          color: fillColor.withAlpha(kRadialReactionAlpha),
          radius: splashRadius,
        ),
      reason: 'Default inactive pressed Checkbox should have overlay color from fillColor',
    );

    await tester.pumpWidget(buildCheckbox(active: true, useOverlay: false));
    await tester.startGesture(tester.getCenter(find.byType(Checkbox)));
    await tester.pumpAndSettle();

    expect(
      Material.of(tester.element(find.byType(Checkbox))),
      paints..circle()
        ..circle(
          color: fillColor.withAlpha(kRadialReactionAlpha),
          radius: splashRadius,
        ),
      reason: 'Default active pressed Checkbox should have overlay color from fillColor',
    );

    await tester.pumpWidget(buildCheckbox());
    await tester.startGesture(tester.getCenter(find.byType(Checkbox)));
    await tester.pumpAndSettle();

    expect(
      Material.of(tester.element(find.byType(Checkbox))),
      paints..circle()
        ..circle(
          color: inactivePressedOverlayColor,
          radius: splashRadius,
        ),
      reason: 'Inactive pressed Checkbox should have overlay color: $inactivePressedOverlayColor',
    );

    await tester.pumpWidget(buildCheckbox(active: true));
    await tester.startGesture(tester.getCenter(find.byType(Checkbox)));
    await tester.pumpAndSettle();

    expect(
      Material.of(tester.element(find.byType(Checkbox))),
      paints..circle()
        ..circle(
          color: activePressedOverlayColor,
          radius: splashRadius,
        ),
      reason: 'Active pressed Checkbox should have overlay color: $activePressedOverlayColor',
    );

    // Start hovering
    await tester.pumpWidget(Container());
    await tester.pumpWidget(buildCheckbox());
    await tester.pumpAndSettle();

    final TestGesture gesture = await tester.createGesture(kind: PointerDeviceKind.mouse);
    await gesture.addPointer();
    await gesture.moveTo(tester.getCenter(find.byType(Checkbox)));
    await tester.pumpAndSettle();

    expect(
      Material.of(tester.element(find.byType(Checkbox))),
      paints
        ..circle(
          color: hoverOverlayColor,
          radius: splashRadius,
        ),
      reason: 'Hovered Checkbox should use overlay color $hoverOverlayColor over $hoverColor',
    );
  });

  testWidgets('CheckboxListTile respects splashRadius', (WidgetTester tester) async {
    tester.binding.focusManager.highlightStrategy = FocusHighlightStrategy.alwaysTraditional;
    const double splashRadius = 30;
    Widget buildApp() {
      return wrap(
        child: StatefulBuilder(builder: (BuildContext context, StateSetter setState) {
          return CheckboxListTile(
            value: false,
            onChanged: (bool? newValue) {},
            hoverColor: Colors.orange[500],
            splashRadius: splashRadius,
          );
        }),
      );
    }
    await tester.pumpWidget(buildApp());
    await tester.pumpAndSettle();

    final TestGesture gesture = await tester.createGesture(kind: PointerDeviceKind.mouse);
    await gesture.addPointer();
    await gesture.moveTo(tester.getCenter(find.byType(Checkbox)));
    await tester.pumpAndSettle();

    expect(
      Material.of(tester.element(find.byType(Checkbox))),
      paints..circle(color: Colors.orange[500], radius: splashRadius),
    );
  });

  testWidgets('CheckboxListTile respects materialTapTargetSize', (WidgetTester tester) async {
    await tester.pumpWidget(
      wrap(
        child: CheckboxListTile(
          value: true,
          onChanged: (bool? newValue) { },
        ),
      ),
    );

    // default test
    expect(tester.getSize(find.byType(Checkbox)), const Size(40.0, 40.0));

    await tester.pumpWidget(
      wrap(
        child: CheckboxListTile(
          materialTapTargetSize: MaterialTapTargetSize.padded,
          value: true,
          onChanged: (bool? newValue) { },
        ),
      ),
    );

    expect(tester.getSize(find.byType(Checkbox)), const Size(48.0, 48.0));
  });

  testWidgets('CheckboxListTile respects isError - M3', (WidgetTester tester) async {
    final ThemeData themeData = ThemeData(useMaterial3: true);
    tester.binding.focusManager.highlightStrategy = FocusHighlightStrategy.alwaysTraditional;
    bool? value = true;
    Widget buildApp() {
      return MaterialApp(
        theme: themeData,
        home: Material(
          child: Center(
            child: StatefulBuilder(builder: (BuildContext context, StateSetter setState) {
              return CheckboxListTile(
                isError: true,
                value: value,
                onChanged: (bool? newValue) {
                  setState(() {
                    value = newValue;
                  });
                },
              );
            }),
          ),
        ),
      );
    }

    // Default color
    await tester.pumpWidget(Container());
    await tester.pumpWidget(buildApp());
    await tester.pumpAndSettle();
    expect(
        Material.of(tester.element(find.byType(Checkbox))),
        paints..path(color: themeData.colorScheme.error)..path(color: themeData.colorScheme.onError)
    );

    // Start hovering
    final TestGesture gesture = await tester.createGesture(kind: PointerDeviceKind.mouse);
    await gesture.addPointer();
    await gesture.moveTo(tester.getCenter(find.byType(Checkbox)));
    await tester.pumpAndSettle();

    expect(
        Material.of(tester.element(find.byType(Checkbox))),
        paints
          ..circle(color: themeData.colorScheme.error.withOpacity(0.08))
          ..path(color: themeData.colorScheme.error)
    );
  });

  testWidgets('CheckboxListTile.adaptive shows the correct checkbox platform widget', (WidgetTester tester) async {
    Widget buildApp(TargetPlatform platform) {
      return MaterialApp(
        theme: ThemeData(platform: platform),
        home: Material(
          child: Center(
            child: StatefulBuilder(builder: (BuildContext context, StateSetter setState) {
              return CheckboxListTile.adaptive(
                value: false,
                onChanged: (bool? newValue) {},
              );
            }),
          ),
        ),
      );
    }

    for (final TargetPlatform platform in <TargetPlatform>[ TargetPlatform.iOS, TargetPlatform.macOS ]) {
      await tester.pumpWidget(buildApp(platform));
      await tester.pumpAndSettle();

      expect(find.byType(CupertinoCheckbox), findsOneWidget);
    }

    for (final TargetPlatform platform in <TargetPlatform>[ TargetPlatform.android, TargetPlatform.fuchsia, TargetPlatform.linux, TargetPlatform.windows ]) {
      await tester.pumpWidget(buildApp(platform));
      await tester.pumpAndSettle();

      expect(find.byType(CupertinoCheckbox), findsNothing);
    }
  });

  group('feedback', () {
    late FeedbackTester feedback;

    setUp(() {
      feedback = FeedbackTester();
    });

    tearDown(() {
      feedback.dispose();
    });

    testWidgets('CheckboxListTile respects enableFeedback', (WidgetTester tester) async {
      Future<void> buildTest(bool enableFeedback) async {
        return tester.pumpWidget(
          wrap(
            child: Center(
              child: CheckboxListTile(
                value: false,
                onChanged: (bool? value) {},
                enableFeedback: enableFeedback,
              ),
            ),
          ),
        );
      }

      await buildTest(false);
      await tester.tap(find.byType(CheckboxListTile));
      await tester.pump(const Duration(seconds: 1));
      expect(feedback.clickSoundCount, 0);
      expect(feedback.hapticCount, 0);

      await buildTest(true);
      await tester.tap(find.byType(CheckboxListTile));
      await tester.pump(const Duration(seconds: 1));
      expect(feedback.clickSoundCount, 1);
      expect(feedback.hapticCount, 0);
    });
  });

  testWidgets('CheckboxListTile has proper semantics', (WidgetTester tester) async {
    final List<dynamic> log = <dynamic>[];
    final SemanticsHandle handle = tester.ensureSemantics();
    await tester.pumpWidget(wrap(
      child: CheckboxListTile(
        value: true,
        onChanged: (bool? value) { log.add(value); },
        title: const Text('Hello'),
        checkboxSemanticLabel: 'there',
      ),
    ));

    expect(tester.getSemantics(find.byType(CheckboxListTile)), matchesSemantics(
      hasCheckedState: true,
      isChecked: true,
      hasEnabledState: true,
      isEnabled: true,
      hasTapAction: true,
      isFocusable: true,
      label: 'Hello\nthere',
    ));

    handle.dispose();
  });
}

class _SelectedGrabMouseCursor extends MaterialStateMouseCursor {
  const _SelectedGrabMouseCursor();

  @override
  MouseCursor resolve(Set<MaterialState> states) {
    if (states.contains(MaterialState.selected)) {
      return SystemMouseCursors.grab;
    }
    return SystemMouseCursors.basic;
  }

  @override
  String get debugDescription => '_SelectedGrabMouseCursor()';
}<|MERGE_RESOLUTION|>--- conflicted
+++ resolved
@@ -2,13 +2,9 @@
 // Use of this source code is governed by a BSD-style license that can be
 // found in the LICENSE file.
 
-<<<<<<< HEAD
 import 'dart:ui';
 
-=======
 import 'package:flutter/cupertino.dart';
->>>>>>> 8ab782d0
-import 'package:flutter/gestures.dart';
 import 'package:flutter/material.dart';
 import 'package:flutter/rendering.dart';
 import 'package:flutter_test/flutter_test.dart';
