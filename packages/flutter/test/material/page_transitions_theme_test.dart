--- conflicted
+++ resolved
@@ -21,11 +21,7 @@
     }
   });
 
-<<<<<<< HEAD
-  testWidgets('Default PageTransitionsTheme builds a CupertionPageTransition for iOS', (WidgetTester tester) async {
-=======
   testWidgets('Default PageTranstionsTheme builds a CupertionPageTransition', (WidgetTester tester) async {
->>>>>>> 55072246
     final Map<String, WidgetBuilder> routes = <String, WidgetBuilder>{
       '/': (BuildContext context) => Material(
         child: FlatButton(
@@ -51,11 +47,7 @@
     expect(find.byType(CupertinoPageTransition), findsOneWidget);
   }, variant: const TargetPlatformVariant(<TargetPlatform>{ TargetPlatform.iOS,  TargetPlatform.macOS }));
 
-<<<<<<< HEAD
   testWidgets('Default PageTransitionsTheme builds a _ZoomPageTransition for android', (WidgetTester tester) async {
-=======
-  testWidgets('Default PageTransitionsTheme builds a _FadeUpwardsPageTransition for android', (WidgetTester tester) async {
->>>>>>> 55072246
     final Map<String, WidgetBuilder> routes = <String, WidgetBuilder>{
       '/': (BuildContext context) => Material(
         child: FlatButton(
@@ -79,28 +71,16 @@
       );
     }
 
-<<<<<<< HEAD
     expect(Theme.of(tester.element(find.text('push'))).platform, TargetPlatform.android);
     expect(findZoomPageTransition(), findsOneWidget);
-=======
-    expect(Theme.of(tester.element(find.text('push'))).platform, debugDefaultTargetPlatformOverride);
-    expect(findFadeUpwardsPageTransition(), findsOneWidget);
->>>>>>> 55072246
 
     await tester.tap(find.text('push'));
     await tester.pumpAndSettle();
     expect(find.text('page b'), findsOneWidget);
-<<<<<<< HEAD
     expect(findZoomPageTransition(), findsOneWidget);
   });
 
   testWidgets('pageTransitionsTheme override builds a _FadeUpwardsTransition for android', (WidgetTester tester) async {
-=======
-    expect(findFadeUpwardsPageTransition(), findsOneWidget);
-  }, variant: TargetPlatformVariant.only(TargetPlatform.android));
-
-  testWidgets('pageTranstionsTheme override builds a _OpenUpwardsPageTransition', (WidgetTester tester) async {
->>>>>>> 55072246
     final Map<String, WidgetBuilder> routes = <String, WidgetBuilder>{
       '/': (BuildContext context) => Material(
         child: FlatButton(
@@ -131,28 +111,16 @@
       );
     }
 
-<<<<<<< HEAD
     expect(Theme.of(tester.element(find.text('push'))).platform, TargetPlatform.android);
     expect(findFadeUpwardsPageTransition(), findsOneWidget);
-=======
-    expect(Theme.of(tester.element(find.text('push'))).platform, debugDefaultTargetPlatformOverride);
-    expect(findOpenUpwardsPageTransition(), findsOneWidget);
->>>>>>> 55072246
 
     await tester.tap(find.text('push'));
     await tester.pumpAndSettle();
     expect(find.text('page b'), findsOneWidget);
-<<<<<<< HEAD
     expect(findFadeUpwardsPageTransition(), findsOneWidget);
   });
 
   testWidgets('pageTransitionsTheme override builds a _OpenUpwardsPageTransition for android', (WidgetTester tester) async {
-=======
-    expect(findOpenUpwardsPageTransition(), findsOneWidget);
-  }, variant: TargetPlatformVariant.only(TargetPlatform.android));
-
-  testWidgets('pageTranstionsTheme override builds a _ZoomPageTransition', (WidgetTester tester) async {
->>>>>>> 55072246
     final Map<String, WidgetBuilder> routes = <String, WidgetBuilder>{
       '/': (BuildContext context) => Material(
         child: FlatButton(
@@ -183,22 +151,12 @@
       );
     }
 
-<<<<<<< HEAD
     expect(Theme.of(tester.element(find.text('push'))).platform, TargetPlatform.android);
     expect(findOpenUpwardsPageTransition(), findsOneWidget);
-=======
-    expect(Theme.of(tester.element(find.text('push'))).platform, debugDefaultTargetPlatformOverride);
-    expect(findZoomPageTransition(), findsOneWidget);
->>>>>>> 55072246
 
     await tester.tap(find.text('push'));
     await tester.pumpAndSettle();
     expect(find.text('page b'), findsOneWidget);
-<<<<<<< HEAD
     expect(findOpenUpwardsPageTransition(), findsOneWidget);
   });
-=======
-    expect(findZoomPageTransition(), findsOneWidget);
-  }, variant: TargetPlatformVariant.only(TargetPlatform.android));
->>>>>>> 55072246
 }