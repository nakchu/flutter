--- conflicted
+++ resolved
@@ -8,11 +8,7 @@
 void main() {
   testWidgets('Verify that a BottomSheet can be rebuilt with ScaffoldFeatureController.setState()', (WidgetTester tester) async {
     final GlobalKey<ScaffoldState> scaffoldKey = GlobalKey<ScaffoldState>();
-<<<<<<< HEAD
     StandardBottomSheetController<void> bottomSheet;
-=======
-    StandardBottomSheetController<Null> bottomSheet;
->>>>>>> da2c0130
     int buildCount = 0;
 
     await tester.pumpWidget(MaterialApp(
@@ -157,10 +153,6 @@
             primary: true,
             child: Container(
               alignment: Alignment.center,
-<<<<<<< HEAD
-              height: 200.0,
-=======
->>>>>>> da2c0130
               child: Builder(
                 builder: (BuildContext context) {
                   return RaisedButton(
