--- conflicted
+++ resolved
@@ -18,15 +18,9 @@
   bool isEmpty = false,
   bool isFocused = false,
   bool isHovering = false,
-<<<<<<< HEAD
-  TextStyle baseStyle,
+  TextStyle? baseStyle,
   VerticalAlignment textAlignVertical,
-  VisualDensity visualDensity,
-=======
-  TextStyle? baseStyle,
-  TextAlignVertical? textAlignVertical,
   VisualDensity? visualDensity,
->>>>>>> 351ccf7e
   bool fixTextFieldOutlineLabel = false,
   Widget child = const Text(
     'text',
@@ -4163,13 +4157,8 @@
   testWidgets('textAlignVertical can be updated', (WidgetTester tester) async {
     // Regression test for https://github.com/flutter/flutter/issues/56933
     const String hintText = 'hint';
-<<<<<<< HEAD
     VerticalAlignment alignment = VerticalAlignment.top;
-    StateSetter setState;
-=======
-    TextAlignVertical? alignment = TextAlignVertical.top;
     late StateSetter setState;
->>>>>>> 351ccf7e
     await tester.pumpWidget(
       MaterialApp(
         home: StatefulBuilder(
