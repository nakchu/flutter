--- conflicted
+++ resolved
@@ -2030,29 +2030,19 @@
       await tester.pumpWidget(buildFrame(TextDirection.ltr));
       await expectLater(
         find.byType(InputDecorator),
-<<<<<<< HEAD
-        matchesGoldenFile('input_decorator.outline_icon_label.ltr.png'),
-=======
         matchesGoldenFile(
           'input_decorator.outline_icon_label.ltr.png',
           version: null,
         ),
-        skip: !isLinux,
->>>>>>> 7d95e8e0
       );
 
       await tester.pumpWidget(buildFrame(TextDirection.rtl));
       await expectLater(
         find.byType(InputDecorator),
-<<<<<<< HEAD
-        matchesGoldenFile('input_decorator.outline_icon_label.rtl.png'),
-=======
         matchesGoldenFile(
           'input_decorator.outline_icon_label.rtl.png',
           version: null,
         ),
-        skip: !isLinux,
->>>>>>> 7d95e8e0
       );
     },
   );
