// Copyright 2017 The Chromium Authors. All rights reserved.
// Use of this source code is governed by a BSD-style license that can be
// found in the LICENSE file.

@TestOn('!chrome') // needs substantial triage.
import 'dart:async';

import 'package:flutter/material.dart';
import 'package:flutter/rendering.dart';
import 'package:flutter_test/flutter_test.dart';

import '../rendering/mock_canvas.dart';

Widget buildInputDecorator({
  InputDecoration decoration = const InputDecoration(),
  InputDecorationTheme inputDecorationTheme,
  TextDirection textDirection = TextDirection.ltr,
  bool isEmpty = false,
  bool isFocused = false,
  bool isHovering = false,
  TextStyle baseStyle,
  Widget child = const Text(
    'text',
    style: TextStyle(fontFamily: 'Ahem', fontSize: 16.0),
  ),
}) {
  return MaterialApp(
    home: Material(
      child: Builder(
        builder: (BuildContext context) {
          return Theme(
            data: Theme.of(context).copyWith(
              inputDecorationTheme: inputDecorationTheme,
            ),
            child: Align(
              alignment: Alignment.topLeft,
              child: Directionality(
                textDirection: textDirection,
                child: InputDecorator(
                  decoration: decoration,
                  isEmpty: isEmpty,
                  isFocused: isFocused,
                  isHovering: isHovering,
                  baseStyle: baseStyle,
                  child: child,
                ),
              ),
            ),
          );
        },
      ),
    ),
  );
}

Finder findBorderPainter() {
  return find.descendant(
    of: find.byWidgetPredicate((Widget w) => '${w.runtimeType}' == '_BorderContainer'),
    matching: find.byWidgetPredicate((Widget w) => w is CustomPaint),
  );
}

double getBorderBottom(WidgetTester tester) {
  final RenderBox box = InputDecorator.containerOf(tester.element(findBorderPainter()));
  return box.size.height;
}

InputBorder getBorder(WidgetTester tester) {
  if (!tester.any(findBorderPainter()))
    return null;
  final CustomPaint customPaint = tester.widget(findBorderPainter());
  final dynamic/*_InputBorderPainter*/ inputBorderPainter = customPaint.foregroundPainter;
  final dynamic/*_InputBorderTween*/ inputBorderTween = inputBorderPainter.border;
  final Animation<double> animation = inputBorderPainter.borderAnimation;
  final dynamic/*_InputBorder*/ border = inputBorderTween.evaluate(animation);
  return border;
}

BorderSide getBorderSide(WidgetTester tester) {
  return getBorder(tester)?.borderSide;
}

BorderRadius getBorderRadius(WidgetTester tester) {
  final InputBorder border = getBorder(tester);
  if (border is UnderlineInputBorder) {
    return border.borderRadius;
  }
  return null;
}

double getBorderWeight(WidgetTester tester) => getBorderSide(tester)?.width;

Color getBorderColor(WidgetTester tester) => getBorderSide(tester)?.color;

Color getContainerColor(WidgetTester tester) {
  final CustomPaint customPaint = tester.widget(findBorderPainter());
  final dynamic/*_InputBorderPainter*/ inputBorderPainter = customPaint.foregroundPainter;
  return inputBorderPainter.blendedColor;
}

double getOpacity(WidgetTester tester, String textValue) {
  final FadeTransition opacityWidget = tester.widget<FadeTransition>(
    find.ancestor(
      of: find.text(textValue),
      matching: find.byType(FadeTransition),
    ).first
  );
  return opacityWidget.opacity.value;
}

void main() {
  testWidgets('InputDecorator input/label layout', (WidgetTester tester) async {
    // The label appears above the input text
    await tester.pumpWidget(
      buildInputDecorator(
        // isEmpty: false (default)
        // isFocused: false (default)
        decoration: const InputDecoration(
          labelText: 'label',
        ),
      ),
    );

    // Overall height for this InputDecorator is 56dps:
    //   12 - top padding
    //   12 - floating label (ahem font size 16dps * 0.75 = 12)
    //    4 - floating label / input text gap
    //   16 - input text (ahem font size 16dps)
    //   12 - bottom padding

    expect(tester.getSize(find.byType(InputDecorator)), const Size(800.0, 56.0));
    expect(tester.getTopLeft(find.text('text')).dy, 28.0);
    expect(tester.getBottomLeft(find.text('text')).dy, 44.0);
    expect(tester.getTopLeft(find.text('label')).dy, 12.0);
    expect(tester.getBottomLeft(find.text('label')).dy, 24.0);
    expect(getBorderBottom(tester), 56.0);
    expect(getBorderWeight(tester), 1.0);

    // isFocused: true increases the border's weight from 1.0 to 2.0
    // but does not change the overall height.
    await tester.pumpWidget(
      buildInputDecorator(
        // isEmpty: false (default)
        isFocused: true,
        decoration: const InputDecoration(
          labelText: 'label',
        ),
      ),
    );
    await tester.pumpAndSettle();
    expect(tester.getSize(find.byType(InputDecorator)), const Size(800.0, 56.0));
    expect(tester.getTopLeft(find.text('text')).dy, 28.0);
    expect(tester.getBottomLeft(find.text('text')).dy, 44.0);
    expect(tester.getTopLeft(find.text('label')).dy, 12.0);
    expect(tester.getBottomLeft(find.text('label')).dy, 24.0);
    expect(getBorderBottom(tester), 56.0);
    expect(getBorderWeight(tester), 2.0);

    // isEmpty: true causes the label to be aligned with the input text
    await tester.pumpWidget(
      buildInputDecorator(
        isEmpty: true,
        isFocused: false,
        decoration: const InputDecoration(
          labelText: 'label',
        ),
      ),
    );

    // The label animates downwards from it's initial position
    // above the input text. The animation's duration is 200ms.
    {
      await tester.pump(const Duration(milliseconds: 50));
      final double labelY50ms = tester.getTopLeft(find.text('label')).dy;
      expect(labelY50ms, inExclusiveRange(12.0, 20.0));
      await tester.pump(const Duration(milliseconds: 50));
      final double labelY100ms = tester.getTopLeft(find.text('label')).dy;
      expect(labelY100ms, inExclusiveRange(labelY50ms, 20.0));
    }
    await tester.pumpAndSettle();
    expect(tester.getSize(find.byType(InputDecorator)), const Size(800.0, 56.0));
    expect(tester.getTopLeft(find.text('text')).dy, 28.0);
    expect(tester.getBottomLeft(find.text('text')).dy, 44.0);
    expect(tester.getTopLeft(find.text('label')).dy, 20.0);
    expect(tester.getBottomLeft(find.text('label')).dy, 36.0);
    expect(getBorderBottom(tester), 56.0);
    expect(getBorderWeight(tester), 1.0);

    // isFocused: true causes the label to move back up above the input text.
    await tester.pumpWidget(
      buildInputDecorator(
        isEmpty: true,
        isFocused: true,
        decoration: const InputDecoration(
          labelText: 'label',
        ),
      ),
    );

    // The label animates upwards from it's initial position
    // above the input text. The animation's duration is 200ms.
    {
      await tester.pump(const Duration(milliseconds: 50));
      final double labelY50ms = tester.getTopLeft(find.text('label')).dy;
      expect(labelY50ms, inExclusiveRange(12.0, 28.0));
      await tester.pump(const Duration(milliseconds: 50));
      final double labelY100ms = tester.getTopLeft(find.text('label')).dy;
      expect(labelY100ms, inExclusiveRange(12.0, labelY50ms));
    }

    await tester.pumpAndSettle();
    expect(tester.getSize(find.byType(InputDecorator)), const Size(800.0, 56.0));
    expect(tester.getTopLeft(find.text('text')).dy, 28.0);
    expect(tester.getBottomLeft(find.text('text')).dy, 44.0);
    expect(tester.getTopLeft(find.text('label')).dy, 12.0);
    expect(tester.getBottomLeft(find.text('label')).dy, 24.0);
    expect(getBorderBottom(tester), 56.0);
    expect(getBorderWeight(tester), 2.0);

    // enabled: false produces a hairline border if filled: false (the default)
    // The widget's size and layout is the same as for enabled: true.
    await tester.pumpWidget(
      buildInputDecorator(
        isEmpty: true,
        isFocused: false,
        decoration: const InputDecoration(
          labelText: 'label',
          enabled: false,
        ),
      ),
    );
    await tester.pumpAndSettle();
    expect(tester.getSize(find.byType(InputDecorator)), const Size(800.0, 56.0));
    expect(tester.getTopLeft(find.text('text')).dy, 28.0);
    expect(tester.getBottomLeft(find.text('text')).dy, 44.0);
    expect(tester.getTopLeft(find.text('label')).dy, 20.0);
    expect(tester.getBottomLeft(find.text('label')).dy, 36.0);
    expect(getBorderWeight(tester), 0.0);

    // enabled: false produces a transparent border if filled: true.
    // The widget's size and layout is the same as for enabled: true.
    await tester.pumpWidget(
      buildInputDecorator(
        isEmpty: true,
        isFocused: false,
        decoration: const InputDecoration(
          labelText: 'label',
          enabled: false,
          filled: true,
        ),
      ),
    );
    await tester.pumpAndSettle();
    expect(tester.getSize(find.byType(InputDecorator)), const Size(800.0, 56.0));
    expect(tester.getTopLeft(find.text('text')).dy, 28.0);
    expect(tester.getBottomLeft(find.text('text')).dy, 44.0);
    expect(tester.getTopLeft(find.text('label')).dy, 20.0);
    expect(tester.getBottomLeft(find.text('label')).dy, 36.0);
    expect(getBorderColor(tester), Colors.transparent);

    // alignLabelWithHint: true positions the label at the text baseline,
    // aligned with the hint.
    await tester.pumpWidget(
      buildInputDecorator(
        isEmpty: true,
        isFocused: false,
        decoration: const InputDecoration(
          labelText: 'label',
          alignLabelWithHint: true,
          hintText: 'hint',
        ),
      ),
    );
    await tester.pumpAndSettle();
    expect(tester.getSize(find.byType(InputDecorator)), const Size(800.0, 56.0));
    expect(tester.getTopLeft(find.text('label')).dy, tester.getTopLeft(find.text('hint')).dy);
    expect(tester.getBottomLeft(find.text('label')).dy, tester.getBottomLeft(find.text('hint')).dy);
  });

  testWidgets('InputDecorator alignLabelWithHint for multiline TextField no-strut', (WidgetTester tester) async {
    Widget buildFrame(bool alignLabelWithHint) {
      return MaterialApp(
        home: Material(
          child: Directionality(
            textDirection: TextDirection.ltr,
            child: TextField(
              maxLines: 8,
              decoration: InputDecoration(
                labelText: 'label',
                alignLabelWithHint: alignLabelWithHint,
                hintText: 'hint',
              ),
              strutStyle: StrutStyle.disabled,
            ),
          ),
        ),
      );
    }

    // alignLabelWithHint: false centers the label in the TextField
    await tester.pumpWidget(buildFrame(false));
    await tester.pumpAndSettle();
    expect(tester.getTopLeft(find.text('label')).dy, 76.0);
    expect(tester.getBottomLeft(find.text('label')).dy, 92.0);

    // alignLabelWithHint: true aligns the label with the hint.
    await tester.pumpWidget(buildFrame(true));
    await tester.pumpAndSettle();
    expect(tester.getTopLeft(find.text('label')).dy, tester.getTopLeft(find.text('hint')).dy);
    expect(tester.getBottomLeft(find.text('label')).dy, tester.getBottomLeft(find.text('hint')).dy);
  });

  testWidgets('InputDecorator alignLabelWithHint for multiline TextField', (WidgetTester tester) async {
    Widget buildFrame(bool alignLabelWithHint) {
      return MaterialApp(
        home: Material(
          child: Directionality(
            textDirection: TextDirection.ltr,
            child: TextField(
              maxLines: 8,
              decoration: InputDecoration(
                labelText: 'label',
                alignLabelWithHint: alignLabelWithHint,
                hintText: 'hint',
              ),
            ),
          ),
        ),
      );
    }

    // alignLabelWithHint: false centers the label in the TextField
    await tester.pumpWidget(buildFrame(false));
    await tester.pumpAndSettle();
    expect(tester.getTopLeft(find.text('label')).dy, 76.0);
    expect(tester.getBottomLeft(find.text('label')).dy, 92.0);

    // alignLabelWithHint: true aligns the label with the hint.
    await tester.pumpWidget(buildFrame(true));
    await tester.pumpAndSettle();
    expect(tester.getTopLeft(find.text('label')).dy, tester.getTopLeft(find.text('hint')).dy);
    expect(tester.getBottomLeft(find.text('label')).dy, tester.getBottomLeft(find.text('hint')).dy);
  });

  // Overall height for this InputDecorator is 40.0dps
  //   12 - top padding
  //   16 - input text (ahem font size 16dps)
  //   12 - bottom padding
  testWidgets('InputDecorator input/hint layout', (WidgetTester tester) async {
    // The hint aligns with the input text
    await tester.pumpWidget(
      buildInputDecorator(
        isEmpty: true,
        // isFocused: false (default)
        decoration: const InputDecoration(
          hintText: 'hint',
        ),
      ),
    );

    expect(tester.getSize(find.byType(InputDecorator)), const Size(800.0, 40.0));
    expect(tester.getTopLeft(find.text('text')).dy, 12.0);
    expect(tester.getBottomLeft(find.text('text')).dy, 28.0);
    expect(tester.getTopLeft(find.text('hint')).dy, 12.0);
    expect(tester.getBottomLeft(find.text('hint')).dy, 28.0);
    expect(getBorderBottom(tester), 40.0);
    expect(getBorderWeight(tester), 1.0);

    expect(tester.getSize(find.text('hint')).width, tester.getSize(find.text('text')).width);
  });

  testWidgets('InputDecorator input/label/hint layout', (WidgetTester tester) async {
    // Label is visible, hint is not (opacity 0.0).
    await tester.pumpWidget(
      buildInputDecorator(
        isEmpty: true,
        // isFocused: false (default)
        decoration: const InputDecoration(
          labelText: 'label',
          hintText: 'hint',
        ),
      ),
    );

    // Overall height for this InputDecorator is 56dps. When the
    // label is "floating" (empty input or no focus) the layout is:
    //
    //   12 - top padding
    //   12 - floating label (ahem font size 16dps * 0.75 = 12)
    //    4 - floating label / input text gap
    //   16 - input text (ahem font size 16dps)
    //   12 - bottom padding
    //
    // When the label is not floating, it's vertically centered.
    //
    //   20 - top padding
    //   16 - label (ahem font size 16dps)
    //   20 - bottom padding (empty input text still appears here)


    // The label is not floating so it's vertically centered.
    expect(tester.getSize(find.byType(InputDecorator)), const Size(800.0, 56.0));
    expect(tester.getTopLeft(find.text('text')).dy, 28.0);
    expect(tester.getBottomLeft(find.text('text')).dy, 44.0);
    expect(tester.getTopLeft(find.text('label')).dy, 20.0);
    expect(tester.getBottomLeft(find.text('label')).dy, 36.0);
    expect(getOpacity(tester, 'hint'), 0.0);
    expect(getBorderBottom(tester), 56.0);
    expect(getBorderWeight(tester), 1.0);

    // Label moves upwards, hint is visible (opacity 1.0).
    await tester.pumpWidget(
      buildInputDecorator(
        isEmpty: true,
        isFocused: true,
        decoration: const InputDecoration(
          labelText: 'label',
          hintText: 'hint',
        ),
      ),
    );

    // The hint's opacity animates from 0.0 to 1.0.
    // The animation's duration is 200ms.
    {
      await tester.pump(const Duration(milliseconds: 50));
      final double hintOpacity50ms = getOpacity(tester, 'hint');
      expect(hintOpacity50ms, inExclusiveRange(0.0, 1.0));
      await tester.pump(const Duration(milliseconds: 50));
      final double hintOpacity100ms = getOpacity(tester, 'hint');
      expect(hintOpacity100ms, inExclusiveRange(hintOpacity50ms, 1.0));
    }

    await tester.pumpAndSettle();
    expect(tester.getSize(find.byType(InputDecorator)), const Size(800.0, 56.0));
    expect(tester.getTopLeft(find.text('text')).dy, 28.0);
    expect(tester.getBottomLeft(find.text('text')).dy, 44.0);
    expect(tester.getTopLeft(find.text('label')).dy, 12.0);
    expect(tester.getBottomLeft(find.text('label')).dy, 24.0);
    expect(tester.getTopLeft(find.text('hint')).dy, 28.0);
    expect(tester.getBottomLeft(find.text('hint')).dy, 44.0);
    expect(getOpacity(tester, 'hint'), 1.0);
    expect(getBorderBottom(tester), 56.0);
    expect(getBorderWeight(tester), 2.0);

    await tester.pumpWidget(
      buildInputDecorator(
        isEmpty: false,
        isFocused: true,
        decoration: const InputDecoration(
          labelText: 'label',
          hintText: 'hint',
        ),
      ),
    );

    // The hint's opacity animates from 1.0 to 0.0.
    // The animation's duration is 200ms.
    {
      await tester.pump(const Duration(milliseconds: 50));
      final double hintOpacity50ms = getOpacity(tester, 'hint');
      expect(hintOpacity50ms, inExclusiveRange(0.0, 1.0));
      await tester.pump(const Duration(milliseconds: 50));
      final double hintOpacity100ms = getOpacity(tester, 'hint');
      expect(hintOpacity100ms, inExclusiveRange(0.0, hintOpacity50ms));
    }

    await tester.pumpAndSettle();
    expect(tester.getSize(find.byType(InputDecorator)), const Size(800.0, 56.0));
    expect(tester.getTopLeft(find.text('text')).dy, 28.0);
    expect(tester.getBottomLeft(find.text('text')).dy, 44.0);
    expect(tester.getTopLeft(find.text('label')).dy, 12.0);
    expect(tester.getBottomLeft(find.text('label')).dy, 24.0);
    expect(tester.getTopLeft(find.text('hint')).dy, 28.0);
    expect(tester.getBottomLeft(find.text('hint')).dy, 44.0);
    expect(getOpacity(tester, 'hint'), 0.0);
    expect(getBorderBottom(tester), 56.0);
    expect(getBorderWeight(tester), 2.0);
  });

  testWidgets('InputDecorator input/label/hint dense layout', (WidgetTester tester) async {
    // Label is visible, hint is not (opacity 0.0).
    await tester.pumpWidget(
      buildInputDecorator(
        isEmpty: true,
        // isFocused: false (default)
        decoration: const InputDecoration(
          labelText: 'label',
          hintText: 'hint',
          isDense: true,
        ),
      ),
    );

    // Overall height for this InputDecorator is 48dps. When the
    // label is "floating" (empty input or no focus) the layout is:
    //
    //    8 - top padding
    //   12 - floating label (ahem font size 16dps * 0.75 = 12)
    //    4 - floating label / input text gap
    //   16 - input text (ahem font size 16dps)
    //    8 - bottom padding
    //
    // When the label is not floating, it's vertically centered.
    //
    //   16 - top padding
    //   16 - label (ahem font size 16dps)
    //   16 - bottom padding (empty input text still appears here)

    // The label is not floating so it's vertically centered.
    expect(tester.getSize(find.byType(InputDecorator)), const Size(800.0, 48.0));
    expect(tester.getTopLeft(find.text('text')).dy, 24.0);
    expect(tester.getBottomLeft(find.text('text')).dy, 40.0);
    expect(tester.getTopLeft(find.text('label')).dy, 16.0);
    expect(tester.getBottomLeft(find.text('label')).dy, 32.0);
    expect(getOpacity(tester, 'hint'), 0.0);
    expect(getBorderBottom(tester), 48.0);
    expect(getBorderWeight(tester), 1.0);

    // Label is visible, hint is not (opacity 0.0).
    await tester.pumpWidget(
      buildInputDecorator(
        isEmpty: true,
        isFocused: true,
        decoration: const InputDecoration(
          labelText: 'label',
          hintText: 'hint',
          isDense: true,
        ),
      ),
    );
    await tester.pumpAndSettle();
    expect(tester.getSize(find.byType(InputDecorator)), const Size(800.0, 48.0));
    expect(tester.getTopLeft(find.text('text')).dy, 24.0);
    expect(tester.getBottomLeft(find.text('text')).dy, 40.0);
    expect(tester.getTopLeft(find.text('label')).dy, 8.0);
    expect(tester.getBottomLeft(find.text('label')).dy, 20.0);
    expect(getOpacity(tester, 'hint'), 1.0);
    expect(getBorderBottom(tester), 48.0);
    expect(getBorderWeight(tester), 2.0);
  });

  testWidgets('InputDecorator with no input border', (WidgetTester tester) async {
    // Label is visible, hint is not (opacity 0.0).
    await tester.pumpWidget(
      buildInputDecorator(
        isEmpty: true,
        // isFocused: false (default)
        decoration: const InputDecoration(
          border: InputBorder.none,
        ),
      ),
    );
    expect(getBorderWeight(tester), 0.0);
  });

  testWidgets('InputDecorator error/helper/counter layout', (WidgetTester tester) async {
    await tester.pumpWidget(
      buildInputDecorator(
        isEmpty: true,
        // isFocused: false (default)
        decoration: const InputDecoration(
          labelText: 'label',
          helperText: 'helper',
          counterText: 'counter',
          filled: true,
        ),
      ),
    );

    // Overall height for this InputDecorator is 76dps. When the label is
    // floating the layout is:
    //
    //   12 - top padding
    //   12 - floating label (ahem font size 16dps * 0.75 = 12)
    //    4 - floating label / input text gap
    //   16 - input text (ahem font size 16dps)
    //   12 - bottom padding
    //    8 - below the border padding
    //   12 - help/error/counter text (ahem font size 12dps)
    //
    // When the label is not floating, it's vertically centered in the space
    // above the subtext:
    //
    //   20 - top padding
    //   16 - label (ahem font size 16dps)
    //   20 - bottom padding (empty input text still appears here)
    //    8 - below the border padding
    //   12 - help/error/counter text (ahem font size 12dps)

    // isEmpty: true, the label is not floating
    expect(tester.getSize(find.byType(InputDecorator)), const Size(800.0, 76.0));
    expect(tester.getTopLeft(find.text('text')).dy, 28.0);
    expect(tester.getBottomLeft(find.text('text')).dy, 44.0);
    expect(tester.getTopLeft(find.text('label')).dy, 20.0);
    expect(tester.getBottomLeft(find.text('label')).dy, 36.0);
    expect(getBorderBottom(tester), 56.0);
    expect(getBorderWeight(tester), 1.0);
    expect(tester.getTopLeft(find.text('helper')), const Offset(12.0, 64.0));
    expect(tester.getTopRight(find.text('counter')), const Offset(788.0, 64.0));

    // If errorText is specified then the helperText isn't shown
    await tester.pumpWidget(
      buildInputDecorator(
        // isEmpty: false (default)
        // isFocused: false (default)
        decoration: const InputDecoration(
          labelText: 'label',
          errorText: 'error',
          helperText: 'helper',
          counterText: 'counter',
          filled: true,
        ),
      ),
    );
    await tester.pumpAndSettle();

    // isEmpty: false, the label _is_ floating
    expect(tester.getSize(find.byType(InputDecorator)), const Size(800.0, 76.0));
    expect(tester.getTopLeft(find.text('text')).dy, 28.0);
    expect(tester.getBottomLeft(find.text('text')).dy, 44.0);
    expect(tester.getTopLeft(find.text('label')).dy, 12.0);
    expect(tester.getBottomLeft(find.text('label')).dy, 24.0);
    expect(getBorderBottom(tester), 56.0);
    expect(getBorderWeight(tester), 1.0);
    expect(tester.getTopLeft(find.text('error')), const Offset(12.0, 64.0));
    expect(tester.getTopRight(find.text('counter')), const Offset(788.0, 64.0));
    expect(find.text('helper'), findsNothing);

    // Overall height for this dense layout InputDecorator is 68dps. When the
    // label is floating the layout is:
    //
    //    8 - top padding
    //   12 - floating label (ahem font size 16dps * 0.75 = 12)
    //    4 - floating label / input text gap
    //   16 - input text (ahem font size 16dps)
    //    8 - bottom padding
    //    8 - below the border padding
    //   12 - help/error/counter text (ahem font size 12dps)
    //
    // When the label is not floating, it's vertically centered in the space
    // above the subtext:
    //
    //   16 - top padding
    //   16 - label (ahem font size 16dps)
    //   16 - bottom padding (empty input text still appears here)
    //    8 - below the border padding
    //   12 - help/error/counter text (ahem font size 12dps)
    // The layout of the error/helper/counter subtext doesn't change for dense layout.
    await tester.pumpWidget(
      buildInputDecorator(
        // isEmpty: false (default)
        // isFocused: false (default)
        decoration: const InputDecoration(
          isDense: true,
          labelText: 'label',
          errorText: 'error',
          helperText: 'helper',
          counterText: 'counter',
          filled: true,
        ),
      ),
    );
    await tester.pumpAndSettle();

    // isEmpty: false, the label _is_ floating
    expect(tester.getSize(find.byType(InputDecorator)), const Size(800.0, 68.0));
    expect(tester.getTopLeft(find.text('text')).dy, 24.0);
    expect(tester.getBottomLeft(find.text('text')).dy, 40.0);
    expect(tester.getTopLeft(find.text('label')).dy, 8.0);
    expect(tester.getBottomLeft(find.text('label')).dy, 20.0);
    expect(getBorderBottom(tester), 48.0);
    expect(getBorderWeight(tester), 1.0);
    expect(tester.getTopLeft(find.text('error')), const Offset(12.0, 56.0));
    expect(tester.getTopRight(find.text('counter')), const Offset(788.0, 56.0));

    await tester.pumpWidget(
      buildInputDecorator(
        isEmpty: true,
        // isFocused: false (default)
        decoration: const InputDecoration(
          isDense: true,
          labelText: 'label',
          errorText: 'error',
          helperText: 'helper',
          counterText: 'counter',
          filled: true,
        ),
      ),
    );
    await tester.pumpAndSettle();

    // isEmpty: false, the label is not floating
    expect(tester.getSize(find.byType(InputDecorator)), const Size(800.0, 68.0));
    expect(tester.getTopLeft(find.text('text')).dy, 24.0);
    expect(tester.getBottomLeft(find.text('text')).dy, 40.0);
    expect(tester.getTopLeft(find.text('label')).dy, 16.0);
    expect(tester.getBottomLeft(find.text('label')).dy, 32.0);
    expect(getBorderBottom(tester), 48.0);
    expect(getBorderWeight(tester), 1.0);
    expect(tester.getTopLeft(find.text('error')), const Offset(12.0, 56.0));
    expect(tester.getTopRight(find.text('counter')), const Offset(788.0, 56.0));
  });

  testWidgets('InputDecorator counter text, widget, and null', (WidgetTester tester) async {
    Widget buildFrame({
      InputCounterWidgetBuilder buildCounter,
      String counterText,
      Widget counter,
      int maxLength,
    }) {
      return MaterialApp(
        home: Scaffold(
          body: Center(
            child: Column(
              mainAxisAlignment: MainAxisAlignment.center,
              children: <Widget>[
                TextFormField(
                  buildCounter: buildCounter,
                  maxLength: maxLength,
                  decoration: InputDecoration(
                    counterText: counterText,
                    counter: counter,
                  ),
                ),
              ],
            ),
          ),
        ),
      );
    }

    // When counter, counterText, and buildCounter are null, defaults to showing
    // the built-in counter.
    int maxLength = 10;
    await tester.pumpWidget(buildFrame(maxLength: maxLength));
    Finder counterFinder = find.byType(Text);
    expect(counterFinder, findsOneWidget);
    final Text counterWidget = tester.widget(counterFinder);
    expect(counterWidget.data, '0/${maxLength.toString()}');

    // When counter, counterText, and buildCounter are set, shows the counter
    // widget.
    final Key counterKey = UniqueKey();
    final Key buildCounterKey = UniqueKey();
    const String counterText = 'I show instead of count';
    final Widget counter = Text('hello', key: counterKey);
    final InputCounterWidgetBuilder buildCounter =
      (BuildContext context, { int currentLength, int maxLength, bool isFocused }) {
        return Text(
          '${currentLength.toString()} of ${maxLength.toString()}',
          key: buildCounterKey,
        );
      };
    await tester.pumpWidget(buildFrame(
      counterText: counterText,
      counter: counter,
      buildCounter: buildCounter,
      maxLength: maxLength,
    ));
    counterFinder = find.byKey(counterKey);
    expect(counterFinder, findsOneWidget);
    expect(find.text(counterText), findsNothing);
    expect(find.byKey(buildCounterKey), findsNothing);

    // When counter is null but counterText and buildCounter are set, shows the
    // counterText.
    await tester.pumpWidget(buildFrame(
      counterText: counterText,
      buildCounter: buildCounter,
      maxLength: maxLength,
    ));
    expect(find.text(counterText), findsOneWidget);
    counterFinder = find.byKey(counterKey);
    expect(counterFinder, findsNothing);
    expect(find.byKey(buildCounterKey), findsNothing);

    // When counter and counterText are null but buildCounter is set, shows the
    // generated widget.
    await tester.pumpWidget(buildFrame(
      buildCounter: buildCounter,
      maxLength: maxLength,
    ));
    expect(find.byKey(buildCounterKey), findsOneWidget);
    expect(counterFinder, findsNothing);
    expect(find.text(counterText), findsNothing);

    // When counterText is empty string and counter and buildCounter are null,
    // shows nothing.
    await tester.pumpWidget(buildFrame(counterText: '', maxLength: maxLength));
    expect(find.byType(Text), findsNothing);

    // When no maxLength, can still show a counter
    maxLength = null;
    await tester.pumpWidget(buildFrame(
      buildCounter: buildCounter,
      maxLength: maxLength,
    ));
    expect(find.byKey(buildCounterKey), findsOneWidget);
  });

  testWidgets('InputDecoration errorMaxLines', (WidgetTester tester) async {
    const String kError1 = 'e0';
    const String kError2 = 'e0\ne1';
    const String kError3 = 'e0\ne1\ne2';

    await tester.pumpWidget(
      buildInputDecorator(
        isEmpty: true,
        // isFocused: false (default)
        decoration: const InputDecoration(
          labelText: 'label',
          helperText: 'helper',
          errorText: kError3,
          errorMaxLines: 3,
          filled: true,
        ),
      ),
    );

    // Overall height for this InputDecorator is 100dps:
    //
    //   12 - top padding
    //   12 - floating label (ahem font size 16dps * 0.75 = 12)
    //    4 - floating label / input text gap
    //   16 - input text (ahem font size 16dps)
    //   12 - bottom padding
    //    8 - below the border padding
    //   36 - error text (3 lines, ahem font size 12dps)

    expect(tester.getSize(find.byType(InputDecorator)), const Size(800.0, 100.0));
    expect(tester.getTopLeft(find.text(kError3)), const Offset(12.0, 64.0));
    expect(tester.getBottomLeft(find.text(kError3)), const Offset(12.0, 100.0));

    // Overall height for this InputDecorator is 12 less than the first
    // one, 88dps, because errorText only occupies two lines.

    await tester.pumpWidget(
      buildInputDecorator(
        isEmpty: true,
        // isFocused: false (default)
        decoration: const InputDecoration(
          labelText: 'label',
          helperText: 'helper',
          errorText: kError2,
          errorMaxLines: 3,
          filled: true,
        ),
      ),
    );

    expect(tester.getSize(find.byType(InputDecorator)), const Size(800.0, 88.0));
    expect(tester.getTopLeft(find.text(kError2)), const Offset(12.0, 64.0));
    expect(tester.getBottomLeft(find.text(kError2)), const Offset(12.0, 88.0));

    // Overall height for this InputDecorator is 24 less than the first
    // one, 88dps, because errorText only occupies one line.

    await tester.pumpWidget(
      buildInputDecorator(
        isEmpty: true,
        // isFocused: false (default)
        decoration: const InputDecoration(
          labelText: 'label',
          helperText: 'helper',
          errorText: kError1,
          errorMaxLines: 3,
          filled: true,
        ),
      ),
    );

    expect(tester.getSize(find.byType(InputDecorator)), const Size(800.0, 76.0));
    expect(tester.getTopLeft(find.text(kError1)), const Offset(12.0, 64.0));
    expect(tester.getBottomLeft(find.text(kError1)), const Offset(12.0, 76.0));
  });

  testWidgets('InputDecorator prefix/suffix texts', (WidgetTester tester) async {
    await tester.pumpWidget(
      buildInputDecorator(
        // isEmpty: false (default)
        // isFocused: false (default)
        decoration: const InputDecoration(
          prefixText: 'p',
          suffixText: 's',
          filled: true,
        ),
      ),
    );

    // Overall height for this InputDecorator is 40dps:
    //   12 - top padding
    //   16 - input text (ahem font size 16dps)
    //   12 - bottom padding
    //
    // The prefix and suffix wrap the input text and are left and right justified
    // respectively. They should have the same height as the input text (16).

    expect(tester.getSize(find.byType(InputDecorator)), const Size(800.0, 40.0));
    expect(tester.getSize(find.text('text')).height, 16.0);
    expect(tester.getSize(find.text('p')).height, 16.0);
    expect(tester.getSize(find.text('s')).height, 16.0);
    expect(tester.getTopLeft(find.text('text')).dy, 12.0);
    expect(tester.getTopLeft(find.text('p')).dy, 12.0);
    expect(tester.getTopLeft(find.text('p')).dx, 12.0);
    expect(tester.getTopLeft(find.text('s')).dy, 12.0);
    expect(tester.getTopRight(find.text('s')).dx, 788.0);

    // layout is a row: [p text s]
    expect(tester.getTopLeft(find.text('p')).dx, 12.0);
    expect(tester.getTopRight(find.text('p')).dx, lessThanOrEqualTo(tester.getTopLeft(find.text('text')).dx));
    expect(tester.getTopRight(find.text('text')).dx, lessThanOrEqualTo(tester.getTopLeft(find.text('s')).dx));
  });

  testWidgets('InputDecorator icon/prefix/suffix', (WidgetTester tester) async {
    await tester.pumpWidget(
      buildInputDecorator(
        // isEmpty: false (default)
        // isFocused: false (default)
        decoration: const InputDecoration(
          prefixText: 'p',
          suffixText: 's',
          icon: Icon(Icons.android),
          filled: true,
        ),
      ),
    );

    // Overall height for this InputDecorator is 40dps:
    //   12 - top padding
    //   16 - input text (ahem font size 16dps)
    //   12 - bottom padding

    expect(tester.getSize(find.byType(InputDecorator)), const Size(800.0, 40.0));
    expect(tester.getSize(find.text('text')).height, 16.0);
    expect(tester.getSize(find.text('p')).height, 16.0);
    expect(tester.getSize(find.text('s')).height, 16.0);
    expect(tester.getTopLeft(find.text('text')).dy, 12.0);
    expect(tester.getTopLeft(find.text('p')).dy, 12.0);
    expect(tester.getTopLeft(find.text('s')).dy, 12.0);
    expect(tester.getTopRight(find.text('s')).dx, 788.0);
    expect(tester.getSize(find.byType(Icon)).height, 24.0);

    // The 24dps high icon is centered on the 16dps high input line
    expect(tester.getTopLeft(find.byType(Icon)).dy, 8.0);

    // layout is a row: [icon, p text s]
    expect(tester.getTopLeft(find.byType(Icon)).dx, 0.0);
    expect(tester.getTopRight(find.byType(Icon)).dx, lessThanOrEqualTo(tester.getTopLeft(find.text('p')).dx));
    expect(tester.getTopRight(find.text('p')).dx, lessThanOrEqualTo(tester.getTopLeft(find.text('text')).dx));
    expect(tester.getTopRight(find.text('text')).dx, lessThanOrEqualTo(tester.getTopLeft(find.text('s')).dx));
  });

  testWidgets('InputDecorator prefix/suffix widgets', (WidgetTester tester) async {
    const Key pKey = Key('p');
    const Key sKey = Key('s');
    await tester.pumpWidget(
      buildInputDecorator(
        // isEmpty: false (default)
        // isFocused: false (default)
        decoration: const InputDecoration(
          prefix: Padding(
            key: pKey,
            padding: EdgeInsets.all(4.0),
            child: Text('p'),
          ),
          suffix: Padding(
            key: sKey,
            padding: EdgeInsets.all(4.0),
            child: Text('s'),
          ),
          filled: true,
        ),
      ),
    );

    // Overall height for this InputDecorator is 48dps because
    // the prefix and the suffix widget is surrounded with padding:
    //   12 - top padding
    //    4 - top prefix/suffix padding
    //   16 - input text (ahem font size 16dps)
    //    4 - bottom prefix/suffix padding
    //   12 - bottom padding

    expect(tester.getSize(find.byType(InputDecorator)), const Size(800.0, 48.0));
    expect(tester.getSize(find.text('text')).height, 16.0);
    expect(tester.getSize(find.byKey(pKey)).height, 24.0);
    expect(tester.getSize(find.text('p')).height, 16.0);
    expect(tester.getSize(find.byKey(sKey)).height, 24.0);
    expect(tester.getSize(find.text('s')).height, 16.0);
    expect(tester.getTopLeft(find.text('text')).dy, 16.0);
    expect(tester.getTopLeft(find.byKey(pKey)).dy, 12.0);
    expect(tester.getTopLeft(find.text('p')).dy, 16.0);
    expect(tester.getTopLeft(find.byKey(sKey)).dy, 12.0);
    expect(tester.getTopLeft(find.text('s')).dy, 16.0);
    expect(tester.getTopRight(find.byKey(sKey)).dx, 788.0);
    expect(tester.getTopRight(find.text('s')).dx, 784.0);

    // layout is a row: [prefix text suffix]
    expect(tester.getTopLeft(find.byKey(pKey)).dx, 12.0);
    expect(tester.getTopRight(find.byKey(pKey)).dx, tester.getTopLeft(find.text('text')).dx);
    expect(tester.getTopRight(find.text('text')).dx, lessThanOrEqualTo(tester.getTopRight(find.byKey(sKey)).dx));
  });

  testWidgets('InputDecorator tall prefix', (WidgetTester tester) async {
    const Key pKey = Key('p');
    await tester.pumpWidget(
      buildInputDecorator(
        // isEmpty: false (default)
        // isFocused: false (default)
        decoration: InputDecoration(
          prefix: Container(
            key: pKey,
            height: 100,
            width: 10,
          ),
          filled: true,
        ),
        // Set the fontSize so that everything works out to whole numbers.
        child: const Text(
          'text',
          style: TextStyle(fontFamily: 'Ahem', fontSize: 20.0),
        ),
      ),
    );

    // Overall height for this InputDecorator is ~127.2dps because
    // the prefix is 100dps tall, but it aligns with the input's baseline,
    // overlapping the input a bit.
    //   12 - top padding
    //  100 - total height of prefix
    //  -16 - input prefix overlap (distance input top to baseline, not exact)
    //   20 - input text (ahem font size 16dps)
    //    0 - bottom prefix/suffix padding
    //   12 - bottom padding

    expect(tester.getSize(find.byType(InputDecorator)).width, 800.0);
    expect(tester.getSize(find.byType(InputDecorator)).height, closeTo(128.0, .0001));
    expect(tester.getSize(find.text('text')).height, 20.0);
    expect(tester.getSize(find.byKey(pKey)).height, 100.0);
    expect(tester.getTopLeft(find.text('text')).dy, closeTo(96, .0001)); // 12 + 100 - 16
    expect(tester.getTopLeft(find.byKey(pKey)).dy, 12.0);

    // layout is a row: [prefix text suffix]
    expect(tester.getTopLeft(find.byKey(pKey)).dx, 12.0);
    expect(tester.getTopRight(find.byKey(pKey)).dx, tester.getTopLeft(find.text('text')).dx);
  });

  testWidgets('InputDecorator tall prefix with border', (WidgetTester tester) async {
    const Key pKey = Key('p');
    await tester.pumpWidget(
      buildInputDecorator(
        // isEmpty: false (default)
        // isFocused: false (default)
        decoration: InputDecoration(
          border: const OutlineInputBorder(),
          prefix: Container(
            key: pKey,
            height: 100,
            width: 10,
          ),
          filled: true,
        ),
        // Set the fontSize so that everything works out to whole numbers.
        child: const Text(
          'text',
          style: TextStyle(fontFamily: 'Ahem', fontSize: 20.0),
        ),
      ),
    );

    // Overall height for this InputDecorator is ~127.2dps because
    // the prefix is 100dps tall, but it aligns with the input's baseline,
    // overlapping the input a bit.
    //   24 - top padding
    //  100 - total height of prefix
    //  -16 - input prefix overlap (distance input top to baseline, not exact)
    //   20 - input text (ahem font size 16dps)
    //    0 - bottom prefix/suffix padding
    //   16 - bottom padding
    // When a border is present, the input text and prefix/suffix are centered
    // within the input. Here, that will be content of height 106, including 2
    // extra pixels of space, centered within an input of height 144. That gives
    // 19 pixels of space on each side of the content, so the prefix is
    // positioned at 19, and the text is at 19+100-16=103.

    expect(tester.getSize(find.byType(InputDecorator)).width, 800.0);
    expect(tester.getSize(find.byType(InputDecorator)).height, closeTo(144, .0001));
    expect(tester.getSize(find.text('text')).height, 20.0);
    expect(tester.getSize(find.byKey(pKey)).height, 100.0);
    expect(tester.getTopLeft(find.text('text')).dy, closeTo(103, .0001));
    expect(tester.getTopLeft(find.byKey(pKey)).dy, 19.0);

    // layout is a row: [prefix text suffix]
    expect(tester.getTopLeft(find.byKey(pKey)).dx, 12.0);
    expect(tester.getTopRight(find.byKey(pKey)).dx, tester.getTopLeft(find.text('text')).dx);
  });

  testWidgets('InputDecorator prefixIcon/suffixIcon', (WidgetTester tester) async {
    await tester.pumpWidget(
      buildInputDecorator(
        // isEmpty: false (default)
        // isFocused: false (default)
        decoration: const InputDecoration(
          prefixIcon: Icon(Icons.pages),
          suffixIcon: Icon(Icons.satellite),
          filled: true,
        ),
      ),
    );

    // Overall height for this InputDecorator is 48dps because the prefix icon's minimum size
    // is 48x48 and the rest of the elements only require 40dps:
     //   12 - top padding
     //   16 - input text (ahem font size 16dps)
     //   12 - bottom padding

    expect(tester.getSize(find.byType(InputDecorator)), const Size(800.0, 48.0));
    expect(tester.getSize(find.text('text')).height, 16.0);
    expect(tester.getSize(find.byIcon(Icons.pages)).height, 48.0);
    expect(tester.getSize(find.byIcon(Icons.satellite)).height, 48.0);
    expect(tester.getTopLeft(find.text('text')).dy, 12.0);
    expect(tester.getTopLeft(find.byIcon(Icons.pages)).dy, 0.0);
    expect(tester.getTopLeft(find.byIcon(Icons.satellite)).dy, 0.0);
    expect(tester.getTopRight(find.byIcon(Icons.satellite)).dx, 800.0);


    // layout is a row: [icon text icon]
    expect(tester.getTopLeft(find.byIcon(Icons.pages)).dx, 0.0);
    expect(tester.getTopRight(find.byIcon(Icons.pages)).dx, lessThanOrEqualTo(tester.getTopLeft(find.text('text')).dx));
    expect(tester.getTopRight(find.text('text')).dx, lessThanOrEqualTo(tester.getTopLeft(find.byIcon(Icons.satellite)).dx));
  });

  testWidgets('prefix/suffix icons are centered when smaller than 48 by 48', (WidgetTester tester) async {
    const Key prefixKey = Key('prefix');
    await tester.pumpWidget(
      buildInputDecorator(
        decoration: const InputDecoration(
          prefixIcon: Padding(
            padding: EdgeInsets.all(16.0),
            child: SizedBox(width: 8.0, height: 8.0, key: prefixKey),
          ),
          filled: true,
        ),
      ),
    );

    // Overall height for this InputDecorator is 48dps because the prefix icon's minimum size
     // is 48x48 and the rest of the elements only require 40dps:
     //   12 - top padding
     //   16 - input text (ahem font size 16dps)
     //   12 - bottom padding

    expect(tester.getSize(find.byType(InputDecorator)), const Size(800.0, 48.0));
    expect(tester.getSize(find.byKey(prefixKey)).height, 16.0);
    expect(tester.getTopLeft(find.byKey(prefixKey)).dy, 16.0);
  });

  testWidgets('prefix/suffix icons increase height of decoration when larger than 48 by 48', (WidgetTester tester) async {
    const Key prefixKey = Key('prefix');
    await tester.pumpWidget(
      buildInputDecorator(
        decoration: const InputDecoration(
          prefixIcon: SizedBox(width: 100.0, height: 100.0, key: prefixKey),
          filled: true,
        ),
      ),
    );

    // Overall height for this InputDecorator is 100dps because the prefix icon's  size
    // is 100x100 and the rest of the elements only require 40dps:
     //   12 - top padding
     //   16 - input text (ahem font size 16dps)
     //   12 - bottom padding

    expect(tester.getSize(find.byType(InputDecorator)), const Size(800.0, 100.0));
    expect(tester.getSize(find.byKey(prefixKey)).height, 100.0);
    expect(tester.getTopLeft(find.byKey(prefixKey)).dy, 0.0);
  });

  testWidgets('counter text has correct right margin - LTR, not dense', (WidgetTester tester) async {
    await tester.pumpWidget(
      buildInputDecorator(
        // isEmpty: false (default)
        // isFocused: false (default)
        decoration: const InputDecoration(
          counterText: 'test',
          filled: true,
        ),
      ),
    );

    // Margin for text decoration is 12 when filled
    // (dx) - 12 = (text offset)x.
    expect(tester.getSize(find.byType(InputDecorator)), const Size(800.0, 60.0));
    final double dx = tester.getRect(find.byType(InputDecorator)).right;
    expect(tester.getRect(find.text('test')).right, dx - 12.0);
  });

  testWidgets('counter text has correct right margin - RTL, not dense', (WidgetTester tester) async {
    await tester.pumpWidget(
      buildInputDecorator(
        textDirection: TextDirection.rtl,
        // isEmpty: false (default)
        // isFocused: false (default)
        decoration: const InputDecoration(
          counterText: 'test',
          filled: true,
        ),
      ),
    );

    // Margin for text decoration is 12 when filled and top left offset is (0, 0)
    // 0 + 12 = 12.
    expect(tester.getSize(find.byType(InputDecorator)), const Size(800.0, 60.0));
    expect(tester.getRect(find.text('test')).left, 12.0);
  });

  testWidgets('counter text has correct right margin - LTR, dense', (WidgetTester tester) async {
    await tester.pumpWidget(
      buildInputDecorator(
        // isEmpty: false (default)
        // isFocused: false (default)
        decoration: const InputDecoration(
          counterText: 'test',
          filled: true,
          isDense: true,
        ),
      ),
    );

    // Margin for text decoration is 12 when filled
    // (dx) - 12 = (text offset)x.
    expect(tester.getSize(find.byType(InputDecorator)), const Size(800.0, 52.0));
    final double dx = tester.getRect(find.byType(InputDecorator)).right;
    expect(tester.getRect(find.text('test')).right, dx - 12.0);
  });

  testWidgets('counter text has correct right margin - RTL, dense', (WidgetTester tester) async {
    await tester.pumpWidget(
      buildInputDecorator(
        textDirection: TextDirection.rtl,
        // isEmpty: false (default)
        // isFocused: false (default)
        decoration: const InputDecoration(
          counterText: 'test',
          filled: true,
          isDense: true,
        ),
      ),
    );

    // Margin for text decoration is 12 when filled and top left offset is (0, 0)
    // 0 + 12 = 12.
    expect(tester.getSize(find.byType(InputDecorator)), const Size(800.0, 52.0));
    expect(tester.getRect(find.text('test')).left, 12.0);
  });

  testWidgets('InputDecorator error/helper/counter RTL layout', (WidgetTester tester) async {
    await tester.pumpWidget(
      buildInputDecorator(
        // isEmpty: false (default)
        // isFocused: false (default)
        textDirection: TextDirection.rtl,
        decoration: const InputDecoration(
          labelText: 'label',
          helperText: 'helper',
          counterText: 'counter',
          filled: true,
        ),
      ),
    );

    // Overall height for this InputDecorator is 76dps:
    //   12 - top padding
    //   12 - floating label (ahem font size 16dps * 0.75 = 12)
    //    4 - floating label / input text gap
    //   16 - input text (ahem font size 16dps)
    //   12 - bottom padding
    //    8 - below the border padding
    //   12 - [counter helper/error] (ahem font size 12dps)

    expect(tester.getSize(find.byType(InputDecorator)), const Size(800.0, 76.0));
    expect(tester.getTopLeft(find.text('text')).dy, 28.0);
    expect(tester.getBottomLeft(find.text('text')).dy, 44.0);
    expect(tester.getTopLeft(find.text('label')).dy, 12.0);
    expect(tester.getBottomLeft(find.text('label')).dy, 24.0);
    expect(getBorderBottom(tester), 56.0);
    expect(getBorderWeight(tester), 1.0);
    expect(tester.getTopLeft(find.text('counter')), const Offset(12.0, 64.0));
    expect(tester.getTopRight(find.text('helper')), const Offset(788.0, 64.0));

    // If both error and helper are specified, show the error
    await tester.pumpWidget(
      buildInputDecorator(
        // isEmpty: false (default)
        // isFocused: false (default)
        textDirection: TextDirection.rtl,
        decoration: const InputDecoration(
          labelText: 'label',
          helperText: 'helper',
          errorText: 'error',
          counterText: 'counter',
          filled: true,
        ),
      ),
    );
    await tester.pumpAndSettle();
    expect(tester.getTopLeft(find.text('counter')), const Offset(12.0, 64.0));
    expect(tester.getTopRight(find.text('error')), const Offset(788.0, 64.0));
    expect(find.text('helper'), findsNothing);
  });

  testWidgets('InputDecorator prefix/suffix RTL', (WidgetTester tester) async {
    await tester.pumpWidget(
      buildInputDecorator(
        // isEmpty: false (default)
        // isFocused: false (default)
        textDirection: TextDirection.rtl,
        decoration: const InputDecoration(
          prefixText: 'p',
          suffixText: 's',
          filled: true,
        ),
      ),
    );

    // Overall height for this InputDecorator is 40dps:
    //   12 - top padding
    //   16 - input text (ahem font size 16dps)
    //   12 - bottom padding

    expect(tester.getSize(find.byType(InputDecorator)), const Size(800.0, 40.0));
    expect(tester.getSize(find.text('text')).height, 16.0);
    expect(tester.getSize(find.text('p')).height, 16.0);
    expect(tester.getSize(find.text('s')).height, 16.0);
    expect(tester.getTopLeft(find.text('text')).dy, 12.0);
    expect(tester.getTopLeft(find.text('p')).dy, 12.0);
    expect(tester.getTopLeft(find.text('s')).dy, 12.0);

    // layout is a row: [s text p]
    expect(tester.getTopLeft(find.text('s')).dx, 12.0);
    expect(tester.getTopRight(find.text('s')).dx, lessThanOrEqualTo(tester.getTopLeft(find.text('text')).dx));
    expect(tester.getTopRight(find.text('text')).dx, lessThanOrEqualTo(tester.getTopLeft(find.text('p')).dx));
  });

  testWidgets('InputDecorator contentPadding RTL layout', (WidgetTester tester) async {
    // LTR: content left edge is contentPadding.start: 40.0
    await tester.pumpWidget(
      buildInputDecorator(
        // isEmpty: false (default)
        // isFocused: false (default)
        textDirection: TextDirection.ltr,
        decoration: const InputDecoration(
          contentPadding: EdgeInsetsDirectional.only(start: 40.0, top: 12.0, bottom: 12.0),
          labelText: 'label',
          hintText: 'hint',
          filled: true,
        ),
      ),
    );
    expect(tester.getSize(find.byType(InputDecorator)), const Size(800.0, 56.0));
    expect(tester.getTopLeft(find.text('text')).dx, 40.0);
    expect(tester.getTopLeft(find.text('label')).dx, 40.0);
    expect(tester.getTopLeft(find.text('hint')).dx, 40.0);

    // RTL: content right edge is 800 - contentPadding.start: 760.0.
    await tester.pumpWidget(
      buildInputDecorator(
        // isEmpty: false (default)
        isFocused: true, // label is floating, still adjusted for contentPadding
        textDirection: TextDirection.rtl,
        decoration: const InputDecoration(
          contentPadding: EdgeInsetsDirectional.only(start: 40.0, top: 12.0, bottom: 12.0),
          labelText: 'label',
          hintText: 'hint',
          filled: true,
        ),
      ),
    );
    expect(tester.getSize(find.byType(InputDecorator)), const Size(800.0, 56.0));
    expect(tester.getTopRight(find.text('text')).dx, 760.0);
    expect(tester.getTopRight(find.text('label')).dx, 760.0);
    expect(tester.getTopRight(find.text('hint')).dx, 760.0);
  });

  testWidgets('InputDecorator prefix/suffix dense layout', (WidgetTester tester) async {
    await tester.pumpWidget(
      buildInputDecorator(
        // isEmpty: false (default)
        isFocused: true,
        decoration: const InputDecoration(
          isDense: true,
          prefixText: 'p',
          suffixText: 's',
          filled: true,
        ),
      ),
    );

    // Overall height for this InputDecorator is 32dps:
    //    8 - top padding
    //   16 - input text (ahem font size 16dps)
    //    8 - bottom padding
    //
    // The only difference from normal layout for this case is that the
    // padding above and below the prefix, input text, suffix, is 8 instead of 12.

    expect(tester.getSize(find.byType(InputDecorator)), const Size(800.0, 32.0));
    expect(tester.getSize(find.text('text')).height, 16.0);
    expect(tester.getSize(find.text('p')).height, 16.0);
    expect(tester.getSize(find.text('s')).height, 16.0);
    expect(tester.getTopLeft(find.text('text')).dy, 8.0);
    expect(tester.getTopLeft(find.text('p')).dy, 8.0);
    expect(tester.getTopLeft(find.text('p')).dx, 12.0);
    expect(tester.getTopLeft(find.text('s')).dy, 8.0);
    expect(tester.getTopRight(find.text('s')).dx, 788.0);

    // layout is a row: [p text s]
    expect(tester.getTopLeft(find.text('p')).dx, 12.0);
    expect(tester.getTopRight(find.text('p')).dx, lessThanOrEqualTo(tester.getTopLeft(find.text('text')).dx));
    expect(tester.getTopRight(find.text('text')).dx, lessThanOrEqualTo(tester.getTopLeft(find.text('s')).dx));

    expect(getBorderBottom(tester), 32.0);
    expect(getBorderWeight(tester), 2.0);
  });

  testWidgets('InputDecorator with empty InputDecoration', (WidgetTester tester) async {
    await tester.pumpWidget(buildInputDecorator());

    // Overall height for this InputDecorator is 40dps:
    //   12 - top padding
    //   16 - input text (ahem font size 16dps)
    //   12 - bottom padding

    expect(tester.getSize(find.byType(InputDecorator)), const Size(800.0, 40.0));
    expect(tester.getSize(find.text('text')).height, 16.0);
    expect(tester.getTopLeft(find.text('text')).dy, 12.0);
    expect(getBorderBottom(tester), 40.0);
    expect(getBorderWeight(tester), 1.0);
  }, tags: 'web_unimplemented');

  testWidgets('InputDecorator.collapsed', (WidgetTester tester) async {
    await tester.pumpWidget(
      buildInputDecorator(
        // isEmpty: false (default),
        // isFocused: false (default)
        decoration: const InputDecoration.collapsed(
          hintText: 'hint',
        ),
      ),
    );

    // Overall height for this InputDecorator is 16dps:
    //   16 - input text (ahem font size 16dps)

    expect(tester.getSize(find.byType(InputDecorator)), const Size(800.0, 16.0));
    expect(tester.getSize(find.text('text')).height, 16.0);
    expect(tester.getTopLeft(find.text('text')).dy, 0.0);
    expect(getOpacity(tester, 'hint'), 0.0);
    expect(getBorderWeight(tester), 0.0);

    // The hint should appear
    await tester.pumpWidget(
      buildInputDecorator(
        isEmpty: true,
        isFocused: true,
        decoration: const InputDecoration.collapsed(
          hintText: 'hint',
        ),
      ),
    );
    await tester.pumpAndSettle();
    expect(tester.getSize(find.byType(InputDecorator)), const Size(800.0, 16.0));
    expect(tester.getSize(find.text('text')).height, 16.0);
    expect(tester.getTopLeft(find.text('text')).dy, 0.0);
    expect(tester.getSize(find.text('hint')).height, 16.0);
    expect(tester.getTopLeft(find.text('hint')).dy, 0.0);
    expect(getBorderWeight(tester), 0.0);
  }, tags: 'web_unimplemented');

  testWidgets('InputDecorator with baseStyle', (WidgetTester tester) async {
    // Setting the baseStyle of the InputDecoration and the style of the input
    // text child to a smaller font reduces the InputDecoration's vertical size.
    const TextStyle style = TextStyle(fontFamily: 'Ahem', fontSize: 10.0);
    await tester.pumpWidget(
      buildInputDecorator(
        isEmpty: true,
        isFocused: false,
        baseStyle: style,
        decoration: const InputDecoration(
          hintText: 'hint',
          labelText: 'label',
        ),
        child: const Text('text', style: style),
      ),
    );

    // Overall height for this InputDecorator is 45.5dps. When the label is
    // floating the layout is:
    //
    //    12  - top padding
    //    7.5 - floating label (ahem font size 10dps * 0.75 = 7.5)
    //    4   - floating label / input text gap
    //   10   - input text (ahem font size 10dps)
    //   12   - bottom padding
    //
    // When the label is not floating, it's vertically centered.
    //
    //   17.75 - top padding
    //      10 - label (ahem font size 10dps)
    //   17.75 - bottom padding (empty input text still appears here)

    expect(tester.getSize(find.byType(InputDecorator)), const Size(800.0, 45.5));
    expect(tester.getSize(find.text('hint')).height, 10.0);
    expect(tester.getSize(find.text('label')).height, 10.0);
    expect(tester.getSize(find.text('text')).height, 10.0);
    expect(tester.getTopLeft(find.text('hint')).dy, 23.5);
    expect(tester.getTopLeft(find.text('label')).dy, 17.75);
    expect(tester.getTopLeft(find.text('text')).dy, 23.5);
  }, tags: 'web_unimplemented');

  testWidgets('InputDecorator with empty style overrides', (WidgetTester tester) async {
    // Same as not specifying any style overrides
    await tester.pumpWidget(
      buildInputDecorator(
        // isEmpty: false (default)
        // isFocused: false (default)
        decoration: const InputDecoration(
          labelText: 'label',
          hintText: 'hint',
          helperText: 'helper',
          counterText: 'counter',
          labelStyle: TextStyle(),
          hintStyle: TextStyle(),
          errorStyle: TextStyle(),
          helperStyle: TextStyle(),
          filled: true,
        ),
      ),
    );

    // Overall height for this InputDecorator is 76dps. When the label is
    // floating the layout is:
    //   12 - top padding
    //   12 - floating label (ahem font size 16dps * 0.75 = 12)
    //    4 - floating label / input text gap
    //   16 - input text (ahem font size 16dps)
    //   12 - bottom padding
    //    8 - below the border padding
    //   12 - help/error/counter text (ahem font size 12dps)

    // Label is floating because isEmpty is false.
    expect(tester.getSize(find.byType(InputDecorator)), const Size(800.0, 76.0));
    expect(tester.getTopLeft(find.text('text')).dy, 28.0);
    expect(tester.getBottomLeft(find.text('text')).dy, 44.0);
    expect(tester.getTopLeft(find.text('label')).dy, 12.0);
    expect(tester.getBottomLeft(find.text('label')).dy, 24.0);
    expect(getBorderBottom(tester), 56.0);
    expect(getBorderWeight(tester), 1.0);
    expect(tester.getTopLeft(find.text('helper')), const Offset(12.0, 64.0));
    expect(tester.getTopRight(find.text('counter')), const Offset(788.0, 64.0));
  }, tags: 'web_unimplemented');

  testWidgets('InputDecoration outline shape with no border and no floating placeholder', (WidgetTester tester) async {
    await tester.pumpWidget(
      buildInputDecorator(
        // isFocused: false (default)
        isEmpty: true,
        decoration: const InputDecoration(
          border: OutlineInputBorder(borderSide: BorderSide.none),
          hasFloatingPlaceholder: false,
          labelText: 'label',
        ),
      ),
    );

    // Overall height for this InputDecorator is 56dps. Layout is:
    //   20 - top padding
    //   16 - label (ahem font size 16dps)
    //   20 - bottom padding
    expect(tester.getSize(find.byType(InputDecorator)), const Size(800.0, 56.0));
    expect(tester.getTopLeft(find.text('label')).dy, 20.0);
    expect(tester.getBottomLeft(find.text('label')).dy, 36.0);
    expect(getBorderBottom(tester), 56.0);
    expect(getBorderWeight(tester), 0.0);
  });

  testWidgets('InputDecoration outline shape with no border and no floating placeholder not empty', (WidgetTester tester) async {
    await tester.pumpWidget(
      buildInputDecorator(
        // isEmpty: false (default)
        // isFocused: false (default)
        decoration: const InputDecoration(
          border: OutlineInputBorder(borderSide: BorderSide.none),
          hasFloatingPlaceholder: false,
          labelText: 'label',
        ),
      ),
    );

    // Overall height for this InputDecorator is 56dps. Layout is:
    //   20 - top padding
    //   16 - label (ahem font size 16dps)
    //   20 - bottom padding
    //    expect(tester.widget<Text>(find.text('prefix')).style.color, prefixStyle.color);
    expect(tester.getSize(find.byType(InputDecorator)), const Size(800.0, 56.0));
    expect(tester.getTopLeft(find.text('label')).dy, 20.0);
    expect(tester.getBottomLeft(find.text('label')).dy, 36.0);
    expect(getBorderBottom(tester), 56.0);
    expect(getBorderWeight(tester), 0.0);

    // The label should not be seen.
    expect(getOpacity(tester, 'label'), 0.0);
  }, tags: 'web_unimplemented');

  testWidgets('InputDecorationTheme outline border', (WidgetTester tester) async {
    await tester.pumpWidget(
      buildInputDecorator(
        isEmpty: true, // label appears, vertically centered
        // isFocused: false (default)
        inputDecorationTheme: const InputDecorationTheme(
          border: OutlineInputBorder(),
        ),
        decoration: const InputDecoration(
          labelText: 'label',
        ),
      ),
    );

    // Overall height for this InputDecorator is 56dps. Layout is:
    //   20 - top padding
    //   16 - label (ahem font size 16dps)
    //   20 - bottom padding
    expect(tester.getSize(find.byType(InputDecorator)), const Size(800.0, 56.0));
    expect(tester.getTopLeft(find.text('label')).dy, 20.0);
    expect(tester.getBottomLeft(find.text('label')).dy, 36.0);
    expect(getBorderBottom(tester), 56.0);
    expect(getBorderWeight(tester), 1.0);
  }, tags: 'web_unimplemented');

  testWidgets('InputDecorationTheme outline border, dense layout', (WidgetTester tester) async {
    await tester.pumpWidget(
      buildInputDecorator(
        isEmpty: true, // label appears, vertically centered
        // isFocused: false (default)
        inputDecorationTheme: const InputDecorationTheme(
          border: OutlineInputBorder(),
          isDense: true,
        ),
        decoration: const InputDecoration(
          labelText: 'label',
          hintText: 'hint',
        ),
      ),
    );

    // Overall height for this InputDecorator is 56dps. Layout is:
    //   16 - top padding
    //   16 - label (ahem font size 16dps)
    //   16 - bottom padding
    expect(tester.getSize(find.byType(InputDecorator)), const Size(800.0, 48.0));
    expect(tester.getTopLeft(find.text('label')).dy, 16.0);
    expect(tester.getBottomLeft(find.text('label')).dy, 32.0);
    expect(getBorderBottom(tester), 48.0);
    expect(getBorderWeight(tester), 1.0);
  });

  testWidgets('InputDecorationTheme style overrides', (WidgetTester tester) async {
    const TextStyle style16 = TextStyle(fontFamily: 'Ahem', fontSize: 16.0);
    final TextStyle labelStyle = style16.merge(const TextStyle(color: Colors.red));
    final TextStyle hintStyle = style16.merge(const TextStyle(color: Colors.green));
    final TextStyle prefixStyle = style16.merge(const TextStyle(color: Colors.blue));
    final TextStyle suffixStyle = style16.merge(const TextStyle(color: Colors.purple));

    const TextStyle style12 = TextStyle(fontFamily: 'Ahem', fontSize: 12.0);
    final TextStyle helperStyle = style12.merge(const TextStyle(color: Colors.orange));
    final TextStyle counterStyle = style12.merge(const TextStyle(color: Colors.orange));

    // This test also verifies that the default InputDecorator provides a
    // "small concession to backwards compatibility" by not padding on
    // the left and right. If filled is true or an outline border is
    // provided then the horizontal padding is included.

    await tester.pumpWidget(
      buildInputDecorator(
        isEmpty: true, // label appears, vertically centered
        // isFocused: false (default)
        inputDecorationTheme: InputDecorationTheme(
          labelStyle: labelStyle,
          hintStyle: hintStyle,
          prefixStyle: prefixStyle,
          suffixStyle: suffixStyle,
          helperStyle: helperStyle,
          counterStyle: counterStyle,
          // filled: false (default) - don't pad by left/right 12dps
        ),
        decoration: const InputDecoration(
          labelText: 'label',
          hintText: 'hint',
          prefixText: 'prefix',
          suffixText: 'suffix',
          helperText: 'helper',
          counterText: 'counter',
        ),
      ),
    );

    // Overall height for this InputDecorator is 76dps. Layout is:
    //   12 - top padding
    //   12 - floating label (ahem font size 16dps * 0.75 = 12)
    //    4 - floating label / input text gap
    //   16 - prefix/hint/input/suffix text (ahem font size 16dps)
    //   12 - bottom padding
    //    8 - below the border padding
    //   12 - help/error/counter text (ahem font size 12dps)
    expect(tester.getSize(find.byType(InputDecorator)), const Size(800.0, 76.0));
    expect(tester.getTopLeft(find.text('label')).dy, 20.0);
    expect(tester.getBottomLeft(find.text('label')).dy, 36.0);
    expect(getBorderBottom(tester), 56.0);
    expect(getBorderWeight(tester), 1.0);
    expect(tester.getTopLeft(find.text('helper')), const Offset(0.0, 64.0));
    expect(tester.getTopRight(find.text('counter')), const Offset(800.0, 64.0));

    // Verify that the styles were passed along
    expect(tester.widget<Text>(find.text('prefix')).style.color, prefixStyle.color);
    expect(tester.widget<Text>(find.text('suffix')).style.color, suffixStyle.color);
    expect(tester.widget<Text>(find.text('helper')).style.color, helperStyle.color);
    expect(tester.widget<Text>(find.text('counter')).style.color, counterStyle.color);

    TextStyle getLabelStyle() {
      return tester.firstWidget<AnimatedDefaultTextStyle>(
        find.ancestor(
          of: find.text('label'),
          matching: find.byType(AnimatedDefaultTextStyle),
        )
      ).style;
    }
    expect(getLabelStyle().color, labelStyle.color);
  });

  testWidgets('InputDecorator.toString()', (WidgetTester tester) async {
    const Widget child = InputDecorator(
      key: Key('key'),
      decoration: InputDecoration(),
      baseStyle: TextStyle(),
      textAlign: TextAlign.center,
      isFocused: false,
      isEmpty: false,
      child: Placeholder(),
    );
    expect(
      child.toString(),
      "InputDecorator-[<'key'>](decoration: InputDecoration(), baseStyle: TextStyle(<all styles inherited>), isFocused: false, isEmpty: false)",
    );
  });

  testWidgets('InputDecorator.debugDescribeChildren', (WidgetTester tester) async {
    await tester.pumpWidget(
      buildInputDecorator(
        decoration: const InputDecoration(
          icon: Text('icon'),
          labelText: 'label',
          hintText: 'hint',
          prefixText: 'prefix',
          suffixText: 'suffix',
          prefixIcon: Text('prefixIcon'),
          suffixIcon: Text('suffixIcon'),
          helperText: 'helper',
          counterText: 'counter',
        ),
        child: const Text('text'),
      ),
    );

    final RenderObject renderer = tester.renderObject(find.byType(InputDecorator));
    final Iterable<String> nodeNames = renderer.debugDescribeChildren()
      .map((DiagnosticsNode node) => node.name);
    expect(nodeNames, unorderedEquals(<String>[
      'container',
      'counter',
      'helperError',
      'hint',
      'icon',
      'input',
      'label',
      'prefix',
      'prefixIcon',
      'suffix',
      'suffixIcon',
    ]));

    final Set<Object> nodeValues = Set<Object>.from(
      renderer.debugDescribeChildren().map<Object>((DiagnosticsNode node) => node.value)
    );
    expect(nodeValues.length, 11);
  });

  testWidgets('InputDecorator with empty border and label', (WidgetTester tester) async {
    // Regression test for https://github.com/flutter/flutter/issues/14165
    await tester.pumpWidget(
      buildInputDecorator(
        // isEmpty: false (default)
        // isFocused: false (default)
        decoration: const InputDecoration(
          labelText: 'label',
          border: InputBorder.none,
        ),
      ),
    );

    expect(tester.getSize(find.byType(InputDecorator)), const Size(800.0, 56.0));
    expect(getBorderWeight(tester), 0.0);
    expect(tester.getTopLeft(find.text('label')).dy, 12.0);
    expect(tester.getBottomLeft(find.text('label')).dy, 24.0);
  });

  testWidgets('InputDecorationTheme.inputDecoration', (WidgetTester tester) async {
    const TextStyle themeStyle = TextStyle(color: Colors.green);
    const TextStyle decorationStyle = TextStyle(color: Colors.blue);

    // InputDecorationTheme arguments define InputDecoration properties.
    InputDecoration decoration = const InputDecoration().applyDefaults(
      const InputDecorationTheme(
        labelStyle: themeStyle,
        helperStyle: themeStyle,
        hintStyle: themeStyle,
        errorStyle: themeStyle,
        isDense: true,
        contentPadding: EdgeInsets.all(1.0),
        prefixStyle: themeStyle,
        suffixStyle: themeStyle,
        counterStyle: themeStyle,
        filled: true,
        fillColor: Colors.red,
        focusColor: Colors.blue,
        border: InputBorder.none,
        alignLabelWithHint: true,
      )
    );

    expect(decoration.labelStyle, themeStyle);
    expect(decoration.helperStyle, themeStyle);
    expect(decoration.hintStyle, themeStyle);
    expect(decoration.errorStyle, themeStyle);
    expect(decoration.isDense, true);
    expect(decoration.contentPadding, const EdgeInsets.all(1.0));
    expect(decoration.prefixStyle, themeStyle);
    expect(decoration.suffixStyle, themeStyle);
    expect(decoration.counterStyle, themeStyle);
    expect(decoration.filled, true);
    expect(decoration.fillColor, Colors.red);
    expect(decoration.border, InputBorder.none);
    expect(decoration.alignLabelWithHint, true);

    // InputDecoration (baseDecoration) defines InputDecoration properties
    decoration = const InputDecoration(
      labelStyle: decorationStyle,
      helperStyle: decorationStyle,
      hintStyle: decorationStyle,
      errorStyle: decorationStyle,
      isDense: false,
      contentPadding: EdgeInsets.all(4.0),
      prefixStyle: decorationStyle,
      suffixStyle: decorationStyle,
      counterStyle: decorationStyle,
      filled: false,
      fillColor: Colors.blue,
      border: OutlineInputBorder(),
      alignLabelWithHint: false,
    ).applyDefaults(
      const InputDecorationTheme(
        labelStyle: themeStyle,
        helperStyle: themeStyle,
        hintStyle: themeStyle,
        errorStyle: themeStyle,
        errorMaxLines: 4,
        isDense: true,
        contentPadding: EdgeInsets.all(1.0),
        prefixStyle: themeStyle,
        suffixStyle: themeStyle,
        counterStyle: themeStyle,
        filled: true,
        fillColor: Colors.red,
        focusColor: Colors.blue,
        border: InputBorder.none,
        alignLabelWithHint: true,
      ),
    );

    expect(decoration.labelStyle, decorationStyle);
    expect(decoration.helperStyle, decorationStyle);
    expect(decoration.hintStyle, decorationStyle);
    expect(decoration.errorStyle, decorationStyle);
    expect(decoration.errorMaxLines, 4);
    expect(decoration.isDense, false);
    expect(decoration.contentPadding, const EdgeInsets.all(4.0));
    expect(decoration.prefixStyle, decorationStyle);
    expect(decoration.suffixStyle, decorationStyle);
    expect(decoration.counterStyle, decorationStyle);
    expect(decoration.filled, false);
    expect(decoration.fillColor, Colors.blue);
    expect(decoration.border, const OutlineInputBorder());
    expect(decoration.alignLabelWithHint, false);
  });

  testWidgets('InputDecorator OutlineInputBorder fillColor is clipped by border', (WidgetTester tester) async {
    // This is a regression test for https://github.com/flutter/flutter/issues/15742

    await tester.pumpWidget(
      buildInputDecorator(
        // isEmpty: false (default)
        // isFocused: false (default)
        decoration: InputDecoration(
          filled: true,
          fillColor: const Color(0xFF00FF00),
          border: OutlineInputBorder(
            borderRadius: BorderRadius.circular(12.0),
          ),
        ),
      ),
    );

    final RenderBox box = tester.renderObject(find.byType(InputDecorator));

    // Fill is the border's outer path, a rounded rectangle
    expect(box, paints..path(
      style: PaintingStyle.fill,
      color: const Color(0xFF00FF00),
      includes: <Offset>[const Offset(800.0/2.0, 56/2.0)],
      excludes: <Offset>[
        const Offset(1.0, 6.0), // outside the rounded corner, top left
        const Offset(800.0 - 1.0, 6.0), // top right
        const Offset(1.0, 56.0 - 6.0), // bottom left
        const Offset(800 - 1.0, 56.0 - 6.0), // bottom right
      ],
    ));

    // Border outline. The rrect is the -center- of the 1.0 stroked outline.
    expect(box, paints..rrect(
      style: PaintingStyle.stroke,
      strokeWidth: 1.0,
      rrect: RRect.fromLTRBR(0.5, 0.5, 799.5, 55.5, const Radius.circular(11.5)),
    ));
  });

  testWidgets('InputDecorator UnderlineInputBorder fillColor is clipped by border', (WidgetTester tester) async {
    await tester.pumpWidget(
      buildInputDecorator(
        // isEmpty: false (default)
        // isFocused: false (default)
        decoration: const InputDecoration(
          filled: true,
          fillColor: Color(0xFF00FF00),
          border: UnderlineInputBorder(
            borderRadius: BorderRadius.only(
              bottomLeft: Radius.circular(12.0),
              bottomRight: Radius.circular(12.0),
            ),
          ),
        ),
      ),
    );

    final RenderBox box = tester.renderObject(find.byType(InputDecorator));

    // Fill is the border's outer path, a rounded rectangle
    expect(box, paints..path(
      style: PaintingStyle.fill,
      color: const Color(0xFF00FF00),
      includes: <Offset>[const Offset(800.0/2.0, 56/2.0)],
      excludes: <Offset>[
        const Offset(1.0, 56.0 - 6.0), // bottom left
        const Offset(800 - 1.0, 56.0 - 6.0), // bottom right
      ],
    ));
  });

  testWidgets('InputDecorator constrained to 0x0', (WidgetTester tester) async {
    // Regression test for https://github.com/flutter/flutter/issues/17710
    await tester.pumpWidget(
      Material(
        child: Directionality(
          textDirection: TextDirection.ltr,
          child: UnconstrainedBox(child: ConstrainedBox(
            constraints: BoxConstraints.tight(Size.zero),
            child: const InputDecorator(
              decoration: InputDecoration(
                labelText: 'XP',
                border: OutlineInputBorder(),
              ),
            ),
          )),
        ),
      ),
    );
  });

  testWidgets(
    'InputDecorator OutlineBorder focused label with icon',
    (WidgetTester tester) async {
      // Regression test for https://github.com/flutter/flutter/issues/18111

      Widget buildFrame(TextDirection textDirection) {
        return MaterialApp(
          home: Scaffold(
            body: Container(
              padding: const EdgeInsets.all(16.0),
              alignment: Alignment.center,
              child: Directionality(
                textDirection: textDirection,
                child: const RepaintBoundary(
                  child: InputDecorator(
                    isFocused: true,
                    isEmpty: true,
                    decoration: InputDecoration(
                      icon: Icon(Icons.insert_link),
                      labelText: 'primaryLink',
                      hintText: 'Primary link to story',
                      border: OutlineInputBorder(),
                    ),
                  ),
                ),
              ),
            ),
          ),
        );
      }

      await tester.pumpWidget(buildFrame(TextDirection.ltr));
      await expectLater(
        find.byType(InputDecorator),
        matchesGoldenFile('input_decorator.outline_icon_label.ltr.png'),
        skip: !isLinux,
      );

      await tester.pumpWidget(buildFrame(TextDirection.rtl));
      await expectLater(
        find.byType(InputDecorator),
        matchesGoldenFile('input_decorator.outline_icon_label.rtl.png'),
        skip: !isLinux,
      );
    },
<<<<<<< HEAD
    tags: 'golden',
=======
    skip: !isLinux,
>>>>>>> 9d724d4c
  );

  testWidgets('InputDecorator draws and animates hoverColor', (WidgetTester tester) async {
    const Color fillColor = Color(0x0A000000);
    const Color hoverColor = Color(0xFF00FF00);
    const Color disabledColor = Color(0x05000000);
    const Color enabledBorderColor = Color(0x61000000);

    Future<void> pumpDecorator({bool hovering, bool enabled = true, bool filled = true}) async {
      return await tester.pumpWidget(
        buildInputDecorator(
          isHovering: hovering,
          decoration: InputDecoration(
            enabled: enabled,
            filled: filled,
            hoverColor: hoverColor,
            disabledBorder: const OutlineInputBorder(borderSide: BorderSide(color: disabledColor)),
            border: const OutlineInputBorder(borderSide: BorderSide(color: enabledBorderColor)),
          ),
        ),
      );
    }

    // Test filled text field.
    await pumpDecorator(hovering: false);
    expect(getContainerColor(tester), equals(fillColor));
    await tester.pump(const Duration(seconds: 10));
    expect(getContainerColor(tester), equals(fillColor));

    await pumpDecorator(hovering: true);
    expect(getContainerColor(tester), equals(fillColor));
    await tester.pump(const Duration(milliseconds: 15));
    expect(getContainerColor(tester), equals(hoverColor));

    await pumpDecorator(hovering: false);
    expect(getContainerColor(tester), equals(hoverColor));
    await tester.pump(const Duration(milliseconds: 15));
    expect(getContainerColor(tester), equals(fillColor));

    await pumpDecorator(hovering: false, enabled: false);
    expect(getContainerColor(tester), equals(disabledColor));
    await tester.pump(const Duration(seconds: 10));
    expect(getContainerColor(tester), equals(disabledColor));

    await pumpDecorator(hovering: true, enabled: false);
    expect(getContainerColor(tester), equals(disabledColor));
    await tester.pump(const Duration(seconds: 10));
    expect(getContainerColor(tester), equals(disabledColor));

    // Test outline text field.
    const Color blendedHoverColor = Color(0x74004400);
    await pumpDecorator(hovering: false, filled: false);
    await tester.pumpAndSettle();
    expect(getBorderColor(tester), equals(enabledBorderColor));
    await tester.pump(const Duration(seconds: 10));
    expect(getBorderColor(tester), equals(enabledBorderColor));

    await pumpDecorator(hovering: true, filled: false);
    expect(getBorderColor(tester), equals(enabledBorderColor));
    await tester.pump(const Duration(milliseconds: 200));
    expect(getBorderColor(tester), equals(blendedHoverColor));

    await pumpDecorator(hovering: false, filled: false);
    expect(getBorderColor(tester), equals(blendedHoverColor));
    await tester.pump(const Duration(milliseconds: 200));
    expect(getBorderColor(tester), equals(enabledBorderColor));

    await pumpDecorator(hovering: false, filled: false, enabled: false);
    expect(getBorderColor(tester), equals(enabledBorderColor));
    await tester.pump(const Duration(milliseconds: 200));
    expect(getBorderColor(tester), equals(disabledColor));

    await pumpDecorator(hovering: true, filled: false, enabled: false);
    expect(getBorderColor(tester), equals(disabledColor));
    await tester.pump(const Duration(seconds: 10));
    expect(getBorderColor(tester), equals(disabledColor));
  });

  testWidgets('InputDecorator draws and animates focusColor', (WidgetTester tester) async {
    const Color focusColor = Color(0xFF0000FF);
    const Color disabledColor = Color(0x05000000);
    const Color enabledBorderColor = Color(0x61000000);

    Future<void> pumpDecorator({bool focused, bool enabled = true, bool filled = true}) async {
      return await tester.pumpWidget(
        buildInputDecorator(
          isFocused: focused,
          decoration: InputDecoration(
            enabled: enabled,
            filled: filled,
            focusColor: focusColor,
            focusedBorder: const OutlineInputBorder(borderSide: BorderSide(color: focusColor)),
            disabledBorder: const OutlineInputBorder(borderSide: BorderSide(color: disabledColor)),
            border: const OutlineInputBorder(borderSide: BorderSide(color: enabledBorderColor)),
          ),
        ),
      );
    }

    // Test outline text field default border.
    await pumpDecorator(focused: false, filled: false);
    await tester.pumpAndSettle();
    expect(getBorderColor(tester), equals(enabledBorderColor));
    await tester.pump(const Duration(seconds: 10));
    expect(getBorderColor(tester), equals(enabledBorderColor));

    await pumpDecorator(focused: true, filled: false);
    expect(getBorderColor(tester), equals(enabledBorderColor));
    await tester.pump(const Duration(milliseconds: 200));
    expect(getBorderColor(tester), equals(focusColor));

    await pumpDecorator(focused: false, filled: false);
    expect(getBorderColor(tester), equals(focusColor));
    await tester.pump(const Duration(milliseconds: 200));
    expect(getBorderColor(tester), equals(enabledBorderColor));

    await pumpDecorator(focused: false, filled: false, enabled: false);
    expect(getBorderColor(tester), equals(enabledBorderColor));
    await tester.pump(const Duration(milliseconds: 200));
    expect(getBorderColor(tester), equals(disabledColor));

    await pumpDecorator(focused: true, filled: false, enabled: false);
    expect(getBorderColor(tester), equals(disabledColor));
    await tester.pump(const Duration(seconds: 10));
    expect(getBorderColor(tester), equals(disabledColor));
  });

  testWidgets('InputDecorationTheme.toString()', (WidgetTester tester) async {
    // Regression test for https://github.com/flutter/flutter/issues/19305
    expect(
      const InputDecorationTheme(
        contentPadding: EdgeInsetsDirectional.only(start: 5.0),
      ).toString(),
      contains('contentPadding: EdgeInsetsDirectional(5.0, 0.0, 0.0, 0.0)'),
    );

    // Regression test for https://github.com/flutter/flutter/issues/20374
    expect(
      const InputDecorationTheme(
        contentPadding: EdgeInsets.only(left: 5.0),
      ).toString(),
      contains('contentPadding: EdgeInsets(5.0, 0.0, 0.0, 0.0)'),
    );

    // Verify that the toString() method succeeds.
    final String debugString = const InputDecorationTheme(
      labelStyle: TextStyle(height: 1.0),
      helperStyle: TextStyle(height: 2.0),
      hintStyle: TextStyle(height: 3.0),
      errorStyle: TextStyle(height: 4.0),
      errorMaxLines: 5,
      isDense: true,
      contentPadding: EdgeInsets.only(right: 6.0),
      isCollapsed: true,
      prefixStyle: TextStyle(height: 7.0),
      suffixStyle: TextStyle(height: 8.0),
      counterStyle: TextStyle(height: 9.0),
      filled: true,
      fillColor: Color(0x10),
      focusColor: Color(0x20),
      errorBorder: UnderlineInputBorder(),
      focusedBorder: OutlineInputBorder(),
      focusedErrorBorder: UnderlineInputBorder(),
      disabledBorder: OutlineInputBorder(),
      enabledBorder: UnderlineInputBorder(),
      border: OutlineInputBorder(),
    ).toString();

    // Spot check
    expect(debugString, contains('labelStyle: TextStyle(inherit: true, height: 1.0x)'));
    expect(debugString, contains('isDense: true'));
    expect(debugString, contains('fillColor: Color(0x00000010)'));
    expect(debugString, contains('focusColor: Color(0x00000020)'));
    expect(debugString, contains('errorBorder: UnderlineInputBorder()'));
    expect(debugString, contains('focusedBorder: OutlineInputBorder()'));
  });

  testWidgets('InputDecoration borders', (WidgetTester tester) async {
    const InputBorder errorBorder = OutlineInputBorder(
      borderSide: BorderSide(color: Colors.red, width: 1.5),
    );
    const InputBorder focusedBorder = OutlineInputBorder(
      borderSide: BorderSide(color: Colors.green, width: 4.0),
    );
    const InputBorder focusedErrorBorder = OutlineInputBorder(
      borderSide: BorderSide(color: Colors.teal, width: 5.0),
    );
    const InputBorder disabledBorder = OutlineInputBorder(
      borderSide: BorderSide(color: Colors.grey, width: 0.0),
    );
    const InputBorder enabledBorder = OutlineInputBorder(
      borderSide: BorderSide(color: Colors.blue, width: 2.5),
    );

    await tester.pumpWidget(
      buildInputDecorator(
        // isFocused: false (default)
        decoration: const InputDecoration(
          // errorText: null (default)
          // enabled: true (default)
          errorBorder: errorBorder,
          focusedBorder: focusedBorder,
          focusedErrorBorder: focusedErrorBorder,
          disabledBorder: disabledBorder,
          enabledBorder: enabledBorder,
        ),
      ),
    );
    expect(getBorder(tester), enabledBorder);

    await tester.pumpWidget(
      buildInputDecorator(
        isFocused: true,
        decoration: const InputDecoration(
          // errorText: null (default)
          // enabled: true (default)
          errorBorder: errorBorder,
          focusedBorder: focusedBorder,
          focusedErrorBorder: focusedErrorBorder,
          disabledBorder: disabledBorder,
          enabledBorder: enabledBorder,
        ),
      ),
    );
    await tester.pumpAndSettle(); // border changes are animated
    expect(getBorder(tester), focusedBorder);

    await tester.pumpWidget(
      buildInputDecorator(
        isFocused: true,
        decoration: const InputDecoration(
          errorText: 'error',
          // enabled: true (default)
          errorBorder: errorBorder,
          focusedBorder: focusedBorder,
          focusedErrorBorder: focusedErrorBorder,
          disabledBorder: disabledBorder,
          enabledBorder: enabledBorder,
        ),
      ),
    );
    await tester.pumpAndSettle(); // border changes are animated
    expect(getBorder(tester), focusedErrorBorder);

    await tester.pumpWidget(
      buildInputDecorator(
        // isFocused: false (default)
        decoration: const InputDecoration(
          errorText: 'error',
          // enabled: true (default)
          errorBorder: errorBorder,
          focusedBorder: focusedBorder,
          focusedErrorBorder: focusedErrorBorder,
          disabledBorder: disabledBorder,
          enabledBorder: enabledBorder,
        ),
      ),
    );
    await tester.pumpAndSettle(); // border changes are animated
    expect(getBorder(tester), errorBorder);

    await tester.pumpWidget(
      buildInputDecorator(
        // isFocused: false (default)
        decoration: const InputDecoration(
          errorText: 'error',
          enabled: false,
          errorBorder: errorBorder,
          focusedBorder: focusedBorder,
          focusedErrorBorder: focusedErrorBorder,
          disabledBorder: disabledBorder,
          enabledBorder: enabledBorder,
        ),
      ),
    );
    await tester.pumpAndSettle(); // border changes are animated
    expect(getBorder(tester), errorBorder);

    await tester.pumpWidget(
      buildInputDecorator(
        // isFocused: false (default)
        decoration: const InputDecoration(
          // errorText: false (default)
          enabled: false,
          errorBorder: errorBorder,
          focusedBorder: focusedBorder,
          focusedErrorBorder: focusedErrorBorder,
          disabledBorder: disabledBorder,
          enabledBorder: enabledBorder,
        ),
      ),
    );
    await tester.pumpAndSettle(); // border changes are animated
    expect(getBorder(tester), disabledBorder);

    await tester.pumpWidget(
      buildInputDecorator(
        isFocused: true,
        decoration: const InputDecoration(
          // errorText: null (default)
          enabled: false,
          errorBorder: errorBorder,
          focusedBorder: focusedBorder,
          focusedErrorBorder: focusedErrorBorder,
          disabledBorder: disabledBorder,
          enabledBorder: enabledBorder,
        ),
      ),
    );
    await tester.pumpAndSettle(); // border changes are animated
    expect(getBorder(tester), disabledBorder);
  });

  testWidgets('OutlineInputBorder radius carries over when lerping', (WidgetTester tester) async {
    // This is a regression test for https://github.com/flutter/flutter/issues/23982
    const Key key = Key('textField');

    await tester.pumpWidget(
      const MaterialApp(
        home: Material(
          child: Directionality(
            textDirection: TextDirection.ltr,
            child: TextField(
              key: key,
              decoration: InputDecoration(
                fillColor: Colors.white,
                filled: true,
                border: UnderlineInputBorder(
                  borderSide: BorderSide(color: Colors.blue, width: 2.0),
                  borderRadius: BorderRadius.zero,
                ),
              ),
            ),
          ),
        ),
      ),
    );

    // TextField has the given border
    expect(getBorderRadius(tester), BorderRadius.zero);

    // Focusing does not change the border
    await tester.tap(find.byKey(key));
    await tester.pump();
    expect(getBorderRadius(tester), BorderRadius.zero);
    await tester.pump(const Duration(milliseconds: 100));
    expect(getBorderRadius(tester), BorderRadius.zero);
    await tester.pumpAndSettle();
    expect(getBorderRadius(tester), BorderRadius.zero);
  });

  testWidgets('OutlineInputBorder async lerp', (WidgetTester tester) async {
    // Regression test for https://github.com/flutter/flutter/issues/28724

    final Completer<void> completer = Completer<void>();
    bool waitIsOver = false;

    await tester.pumpWidget(
      MaterialApp(
        home: StatefulBuilder(
          builder: (BuildContext context, StateSetter setState) {
            return GestureDetector(
              onTap: () async {
                setState(() { waitIsOver = true; });
                await completer.future;
                setState(() { waitIsOver = false;  });
              },
              child: InputDecorator(
                decoration: InputDecoration(
                  labelText: 'Test',
                  enabledBorder: !waitIsOver ? null : const OutlineInputBorder(borderSide: BorderSide(color: Colors.blue)),
                ),
              ),
            );
          },
        ),
      ),
    );

    await tester.tap(find.byType(StatefulBuilder));
    await tester.pumpAndSettle();

    completer.complete();
    await tester.pumpAndSettle();
  });

  test('InputBorder equality', () {
    // OutlineInputBorder's equality is defined by the borderRadius, borderSide, & gapPadding
    const OutlineInputBorder outlineInputBorder = OutlineInputBorder(
      borderRadius: BorderRadius.all(Radius.circular(9.0)),
      borderSide: BorderSide(color: Colors.blue),
      gapPadding: 32.0,
    );
    expect(outlineInputBorder, const OutlineInputBorder(
      borderSide: BorderSide(color: Colors.blue),
      borderRadius: BorderRadius.all(Radius.circular(9.0)),
      gapPadding: 32.0,
    ));
    expect(outlineInputBorder, isNot(const OutlineInputBorder()));

    // UnderlineInputBorder's equality is defined only by the borderSide
    const UnderlineInputBorder underlineInputBorder = UnderlineInputBorder(borderSide: BorderSide(color: Colors.blue));
    expect(underlineInputBorder, const UnderlineInputBorder(borderSide: BorderSide(color: Colors.blue)));
    expect(underlineInputBorder, isNot(const UnderlineInputBorder()));
  });


  test('InputBorder hashCodes', () {
    // OutlineInputBorder's hashCode is defined by the borderRadius, borderSide, & gapPadding
    const OutlineInputBorder outlineInputBorder = OutlineInputBorder(
      borderRadius: BorderRadius.all(Radius.circular(9.0)),
      borderSide: BorderSide(color: Colors.blue),
      gapPadding: 32.0,
    );
    expect(outlineInputBorder.hashCode, const OutlineInputBorder(
      borderRadius: BorderRadius.all(Radius.circular(9.0)),
      borderSide: BorderSide(color: Colors.blue),
      gapPadding: 32.0,
    ).hashCode);
    expect(outlineInputBorder.hashCode, isNot(const OutlineInputBorder().hashCode));

    // UnderlineInputBorder's hashCode is defined only by the borderSide
    const UnderlineInputBorder underlineInputBorder = UnderlineInputBorder(borderSide: BorderSide(color: Colors.blue));
    expect(underlineInputBorder.hashCode, const UnderlineInputBorder(borderSide: BorderSide(color: Colors.blue)).hashCode);
    expect(underlineInputBorder.hashCode, isNot(const UnderlineInputBorder().hashCode));
  });

  testWidgets('InputDecorationTheme implements debugFillDescription', (WidgetTester tester) async {
    final DiagnosticPropertiesBuilder builder = DiagnosticPropertiesBuilder();
    const InputDecorationTheme(
      labelStyle: TextStyle(),
      helperStyle: TextStyle(),
      hintStyle: TextStyle(),
      errorMaxLines: 5,
      hasFloatingPlaceholder: false,
      contentPadding: EdgeInsetsDirectional.only(start: 40.0, top: 12.0, bottom: 12.0),
      prefixStyle: TextStyle(),
      suffixStyle: TextStyle(),
      counterStyle: TextStyle(),
      filled: true,
      fillColor: Colors.red,
      focusColor: Colors.blue,
      errorBorder: UnderlineInputBorder(),
      focusedBorder: UnderlineInputBorder(),
      focusedErrorBorder: UnderlineInputBorder(),
      disabledBorder: UnderlineInputBorder(),
      enabledBorder: UnderlineInputBorder(),
      border: UnderlineInputBorder(),
      alignLabelWithHint: true,
    ).debugFillProperties(builder);
    final List<String> description = builder.properties
        .where((DiagnosticsNode n) => !n.isFiltered(DiagnosticLevel.info))
        .map((DiagnosticsNode n) => n.toString()).toList();
    expect(description, <String>[
      'labelStyle: TextStyle(<all styles inherited>)',
      'helperStyle: TextStyle(<all styles inherited>)',
      'hintStyle: TextStyle(<all styles inherited>)',
      'errorMaxLines: 5',
      'hasFloatingPlaceholder: false',
      'contentPadding: EdgeInsetsDirectional(40.0, 12.0, 0.0, 12.0)',
      'prefixStyle: TextStyle(<all styles inherited>)',
      'suffixStyle: TextStyle(<all styles inherited>)',
      'counterStyle: TextStyle(<all styles inherited>)',
      'filled: true',
      'fillColor: MaterialColor(primary value: Color(0xfff44336))',
      'focusColor: MaterialColor(primary value: Color(0xff2196f3))',
      'errorBorder: UnderlineInputBorder()',
      'focusedBorder: UnderlineInputBorder()',
      'focusedErrorBorder: UnderlineInputBorder()',
      'disabledBorder: UnderlineInputBorder()',
      'enabledBorder: UnderlineInputBorder()',
      'border: UnderlineInputBorder()',
      'alignLabelWithHint: true',
    ]);
  });
}<|MERGE_RESOLUTION|>--- conflicted
+++ resolved
@@ -2041,11 +2041,7 @@
         skip: !isLinux,
       );
     },
-<<<<<<< HEAD
-    tags: 'golden',
-=======
     skip: !isLinux,
->>>>>>> 9d724d4c
   );
 
   testWidgets('InputDecorator draws and animates hoverColor', (WidgetTester tester) async {
