--- conflicted
+++ resolved
@@ -247,11 +247,7 @@
     );
   });
 
-<<<<<<< HEAD
-  testWidgetsWithLeakTracking('NavigationBar uses proper defaults when no parameters are given - M2', (WidgetTester tester) async {
-=======
   testWidgetsWithLeakTracking('Material2 - NavigationBar uses proper defaults when no parameters are given', (WidgetTester tester) async {
->>>>>>> 5e5b0263
     // M2 settings that were hand coded.
     await tester.pumpWidget(
       _buildWidget(
@@ -280,11 +276,7 @@
     expect(_getIndicatorDecoration(tester)?.shape, RoundedRectangleBorder(borderRadius: BorderRadius.circular(16)));
   });
 
-<<<<<<< HEAD
-  testWidgetsWithLeakTracking('NavigationBar uses proper defaults when no parameters are given - M3', (WidgetTester tester) async {
-=======
   testWidgetsWithLeakTracking('Material3 - NavigationBar uses proper defaults when no parameters are given', (WidgetTester tester) async {
->>>>>>> 5e5b0263
     // M3 settings from the token database.
     final ThemeData theme = ThemeData(useMaterial3: true);
     await tester.pumpWidget(
@@ -314,11 +306,7 @@
     expect(_getIndicatorDecoration(tester)?.shape, const StadiumBorder());
   });
 
-<<<<<<< HEAD
-  testWidgetsWithLeakTracking('NavigationBar shows tooltips with text scaling ', (WidgetTester tester) async {
-=======
   testWidgetsWithLeakTracking('Material2 - NavigationBar shows tooltips with text scaling', (WidgetTester tester) async {
->>>>>>> 5e5b0263
     const String label = 'A';
 
     Widget buildApp({ required double textScaleFactor }) {
@@ -377,8 +365,6 @@
     expect(tester.getSize(find.text(label).last), Size(defaultTooltipSize.width * 4, defaultTooltipSize.height * 4));
   });
 
-<<<<<<< HEAD
-=======
   testWidgetsWithLeakTracking('Material3 - NavigationBar shows tooltips with text scaling', (WidgetTester tester) async {
     const String label = 'A';
 
@@ -445,7 +431,6 @@
     }
   });
 
->>>>>>> 5e5b0263
   testWidgetsWithLeakTracking('Custom tooltips in NavigationBarDestination', (WidgetTester tester) async {
     await tester.pumpWidget(
       MaterialApp(
@@ -648,11 +633,7 @@
     expect(newHeight, equals(initialHeight));
   });
 
-<<<<<<< HEAD
-  testWidgetsWithLeakTracking('Navigation indicator renders ripple', (WidgetTester tester) async {
-=======
   testWidgetsWithLeakTracking('Material3 - Navigation indicator renders ripple', (WidgetTester tester) async {
->>>>>>> 5e5b0263
     // This is a regression test for https://github.com/flutter/flutter/issues/116751.
     int selectedIndex = 0;
 
@@ -853,11 +834,7 @@
     );
   });
 
-<<<<<<< HEAD
-  testWidgetsWithLeakTracking('Navigation indicator ripple golden test', (WidgetTester tester) async {
-=======
   testWidgetsWithLeakTracking('Material3 - Navigation indicator ripple golden test', (WidgetTester tester) async {
->>>>>>> 5e5b0263
     // This is a regression test for https://github.com/flutter/flutter/issues/117420.
 
     Widget buildWidget({ NavigationDestinationLabelBehavior? labelBehavior }) {
@@ -965,11 +942,7 @@
     expect(transform.getColumn(0)[0], 1.0);
   });
 
-<<<<<<< HEAD
-  testWidgetsWithLeakTracking('Navigation destination updates indicator color and shape', (WidgetTester tester) async {
-=======
   testWidgetsWithLeakTracking('Material3 - Navigation destination updates indicator color and shape', (WidgetTester tester) async {
->>>>>>> 5e5b0263
     final ThemeData theme = ThemeData(useMaterial3: true);
     const Color color = Color(0xff0000ff);
     const ShapeBorder shape = RoundedRectangleBorder();
@@ -1015,11 +988,7 @@
     // support is deprecated and the APIs are removed, these tests
     // can be deleted.
 
-<<<<<<< HEAD
-    testWidgetsWithLeakTracking('Navigation destination updates indicator color and shape', (WidgetTester tester) async {
-=======
     testWidgetsWithLeakTracking('Material2 - Navigation destination updates indicator color and shape', (WidgetTester tester) async {
->>>>>>> 5e5b0263
       final ThemeData theme = ThemeData(useMaterial3: false);
       const Color color = Color(0xff0000ff);
       const ShapeBorder shape = RoundedRectangleBorder();
@@ -1063,11 +1032,7 @@
       expect(_getIndicatorDecoration(tester)?.shape, shape);
     });
 
-<<<<<<< HEAD
-    testWidgetsWithLeakTracking('Navigation indicator renders ripple', (WidgetTester tester) async {
-=======
     testWidgetsWithLeakTracking('Material2 - Navigation indicator renders ripple', (WidgetTester tester) async {
->>>>>>> 5e5b0263
       // This is a regression test for https://github.com/flutter/flutter/issues/116751.
       int selectedIndex = 0;
 
@@ -1268,11 +1233,7 @@
       );
     });
 
-<<<<<<< HEAD
-    testWidgetsWithLeakTracking('Navigation indicator ripple golden test', (WidgetTester tester) async {
-=======
     testWidgetsWithLeakTracking('Material2 - Navigation indicator ripple golden test', (WidgetTester tester) async {
->>>>>>> 5e5b0263
       // This is a regression test for https://github.com/flutter/flutter/issues/117420.
 
       Widget buildWidget({ NavigationDestinationLabelBehavior? labelBehavior }) {
