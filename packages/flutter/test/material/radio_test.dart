--- conflicted
+++ resolved
@@ -276,15 +276,10 @@
     await tester.pumpAndSettle();
     await expectLater(
       find.byKey(painterKey),
-<<<<<<< HEAD
-      matchesGoldenFile('radio.ink_ripple.png'),
-=======
       matchesGoldenFile(
         'radio.ink_ripple.png',
         version: null,
       ),
-      skip: !isLinux,
->>>>>>> 7d95e8e0
     );
   }, skip: isBrowser);
 }
