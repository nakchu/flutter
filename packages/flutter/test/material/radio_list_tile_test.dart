// Copyright 2014 The Flutter Authors. All rights reserved.
// Use of this source code is governed by a BSD-style license that can be
// found in the LICENSE file.

import 'package:flutter/cupertino.dart';
import 'package:flutter/gestures.dart';
import 'package:flutter/material.dart';
import 'package:flutter/rendering.dart';
import 'package:flutter/services.dart';
import 'package:flutter_test/flutter_test.dart';

import '../foundation/leak_tracking.dart';
import '../rendering/mock_canvas.dart';
import '../widgets/semantics_tester.dart';
import 'feedback_tester.dart';

Widget wrap({Widget? child}) {
  return MediaQuery(
    data: const MediaQueryData(),
    child: Directionality(
      textDirection: TextDirection.ltr,
      child: Material(child: child),
    ),
  );
}

void main() {
  testWidgetsWithLeakTracking('RadioListTile should initialize according to groupValue', (WidgetTester tester) async {
    final List<int> values = <int>[0, 1, 2];
    int? selectedValue;
    // Constructor parameters are required for [RadioListTile], but they are
    // irrelevant when searching with [find.byType].
    final Type radioListTileType = const RadioListTile<int>(
      value: 0,
      groupValue: 0,
      onChanged: null,
    ).runtimeType;

    List<RadioListTile<int>> generatedRadioListTiles;
    List<RadioListTile<int>> findTiles() => find
        .byType(radioListTileType)
        .evaluate()
        .map<Widget>((Element element) => element.widget)
        .cast<RadioListTile<int>>()
        .toList();

    Widget buildFrame() {
      return wrap(
        child: StatefulBuilder(
          builder: (BuildContext context, StateSetter setState) {
            return Scaffold(
              body: ListView.builder(
                itemCount: values.length,
                itemBuilder: (BuildContext context, int index) => RadioListTile<int>(
                  onChanged: (int? value) {
                    setState(() {
                      selectedValue = value;
                    });
                  },
                  value: values[index],
                  groupValue: selectedValue,
                  title: Text(values[index].toString()),
                ),
              ),
            );
          },
        ),
      );
    }

    await tester.pumpWidget(buildFrame());
    generatedRadioListTiles = findTiles();

    expect(generatedRadioListTiles[0].checked, equals(false));
    expect(generatedRadioListTiles[1].checked, equals(false));
    expect(generatedRadioListTiles[2].checked, equals(false));

    selectedValue = 1;

    await tester.pumpWidget(buildFrame());
    generatedRadioListTiles = findTiles();

    expect(generatedRadioListTiles[0].checked, equals(false));
    expect(generatedRadioListTiles[1].checked, equals(true));
    expect(generatedRadioListTiles[2].checked, equals(false));
  });

  testWidgetsWithLeakTracking('RadioListTile simple control test', (WidgetTester tester) async {
    final Key key = UniqueKey();
    final Key titleKey = UniqueKey();
    final List<int?> log = <int?>[];

    await tester.pumpWidget(
      wrap(
        child: RadioListTile<int>(
          key: key,
          value: 1,
          groupValue: 2,
          onChanged: log.add,
          title: Text('Title', key: titleKey),
        ),
      ),
    );

    await tester.tap(find.byKey(key));

    expect(log, equals(<int>[1]));
    log.clear();

    await tester.pumpWidget(
      wrap(
        child: RadioListTile<int>(
          key: key,
          value: 1,
          groupValue: 1,
          onChanged: log.add,
          activeColor: Colors.green[500],
          title: Text('Title', key: titleKey),
        ),
      ),
    );

    await tester.tap(find.byKey(key));

    expect(log, isEmpty);

    await tester.pumpWidget(
      wrap(
        child: RadioListTile<int>(
          key: key,
          value: 1,
          groupValue: 2,
          onChanged: null,
          title: Text('Title', key: titleKey),
        ),
      ),
    );

    await tester.tap(find.byKey(key));

    expect(log, isEmpty);

    await tester.pumpWidget(
      wrap(
        child: RadioListTile<int>(
          key: key,
          value: 1,
          groupValue: 2,
          onChanged: log.add,
          title: Text('Title', key: titleKey),
        ),
      ),
    );

    await tester.tap(find.byKey(titleKey));

    expect(log, equals(<int>[1]));
  });

  testWidgetsWithLeakTracking('RadioListTile control tests', (WidgetTester tester) async {
    final List<int> values = <int>[0, 1, 2];
    int? selectedValue;
    // Constructor parameters are required for [Radio], but they are irrelevant
    // when searching with [find.byType].
    final Type radioType = const Radio<int>(
      value: 0,
      groupValue: 0,
      onChanged: null,
    ).runtimeType;
    final List<dynamic> log = <dynamic>[];

    Widget buildFrame() {
      return wrap(
        child: StatefulBuilder(
          builder: (BuildContext context, StateSetter setState) {
            return Scaffold(
              body: ListView.builder(
                itemCount: values.length,
                itemBuilder: (BuildContext context, int index) => RadioListTile<int>(
                  onChanged: (int? value) {
                    log.add(value);
                    setState(() {
                      selectedValue = value;
                    });
                  },
                  value: values[index],
                  groupValue: selectedValue,
                  title: Text(values[index].toString()),
                ),
              ),
            );
          },
        ),
      );
    }

    // Tests for tapping between [Radio] and [ListTile]
    await tester.pumpWidget(buildFrame());
    await tester.tap(find.text('1'));
    log.add('-');
    await tester.tap(find.byType(radioType).at(2));
    expect(log, equals(<dynamic>[1, '-', 2]));
    log.add('-');
    await tester.tap(find.text('1'));

    log.clear();
    selectedValue = null;

    // Tests for tapping across [Radio]s exclusively
    await tester.pumpWidget(buildFrame());
    await tester.tap(find.byType(radioType).at(1));
    log.add('-');
    await tester.tap(find.byType(radioType).at(2));
    expect(log, equals(<dynamic>[1, '-', 2]));

    log.clear();
    selectedValue = null;

    // Tests for tapping across [ListTile]s exclusively
    await tester.pumpWidget(buildFrame());
    await tester.tap(find.text('1'));
    log.add('-');
    await tester.tap(find.text('2'));
    expect(log, equals(<dynamic>[1, '-', 2]));
  });

  testWidgetsWithLeakTracking('Selected RadioListTile should not trigger onChanged', (WidgetTester tester) async {
    // Regression test for https://github.com/flutter/flutter/issues/30311
    final List<int> values = <int>[0, 1, 2];
    int? selectedValue;
    // Constructor parameters are required for [Radio], but they are irrelevant
    // when searching with [find.byType].
    final Type radioType = const Radio<int>(
      value: 0,
      groupValue: 0,
      onChanged: null,
    ).runtimeType;
    final List<dynamic> log = <dynamic>[];

    Widget buildFrame() {
      return wrap(
        child: StatefulBuilder(
          builder: (BuildContext context, StateSetter setState) {
            return Scaffold(
              body: ListView.builder(
                itemCount: values.length,
                itemBuilder: (BuildContext context, int index) => RadioListTile<int>(
                  onChanged: (int? value) {
                    log.add(value);
                    setState(() {
                      selectedValue = value;
                    });
                  },
                  value: values[index],
                  groupValue: selectedValue,
                  title: Text(values[index].toString()),
                ),
              ),
            );
          },
        ),
      );
    }

    await tester.pumpWidget(buildFrame());
    await tester.tap(find.text('0'));
    await tester.pump();
    expect(log, equals(<int>[0]));

    await tester.tap(find.text('0'));
    await tester.pump();
    expect(log, equals(<int>[0]));

    await tester.tap(find.byType(radioType).at(0));
    await tester.pump();
    expect(log, equals(<int>[0]));
  });

  testWidgetsWithLeakTracking('Selected RadioListTile should trigger onChanged when toggleable', (WidgetTester tester) async {
    final List<int> values = <int>[0, 1, 2];
    int? selectedValue;
    // Constructor parameters are required for [Radio], but they are irrelevant
    // when searching with [find.byType].
    final Type radioType = const Radio<int>(
      value: 0,
      groupValue: 0,
      onChanged: null,
    ).runtimeType;
    final List<dynamic> log = <dynamic>[];

    Widget buildFrame() {
      return wrap(
        child: StatefulBuilder(
          builder: (BuildContext context, StateSetter setState) {
            return Scaffold(
              body: ListView.builder(
                itemCount: values.length,
                itemBuilder: (BuildContext context, int index) {
                  return RadioListTile<int>(
                    onChanged: (int? value) {
                      log.add(value);
                      setState(() {
                        selectedValue = value;
                      });
                    },
                    toggleable: true,
                    value: values[index],
                    groupValue: selectedValue,
                    title: Text(values[index].toString()),
                  );
                },
              ),
            );
          },
        ),
      );
    }

    await tester.pumpWidget(buildFrame());
    await tester.tap(find.text('0'));
    await tester.pump();
    expect(log, equals(<int>[0]));

    await tester.tap(find.text('0'));
    await tester.pump();
    expect(log, equals(<int?>[0, null]));

    await tester.tap(find.byType(radioType).at(0));
    await tester.pump();
    expect(log, equals(<int?>[0, null, 0]));
  });

  testWidgetsWithLeakTracking('RadioListTile can be toggled when toggleable is set', (WidgetTester tester) async {
    final Key key = UniqueKey();
    final List<int?> log = <int?>[];

    await tester.pumpWidget(Material(
      child: Center(
        child: Radio<int>(
          key: key,
          value: 1,
          groupValue: 2,
          onChanged: log.add,
          toggleable: true,
        ),
      ),
    ));

    await tester.tap(find.byKey(key));

    expect(log, equals(<int>[1]));
    log.clear();

    await tester.pumpWidget(Material(
      child: Center(
        child: Radio<int>(
          key: key,
          value: 1,
          groupValue: 1,
          onChanged: log.add,
          toggleable: true,
        ),
      ),
    ));

    await tester.tap(find.byKey(key));

    expect(log, equals(<int?>[null]));
    log.clear();

    await tester.pumpWidget(Material(
      child: Center(
        child: Radio<int>(
          key: key,
          value: 1,
          groupValue: null,
          onChanged: log.add,
          toggleable: true,
        ),
      ),
    ));

    await tester.tap(find.byKey(key));

    expect(log, equals(<int>[1]));
  });

  testWidgetsWithLeakTracking('RadioListTile semantics', (WidgetTester tester) async {
    final SemanticsTester semantics = SemanticsTester(tester);

    await tester.pumpWidget(
      wrap(
        child: RadioListTile<int>(
          value: 1,
          groupValue: 2,
          onChanged: (int? i) {},
          title: const Text('Title'),
        ),
      ),
    );

    expect(
      semantics,
      hasSemantics(
        TestSemantics.root(
          children: <TestSemantics>[
            TestSemantics(
              id: 1,
              flags: <SemanticsFlag>[
                SemanticsFlag.hasCheckedState,
                SemanticsFlag.hasEnabledState,
                SemanticsFlag.isEnabled,
                SemanticsFlag.isInMutuallyExclusiveGroup,
                SemanticsFlag.isFocusable,
              ],
              actions: <SemanticsAction>[SemanticsAction.tap],
              label: 'Title',
              textDirection: TextDirection.ltr,
            ),
          ],
        ),
        ignoreRect: true,
        ignoreTransform: true,
      ),
    );

    await tester.pumpWidget(
      wrap(
        child: RadioListTile<int>(
          value: 2,
          groupValue: 2,
          onChanged: (int? i) {},
          title: const Text('Title'),
        ),
      ),
    );

    expect(
      semantics,
      hasSemantics(
        TestSemantics.root(
          children: <TestSemantics>[
            TestSemantics(
              id: 1,
              flags: <SemanticsFlag>[
                SemanticsFlag.hasCheckedState,
                SemanticsFlag.isChecked,
                SemanticsFlag.hasEnabledState,
                SemanticsFlag.isEnabled,
                SemanticsFlag.isInMutuallyExclusiveGroup,
                SemanticsFlag.isFocusable,
              ],
              actions: <SemanticsAction>[SemanticsAction.tap],
              label: 'Title',
              textDirection: TextDirection.ltr,
            ),
          ],
        ),
        ignoreRect: true,
        ignoreTransform: true,
      ),
    );

    await tester.pumpWidget(
      wrap(
        child: const RadioListTile<int>(
          value: 1,
          groupValue: 2,
          onChanged: null,
          title: Text('Title'),
        ),
      ),
    );

    expect(
      semantics,
      hasSemantics(
        TestSemantics.root(
          children: <TestSemantics>[
            TestSemantics(
              id: 1,
              flags: <SemanticsFlag>[
                SemanticsFlag.hasCheckedState,
                SemanticsFlag.hasEnabledState,
                SemanticsFlag.isInMutuallyExclusiveGroup,
                SemanticsFlag.isFocusable,
              ],
              label: 'Title',
              textDirection: TextDirection.ltr,
            ),
          ],
        ),
        ignoreId: true,
        ignoreRect: true,
        ignoreTransform: true,
      ),
    );

    await tester.pumpWidget(
      wrap(
        child: const RadioListTile<int>(
          value: 2,
          groupValue: 2,
          onChanged: null,
          title: Text('Title'),
        ),
      ),
    );

    expect(
      semantics,
      hasSemantics(
        TestSemantics.root(
          children: <TestSemantics>[
            TestSemantics(
              id: 1,
              flags: <SemanticsFlag>[
                SemanticsFlag.hasCheckedState,
                SemanticsFlag.isChecked,
                SemanticsFlag.hasEnabledState,
                SemanticsFlag.isInMutuallyExclusiveGroup,
              ],
              label: 'Title',
              textDirection: TextDirection.ltr,
            ),
          ],
        ),
        ignoreId: true,
        ignoreRect: true,
        ignoreTransform: true,
      ),
    );

    semantics.dispose();
  });

  testWidgetsWithLeakTracking('RadioListTile has semantic events', (WidgetTester tester) async {
    final SemanticsTester semantics = SemanticsTester(tester);
    final Key key = UniqueKey();
    dynamic semanticEvent;
    int? radioValue = 2;
    tester.binding.defaultBinaryMessenger.setMockDecodedMessageHandler<dynamic>(SystemChannels.accessibility, (dynamic message) async {
      semanticEvent = message;
    });

    await tester.pumpWidget(
      wrap(
        child: RadioListTile<int>(
          key: key,
          value: 1,
          groupValue: radioValue,
          onChanged: (int? i) {
            radioValue = i;
          },
          title: const Text('Title'),
        ),
      ),
    );

    await tester.tap(find.byKey(key));
    await tester.pump();
    final RenderObject object = tester.firstRenderObject(find.byKey(key));

    expect(radioValue, 1);
    expect(semanticEvent, <String, dynamic>{
      'type': 'tap',
      'nodeId': object.debugSemantics!.id,
      'data': <String, dynamic>{},
    });
    expect(object.debugSemantics!.getSemanticsData().hasAction(SemanticsAction.tap), true);

    semantics.dispose();
    tester.binding.defaultBinaryMessenger.setMockDecodedMessageHandler<dynamic>(SystemChannels.accessibility, null);
  });

  testWidgetsWithLeakTracking('RadioListTile can autofocus unless disabled.', (WidgetTester tester) async {
    final GlobalKey childKey = GlobalKey();

    await tester.pumpWidget(
      wrap(
        child: RadioListTile<int>(
          value: 1,
          groupValue: 2,
          onChanged: (_) {},
          title: Text('Title', key: childKey),
          autofocus: true,
        ),
      ),
    );

    await tester.pump();
    expect(Focus.of(childKey.currentContext!).hasPrimaryFocus, isTrue);

    await tester.pumpWidget(
      wrap(
        child: RadioListTile<int>(
          value: 1,
          groupValue: 2,
          onChanged: null,
          title: Text('Title', key: childKey),
          autofocus: true,
        ),
      ),
    );

    await tester.pump();
    expect(Focus.of(childKey.currentContext!).hasPrimaryFocus, isFalse);
  });

  testWidgetsWithLeakTracking('RadioListTile contentPadding test', (WidgetTester tester) async {
    final Type radioType = const Radio<bool>(
      groupValue: true,
      value: true,
      onChanged: null,
    ).runtimeType;

    await tester.pumpWidget(
      wrap(
        child: Center(
          child: RadioListTile<bool>(
            groupValue: true,
            value: true,
            title: const Text('Title'),
            onChanged: (_){},
            contentPadding: const EdgeInsets.fromLTRB(8, 10, 15, 20),
          ),
        ),
      ),
    );

    final Rect paddingRect = tester.getRect(find.byType(SafeArea));
    final Rect radioRect = tester.getRect(find.byType(radioType));
    final Rect titleRect = tester.getRect(find.text('Title'));

    // Get the taller Rect of the Radio and Text widgets
    final Rect tallerRect = radioRect.height > titleRect.height ? radioRect : titleRect;

    // Get the extra height between the tallerRect and ListTile height
    final double extraHeight = 56 - tallerRect.height;

    // Check for correct top and bottom padding
    expect(paddingRect.top, tallerRect.top - extraHeight / 2 - 10); //top padding
    expect(paddingRect.bottom, tallerRect.bottom + extraHeight / 2 + 20); //bottom padding

    // Check for correct left and right padding
    expect(paddingRect.left, radioRect.left - 8); //left padding
    expect(paddingRect.right, titleRect.right + 15); //right padding
  });

  testWidgetsWithLeakTracking('RadioListTile respects shape', (WidgetTester tester) async {
    const ShapeBorder shapeBorder = RoundedRectangleBorder(
      borderRadius: BorderRadius.horizontal(right: Radius.circular(100)),
    );

    await tester.pumpWidget(const MaterialApp(
      home: Material(
        child: RadioListTile<bool>(
          value: true,
          groupValue: true,
          onChanged: null,
          title: Text('Title'),
          shape: shapeBorder,
        ),
      ),
    ));

    expect(tester.widget<InkWell>(find.byType(InkWell)).customBorder, shapeBorder);
  });

  testWidgetsWithLeakTracking('RadioListTile respects tileColor', (WidgetTester tester) async {
    final Color tileColor = Colors.red.shade500;

    await tester.pumpWidget(
      wrap(
        child: Center(
          child: RadioListTile<bool>(
            value: false,
            groupValue: true,
            onChanged: null,
            title: const Text('Title'),
            tileColor: tileColor,
          ),
        ),
      ),
    );

    expect(find.byType(Material), paints..rect(color: tileColor));
  });

  testWidgetsWithLeakTracking('RadioListTile respects selectedTileColor', (WidgetTester tester) async {
    final Color selectedTileColor = Colors.green.shade500;

    await tester.pumpWidget(
      wrap(
        child: Center(
          child: RadioListTile<bool>(
            value: false,
            groupValue: true,
            onChanged: null,
            title: const Text('Title'),
            selected: true,
            selectedTileColor: selectedTileColor,
          ),
        ),
      ),
    );

    expect(find.byType(Material), paints..rect(color: selectedTileColor));
  });

  testWidgetsWithLeakTracking('RadioListTile selected item text Color', (WidgetTester tester) async {
    // Regression test for https://github.com/flutter/flutter/pull/76906

    const Color activeColor = Color(0xff00ff00);

    Widget buildFrame({ Color? activeColor, Color? fillColor }) {
      return MaterialApp(
        theme: ThemeData.light().copyWith(
          radioTheme: RadioThemeData(
            fillColor: MaterialStateProperty.resolveWith<Color?>((Set<MaterialState> states) {
              return states.contains(MaterialState.selected) ? fillColor : null;
            }),
          ),
        ),
        home: Scaffold(
          body: Center(
            child: RadioListTile<bool>(
              activeColor: activeColor,
              selected: true,
              title: const Text('title'),
              value: false,
              groupValue: true,
              onChanged: (bool? newValue) { },
            ),
          ),
        ),
      );
    }

    Color? textColor(String text) {
      return tester.renderObject<RenderParagraph>(find.text(text)).text.style?.color;
    }

    await tester.pumpWidget(buildFrame(fillColor: activeColor));
    expect(textColor('title'), activeColor);

    await tester.pumpWidget(buildFrame(activeColor: activeColor));
    expect(textColor('title'), activeColor);
  });

  testWidgetsWithLeakTracking('RadioListTile respects visualDensity', (WidgetTester tester) async {
    const Key key = Key('test');
    Future<void> buildTest(VisualDensity visualDensity) async {
      return tester.pumpWidget(
        wrap(
          child: Center(
            child: RadioListTile<bool>(
              key: key,
              value: false,
              groupValue: true,
              onChanged: (bool? value) {},
              autofocus: true,
              visualDensity: visualDensity,
            ),
          ),
        ),
      );
    }

    await buildTest(VisualDensity.standard);
    final RenderBox box = tester.renderObject(find.byKey(key));
    await tester.pumpAndSettle();
    expect(box.size, equals(const Size(800, 56)));
  });

  testWidgetsWithLeakTracking('RadioListTile respects focusNode', (WidgetTester tester) async {
    final GlobalKey childKey = GlobalKey();
    await tester.pumpWidget(
      wrap(
        child: Center(
          child: RadioListTile<bool>(
            value: false,
            groupValue: true,
            title: Text('A', key: childKey),
            onChanged: (bool? value) {},
          ),
        ),
      ),
    );

    await tester.pump();
    final FocusNode tileNode = Focus.of(childKey.currentContext!);
    tileNode.requestFocus();
    await tester.pump(); // Let the focus take effect.
    expect(Focus.of(childKey.currentContext!).hasPrimaryFocus, isTrue);
    expect(tileNode.hasPrimaryFocus, isTrue);
  });

  testWidgetsWithLeakTracking('RadioListTile onFocusChange callback', (WidgetTester tester) async {
    final FocusNode node = FocusNode(debugLabel: 'RadioListTile onFocusChange');
    bool gotFocus = false;
    await tester.pumpWidget(
      MaterialApp(
        home: Material(
          child: RadioListTile<bool>(
            value: true,
            focusNode: node,
            onFocusChange: (bool focused) {
              gotFocus = focused;
            },
            onChanged: (bool? value) {},
            groupValue: true,
          ),
        ),
      ),
    );

    node.requestFocus();
    await tester.pump();
    expect(gotFocus, isTrue);
    expect(node.hasFocus, isTrue);

    node.unfocus();
    await tester.pump();
    expect(gotFocus, isFalse);
    expect(node.hasFocus, isFalse);
  });

  testWidgetsWithLeakTracking('Radio changes mouse cursor when hovered', (WidgetTester tester) async {
    // Test Radio() constructor
    await tester.pumpWidget(
      wrap(child: MouseRegion(
        cursor: SystemMouseCursors.forbidden,
        child: RadioListTile<int>(
          mouseCursor: SystemMouseCursors.text,
          value: 1,
          onChanged: (int? v) {},
          groupValue: 2,
        ),
      )),
    );

    final TestGesture gesture = await tester.createGesture(kind: PointerDeviceKind.mouse, pointer: 1);
    await gesture.addPointer(location: tester.getCenter(find.byType(Radio<int>)));

    await tester.pump();

    expect(RendererBinding.instance.mouseTracker.debugDeviceActiveCursor(1), SystemMouseCursors.text);


    // Test default cursor
    await tester.pumpWidget(
      wrap(child: MouseRegion(
        cursor: SystemMouseCursors.forbidden,
        child: RadioListTile<int>(
          value: 1,
          onChanged: (int? v) {},
          groupValue: 2,
        ),
      )),
    );

    expect(RendererBinding.instance.mouseTracker.debugDeviceActiveCursor(1), SystemMouseCursors.click);

    // Test default cursor when disabled
    await tester.pumpWidget(wrap(
      child: const MouseRegion(
        cursor: SystemMouseCursors.forbidden,
        child: RadioListTile<int>(
          value: 1,
          onChanged: null,
          groupValue: 2,
        ),
      ),
    ),);

    expect(RendererBinding.instance.mouseTracker.debugDeviceActiveCursor(1), SystemMouseCursors.basic);
  });

  testWidgetsWithLeakTracking('RadioListTile respects fillColor in enabled/disabled states', (WidgetTester tester) async {
    const Color activeEnabledFillColor = Color(0xFF000001);
    const Color activeDisabledFillColor = Color(0xFF000002);
    const Color inactiveEnabledFillColor = Color(0xFF000003);
    const Color inactiveDisabledFillColor = Color(0xFF000004);

    Color getFillColor(Set<MaterialState> states) {
      if (states.contains(MaterialState.disabled)) {
        if (states.contains(MaterialState.selected)) {
          return activeDisabledFillColor;
        }
        return inactiveDisabledFillColor;
      }
      if (states.contains(MaterialState.selected)) {
        return activeEnabledFillColor;
      }
      return inactiveEnabledFillColor;
    }

    final MaterialStateProperty<Color> fillColor =
    MaterialStateColor.resolveWith(getFillColor);

    int? groupValue = 0;
    Widget buildApp({required bool enabled}) {
      return wrap(
        child: StatefulBuilder(builder: (BuildContext context, StateSetter setState) {
          return RadioListTile<int>(
            value: 0,
            fillColor: fillColor,
            onChanged: enabled ? (int? newValue) {
              setState(() {
                groupValue = newValue;
              });
            } : null,
            groupValue: groupValue,
          );
        })
      );
    }

    await tester.pumpWidget(buildApp(enabled: true));

    // Selected and enabled.
    await tester.pumpAndSettle();
    expect(
      Material.of(tester.element(find.byType(Radio<int>))),
      paints
        ..rect()
        ..circle(color: activeEnabledFillColor)
        ..circle(color: activeEnabledFillColor),
    );

    // Check when the radio isn't selected.
    groupValue = 1;
    await tester.pumpWidget(buildApp(enabled: true));
    await tester.pumpAndSettle();
    expect(
      Material.of(tester.element(find.byType(Radio<int>))),
      paints
        ..rect()
        ..circle(color: inactiveEnabledFillColor, style: PaintingStyle.stroke, strokeWidth: 2.0),
    );

    // Check when the radio is selected, but disabled.
    groupValue = 0;
    await tester.pumpWidget(buildApp(enabled: false));
    await tester.pumpAndSettle();
    expect(
      Material.of(tester.element(find.byType(Radio<int>))),
      paints
        ..rect()
        ..circle(color: activeDisabledFillColor)
        ..circle(color: activeDisabledFillColor),
    );

    // Check when the radio is unselected and disabled.
    groupValue = 1;
    await tester.pumpWidget(buildApp(enabled: false));
    await tester.pumpAndSettle();
    expect(
      Material.of(tester.element(find.byType(Radio<int>))),
      paints
        ..rect()
        ..circle(color: inactiveDisabledFillColor, style: PaintingStyle.stroke, strokeWidth: 2.0),
    );
  });

  testWidgetsWithLeakTracking('RadioListTile respects fillColor in hovered state', (WidgetTester tester) async {
    tester.binding.focusManager.highlightStrategy = FocusHighlightStrategy.alwaysTraditional;
    const Color hoveredFillColor = Color(0xFF000001);

    Color getFillColor(Set<MaterialState> states) {
      if (states.contains(MaterialState.hovered)) {
        return hoveredFillColor;
      }
      return Colors.transparent;
    }

    final MaterialStateProperty<Color> fillColor =
    MaterialStateColor.resolveWith(getFillColor);

    int? groupValue = 0;
    Widget buildApp() {
      return wrap(
        child: StatefulBuilder(builder: (BuildContext context, StateSetter setState) {
          return RadioListTile<int>(
            value: 0,
            fillColor: fillColor,
            onChanged: (int? newValue) {
              setState(() {
                groupValue = newValue;
              });
            },
            groupValue: groupValue,
          );
        }),
      );
    }

    await tester.pumpWidget(buildApp());
    await tester.pumpAndSettle();

    // Start hovering
    final TestGesture gesture = await tester.createGesture(kind: PointerDeviceKind.mouse);
    await gesture.addPointer();
    await gesture.moveTo(tester.getCenter(find.byType(Radio<int>)));
    await tester.pumpAndSettle();

    expect(
      Material.of(tester.element(find.byType(Radio<int>))),
      paints
        ..rect()..circle()
        ..circle(color: hoveredFillColor),
    );
  });

<<<<<<< HEAD
  testWidgetsWithLeakTracking('RadioListTile respects hoverColor', (WidgetTester tester) async {
=======
  testWidgets('Material3 - RadioListTile respects hoverColor', (WidgetTester tester) async {
>>>>>>> 5e5b0263
    tester.binding.focusManager.highlightStrategy = FocusHighlightStrategy.alwaysTraditional;
    int? groupValue = 0;
    final Color? hoverColor = Colors.orange[500];
    final ThemeData theme = ThemeData(useMaterial3: true);
    Widget buildApp({bool enabled = true}) {
      return wrap(
        child: MaterialApp(
          theme: theme,
          home: StatefulBuilder(builder: (BuildContext context, StateSetter setState) {
            return RadioListTile<int>(
              value: 0,
              onChanged: enabled ? (int? newValue) {
                setState(() {
                  groupValue = newValue;
                });
              } : null,
              hoverColor: hoverColor,
              groupValue: groupValue,
            );
          }),
        ),
      );
    }
    await tester.pumpWidget(buildApp());

    await tester.pump();
    await tester.pumpAndSettle();
    expect(
      Material.of(tester.element(find.byType(Radio<int>))),
      paints
        ..rect()
        ..circle(color: theme.colorScheme.primary)
        ..circle(color: theme.colorScheme.primary),
    );

    // Start hovering
    final TestGesture gesture = await tester.createGesture(kind: PointerDeviceKind.mouse);
    await gesture.moveTo(tester.getCenter(find.byType(Radio<int>)));

    // Check when the radio isn't selected.
    groupValue = 1;
    await tester.pumpWidget(buildApp());
    await tester.pump();
    await tester.pumpAndSettle();
    expect(
      Material.of(tester.element(find.byType(Radio<int>))),
      paints
        ..rect()
        ..circle(color: hoverColor)
    );

    // Check when the radio is selected, but disabled.
    groupValue = 0;
    await tester.pumpWidget(buildApp(enabled: false));
    await tester.pump();
    await tester.pumpAndSettle();
    expect(
      Material.of(tester.element(find.byType(Radio<int>))),
      paints
        ..rect()
        ..circle(color: theme.colorScheme.onSurface.withOpacity(0.38))
        ..circle(color: theme.colorScheme.onSurface.withOpacity(0.38)),
    );
  });

<<<<<<< HEAD
  testWidgetsWithLeakTracking('RadioListTile respects overlayColor in active/pressed/hovered states', (WidgetTester tester) async {
=======
  testWidgets('Material3 - RadioListTile respects overlayColor in active/pressed/hovered states', (WidgetTester tester) async {
>>>>>>> 5e5b0263
    tester.binding.focusManager.highlightStrategy = FocusHighlightStrategy.alwaysTraditional;

    const Color fillColor = Color(0xFF000000);
    const Color activePressedOverlayColor = Color(0xFF000001);
    const Color inactivePressedOverlayColor = Color(0xFF000002);
    const Color hoverOverlayColor = Color(0xFF000003);
    const Color hoverColor = Color(0xFF000005);

    Color? getOverlayColor(Set<MaterialState> states) {
      if (states.contains(MaterialState.pressed)) {
        if (states.contains(MaterialState.selected)) {
          return activePressedOverlayColor;
        }
        return inactivePressedOverlayColor;
      }
      if (states.contains(MaterialState.hovered)) {
        return hoverOverlayColor;
      }
      return null;
    }

    Widget buildRadio({bool active = false, bool useOverlay = true}) {
      return MaterialApp(
        theme: ThemeData(useMaterial3: true),
        home: Material(
          child: RadioListTile<bool>(
            value: active,
            groupValue: true,
            onChanged: (_) { },
            fillColor: const MaterialStatePropertyAll<Color>(fillColor),
            overlayColor: useOverlay ? MaterialStateProperty.resolveWith(getOverlayColor) : null,
            hoverColor: hoverColor,
          ),
        ),
      );
    }

    await tester.pumpWidget(buildRadio(useOverlay: false));
    await tester.press(find.byType(Radio<bool>));
    await tester.pumpAndSettle();

    expect(
      Material.of(tester.element(find.byType(Radio<bool>))),
      paints
        ..rect(color: const Color(0x00000000))
        ..rect(color: const Color(0x66bcbcbc))
        ..circle(
          color: fillColor.withAlpha(kRadialReactionAlpha),
          radius: 20.0,
        ),
      reason: 'Default inactive pressed Radio should have overlay color from fillColor',
    );

    await tester.pumpWidget(buildRadio(active: true, useOverlay: false));
    await tester.press(find.byType(Radio<bool>));
    await tester.pumpAndSettle();

    expect(
      Material.of(tester.element(find.byType(Radio<bool>))),
      paints
        ..rect(color: const Color(0x00000000))
        ..rect(color: const Color(0x66bcbcbc))
        ..circle(
          color: fillColor.withAlpha(kRadialReactionAlpha),
          radius: 20.0,
        ),
      reason: 'Default active pressed Radio should have overlay color from fillColor',
    );

    await tester.pumpWidget(buildRadio());
    await tester.press(find.byType(Radio<bool>));
    await tester.pumpAndSettle();

    expect(
      Material.of(tester.element(find.byType(Radio<bool>))),
      paints
        ..rect(color: const Color(0x00000000))
        ..rect(color: const Color(0x66bcbcbc))
        ..circle(
          color: inactivePressedOverlayColor,
          radius: 20.0,
        ),
      reason: 'Inactive pressed Radio should have overlay color: $inactivePressedOverlayColor',
    );

    await tester.pumpWidget(buildRadio(active: true));
    await tester.press(find.byType(Radio<bool>));
    await tester.pumpAndSettle();

    expect(
      Material.of(tester.element(find.byType(Radio<bool>))),
      paints
        ..rect(color: const Color(0x00000000))
        ..rect(color: const Color(0x66bcbcbc))
        ..circle(
          color: activePressedOverlayColor,
          radius: 20.0,
        ),
      reason: 'Active pressed Radio should have overlay color: $activePressedOverlayColor',
    );

    // Start hovering.
    final TestGesture gesture = await tester.createGesture(kind: PointerDeviceKind.mouse);
    await gesture.addPointer();
    await gesture.moveTo(tester.getCenter(find.byType(Radio<bool>)));
    await tester.pumpAndSettle();

    await tester.pumpWidget(Container());
    await tester.pumpWidget(buildRadio());
    await tester.pumpAndSettle();

    expect(
      Material.of(tester.element(find.byType(Radio<bool>))),
      paints
        ..rect(color: const Color(0x00000000))
        ..rect(color: const Color(0x0a000000))
        ..circle(
          color: hoverOverlayColor,
          radius: 20.0,
        ),
      reason: 'Hovered Radio should use overlay color $hoverOverlayColor over $hoverColor',
    );
  });

  testWidgetsWithLeakTracking('RadioListTile respects splashRadius', (WidgetTester tester) async {
    tester.binding.focusManager.highlightStrategy = FocusHighlightStrategy.alwaysTraditional;
    const double splashRadius = 30;
    Widget buildApp() {
      return wrap(
        child: StatefulBuilder(builder: (BuildContext context, StateSetter setState) {
          return RadioListTile<int>(
            value: 0,
            onChanged: (_) {},
            hoverColor: Colors.orange[500],
            groupValue: 0,
            splashRadius: splashRadius,
          );
        }),
      );
    }
    await tester.pumpWidget(buildApp());
    await tester.pumpAndSettle();

    final TestGesture gesture = await tester.createGesture(kind: PointerDeviceKind.mouse);
    await gesture.addPointer();
    await gesture.moveTo(tester.getCenter(find.byType(Radio<int>)));
    await tester.pumpAndSettle();

    expect(
      Material.of(tester.element(
        find.byWidgetPredicate((Widget widget) => widget is Radio<int>),
      )),
      paints..circle(color: Colors.orange[500], radius: splashRadius),
    );
  });

  testWidgetsWithLeakTracking('Radio respects materialTapTargetSize', (WidgetTester tester) async {
    await tester.pumpWidget(
      wrap(child: RadioListTile<bool>(
        groupValue: true,
        value: true,
        onChanged: (bool? newValue) { },
      )),
    );

    // default test
    expect(tester.getSize(find.byType(Radio<bool>)), const Size(40.0, 40.0));

    await tester.pumpWidget(
      wrap(child: RadioListTile<bool>(
        materialTapTargetSize: MaterialTapTargetSize.padded,
        groupValue: true,
        value: true,
        onChanged: (bool? newValue) { },
      )),
    );

    expect(tester.getSize(find.byType(Radio<bool>)), const Size(48.0, 48.0));
  });

  testWidgetsWithLeakTracking('RadioListTile.adaptive shows the correct radio platform widget', (WidgetTester tester) async {
    Widget buildApp(TargetPlatform platform) {
      return MaterialApp(
        theme: ThemeData(platform: platform),
        home: Material(
          child: Center(
            child: RadioListTile<int>.adaptive(
              value: 1,
              groupValue: 2,
              onChanged: (_) {},
            ),
          ),
        ),
      );
    }

    for (final TargetPlatform platform in <TargetPlatform>[ TargetPlatform.iOS, TargetPlatform.macOS ]) {
      await tester.pumpWidget(buildApp(platform));
      await tester.pumpAndSettle();

      expect(find.byType(CupertinoRadio<int>), findsOneWidget);
    }

    for (final TargetPlatform platform in <TargetPlatform>[ TargetPlatform.android, TargetPlatform.fuchsia, TargetPlatform.linux, TargetPlatform.windows ]) {
      await tester.pumpWidget(buildApp(platform));
      await tester.pumpAndSettle();

      expect(find.byType(CupertinoRadio<int>), findsNothing);
    }
  });

  group('feedback', () {
    late FeedbackTester feedback;

    setUp(() {
      feedback = FeedbackTester();
    });

    tearDown(() {
      feedback.dispose();
    });

    testWidgetsWithLeakTracking('RadioListTile respects enableFeedback', (WidgetTester tester) async {
      const Key key = Key('test');
      Future<void> buildTest(bool enableFeedback) async {
        return tester.pumpWidget(
          wrap(
            child: Center(
              child: RadioListTile<bool>(
                key: key,
                value: false,
                groupValue: true,
                selected: true,
                onChanged: (bool? value) {},
                enableFeedback: enableFeedback,
              ),
            ),
          ),
        );
      }

      await buildTest(false);
      await tester.tap(find.byKey(key));
      await tester.pump(const Duration(seconds: 1));
      expect(feedback.clickSoundCount, 0);
      expect(feedback.hapticCount, 0);

      await buildTest(true);
      await tester.tap(find.byKey(key));
      await tester.pump(const Duration(seconds: 1));
      expect(feedback.clickSoundCount, 1);
      expect(feedback.hapticCount, 0);
    });
  });

  group('Material 2', () {
    // These tests are only relevant for Material 2. Once Material 2
    // support is deprecated and the APIs are removed, these tests
    // can be deleted.

<<<<<<< HEAD
    testWidgetsWithLeakTracking('RadioListTile respects overlayColor in active/pressed/hovered states', (WidgetTester tester) async {
=======
    testWidgets('Material2 - RadioListTile respects overlayColor in active/pressed/hovered states', (WidgetTester tester) async {
>>>>>>> 5e5b0263
      tester.binding.focusManager.highlightStrategy = FocusHighlightStrategy.alwaysTraditional;

      const Color fillColor = Color(0xFF000000);
      const Color activePressedOverlayColor = Color(0xFF000001);
      const Color inactivePressedOverlayColor = Color(0xFF000002);
      const Color hoverOverlayColor = Color(0xFF000003);
      const Color hoverColor = Color(0xFF000005);

      Color? getOverlayColor(Set<MaterialState> states) {
        if (states.contains(MaterialState.pressed)) {
          if (states.contains(MaterialState.selected)) {
            return activePressedOverlayColor;
          }
          return inactivePressedOverlayColor;
        }
        if (states.contains(MaterialState.hovered)) {
          return hoverOverlayColor;
        }
        return null;
      }

      Widget buildRadio({bool active = false, bool useOverlay = true}) {
        return MaterialApp(
          theme: ThemeData(useMaterial3: false),
          home: Material(
            child: RadioListTile<bool>(
              value: active,
              groupValue: true,
              onChanged: (_) { },
              fillColor: const MaterialStatePropertyAll<Color>(fillColor),
              overlayColor: useOverlay ? MaterialStateProperty.resolveWith(getOverlayColor) : null,
              hoverColor: hoverColor,
            ),
          ),
        );
      }

      await tester.pumpWidget(buildRadio(useOverlay: false));
      await tester.press(find.byType(Radio<bool>));
      await tester.pumpAndSettle();

      expect(
        Material.of(tester.element(find.byType(Radio<bool>))),
        paints
          ..circle()
          ..circle(
            color: fillColor.withAlpha(kRadialReactionAlpha),
            radius: 20,
          ),
        reason: 'Default inactive pressed Radio should have overlay color from fillColor',
      );

      await tester.pumpWidget(buildRadio(active: true, useOverlay: false));
      await tester.press(find.byType(Radio<bool>));
      await tester.pumpAndSettle();

      expect(
        Material.of(tester.element(find.byType(Radio<bool>))),
        paints
          ..circle()
          ..circle(
            color: fillColor.withAlpha(kRadialReactionAlpha),
            radius: 20,
          ),
        reason: 'Default active pressed Radio should have overlay color from fillColor',
      );

      await tester.pumpWidget(buildRadio());
      await tester.press(find.byType(Radio<bool>));
      await tester.pumpAndSettle();

      expect(
        Material.of(tester.element(find.byType(Radio<bool>))),
        paints
          ..circle()
          ..circle(
            color: inactivePressedOverlayColor,
            radius: 20,
          ),
        reason: 'Inactive pressed Radio should have overlay color: $inactivePressedOverlayColor',
      );

      // Start hovering.
      final TestGesture gesture = await tester.createGesture(kind: PointerDeviceKind.mouse);
      await gesture.addPointer();
      await gesture.moveTo(tester.getCenter(find.byType(Radio<bool>)));
      await tester.pumpAndSettle();

      await tester.pumpWidget(Container());
      await tester.pumpWidget(buildRadio());
      await tester.pumpAndSettle();

      expect(
        Material.of(tester.element(find.byType(Radio<bool>))),
        paints
          ..circle(
            color: hoverOverlayColor,
            radius: 20,
          ),
        reason: 'Hovered Radio should use overlay color $hoverOverlayColor over $hoverColor',
      );
    });

<<<<<<< HEAD
    testWidgetsWithLeakTracking('RadioListTile respects hoverColor', (WidgetTester tester) async {
=======
    testWidgets('Material2 - RadioListTile respects hoverColor', (WidgetTester tester) async {
>>>>>>> 5e5b0263
      tester.binding.focusManager.highlightStrategy = FocusHighlightStrategy.alwaysTraditional;
      int? groupValue = 0;
      final Color? hoverColor = Colors.orange[500];
      Widget buildApp({bool enabled = true}) {
        return wrap(
          child: MaterialApp(
            theme: ThemeData(useMaterial3: false),
            home: StatefulBuilder(builder: (BuildContext context, StateSetter setState) {
              return RadioListTile<int>(
                value: 0,
                onChanged: enabled ? (int? newValue) {
                  setState(() {
                    groupValue = newValue;
                  });
                } : null,
                hoverColor: hoverColor,
                groupValue: groupValue,
              );
            }),
          ),
        );
      }
      await tester.pumpWidget(buildApp());

      await tester.pump();
      await tester.pumpAndSettle();
      expect(
        Material.of(tester.element(find.byType(Radio<int>))),
        paints
          ..rect()
          ..circle(color:const Color(0xff2196f3))
          ..circle(color:const Color(0xff2196f3)),
      );

      // Start hovering
      final TestGesture gesture = await tester.createGesture(kind: PointerDeviceKind.mouse);
      await gesture.moveTo(tester.getCenter(find.byType(Radio<int>)));

      // Check when the radio isn't selected.
      groupValue = 1;
      await tester.pumpWidget(buildApp());
      await tester.pump();
      await tester.pumpAndSettle();
      expect(
        Material.of(tester.element(find.byType(Radio<int>))),
        paints
          ..rect()
          ..circle(color: hoverColor)
      );

      // Check when the radio is selected, but disabled.
      groupValue = 0;
      await tester.pumpWidget(buildApp(enabled: false));
      await tester.pump();
      await tester.pumpAndSettle();
      expect(
        Material.of(tester.element(find.byType(Radio<int>))),
        paints
          ..rect()
          ..circle(color:const Color(0x61000000))
          ..circle(color:const Color(0x61000000)),
      );
    });
  });
}<|MERGE_RESOLUTION|>--- conflicted
+++ resolved
@@ -9,7 +9,6 @@
 import 'package:flutter/services.dart';
 import 'package:flutter_test/flutter_test.dart';
 
-import '../foundation/leak_tracking.dart';
 import '../rendering/mock_canvas.dart';
 import '../widgets/semantics_tester.dart';
 import 'feedback_tester.dart';
@@ -25,7 +24,7 @@
 }
 
 void main() {
-  testWidgetsWithLeakTracking('RadioListTile should initialize according to groupValue', (WidgetTester tester) async {
+  testWidgets('RadioListTile should initialize according to groupValue', (WidgetTester tester) async {
     final List<int> values = <int>[0, 1, 2];
     int? selectedValue;
     // Constructor parameters are required for [RadioListTile], but they are
@@ -85,7 +84,7 @@
     expect(generatedRadioListTiles[2].checked, equals(false));
   });
 
-  testWidgetsWithLeakTracking('RadioListTile simple control test', (WidgetTester tester) async {
+  testWidgets('RadioListTile simple control test', (WidgetTester tester) async {
     final Key key = UniqueKey();
     final Key titleKey = UniqueKey();
     final List<int?> log = <int?>[];
@@ -157,7 +156,7 @@
     expect(log, equals(<int>[1]));
   });
 
-  testWidgetsWithLeakTracking('RadioListTile control tests', (WidgetTester tester) async {
+  testWidgets('RadioListTile control tests', (WidgetTester tester) async {
     final List<int> values = <int>[0, 1, 2];
     int? selectedValue;
     // Constructor parameters are required for [Radio], but they are irrelevant
@@ -224,7 +223,7 @@
     expect(log, equals(<dynamic>[1, '-', 2]));
   });
 
-  testWidgetsWithLeakTracking('Selected RadioListTile should not trigger onChanged', (WidgetTester tester) async {
+  testWidgets('Selected RadioListTile should not trigger onChanged', (WidgetTester tester) async {
     // Regression test for https://github.com/flutter/flutter/issues/30311
     final List<int> values = <int>[0, 1, 2];
     int? selectedValue;
@@ -276,7 +275,7 @@
     expect(log, equals(<int>[0]));
   });
 
-  testWidgetsWithLeakTracking('Selected RadioListTile should trigger onChanged when toggleable', (WidgetTester tester) async {
+  testWidgets('Selected RadioListTile should trigger onChanged when toggleable', (WidgetTester tester) async {
     final List<int> values = <int>[0, 1, 2];
     int? selectedValue;
     // Constructor parameters are required for [Radio], but they are irrelevant
@@ -330,7 +329,7 @@
     expect(log, equals(<int?>[0, null, 0]));
   });
 
-  testWidgetsWithLeakTracking('RadioListTile can be toggled when toggleable is set', (WidgetTester tester) async {
+  testWidgets('RadioListTile can be toggled when toggleable is set', (WidgetTester tester) async {
     final Key key = UniqueKey();
     final List<int?> log = <int?>[];
 
@@ -385,7 +384,7 @@
     expect(log, equals(<int>[1]));
   });
 
-  testWidgetsWithLeakTracking('RadioListTile semantics', (WidgetTester tester) async {
+  testWidgets('RadioListTile semantics', (WidgetTester tester) async {
     final SemanticsTester semantics = SemanticsTester(tester);
 
     await tester.pumpWidget(
@@ -534,7 +533,7 @@
     semantics.dispose();
   });
 
-  testWidgetsWithLeakTracking('RadioListTile has semantic events', (WidgetTester tester) async {
+  testWidgets('RadioListTile has semantic events', (WidgetTester tester) async {
     final SemanticsTester semantics = SemanticsTester(tester);
     final Key key = UniqueKey();
     dynamic semanticEvent;
@@ -573,7 +572,7 @@
     tester.binding.defaultBinaryMessenger.setMockDecodedMessageHandler<dynamic>(SystemChannels.accessibility, null);
   });
 
-  testWidgetsWithLeakTracking('RadioListTile can autofocus unless disabled.', (WidgetTester tester) async {
+  testWidgets('RadioListTile can autofocus unless disabled.', (WidgetTester tester) async {
     final GlobalKey childKey = GlobalKey();
 
     await tester.pumpWidget(
@@ -607,7 +606,7 @@
     expect(Focus.of(childKey.currentContext!).hasPrimaryFocus, isFalse);
   });
 
-  testWidgetsWithLeakTracking('RadioListTile contentPadding test', (WidgetTester tester) async {
+  testWidgets('RadioListTile contentPadding test', (WidgetTester tester) async {
     final Type radioType = const Radio<bool>(
       groupValue: true,
       value: true,
@@ -647,7 +646,7 @@
     expect(paddingRect.right, titleRect.right + 15); //right padding
   });
 
-  testWidgetsWithLeakTracking('RadioListTile respects shape', (WidgetTester tester) async {
+  testWidgets('RadioListTile respects shape', (WidgetTester tester) async {
     const ShapeBorder shapeBorder = RoundedRectangleBorder(
       borderRadius: BorderRadius.horizontal(right: Radius.circular(100)),
     );
@@ -667,7 +666,7 @@
     expect(tester.widget<InkWell>(find.byType(InkWell)).customBorder, shapeBorder);
   });
 
-  testWidgetsWithLeakTracking('RadioListTile respects tileColor', (WidgetTester tester) async {
+  testWidgets('RadioListTile respects tileColor', (WidgetTester tester) async {
     final Color tileColor = Colors.red.shade500;
 
     await tester.pumpWidget(
@@ -687,7 +686,7 @@
     expect(find.byType(Material), paints..rect(color: tileColor));
   });
 
-  testWidgetsWithLeakTracking('RadioListTile respects selectedTileColor', (WidgetTester tester) async {
+  testWidgets('RadioListTile respects selectedTileColor', (WidgetTester tester) async {
     final Color selectedTileColor = Colors.green.shade500;
 
     await tester.pumpWidget(
@@ -708,7 +707,7 @@
     expect(find.byType(Material), paints..rect(color: selectedTileColor));
   });
 
-  testWidgetsWithLeakTracking('RadioListTile selected item text Color', (WidgetTester tester) async {
+  testWidgets('RadioListTile selected item text Color', (WidgetTester tester) async {
     // Regression test for https://github.com/flutter/flutter/pull/76906
 
     const Color activeColor = Color(0xff00ff00);
@@ -748,7 +747,7 @@
     expect(textColor('title'), activeColor);
   });
 
-  testWidgetsWithLeakTracking('RadioListTile respects visualDensity', (WidgetTester tester) async {
+  testWidgets('RadioListTile respects visualDensity', (WidgetTester tester) async {
     const Key key = Key('test');
     Future<void> buildTest(VisualDensity visualDensity) async {
       return tester.pumpWidget(
@@ -773,7 +772,7 @@
     expect(box.size, equals(const Size(800, 56)));
   });
 
-  testWidgetsWithLeakTracking('RadioListTile respects focusNode', (WidgetTester tester) async {
+  testWidgets('RadioListTile respects focusNode', (WidgetTester tester) async {
     final GlobalKey childKey = GlobalKey();
     await tester.pumpWidget(
       wrap(
@@ -796,7 +795,7 @@
     expect(tileNode.hasPrimaryFocus, isTrue);
   });
 
-  testWidgetsWithLeakTracking('RadioListTile onFocusChange callback', (WidgetTester tester) async {
+  testWidgets('RadioListTile onFocusChange callback', (WidgetTester tester) async {
     final FocusNode node = FocusNode(debugLabel: 'RadioListTile onFocusChange');
     bool gotFocus = false;
     await tester.pumpWidget(
@@ -826,7 +825,7 @@
     expect(node.hasFocus, isFalse);
   });
 
-  testWidgetsWithLeakTracking('Radio changes mouse cursor when hovered', (WidgetTester tester) async {
+  testWidgets('Radio changes mouse cursor when hovered', (WidgetTester tester) async {
     // Test Radio() constructor
     await tester.pumpWidget(
       wrap(child: MouseRegion(
@@ -877,7 +876,7 @@
     expect(RendererBinding.instance.mouseTracker.debugDeviceActiveCursor(1), SystemMouseCursors.basic);
   });
 
-  testWidgetsWithLeakTracking('RadioListTile respects fillColor in enabled/disabled states', (WidgetTester tester) async {
+  testWidgets('RadioListTile respects fillColor in enabled/disabled states', (WidgetTester tester) async {
     const Color activeEnabledFillColor = Color(0xFF000001);
     const Color activeDisabledFillColor = Color(0xFF000002);
     const Color inactiveEnabledFillColor = Color(0xFF000003);
@@ -964,7 +963,7 @@
     );
   });
 
-  testWidgetsWithLeakTracking('RadioListTile respects fillColor in hovered state', (WidgetTester tester) async {
+  testWidgets('RadioListTile respects fillColor in hovered state', (WidgetTester tester) async {
     tester.binding.focusManager.highlightStrategy = FocusHighlightStrategy.alwaysTraditional;
     const Color hoveredFillColor = Color(0xFF000001);
 
@@ -1013,11 +1012,7 @@
     );
   });
 
-<<<<<<< HEAD
-  testWidgetsWithLeakTracking('RadioListTile respects hoverColor', (WidgetTester tester) async {
-=======
   testWidgets('Material3 - RadioListTile respects hoverColor', (WidgetTester tester) async {
->>>>>>> 5e5b0263
     tester.binding.focusManager.highlightStrategy = FocusHighlightStrategy.alwaysTraditional;
     int? groupValue = 0;
     final Color? hoverColor = Colors.orange[500];
@@ -1083,11 +1078,7 @@
     );
   });
 
-<<<<<<< HEAD
-  testWidgetsWithLeakTracking('RadioListTile respects overlayColor in active/pressed/hovered states', (WidgetTester tester) async {
-=======
   testWidgets('Material3 - RadioListTile respects overlayColor in active/pressed/hovered states', (WidgetTester tester) async {
->>>>>>> 5e5b0263
     tester.binding.focusManager.highlightStrategy = FocusHighlightStrategy.alwaysTraditional;
 
     const Color fillColor = Color(0xFF000000);
@@ -1212,7 +1203,7 @@
     );
   });
 
-  testWidgetsWithLeakTracking('RadioListTile respects splashRadius', (WidgetTester tester) async {
+  testWidgets('RadioListTile respects splashRadius', (WidgetTester tester) async {
     tester.binding.focusManager.highlightStrategy = FocusHighlightStrategy.alwaysTraditional;
     const double splashRadius = 30;
     Widget buildApp() {
@@ -1244,7 +1235,7 @@
     );
   });
 
-  testWidgetsWithLeakTracking('Radio respects materialTapTargetSize', (WidgetTester tester) async {
+  testWidgets('Radio respects materialTapTargetSize', (WidgetTester tester) async {
     await tester.pumpWidget(
       wrap(child: RadioListTile<bool>(
         groupValue: true,
@@ -1268,7 +1259,7 @@
     expect(tester.getSize(find.byType(Radio<bool>)), const Size(48.0, 48.0));
   });
 
-  testWidgetsWithLeakTracking('RadioListTile.adaptive shows the correct radio platform widget', (WidgetTester tester) async {
+  testWidgets('RadioListTile.adaptive shows the correct radio platform widget', (WidgetTester tester) async {
     Widget buildApp(TargetPlatform platform) {
       return MaterialApp(
         theme: ThemeData(platform: platform),
@@ -1310,7 +1301,7 @@
       feedback.dispose();
     });
 
-    testWidgetsWithLeakTracking('RadioListTile respects enableFeedback', (WidgetTester tester) async {
+    testWidgets('RadioListTile respects enableFeedback', (WidgetTester tester) async {
       const Key key = Key('test');
       Future<void> buildTest(bool enableFeedback) async {
         return tester.pumpWidget(
@@ -1348,11 +1339,7 @@
     // support is deprecated and the APIs are removed, these tests
     // can be deleted.
 
-<<<<<<< HEAD
-    testWidgetsWithLeakTracking('RadioListTile respects overlayColor in active/pressed/hovered states', (WidgetTester tester) async {
-=======
     testWidgets('Material2 - RadioListTile respects overlayColor in active/pressed/hovered states', (WidgetTester tester) async {
->>>>>>> 5e5b0263
       tester.binding.focusManager.highlightStrategy = FocusHighlightStrategy.alwaysTraditional;
 
       const Color fillColor = Color(0xFF000000);
@@ -1456,11 +1443,7 @@
       );
     });
 
-<<<<<<< HEAD
-    testWidgetsWithLeakTracking('RadioListTile respects hoverColor', (WidgetTester tester) async {
-=======
     testWidgets('Material2 - RadioListTile respects hoverColor', (WidgetTester tester) async {
->>>>>>> 5e5b0263
       tester.binding.focusManager.highlightStrategy = FocusHighlightStrategy.alwaysTraditional;
       int? groupValue = 0;
       final Color? hoverColor = Colors.orange[500];
