--- conflicted
+++ resolved
@@ -1071,7 +1071,6 @@
     expect(stretchAccepted, false);
   });
 
-<<<<<<< HEAD
   group('RefreshIndicator.noSpinner', () {
     testWidgetsWithLeakTracking('onModeChange and onRefresh Trigger',
             (WidgetTester tester) async {
@@ -1126,7 +1125,8 @@
           expect(modeArmed, true);
           expect(modeDone, true);
         });
-=======
+    });
+
   testWidgetsWithLeakTracking('RefreshIndicator manipulates value color opacity correctly', (WidgetTester tester) async {
     final List<Color> colors = <Color>[
       Colors.black,
@@ -1188,6 +1188,5 @@
     for (final Color color in colors) {
       await testColor(color);
     }
->>>>>>> 22748e3a
   });
 }