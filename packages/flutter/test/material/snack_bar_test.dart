// Copyright 2015 The Chromium Authors. All rights reserved.
// Use of this source code is governed by a BSD-style license that can be
// found in the LICENSE file.

import 'package:flutter_test/flutter_test.dart';
import 'package:flutter/material.dart';

void main() {
  testWidgets('SnackBar control test', (WidgetTester tester) async {
    const String helloSnackBar = 'Hello SnackBar';
    const Key tapTarget = Key('tap-target');
    await tester.pumpWidget(new MaterialApp(
      home: new Scaffold(
        body: new Builder(
          builder: (BuildContext context) {
            return new GestureDetector(
              onTap: () {
                Scaffold.of(context).showSnackBar(const SnackBar(
                  content: Text(helloSnackBar),
                  duration: Duration(seconds: 2)
                ));
              },
              behavior: HitTestBehavior.opaque,
              child: new Container(
                height: 100.0,
                width: 100.0,
                key: tapTarget
              )
            );
          }
        )
      )
    ));
    expect(find.text(helloSnackBar), findsNothing);
    await tester.tap(find.byKey(tapTarget));
    expect(find.text(helloSnackBar), findsNothing);
    await tester.pump(); // schedule animation
    expect(find.text(helloSnackBar), findsOneWidget);
    await tester.pump(); // begin animation
    expect(find.text(helloSnackBar), findsOneWidget);
    await tester.pump(const Duration(milliseconds: 750)); // 0.75s // animation last frame; two second timer starts here
    expect(find.text(helloSnackBar), findsOneWidget);
    await tester.pump(const Duration(milliseconds: 750)); // 1.50s
    expect(find.text(helloSnackBar), findsOneWidget);
    await tester.pump(const Duration(milliseconds: 750)); // 2.25s
    expect(find.text(helloSnackBar), findsOneWidget);
    await tester.pump(const Duration(milliseconds: 750)); // 3.00s // timer triggers to dismiss snackbar, reverse animation is scheduled
    await tester.pump(); // begin animation
    expect(find.text(helloSnackBar), findsOneWidget); // frame 0 of dismiss animation
    await tester.pump(const Duration(milliseconds: 750)); // 3.75s // last frame of animation, snackbar removed from build
    expect(find.text(helloSnackBar), findsNothing);
  });

  testWidgets('SnackBar twice test', (WidgetTester tester) async {
    int snackBarCount = 0;
    const Key tapTarget = Key('tap-target');
    await tester.pumpWidget(new MaterialApp(
      home: new Scaffold(
        body: new Builder(
          builder: (BuildContext context) {
            return new GestureDetector(
              onTap: () {
                snackBarCount += 1;
                Scaffold.of(context).showSnackBar(new SnackBar(
                  content: new Text('bar$snackBarCount'),
                  duration: const Duration(seconds: 2)
                ));
              },
              behavior: HitTestBehavior.opaque,
              child: new Container(
                height: 100.0,
                width: 100.0,
                key: tapTarget
              )
            );
          }
        )
      )
    ));
    expect(find.text('bar1'), findsNothing);
    expect(find.text('bar2'), findsNothing);
    await tester.tap(find.byKey(tapTarget)); // queue bar1
    await tester.tap(find.byKey(tapTarget)); // queue bar2
    expect(find.text('bar1'), findsNothing);
    expect(find.text('bar2'), findsNothing);
    await tester.pump(); // schedule animation for bar1
    expect(find.text('bar1'), findsOneWidget);
    expect(find.text('bar2'), findsNothing);
    await tester.pump(); // begin animation
    expect(find.text('bar1'), findsOneWidget);
    expect(find.text('bar2'), findsNothing);
    await tester.pump(const Duration(milliseconds: 750)); // 0.75s // animation last frame; two second timer starts here
    expect(find.text('bar1'), findsOneWidget);
    expect(find.text('bar2'), findsNothing);
    await tester.pump(const Duration(milliseconds: 750)); // 1.50s
    expect(find.text('bar1'), findsOneWidget);
    expect(find.text('bar2'), findsNothing);
    await tester.pump(const Duration(milliseconds: 750)); // 2.25s
    expect(find.text('bar1'), findsOneWidget);
    expect(find.text('bar2'), findsNothing);
    await tester.pump(const Duration(milliseconds: 750)); // 3.00s // timer triggers to dismiss snackbar, reverse animation is scheduled
    await tester.pump(); // begin animation
    expect(find.text('bar1'), findsOneWidget);
    expect(find.text('bar2'), findsNothing);
    await tester.pump(const Duration(milliseconds: 750)); // 3.75s // last frame of animation, snackbar removed from build, new snack bar put in its place
    expect(find.text('bar1'), findsNothing);
    expect(find.text('bar2'), findsOneWidget);
    await tester.pump(); // begin animation
    expect(find.text('bar1'), findsNothing);
    expect(find.text('bar2'), findsOneWidget);
    await tester.pump(const Duration(milliseconds: 750)); // 4.50s // animation last frame; two second timer starts here
    expect(find.text('bar1'), findsNothing);
    expect(find.text('bar2'), findsOneWidget);
    await tester.pump(const Duration(milliseconds: 750)); // 5.25s
    expect(find.text('bar1'), findsNothing);
    expect(find.text('bar2'), findsOneWidget);
    await tester.pump(const Duration(milliseconds: 750)); // 6.00s
    expect(find.text('bar1'), findsNothing);
    expect(find.text('bar2'), findsOneWidget);
    await tester.pump(const Duration(milliseconds: 750)); // 6.75s // timer triggers to dismiss snackbar, reverse animation is scheduled
    await tester.pump(); // begin animation
    expect(find.text('bar1'), findsNothing);
    expect(find.text('bar2'), findsOneWidget);
    await tester.pump(const Duration(milliseconds: 750)); // 7.50s // last frame of animation, snackbar removed from build, new snack bar put in its place
    expect(find.text('bar1'), findsNothing);
    expect(find.text('bar2'), findsNothing);
  });

  testWidgets('SnackBar cancel test', (WidgetTester tester) async {
    int snackBarCount = 0;
    const Key tapTarget = Key('tap-target');
    int time;
    ScaffoldFeatureController<SnackBar, SnackBarClosedReason> lastController;
    await tester.pumpWidget(new MaterialApp(
      home: new Scaffold(
        body: new Builder(
          builder: (BuildContext context) {
            return new GestureDetector(
              onTap: () {
                snackBarCount += 1;
                lastController = Scaffold.of(context).showSnackBar(new SnackBar(
                  content: new Text('bar$snackBarCount'),
                  duration: new Duration(seconds: time)
                ));
              },
              behavior: HitTestBehavior.opaque,
              child: new Container(
                height: 100.0,
                width: 100.0,
                key: tapTarget
              )
            );
          }
        )
      )
    ));
    expect(find.text('bar1'), findsNothing);
    expect(find.text('bar2'), findsNothing);
    time = 1000;
    await tester.tap(find.byKey(tapTarget)); // queue bar1
    final ScaffoldFeatureController<SnackBar, SnackBarClosedReason> firstController = lastController;
    time = 2;
    await tester.tap(find.byKey(tapTarget)); // queue bar2
    expect(find.text('bar1'), findsNothing);
    expect(find.text('bar2'), findsNothing);
    await tester.pump(); // schedule animation for bar1
    expect(find.text('bar1'), findsOneWidget);
    expect(find.text('bar2'), findsNothing);
    await tester.pump(); // begin animation
    expect(find.text('bar1'), findsOneWidget);
    expect(find.text('bar2'), findsNothing);
    await tester.pump(const Duration(milliseconds: 750)); // 0.75s // animation last frame; two second timer starts here
    expect(find.text('bar1'), findsOneWidget);
    expect(find.text('bar2'), findsNothing);
    await tester.pump(const Duration(milliseconds: 750)); // 1.50s
    expect(find.text('bar1'), findsOneWidget);
    expect(find.text('bar2'), findsNothing);
    await tester.pump(const Duration(milliseconds: 750)); // 2.25s
    expect(find.text('bar1'), findsOneWidget);
    expect(find.text('bar2'), findsNothing);
    await tester.pump(const Duration(milliseconds: 10000)); // 12.25s
    expect(find.text('bar1'), findsOneWidget);
    expect(find.text('bar2'), findsNothing);

    firstController.close(); // snackbar is manually dismissed

    await tester.pump(const Duration(milliseconds: 750)); // 13.00s // reverse animation is scheduled
    await tester.pump(); // begin animation
    expect(find.text('bar1'), findsOneWidget);
    expect(find.text('bar2'), findsNothing);
    await tester.pump(const Duration(milliseconds: 750)); // 13.75s // last frame of animation, snackbar removed from build, new snack bar put in its place
    expect(find.text('bar1'), findsNothing);
    expect(find.text('bar2'), findsOneWidget);
    await tester.pump(); // begin animation
    expect(find.text('bar1'), findsNothing);
    expect(find.text('bar2'), findsOneWidget);
    await tester.pump(const Duration(milliseconds: 750)); // 14.50s // animation last frame; two second timer starts here
    expect(find.text('bar1'), findsNothing);
    expect(find.text('bar2'), findsOneWidget);
    await tester.pump(const Duration(milliseconds: 750)); // 15.25s
    expect(find.text('bar1'), findsNothing);
    expect(find.text('bar2'), findsOneWidget);
    await tester.pump(const Duration(milliseconds: 750)); // 16.00s
    expect(find.text('bar1'), findsNothing);
    expect(find.text('bar2'), findsOneWidget);
    await tester.pump(const Duration(milliseconds: 750)); // 16.75s // timer triggers to dismiss snackbar, reverse animation is scheduled
    await tester.pump(); // begin animation
    expect(find.text('bar1'), findsNothing);
    expect(find.text('bar2'), findsOneWidget);
    await tester.pump(const Duration(milliseconds: 750)); // 17.50s // last frame of animation, snackbar removed from build, new snack bar put in its place
    expect(find.text('bar1'), findsNothing);
    expect(find.text('bar2'), findsNothing);
  });

  testWidgets('SnackBar dismiss test', (WidgetTester tester) async {
    int snackBarCount = 0;
    const Key tapTarget = Key('tap-target');
    await tester.pumpWidget(new MaterialApp(
      home: new Scaffold(
        body: new Builder(
          builder: (BuildContext context) {
            return new GestureDetector(
              onTap: () {
                snackBarCount += 1;
                Scaffold.of(context).showSnackBar(new SnackBar(
                  content: new Text('bar$snackBarCount'),
                  duration: const Duration(seconds: 2)
                ));
              },
              behavior: HitTestBehavior.opaque,
              child: new Container(
                height: 100.0,
                width: 100.0,
                key: tapTarget
              )
            );
          }
        )
      )
    ));
    expect(find.text('bar1'), findsNothing);
    expect(find.text('bar2'), findsNothing);
    await tester.tap(find.byKey(tapTarget)); // queue bar1
    await tester.tap(find.byKey(tapTarget)); // queue bar2
    expect(find.text('bar1'), findsNothing);
    expect(find.text('bar2'), findsNothing);
    await tester.pump(); // schedule animation for bar1
    expect(find.text('bar1'), findsOneWidget);
    expect(find.text('bar2'), findsNothing);
    await tester.pump(); // begin animation
    expect(find.text('bar1'), findsOneWidget);
    expect(find.text('bar2'), findsNothing);
    await tester.pump(const Duration(milliseconds: 750)); // 0.75s // animation last frame; two second timer starts here
    await tester.drag(find.text('bar1'), const Offset(0.0, 50.0));
    await tester.pump(); // bar1 dismissed, bar2 begins animating
    expect(find.text('bar1'), findsNothing);
    expect(find.text('bar2'), findsOneWidget);
  });

  testWidgets('SnackBar cannot be tapped twice', (WidgetTester tester) async {
    int tapCount = 0;
    await tester.pumpWidget(new MaterialApp(
      home: new Scaffold(
        body: new Builder(
          builder: (BuildContext context) {
            return new GestureDetector(
              onTap: () {
                Scaffold.of(context).showSnackBar(new SnackBar(
                  content: const Text('I am a snack bar.'),
                  duration: const Duration(seconds: 2),
                  action: new SnackBarAction(
                    label: 'ACTION',
                    onPressed: () {
                      ++tapCount;
                    }
                  )
                ));
              },
              child: const Text('X')
            );
          }
        )
      )
    ));
    await tester.tap(find.text('X'));
    await tester.pump(); // start animation
    await tester.pump(const Duration(milliseconds: 750));

    expect(tapCount, equals(0));
    await tester.tap(find.text('ACTION'));
    expect(tapCount, equals(1));
    await tester.tap(find.text('ACTION'));
    expect(tapCount, equals(1));
    await tester.pump();
    await tester.tap(find.text('ACTION'));
    expect(tapCount, equals(1));
  });

  testWidgets('SnackBar button text alignment', (WidgetTester tester) async {
    await tester.pumpWidget(new MaterialApp(
      home: new MediaQuery(
        data: const MediaQueryData(
          padding: EdgeInsets.only(
            left: 10.0,
            top: 20.0,
            right: 30.0,
            bottom: 40.0,
          ),
        ),
        child: new Scaffold(
          body: new Builder(
            builder: (BuildContext context) {
              return new GestureDetector(
                onTap: () {
                  Scaffold.of(context).showSnackBar(new SnackBar(
                    content: const Text('I am a snack bar.'),
                    duration: const Duration(seconds: 2),
                    action: new SnackBarAction(label: 'ACTION', onPressed: () {})
                  ));
                },
                child: const Text('X')
              );
            }
          ),
        ),
      ),
    ));
    await tester.tap(find.text('X'));
    await tester.pump(); // start animation
    await tester.pump(const Duration(milliseconds: 750));

    final RenderBox textBox = tester.firstRenderObject(find.text('I am a snack bar.'));
    final RenderBox actionTextBox = tester.firstRenderObject(find.text('ACTION'));
    final RenderBox snackBarBox = tester.firstRenderObject(find.byType(SnackBar));

    final Offset textBottomLeft = textBox.localToGlobal(textBox.size.bottomLeft(Offset.zero));
    final Offset textBottomRight = textBox.localToGlobal(textBox.size.bottomRight(Offset.zero));
    final Offset actionTextBottomLeft = actionTextBox.localToGlobal(actionTextBox.size.bottomLeft(Offset.zero));
    final Offset actionTextBottomRight = actionTextBox.localToGlobal(actionTextBox.size.bottomRight(Offset.zero));
    final Offset snackBarBottomLeft = snackBarBox.localToGlobal(snackBarBox.size.bottomLeft(Offset.zero));
    final Offset snackBarBottomRight = snackBarBox.localToGlobal(snackBarBox.size.bottomRight(Offset.zero));

    expect(textBottomLeft.dx - snackBarBottomLeft.dx, 24.0 + 10.0); // margin + left padding
    expect(snackBarBottomLeft.dy - textBottomLeft.dy, 17.0 + 40.0); // margin + bottom padding
    expect(actionTextBottomLeft.dx - textBottomRight.dx, 24.0);
    expect(snackBarBottomRight.dx - actionTextBottomRight.dx, 24.0 + 30.0); // margin + right padding
    expect(snackBarBottomRight.dy - actionTextBottomRight.dy, 17.0 + 40.0); // margin + bottom padding
  });

  testWidgets('SnackBar is positioned above BottomNavigationBar', (WidgetTester tester) async {
    await tester.pumpWidget(new MaterialApp(
      home: new MediaQuery(
        data: const MediaQueryData(
          padding: EdgeInsets.only(
            left: 10.0,
            top: 20.0,
            right: 30.0,
            bottom: 40.0,
          ),
        ),
        child: new Scaffold(
          bottomNavigationBar: new BottomNavigationBar(
            items: const <BottomNavigationBarItem>[
              BottomNavigationBarItem(icon: Icon(Icons.favorite), title: Text('Animutation')),
              BottomNavigationBarItem(icon: Icon(Icons.block), title: Text('Zombo.com')),
            ],
          ),
          body: new Builder(
            builder: (BuildContext context) {
              return new GestureDetector(
                onTap: () {
                  Scaffold.of(context).showSnackBar(new SnackBar(
                    content: const Text('I am a snack bar.'),
                    duration: const Duration(seconds: 2),
                    action: new SnackBarAction(label: 'ACTION', onPressed: () {})
                  ));
                },
                child: const Text('X')
              );
            }
          ),
        ),
      ),
    ));
    await tester.tap(find.text('X'));
    await tester.pump(); // start animation
    await tester.pump(const Duration(milliseconds: 750));

    final RenderBox textBox = tester.firstRenderObject(find.text('I am a snack bar.'));
    final RenderBox actionTextBox = tester.firstRenderObject(find.text('ACTION'));
    final RenderBox snackBarBox = tester.firstRenderObject(find.byType(SnackBar));

    final Offset textBottomLeft = textBox.localToGlobal(textBox.size.bottomLeft(Offset.zero));
    final Offset textBottomRight = textBox.localToGlobal(textBox.size.bottomRight(Offset.zero));
    final Offset actionTextBottomLeft = actionTextBox.localToGlobal(actionTextBox.size.bottomLeft(Offset.zero));
    final Offset actionTextBottomRight = actionTextBox.localToGlobal(actionTextBox.size.bottomRight(Offset.zero));
    final Offset snackBarBottomLeft = snackBarBox.localToGlobal(snackBarBox.size.bottomLeft(Offset.zero));
    final Offset snackBarBottomRight = snackBarBox.localToGlobal(snackBarBox.size.bottomRight(Offset.zero));

    expect(textBottomLeft.dx - snackBarBottomLeft.dx, 24.0 + 10.0); // margin + left padding
    expect(snackBarBottomLeft.dy - textBottomLeft.dy, 17.0); // margin (with no bottom padding)
    expect(actionTextBottomLeft.dx - textBottomRight.dx, 24.0);
    expect(snackBarBottomRight.dx - actionTextBottomRight.dx, 24.0 + 30.0); // margin + right padding
    expect(snackBarBottomRight.dy - actionTextBottomRight.dy, 17.0); // margin (with no bottom padding)
  });

  testWidgets('SnackBarClosedReason', (WidgetTester tester) async {
    final GlobalKey<ScaffoldState> scaffoldKey = new GlobalKey<ScaffoldState>();
    bool actionPressed = false;
    SnackBarClosedReason closedReason;

    await tester.pumpWidget(new MaterialApp(
      home: new Scaffold(
        key: scaffoldKey,
        body: new Builder(
          builder: (BuildContext context) {
            return new GestureDetector(
              onTap: () {
                Scaffold.of(context).showSnackBar(new SnackBar(
                  content: const Text('snack'),
                  duration: const Duration(seconds: 2),
                  action: new SnackBarAction(
                    label: 'ACTION',
                    onPressed: () {
                      actionPressed = true;
                    }
                  ),
                )).closed.then<Null>((SnackBarClosedReason reason) {
                  closedReason = reason;
                });
              },
              child: const Text('X')
            );
          },
        )
      )
    ));

    // Pop up the snack bar and then press its action button.
    await tester.tap(find.text('X'));
    await tester.pump(); // start animation
    await tester.pump(const Duration(milliseconds: 750));
    expect(actionPressed, isFalse);
    await tester.tap(find.text('ACTION'));
    expect(actionPressed, isTrue);
    // Closed reason is only set when the animation is complete.
    await tester.pump(const Duration(milliseconds: 250));
    expect(closedReason, isNull);
    // Wait for animation to complete.
    await tester.pumpAndSettle(const Duration(seconds: 1));
    expect(closedReason, equals(SnackBarClosedReason.action));

    // Pop up the snack bar and then swipe downwards to dismiss it.
    await tester.tap(find.text('X'));
    await tester.pump(const Duration(milliseconds: 750));
    await tester.pump(const Duration(milliseconds: 750));
    await tester.drag(find.text('snack'), const Offset(0.0, 50.0));
    await tester.pumpAndSettle(const Duration(seconds: 1));
    expect(closedReason, equals(SnackBarClosedReason.swipe));

    // Pop up the snack bar and then remove it.
    await tester.tap(find.text('X'));
    await tester.pump(const Duration(milliseconds: 750));
    scaffoldKey.currentState.removeCurrentSnackBar();
    await tester.pumpAndSettle(const Duration(seconds: 1));
    expect(closedReason, equals(SnackBarClosedReason.remove));

    // Pop up the snack bar and then hide it.
    await tester.tap(find.text('X'));
    await tester.pump(const Duration(milliseconds: 750));
    scaffoldKey.currentState.hideCurrentSnackBar();
    await tester.pumpAndSettle(const Duration(seconds: 1));
    expect(closedReason, equals(SnackBarClosedReason.hide));

    // Pop up the snack bar and then let it time out.
    await tester.tap(find.text('X'));
    await tester.pump(const Duration(milliseconds: 750));
    await tester.pump(const Duration(milliseconds: 750));
    await tester.pump(const Duration(milliseconds: 1500));
    await tester.pump(); // begin animation
    await tester.pumpAndSettle(const Duration(seconds: 1));
    expect(closedReason, equals(SnackBarClosedReason.timeout));
  });

<<<<<<< HEAD
  testWidgets('assistiveTechnologyEnabled behavior with action', (WidgetTester tester) async {
      final TestWidgetsFlutterBinding binding = tester.binding;
      final GlobalKey<ScaffoldState> scaffoldKey = new GlobalKey<ScaffoldState>();
      binding.assistiveTechnologyEnabled = true;

      await tester.pumpWidget(new MaterialApp(
        home: new Scaffold(
          key: scaffoldKey,
          body: new Builder(
            builder: (BuildContext context) {
              return new GestureDetector(
                onTap: () {
                  Scaffold.of(context).showSnackBar(new SnackBar(
                    content: const Text('snack'),
                    duration: const Duration(seconds: 1),
                    action: new SnackBarAction(
                      label: 'ACTION',
                      onPressed: () {}
                    ),
                  ));
                },
                child: const Text('X')
              );
            },
          )
        )
      ));
      await tester.tap(find.text('X'));
      await tester.pump();
      // Find action immediately
      expect(find.text('ACTION'), findsOneWidget);
      // Snackbar doesn't close
      await tester.pump(const Duration(seconds: 10));
      expect(find.text('ACTION'), findsOneWidget);
      await tester.tap(find.text('ACTION'));
      await tester.pump();
      // Snackbar closes immediately
      expect(find.text('ACTION'), findsNothing);
      binding.assistiveTechnologyEnabled = false;
  });
=======
  testWidgets('SnackBar default display duration test', (WidgetTester tester) async {
    const String helloSnackBar = 'Hello SnackBar';
    const Key tapTarget = Key('tap-target');
    await tester.pumpWidget(new MaterialApp(
        home: new Scaffold(
            body: new Builder(
                builder: (BuildContext context) {
                  return new GestureDetector(
                      onTap: () {
                        Scaffold.of(context).showSnackBar(const SnackBar(
                            content: Text(helloSnackBar)
                        ));
                      },
                      behavior: HitTestBehavior.opaque,
                      child: new Container(
                          height: 100.0,
                          width: 100.0,
                          key: tapTarget
                      )
                  );
                }
            )
        )
    ));
    expect(find.text(helloSnackBar), findsNothing);
    await tester.tap(find.byKey(tapTarget));
    expect(find.text(helloSnackBar), findsNothing);
    await tester.pump(); // schedule animation
    expect(find.text(helloSnackBar), findsOneWidget);
    await tester.pump(); // begin animation
    expect(find.text(helloSnackBar), findsOneWidget);
    await tester.pump(const Duration(milliseconds: 750)); // 0.75s // animation last frame; four second timer starts here
    expect(find.text(helloSnackBar), findsOneWidget);
    await tester.pump(const Duration(milliseconds: 750)); // 1.50s
    expect(find.text(helloSnackBar), findsOneWidget);
    await tester.pump(const Duration(milliseconds: 750)); // 2.25s
    expect(find.text(helloSnackBar), findsOneWidget);
    await tester.pump(const Duration(milliseconds: 750)); // 3.00s
    expect(find.text(helloSnackBar), findsOneWidget);
    await tester.pump(const Duration(milliseconds: 750)); // 3.75s
    expect(find.text(helloSnackBar), findsOneWidget);
    await tester.pump(const Duration(milliseconds: 1000)); // 4.75s // timer triggers to dismiss snackbar, reverse animation is scheduled
    await tester.pump(); // begin animation
    expect(find.text(helloSnackBar), findsOneWidget); // frame 0 of dismiss animation
    await tester.pump(const Duration(milliseconds: 750)); // 5.50s // last frame of animation, snackbar removed from build
    expect(find.text(helloSnackBar), findsNothing);
  });

>>>>>>> 810a29d6
}<|MERGE_RESOLUTION|>--- conflicted
+++ resolved
@@ -482,7 +482,6 @@
     expect(closedReason, equals(SnackBarClosedReason.timeout));
   });
 
-<<<<<<< HEAD
   testWidgets('assistiveTechnologyEnabled behavior with action', (WidgetTester tester) async {
       final TestWidgetsFlutterBinding binding = tester.binding;
       final GlobalKey<ScaffoldState> scaffoldKey = new GlobalKey<ScaffoldState>();
@@ -523,7 +522,7 @@
       expect(find.text('ACTION'), findsNothing);
       binding.assistiveTechnologyEnabled = false;
   });
-=======
+
   testWidgets('SnackBar default display duration test', (WidgetTester tester) async {
     const String helloSnackBar = 'Hello SnackBar';
     const Key tapTarget = Key('tap-target');
@@ -572,5 +571,4 @@
     expect(find.text(helloSnackBar), findsNothing);
   });
 
->>>>>>> 810a29d6
 }