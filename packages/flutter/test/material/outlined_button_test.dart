--- conflicted
+++ resolved
@@ -1215,7 +1215,6 @@
     );
     expect(paddingWidget.padding, const EdgeInsets.all(22));
   });
-<<<<<<< HEAD
 
   testWidgets('OutlinedButton.icon is configurable when iconAlignment set to ButtonIconAlignment.start', (WidgetTester tester) async {
     const Widget icon = Icon(Icons.add);
@@ -1298,8 +1297,6 @@
       ),
     );
   });
-=======
->>>>>>> c87f15fe
 }
 
 PhysicalModelLayer _findPhysicalLayer(Element element) {
