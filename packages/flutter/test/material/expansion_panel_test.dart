--- conflicted
+++ resolved
@@ -1400,7 +1400,6 @@
     expect(boxDecoration.border.top.color, dividerColor);
   });
 
-<<<<<<< HEAD
   testWidgets('ExpansionPanel respects expandIconBuilder', (WidgetTester tester) async {
     final List<bool> _isExpanded = <bool>[true, false];
     await tester.pumpWidget(
@@ -1896,7 +1895,8 @@
     ));
 
     semanticsHandle.dispose();
-=======
+  });
+
   testWidgets('elevation is propagated properly to MergeableMaterial', (WidgetTester tester) async {
     const int _elevation = 8;
 
@@ -1956,6 +1956,5 @@
       'Invalid value for elevation. See the kElevationToShadow constant for'
       ' possible elevation values.'
     ));
->>>>>>> 63381814
   });
 }