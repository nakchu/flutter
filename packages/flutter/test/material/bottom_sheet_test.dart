// Copyright 2014 The Flutter Authors. All rights reserved.
// Use of this source code is governed by a BSD-style license that can be
// found in the LICENSE file.

import 'dart:ui';

import 'package:flutter/material.dart';
import 'package:flutter_test/flutter_test.dart';

import '../widgets/semantics_tester.dart';

void main() {
  // Pumps and ensures that the BottomSheet animates non-linearly.
  Future<void> _checkNonLinearAnimation(WidgetTester tester) async {
    final Offset firstPosition = tester.getCenter(find.text('BottomSheet'));
    await tester.pump(const Duration(milliseconds: 30));
    final Offset secondPosition = tester.getCenter(find.text('BottomSheet'));
    await tester.pump(const Duration(milliseconds: 30));
    final Offset thirdPosition = tester.getCenter(find.text('BottomSheet'));

    final double dyDelta1 = secondPosition.dy - firstPosition.dy;
    final double dyDelta2 = thirdPosition.dy - secondPosition.dy;

    // If the animation were linear, these two values would be the same.
    expect(dyDelta1, isNot(moreOrLessEquals(dyDelta2, epsilon: 0.1)));
  }

  testWidgets('Tapping on a modal BottomSheet should not dismiss it', (WidgetTester tester) async {
    late BuildContext savedContext;

    await tester.pumpWidget(
      MaterialApp(
        home: Builder(
          builder: (BuildContext context) {
            savedContext = context;
            return Container();
          },
        ),
      ),
    );

    await tester.pump();
    expect(find.text('BottomSheet'), findsNothing);

    bool showBottomSheetThenCalled = false;
    showModalBottomSheet<void>(
      context: savedContext,
      builder: (BuildContext context) => const Text('BottomSheet'),
    ).then<void>((void value) {
      showBottomSheetThenCalled = true;
    });

    await tester.pumpAndSettle();
    expect(find.text('BottomSheet'), findsOneWidget);
    expect(showBottomSheetThenCalled, isFalse);

    // Tap on the bottom sheet itself, it should not be dismissed
    await tester.tap(find.text('BottomSheet'));
    await tester.pumpAndSettle();
    expect(find.text('BottomSheet'), findsOneWidget);
    expect(showBottomSheetThenCalled, isFalse);
  });

  testWidgets('Tapping outside a modal BottomSheet should dismiss it by default', (WidgetTester tester) async {
    late BuildContext savedContext;

    await tester.pumpWidget(MaterialApp(
      home: Builder(
        builder: (BuildContext context) {
          savedContext = context;
          return Container();
        },
      ),
    ));

    await tester.pump();
    expect(find.text('BottomSheet'), findsNothing);

    bool showBottomSheetThenCalled = false;
    showModalBottomSheet<void>(
      context: savedContext,
      builder: (BuildContext context) => const Text('BottomSheet'),
    ).then<void>((void value) {
      showBottomSheetThenCalled = true;
    });

    await tester.pumpAndSettle();
    expect(find.text('BottomSheet'), findsOneWidget);
    expect(showBottomSheetThenCalled, isFalse);

    // Tap above the bottom sheet to dismiss it.
    await tester.tapAt(const Offset(20.0, 20.0));
    await tester.pumpAndSettle(); // Bottom sheet dismiss animation.
    expect(showBottomSheetThenCalled, isTrue);
    expect(find.text('BottomSheet'), findsNothing);
  });

  testWidgets('Tapping outside a modal BottomSheet should dismiss it when isDismissible=true', (WidgetTester tester) async {
    late BuildContext savedContext;

    await tester.pumpWidget(MaterialApp(
      home: Builder(
        builder: (BuildContext context) {
          savedContext = context;
          return Container();
        },
      ),
    ));

    await tester.pump();
    expect(find.text('BottomSheet'), findsNothing);

    bool showBottomSheetThenCalled = false;
    showModalBottomSheet<void>(
      context: savedContext,
      builder: (BuildContext context) => const Text('BottomSheet'),
      isDismissible: true,
    ).then<void>((void value) {
      showBottomSheetThenCalled = true;
    });

    await tester.pumpAndSettle();
    expect(find.text('BottomSheet'), findsOneWidget);
    expect(showBottomSheetThenCalled, isFalse);

    // Tap above the bottom sheet to dismiss it.
    await tester.tapAt(const Offset(20.0, 20.0));
    await tester.pumpAndSettle(); // Bottom sheet dismiss animation.
    expect(showBottomSheetThenCalled, isTrue);
    expect(find.text('BottomSheet'), findsNothing);
  });

  testWidgets('Verify that the BottomSheet animates non-linearly', (WidgetTester tester) async {
    late BuildContext savedContext;

    await tester.pumpWidget(MaterialApp(
      home: Builder(
        builder: (BuildContext context) {
          savedContext = context;
          return Container();
        },
      ),
    ));

    await tester.pump();
    expect(find.text('BottomSheet'), findsNothing);

    showModalBottomSheet<void>(
      context: savedContext,
      builder: (BuildContext context) => const Text('BottomSheet'),
    );
    await tester.pump();

    await _checkNonLinearAnimation(tester);
    await tester.pumpAndSettle();

    // Tap above the bottom sheet to dismiss it.
    await tester.tapAt(const Offset(20.0, 20.0));
    await tester.pump();
    await _checkNonLinearAnimation(tester);
    await tester.pumpAndSettle(); // Bottom sheet dismiss animation.
    expect(find.text('BottomSheet'), findsNothing);
  });

  testWidgets('Tapping outside a modal BottomSheet should not dismiss it when isDismissible=false', (WidgetTester tester) async {
    late BuildContext savedContext;

    await tester.pumpWidget(
      MaterialApp(
        home: Builder(
          builder: (BuildContext context) {
            savedContext = context;
            return Container();
          },
        ),
      ),
    );

    await tester.pump();
    expect(find.text('BottomSheet'), findsNothing);

    bool showBottomSheetThenCalled = false;
    showModalBottomSheet<void>(
      context: savedContext,
      builder: (BuildContext context) => const Text('BottomSheet'),
      isDismissible: false,
    ).then<void>((void value) {
      showBottomSheetThenCalled = true;
    });

    await tester.pumpAndSettle();
    expect(find.text('BottomSheet'), findsOneWidget);
    expect(showBottomSheetThenCalled, isFalse);

    // Tap above the bottom sheet, attempting to dismiss it.
    await tester.tapAt(const Offset(20.0, 20.0));
    await tester.pumpAndSettle(); // Bottom sheet should not dismiss.
    expect(showBottomSheetThenCalled, isFalse);
    expect(find.text('BottomSheet'), findsOneWidget);
  });

  testWidgets('Swiping down a modal BottomSheet should dismiss it by default', (WidgetTester tester) async {
    late BuildContext savedContext;

    await tester.pumpWidget(MaterialApp(
      home: Builder(
        builder: (BuildContext context) {
          savedContext = context;
          return Container();
        },
      ),
    ));

    await tester.pump();
    expect(find.text('BottomSheet'), findsNothing);

    bool showBottomSheetThenCalled = false;
    showModalBottomSheet<void>(
      context: savedContext,
      isDismissible: false,
      builder: (BuildContext context) => const Text('BottomSheet'),
    ).then<void>((void value) {
      showBottomSheetThenCalled = true;
    });

    await tester.pumpAndSettle();
    expect(find.text('BottomSheet'), findsOneWidget);
    expect(showBottomSheetThenCalled, isFalse);

    // Swipe the bottom sheet to dismiss it.
    await tester.drag(find.text('BottomSheet'), const Offset(0.0, 150.0));
    await tester.pumpAndSettle(); // Bottom sheet dismiss animation.
    expect(showBottomSheetThenCalled, isTrue);
    expect(find.text('BottomSheet'), findsNothing);
  });

  testWidgets('Swiping down a modal BottomSheet should not dismiss it when enableDrag is false', (WidgetTester tester) async {
    late BuildContext savedContext;

    await tester.pumpWidget(MaterialApp(
      home: Builder(
        builder: (BuildContext context) {
          savedContext = context;
          return Container();
        },
      ),
    ));

    await tester.pump();
    expect(find.text('BottomSheet'), findsNothing);

    bool showBottomSheetThenCalled = false;
    showModalBottomSheet<void>(
      context: savedContext,
      isDismissible: false,
      enableDrag: false,
      builder: (BuildContext context) => const Text('BottomSheet'),
    ).then<void>((void value) {
      showBottomSheetThenCalled = true;
    });

    await tester.pumpAndSettle();
    expect(find.text('BottomSheet'), findsOneWidget);
    expect(showBottomSheetThenCalled, isFalse);

    // Swipe the bottom sheet, attempting to dismiss it.
    await tester.drag(find.text('BottomSheet'), const Offset(0.0, 150.0));
    await tester.pumpAndSettle(); // Bottom sheet should not dismiss.
    expect(showBottomSheetThenCalled, isFalse);
    expect(find.text('BottomSheet'), findsOneWidget);
  });

  testWidgets('Swiping down a modal BottomSheet should dismiss it when enableDrag is true', (WidgetTester tester) async {
    late BuildContext savedContext;

    await tester.pumpWidget(MaterialApp(
      home: Builder(
        builder: (BuildContext context) {
          savedContext = context;
          return Container();
        },
      ),
    ));

    await tester.pump();
    expect(find.text('BottomSheet'), findsNothing);

    bool showBottomSheetThenCalled = false;
    showModalBottomSheet<void>(
      context: savedContext,
      isDismissible: false,
      enableDrag: true,
      builder: (BuildContext context) => const Text('BottomSheet'),
    ).then<void>((void value) {
      showBottomSheetThenCalled = true;
    });

    await tester.pumpAndSettle();
    expect(find.text('BottomSheet'), findsOneWidget);
    expect(showBottomSheetThenCalled, isFalse);

    // Swipe the bottom sheet to dismiss it.
    await tester.drag(find.text('BottomSheet'), const Offset(0.0, 150.0));
    await tester.pumpAndSettle(); // Bottom sheet dismiss animation.
    expect(showBottomSheetThenCalled, isTrue);
    expect(find.text('BottomSheet'), findsNothing);
  });

  testWidgets('Modal BottomSheet builder should only be called once', (WidgetTester tester) async {
    late BuildContext savedContext;

    await tester.pumpWidget(MaterialApp(
      home: Builder(
        builder: (BuildContext context) {
          savedContext = context;
          return Container();
        },
      ),
    ));

    int numBuilderCalls = 0;
    showModalBottomSheet<void>(
      context: savedContext,
      isDismissible: false,
      enableDrag: true,
      builder: (BuildContext context) {
        numBuilderCalls++;
        return const Text('BottomSheet');
      },
    );

    await tester.pumpAndSettle();
    expect(numBuilderCalls, 1);

    // Swipe the bottom sheet to dismiss it.
    await tester.drag(find.text('BottomSheet'), const Offset(0.0, 150.0));
    await tester.pumpAndSettle(); // Bottom sheet dismiss animation.
    expect(numBuilderCalls, 1);
  });

  testWidgets('Verify that a downwards fling dismisses a persistent BottomSheet', (WidgetTester tester) async {
    final GlobalKey<ScaffoldState> scaffoldKey = GlobalKey<ScaffoldState>();
    bool showBottomSheetThenCalled = false;

    await tester.pumpWidget(MaterialApp(
      home: Scaffold(
        key: scaffoldKey,
        body: const Center(child: Text('body')),
      ),
    ));

    expect(showBottomSheetThenCalled, isFalse);
    expect(find.text('BottomSheet'), findsNothing);

    scaffoldKey.currentState!.showBottomSheet<void>((BuildContext context) {
      return Container(
        margin: const EdgeInsets.all(40.0),
        child: const Text('BottomSheet'),
      );
    }).closed.whenComplete(() {
      showBottomSheetThenCalled = true;
    });

    expect(showBottomSheetThenCalled, isFalse);
    expect(find.text('BottomSheet'), findsNothing);

    await tester.pump(); // bottom sheet show animation starts

    expect(showBottomSheetThenCalled, isFalse);
    expect(find.text('BottomSheet'), findsOneWidget);

    await tester.pump(const Duration(seconds: 1)); // animation done

    expect(showBottomSheetThenCalled, isFalse);
    expect(find.text('BottomSheet'), findsOneWidget);

    // The fling below must be such that the velocity estimation examines an
    // offset greater than the kTouchSlop. Too slow or too short a distance, and
    // it won't trigger. Also, it must not be so much that it drags the bottom
    // sheet off the screen, or we won't see it after we pump!
    await tester.fling(find.text('BottomSheet'), const Offset(0.0, 50.0), 2000.0);
    await tester.pump(); // drain the microtask queue (Future completion callback)

    expect(showBottomSheetThenCalled, isTrue);
    expect(find.text('BottomSheet'), findsOneWidget);

    await tester.pump(); // bottom sheet dismiss animation starts

    expect(showBottomSheetThenCalled, isTrue);
    expect(find.text('BottomSheet'), findsOneWidget);

    await tester.pump(const Duration(seconds: 1)); // animation done

    expect(showBottomSheetThenCalled, isTrue);
    expect(find.text('BottomSheet'), findsNothing);
  });

  testWidgets('Verify that dragging past the bottom dismisses a persistent BottomSheet', (WidgetTester tester) async {
    // This is a regression test for https://github.com/flutter/flutter/issues/5528
    final GlobalKey<ScaffoldState> scaffoldKey = GlobalKey<ScaffoldState>();

    await tester.pumpWidget(MaterialApp(
      home: Scaffold(
        key: scaffoldKey,
        body: const Center(child: Text('body')),
      ),
    ));

    scaffoldKey.currentState!.showBottomSheet<void>((BuildContext context) {
      return Container(
        margin: const EdgeInsets.all(40.0),
        child: const Text('BottomSheet'),
      );
    });

    await tester.pump(); // bottom sheet show animation starts
    await tester.pump(const Duration(seconds: 1)); // animation done
    expect(find.text('BottomSheet'), findsOneWidget);

    await tester.fling(find.text('BottomSheet'), const Offset(0.0, 400.0), 1000.0);
    await tester.pump(); // drain the microtask queue (Future completion callback)
    await tester.pump(); // bottom sheet dismiss animation starts
    await tester.pump(const Duration(seconds: 1)); // animation done

    expect(find.text('BottomSheet'), findsNothing);
  });

  testWidgets('modal BottomSheet has no top MediaQuery', (WidgetTester tester) async {
    late BuildContext outerContext;
    late BuildContext innerContext;

    await tester.pumpWidget(Localizations(
      locale: const Locale('en', 'US'),
      delegates: const <LocalizationsDelegate<dynamic>>[
        DefaultWidgetsLocalizations.delegate,
        DefaultMaterialLocalizations.delegate,
      ],
      child: Directionality(
        textDirection: TextDirection.ltr,
        child: MediaQuery(
          data: const MediaQueryData(
            padding: EdgeInsets.all(50.0),
            size: Size(400.0, 600.0),
          ),
          child: Navigator(
            onGenerateRoute: (_) {
              return PageRouteBuilder<void>(
                pageBuilder: (BuildContext context, Animation<double> animation, Animation<double> secondaryAnimation) {
                  outerContext = context;
                  return Container();
                },
              );
            },
          ),
        ),
      ),
    ));

    showModalBottomSheet<void>(
      context: outerContext,
      builder: (BuildContext context) {
        innerContext = context;
        return Container();
      },
    );
    await tester.pump();
    await tester.pump(const Duration(seconds: 1));

    expect(
      MediaQuery.of(outerContext).padding,
      const EdgeInsets.all(50.0),
    );
    expect(
      MediaQuery.of(innerContext).padding,
      const EdgeInsets.only(left: 50.0, right: 50.0, bottom: 50.0),
    );
  });

  testWidgets('modal BottomSheet has semantics', (WidgetTester tester) async {
    final SemanticsTester semantics = SemanticsTester(tester);
    final GlobalKey<ScaffoldState> scaffoldKey = GlobalKey<ScaffoldState>();

    await tester.pumpWidget(MaterialApp(
      home: Scaffold(
        key: scaffoldKey,
        body: const Center(child: Text('body')),
      ),
    ));


    showModalBottomSheet<void>(context: scaffoldKey.currentContext!, builder: (BuildContext context) {
      return const Text('BottomSheet');
    });

    await tester.pump(); // bottom sheet show animation starts
    await tester.pump(const Duration(seconds: 1)); // animation done

    expect(semantics, hasSemantics(TestSemantics.root(
      children: <TestSemantics>[
        TestSemantics.rootChild(
          children: <TestSemantics>[
            TestSemantics(
              children: <TestSemantics>[
                TestSemantics(
                  label: 'Dialog',
                  textDirection: TextDirection.ltr,
                  flags: <SemanticsFlag>[
                    SemanticsFlag.scopesRoute,
                    SemanticsFlag.namesRoute,
                  ],
                  children: <TestSemantics>[
                    TestSemantics(
                      label: 'BottomSheet',
                      textDirection: TextDirection.ltr,
                    ),
                  ],
                ),
              ],
            ),
            TestSemantics(),
          ],
        ),
      ],
    ), ignoreTransform: true, ignoreRect: true, ignoreId: true));
    semantics.dispose();
  });

  testWidgets('Verify that visual properties are passed through', (WidgetTester tester) async {
    final GlobalKey<ScaffoldState> scaffoldKey = GlobalKey<ScaffoldState>();
    const Color color = Colors.pink;
    const double elevation = 9.0;
    final ShapeBorder shape = BeveledRectangleBorder(borderRadius: BorderRadius.circular(12));
    const Clip clipBehavior = Clip.antiAlias;
    const Color barrierColor = Colors.red;

    await tester.pumpWidget(MaterialApp(
      home: Scaffold(
        key: scaffoldKey,
        body: const Center(child: Text('body')),
      ),
    ));

    showModalBottomSheet<void>(
      context: scaffoldKey.currentContext!,
      backgroundColor: color,
      barrierColor: barrierColor,
      elevation: elevation,
      shape: shape,
      clipBehavior: clipBehavior,
      builder: (BuildContext context) {
        return const Text('BottomSheet');
      },
    );

    await tester.pump();
    await tester.pump(const Duration(seconds: 1));

    final BottomSheet bottomSheet = tester.widget(find.byType(BottomSheet));
    expect(bottomSheet.backgroundColor, color);
    expect(bottomSheet.elevation, elevation);
    expect(bottomSheet.shape, shape);
    expect(bottomSheet.clipBehavior, clipBehavior);

    final ModalBarrier modalBarrier = tester.widget(find.byType(ModalBarrier).last);
    expect(modalBarrier.color, barrierColor);
  });

  testWidgets('modal BottomSheet with scrollController has semantics', (WidgetTester tester) async {
    final SemanticsTester semantics = SemanticsTester(tester);
    final GlobalKey<ScaffoldState> scaffoldKey = GlobalKey<ScaffoldState>();

    await tester.pumpWidget(MaterialApp(
      home: Scaffold(
        key: scaffoldKey,
        body: const Center(child: Text('body')),
      ),
    ));


    showModalBottomSheet<void>(
      context: scaffoldKey.currentContext!,
      builder: (BuildContext context) {
        return DraggableScrollableSheet(
          expand: false,
          builder: (_, ScrollController controller) {
            return SingleChildScrollView(
              controller: controller,
              child: const Text('BottomSheet'),
            );
          },
        );
      },
    );

    await tester.pump(); // bottom sheet show animation starts
    await tester.pump(const Duration(seconds: 1)); // animation done

    expect(semantics, hasSemantics(TestSemantics.root(
      children: <TestSemantics>[
        TestSemantics.rootChild(
          children: <TestSemantics>[
            TestSemantics(
              children: <TestSemantics>[
                TestSemantics(
                  label: 'Dialog',
                  textDirection: TextDirection.ltr,
                  flags: <SemanticsFlag>[
                    SemanticsFlag.scopesRoute,
                    SemanticsFlag.namesRoute,
                  ],
                  children: <TestSemantics>[
                    TestSemantics(
                      flags: <SemanticsFlag>[SemanticsFlag.hasImplicitScrolling],
                      actions: <SemanticsAction>[SemanticsAction.scrollDown, SemanticsAction.scrollUp],
                      children: <TestSemantics>[
                        TestSemantics(
                          label: 'BottomSheet',
                          textDirection: TextDirection.ltr,
                        ),
                      ],
                    ),
                  ],
                ),
              ],
            ),
            TestSemantics(),
          ],
        ),
      ],
    ), ignoreTransform: true, ignoreRect: true, ignoreId: true));
    semantics.dispose();
  });

  testWidgets('showModalBottomSheet does not use root Navigator by default', (WidgetTester tester) async {
    await tester.pumpWidget(MaterialApp(
      home: Scaffold(
        body: Navigator(onGenerateRoute: (RouteSettings settings) => MaterialPageRoute<void>(builder: (_) {
          return const _TestPage();
        })),
        bottomNavigationBar: BottomNavigationBar(
          items: const <BottomNavigationBarItem>[
            BottomNavigationBarItem(
              icon: Icon(Icons.ac_unit),
              label: 'Item 1',
            ),
            BottomNavigationBarItem(
              icon: Icon(Icons.style),
              label: 'Item 2',
            ),
          ],
        ),
      ),
    ));

    await tester.tap(find.text('Show bottom sheet'));
    await tester.pumpAndSettle();

    // Bottom sheet is displayed in correct position within the inner navigator
    // and above the BottomNavigationBar.
    expect(tester.getBottomLeft(find.byType(BottomSheet)).dy, 544.0);
  });

  testWidgets('showModalBottomSheet uses root Navigator when specified', (WidgetTester tester) async {
    await tester.pumpWidget(MaterialApp(
      home: Scaffold(
        body: Navigator(onGenerateRoute: (RouteSettings settings) => MaterialPageRoute<void>(builder: (_) {
          return const _TestPage(useRootNavigator: true);
        })),
        bottomNavigationBar: BottomNavigationBar(
          items: const <BottomNavigationBarItem>[
            BottomNavigationBarItem(
              icon: Icon(Icons.ac_unit),
              label: 'Item 1',
            ),
            BottomNavigationBarItem(
              icon: Icon(Icons.style),
              label: 'Item 2',
            ),
          ],
        ),
      ),
    ));

    await tester.tap(find.text('Show bottom sheet'));
    await tester.pumpAndSettle();

    // Bottom sheet is displayed in correct position above all content including
    // the BottomNavigationBar.
    expect(tester.getBottomLeft(find.byType(BottomSheet)).dy, 600.0);
  });

  testWidgets('Verify that route settings can be set in the showModalBottomSheet', (WidgetTester tester) async {
    final GlobalKey<ScaffoldState> scaffoldKey = GlobalKey<ScaffoldState>();
    const RouteSettings routeSettings = RouteSettings(name: 'route_name', arguments: 'route_argument');

    await tester.pumpWidget(MaterialApp(
      home: Scaffold(
        key: scaffoldKey,
        body: const Center(child: Text('body')),
      ),
    ));

    late RouteSettings retrievedRouteSettings;

    showModalBottomSheet<void>(
      context: scaffoldKey.currentContext!,
      routeSettings: routeSettings,
      builder: (BuildContext context) {
        retrievedRouteSettings = ModalRoute.of(context)!.settings;
        return const Text('BottomSheet');
      },
    );

    await tester.pump();
    await tester.pump(const Duration(seconds: 1));

    expect(retrievedRouteSettings, routeSettings);
  });

  testWidgets('Verify showModalBottomSheet use AnimationController if provided.', (WidgetTester tester) async {
    const Key tapTarget = Key('tap-target');
    await tester.pumpWidget(MaterialApp(
      home: Scaffold(
        body: Builder(
          builder: (BuildContext context) {
            return GestureDetector(
              key: tapTarget,
              onTap: () {
                showModalBottomSheet<void>(
                  context: context,
                  // The default duration and reverseDuration is 1 second
                  transitionAnimationController: AnimationController(
                    vsync: const TestVSync(),
                    duration: const Duration(seconds: 2),
                    reverseDuration: const Duration(seconds: 2),
                  ),
                  builder: (BuildContext context) {
                    return const Text('BottomSheet');
                  },
                );
              },
              behavior: HitTestBehavior.opaque,
              child: const SizedBox(
                height: 100.0,
                width: 100.0,
              ),
            );
          },
        ),
      ),
    ));

    expect(find.text('BottomSheet'), findsNothing);

    await tester.tap(find.byKey(tapTarget)); // Opening animation will start after tapping
    await tester.pump();

    expect(find.text('BottomSheet'), findsOneWidget);
    await tester.pump(const Duration(milliseconds: 2000));
    expect(find.text('BottomSheet'), findsOneWidget);

    // Tapping above the bottom sheet to dismiss it.
    await tester.tapAt(const Offset(20.0, 20.0)); // Closing animation will start after tapping
    await tester.pump();

    expect(find.text('BottomSheet'), findsOneWidget);
    await tester.pump(const Duration(milliseconds: 2000));
    // The bottom sheet should still be present at the very end of the animation.
    expect(find.text('BottomSheet'), findsOneWidget);

    await tester.pump(const Duration(milliseconds: 1));
    // The bottom sheet should not be showing any longer.
    expect(find.text('BottomSheet'), findsNothing);
  });

  // Regression test for https://github.com/flutter/flutter/issues/87592
  testWidgets('the framework do not dispose the transitionAnimationController provided by user.', (WidgetTester tester) async {
    const Key tapTarget = Key('tap-target');
    final AnimationController controller = AnimationController(
      vsync: const TestVSync(),
      duration: const Duration(seconds: 2),
      reverseDuration: const Duration(seconds: 2),
    );

    await tester.pumpWidget(MaterialApp(
      home: Scaffold(
        body: Builder(
          builder: (BuildContext context) {
            return GestureDetector(
              key: tapTarget,
              onTap: () {
                showModalBottomSheet<void>(
                  context: context,
                  // The default duration and reverseDuration is 1 second
                  transitionAnimationController: controller,
                  builder: (BuildContext context) {
                    return const Text('BottomSheet');
                  },
                );
              },
              behavior: HitTestBehavior.opaque,
              child: const SizedBox(
                height: 100.0,
                width: 100.0,
              ),
            );
          },
        ),
      ),
    ));

    expect(find.text('BottomSheet'), findsNothing);

    await tester.tap(find.byKey(tapTarget)); // Opening animation will start after tapping
    await tester.pump();

    expect(find.text('BottomSheet'), findsOneWidget);
    await tester.pump(const Duration(milliseconds: 2000));
    expect(find.text('BottomSheet'), findsOneWidget);

    // Tapping above the bottom sheet to dismiss it.
    await tester.tapAt(const Offset(20.0, 20.0)); // Closing animation will start after tapping
    await tester.pump();

    expect(find.text('BottomSheet'), findsOneWidget);
    await tester.pump(const Duration(milliseconds: 2000));
    // The bottom sheet should still be present at the very end of the animation.
    expect(find.text('BottomSheet'), findsOneWidget);

    await tester.pump(const Duration(milliseconds: 1));
    // The bottom sheet should not be showing any longer.
    expect(find.text('BottomSheet'), findsNothing);

    controller.dispose();
    // Double disposal will throw.
    expect(tester.takeException(), isNull);
  });

  testWidgets('Verify persistence BottomSheet use AnimationController if provided.', (WidgetTester tester) async {
    const Key tapTarget = Key('tap-target');
    const Key tapTargetToClose = Key('tap-target-to-close');
    await tester.pumpWidget(MaterialApp(
      home: Scaffold(
        body: Builder(
          builder: (BuildContext context) {
            return GestureDetector(
              key: tapTarget,
              onTap: () {
                showBottomSheet<void>(
                  context: context,
                  // The default duration and reverseDuration is 1 second
                  transitionAnimationController: AnimationController(
                    vsync: const TestVSync(),
                    duration: const Duration(seconds: 2),
                    reverseDuration: const Duration(seconds: 2),
                  ),
                  builder: (BuildContext context) {
                    return MaterialButton(
                      onPressed: () => Navigator.pop(context),
                      key: tapTargetToClose,
                      child: const Text('BottomSheet'),
                    );
                  },
                );
              },
              behavior: HitTestBehavior.opaque,
              child: const SizedBox(
                height: 100.0,
                width: 100.0,
              ),
            );
          },
        ),
      ),
    ));

    expect(find.text('BottomSheet'), findsNothing);

    await tester.tap(find.byKey(tapTarget)); // Opening animation will start after tapping
    await tester.pump();

    expect(find.text('BottomSheet'), findsOneWidget);
    await tester.pump(const Duration(milliseconds: 2000));
    expect(find.text('BottomSheet'), findsOneWidget);

    // Tapping button on the bottom sheet to dismiss it.
    await tester.tap(find.byKey(tapTargetToClose)); // Closing animation will start after tapping
    await tester.pump();

    expect(find.text('BottomSheet'), findsOneWidget);
    await tester.pump(const Duration(milliseconds: 2000));
    // The bottom sheet should still be present at the very end of the animation.
    expect(find.text('BottomSheet'), findsOneWidget);

    await tester.pump(const Duration(milliseconds: 1));
    // The bottom sheet should not be showing any longer.
    expect(find.text('BottomSheet'), findsNothing);
  });

<<<<<<< HEAD
  group('Modal BottomSheet avoids overlapping display features', () {
    testWidgets('positioning using anchorPoint', (WidgetTester tester) async {
      await tester.pumpWidget(
        MaterialApp(
          builder: (BuildContext context, Widget? child) {
            return MediaQuery(
              // Display has a vertical hinge down the middle
              data: const MediaQueryData(
                displayFeatures: <DisplayFeature>[
                  DisplayFeature(
                    bounds: Rect.fromLTRB(390, 0, 410, 600),
                    type: DisplayFeatureType.hinge,
                    state: DisplayFeatureState.unknown,
                  ),
                ],
              ),
              child: child!,
            );
          },
          home: const Center(child: Text('Test')),
        ),
      );

      final BuildContext context = tester.element(find.text('Test'));
      showModalBottomSheet<void>(
        context: context,
        builder: (BuildContext context) {
          return const Placeholder();
        },
        anchorPoint: const Offset(1000, 0),
      );
      await tester.pumpAndSettle();

      // Should take the right side of the screen
      expect(tester.getTopLeft(find.byType(Placeholder)).dx, 410);
      expect(tester.getBottomRight(find.byType(Placeholder)).dx, 800);
    });

    testWidgets('positioning using Directionality', (WidgetTester tester) async {
      await tester.pumpWidget(
        MaterialApp(
          builder: (BuildContext context, Widget? child) {
            return MediaQuery(
              // Display has a vertical hinge down the middle
              data: const MediaQueryData(
                displayFeatures: <DisplayFeature>[
                  DisplayFeature(
                    bounds: Rect.fromLTRB(390, 0, 410, 600),
                    type: DisplayFeatureType.hinge,
                    state: DisplayFeatureState.unknown,
                  ),
                ],
              ),
              child: Directionality(
                textDirection: TextDirection.rtl,
                child: child!,
              ),
            );
          },
          home: const Center(child: Text('Test')),
        ),
      );

      final BuildContext context = tester.element(find.text('Test'));
      showModalBottomSheet<void>(
        context: context,
        builder: (BuildContext context) {
          return const Placeholder();
        },
      );
      await tester.pumpAndSettle();

      // This is RTL, so it should place the dialog on the right screen
      expect(tester.getTopLeft(find.byType(Placeholder)).dx, 410);
      expect(tester.getBottomRight(find.byType(Placeholder)).dx, 800);
    });

    testWidgets('default positioning', (WidgetTester tester) async {
      await tester.pumpWidget(
        MaterialApp(
          builder: (BuildContext context, Widget? child) {
            return MediaQuery(
              // Display has a vertical hinge down the middle
              data: const MediaQueryData(
                displayFeatures: <DisplayFeature>[
                  DisplayFeature(
                    bounds: Rect.fromLTRB(390, 0, 410, 600),
                    type: DisplayFeatureType.hinge,
                    state: DisplayFeatureState.unknown,
                  ),
                ],
              ),
              child: child!,
            );
          },
          home: const Center(child: Text('Test')),
        ),
      );

      final BuildContext context = tester.element(find.text('Test'));
      showModalBottomSheet<void>(
        context: context,
        builder: (BuildContext context) {
          return const Placeholder();
        },
      );
      await tester.pumpAndSettle();

      // By default it should place the dialog on the left screen
      expect(tester.getTopLeft(find.byType(Placeholder)).dx, 0.0);
      expect(tester.getBottomRight(find.byType(Placeholder)).dx, 390.0);
    });
=======
  // Regression test for https://github.com/flutter/flutter/issues/87708
  testWidgets('Each of the internal animation controllers should be disposed by the framework.', (WidgetTester tester) async {
    final GlobalKey<ScaffoldState> scaffoldKey = GlobalKey();
    await tester.pumpWidget(MaterialApp(
      home: Scaffold(
        key: scaffoldKey,
        body: const Center(child: Text('body')),
      ),
    ));

    scaffoldKey.currentState!.showBottomSheet<void>((_) {
      return Builder(
        builder: (BuildContext context) {
          return Container(height: 200.0);
        },
      );
    });

    await tester.pump();
    expect(find.byType(BottomSheet), findsOneWidget);

    // The first sheet's animation is still running.

    // Trigger the second sheet will remove the first sheet from tree.
    scaffoldKey.currentState!.showBottomSheet<void>((_) {
      return Builder(
        builder: (BuildContext context) {
          return Container(height: 200.0);
        },
      );
    });
    await tester.pump();
    expect(find.byType(BottomSheet), findsOneWidget);

    // Remove the Scaffold from the tree.
    await tester.pumpWidget(const SizedBox.shrink());

    // If the internal animation controller do not dispose will throw
    // FlutterError:<ScaffoldState#1981a(tickers: tracking 1 ticker) was disposed with an active
    // Ticker.
    expect(tester.takeException(), isNull);
  });

  // Regression test for https://github.com/flutter/flutter/issues/87708
  testWidgets('The framework does not dispose of the transitionAnimationController provided by user.', (WidgetTester tester) async {
    const Key tapTarget = Key('tap-target');
    const Key tapTargetToClose = Key('tap-target-to-close');
    final AnimationController controller = AnimationController(
      vsync: const TestVSync(),
      duration: const Duration(seconds: 2),
      reverseDuration: const Duration(seconds: 2),
    );
    await tester.pumpWidget(MaterialApp(
      home: Scaffold(
        body: Builder(
          builder: (BuildContext context) {
            return GestureDetector(
              key: tapTarget,
              onTap: () {
                showBottomSheet<void>(
                  context: context,
                  transitionAnimationController: controller,
                  builder: (BuildContext context) {
                    return MaterialButton(
                      onPressed: () => Navigator.pop(context),
                      key: tapTargetToClose,
                      child: const Text('BottomSheet'),
                    );
                  },
                );
              },
              behavior: HitTestBehavior.opaque,
              child: const SizedBox(
                height: 100.0,
                width: 100.0,
              ),
            );
          },
        ),
      ),
    ));

    expect(find.text('BottomSheet'), findsNothing);

    await tester.tap(find.byKey(tapTarget)); // Open the sheet.
    await tester.pumpAndSettle(); // Finish the animation.
    expect(find.text('BottomSheet'), findsOneWidget);

    // Tapping button on the bottom sheet to dismiss it.
    await tester.tap(find.byKey(tapTargetToClose)); // Closing the sheet.
    await tester.pumpAndSettle(); // Finish the animation.
    expect(find.text('BottomSheet'), findsNothing);

    await tester.pumpWidget(const SizedBox.shrink());
    controller.dispose();

    // Double dispose will throw.
    expect(tester.takeException(), isNull);
>>>>>>> 96f977f4
  });

  group('constraints', () {

    testWidgets('No constraints by default for bottomSheet property', (WidgetTester tester) async {
      await tester.pumpWidget(const MaterialApp(
        home: Scaffold(
          body: Center(child: Text('body')),
          bottomSheet: Text('BottomSheet'),
        ),
      ));
      expect(find.text('BottomSheet'), findsOneWidget);
      expect(
        tester.getRect(find.text('BottomSheet')),
        const Rect.fromLTRB(0, 586, 154, 600),
      );
    });

    testWidgets('No constraints by default for showBottomSheet', (WidgetTester tester) async {
      await tester.pumpWidget(MaterialApp(
        home: Scaffold(
          body: Builder(builder: (BuildContext context) {
            return Center(
              child: ElevatedButton(
                child: const Text('Press me'),
                onPressed: () {
                  Scaffold.of(context).showBottomSheet<void>(
                    (BuildContext context) => const Text('BottomSheet'),
                  );
                },
              ),
            );
          }),
        ),
      ));
      expect(find.text('BottomSheet'), findsNothing);
      await tester.tap(find.text('Press me'));
      await tester.pumpAndSettle();
      expect(find.text('BottomSheet'), findsOneWidget);
      expect(
        tester.getRect(find.text('BottomSheet')),
        const Rect.fromLTRB(0, 586, 154, 600),
      );
    });

    testWidgets('No constraints by default for showModalBottomSheet', (WidgetTester tester) async {
      await tester.pumpWidget(MaterialApp(
        home: Scaffold(
          body: Builder(builder: (BuildContext context) {
            return Center(
              child: ElevatedButton(
                child: const Text('Press me'),
                onPressed: () {
                  showModalBottomSheet<void>(
                    context: context,
                    builder: (BuildContext context) => const Text('BottomSheet'),
                  );
                },
              ),
            );
          }),
        ),
      ));
      expect(find.text('BottomSheet'), findsNothing);
      await tester.tap(find.text('Press me'));
      await tester.pumpAndSettle();
      expect(find.text('BottomSheet'), findsOneWidget);
      expect(
        tester.getRect(find.text('BottomSheet')),
        const Rect.fromLTRB(0, 586, 800, 600),
      );
    });

    testWidgets('Theme constraints used for bottomSheet property', (WidgetTester tester) async {
      await tester.pumpWidget(MaterialApp(
        theme: ThemeData(
          bottomSheetTheme: const BottomSheetThemeData(
            constraints: BoxConstraints(maxWidth: 80),
          ),
        ),
        home: Scaffold(
          body: const Center(child: Text('body')),
          bottomSheet: const Text('BottomSheet'),
          floatingActionButton: FloatingActionButton(onPressed: () {}, child: const Icon(Icons.add)),
        ),
      ));
      expect(find.text('BottomSheet'), findsOneWidget);
      // Should be centered and only 80dp wide
      expect(
        tester.getRect(find.text('BottomSheet')),
        const Rect.fromLTRB(360, 558, 440, 600),
      );
      // Ensure the FAB is overlapping the top of the sheet
      expect(find.byIcon(Icons.add), findsOneWidget);
      expect(
        tester.getRect(find.byIcon(Icons.add)),
        const Rect.fromLTRB(744, 544, 768, 568),
      );
    });

    testWidgets('Theme constraints used for showBottomSheet', (WidgetTester tester) async {
      await tester.pumpWidget(MaterialApp(
        theme: ThemeData(
          bottomSheetTheme: const BottomSheetThemeData(
            constraints: BoxConstraints(maxWidth: 80),
          ),
        ),
        home: Scaffold(
          body: Builder(builder: (BuildContext context) {
            return Center(
              child: ElevatedButton(
                child: const Text('Press me'),
                onPressed: () {
                  Scaffold.of(context).showBottomSheet<void>(
                    (BuildContext context) => const Text('BottomSheet'),
                  );
                },
              ),
            );
          }),
        ),
      ));
      expect(find.text('BottomSheet'), findsNothing);
      await tester.tap(find.text('Press me'));
      await tester.pumpAndSettle();
      expect(find.text('BottomSheet'), findsOneWidget);
      // Should be centered and only 80dp wide
      expect(
        tester.getRect(find.text('BottomSheet')),
        const Rect.fromLTRB(360, 558, 440, 600),
      );
    });

    testWidgets('Theme constraints used for showModalBottomSheet', (WidgetTester tester) async {
      await tester.pumpWidget(MaterialApp(
        theme: ThemeData(
          bottomSheetTheme: const BottomSheetThemeData(
            constraints: BoxConstraints(maxWidth: 80),
          ),
        ),
        home: Scaffold(
          body: Builder(builder: (BuildContext context) {
            return Center(
              child: ElevatedButton(
                child: const Text('Press me'),
                onPressed: () {
                  showModalBottomSheet<void>(
                    context: context,
                    builder: (BuildContext context) => const Text('BottomSheet'),
                  );
                },
              ),
            );
          }),
        ),
      ));
      expect(find.text('BottomSheet'), findsNothing);
      await tester.tap(find.text('Press me'));
      await tester.pumpAndSettle();
      expect(find.text('BottomSheet'), findsOneWidget);
      // Should be centered and only 80dp wide
      expect(
        tester.getRect(find.text('BottomSheet')),
        const Rect.fromLTRB(360, 558, 440, 600),
      );
    });

    testWidgets('constraints param overrides theme for showBottomSheet', (WidgetTester tester) async {
      await tester.pumpWidget(MaterialApp(
        theme: ThemeData(
          bottomSheetTheme: const BottomSheetThemeData(
            constraints: BoxConstraints(maxWidth: 80),
          ),
        ),
        home: Scaffold(
          body: Builder(builder: (BuildContext context) {
            return Center(
              child: ElevatedButton(
                child: const Text('Press me'),
                onPressed: () {
                  Scaffold.of(context).showBottomSheet<void>(
                    (BuildContext context) => const Text('BottomSheet'),
                    constraints: const BoxConstraints(maxWidth: 100),
                  );
                },
              ),
            );
          }),
        ),
      ));
      expect(find.text('BottomSheet'), findsNothing);
      await tester.tap(find.text('Press me'));
      await tester.pumpAndSettle();
      expect(find.text('BottomSheet'), findsOneWidget);
      // Should be centered and only 100dp wide instead of 80dp wide
      expect(
        tester.getRect(find.text('BottomSheet')),
        const Rect.fromLTRB(350, 572, 450, 600),
      );
    });

    testWidgets('constraints param overrides theme for showModalBottomSheet', (WidgetTester tester) async {
      await tester.pumpWidget(MaterialApp(
        theme: ThemeData(
          bottomSheetTheme: const BottomSheetThemeData(
            constraints: BoxConstraints(maxWidth: 80),
          ),
        ),
        home: Scaffold(
          body: Builder(builder: (BuildContext context) {
            return Center(
              child: ElevatedButton(
                child: const Text('Press me'),
                onPressed: () {
                  showModalBottomSheet<void>(
                    context: context,
                    builder: (BuildContext context) => const Text('BottomSheet'),
                    constraints: const BoxConstraints(maxWidth: 100),
                  );
                },
              ),
            );
          }),
        ),
      ));
      expect(find.text('BottomSheet'), findsNothing);
      await tester.tap(find.text('Press me'));
      await tester.pumpAndSettle();
      expect(find.text('BottomSheet'), findsOneWidget);
      // Should be centered and only 100dp instead of 80dp wide
      expect(
        tester.getRect(find.text('BottomSheet')),
        const Rect.fromLTRB(350, 572, 450, 600),
      );
    });

  });
}

class _TestPage extends StatelessWidget {
  const _TestPage({Key? key, this.useRootNavigator}) : super(key: key);

  final bool? useRootNavigator;

  @override
  Widget build(BuildContext context) {
    return Center(
      child: TextButton(
        child: const Text('Show bottom sheet'),
        onPressed: () {
          if (useRootNavigator != null) {
            showModalBottomSheet<void>(
              useRootNavigator: useRootNavigator!,
              context: context,
              builder: (_) => const Text('Modal bottom sheet'),
            );
          } else {
            showModalBottomSheet<void>(
              context: context,
              builder: (_) => const Text('Modal bottom sheet'),
            );
          }
        },
      ),
    );
  }
}<|MERGE_RESOLUTION|>--- conflicted
+++ resolved
@@ -897,120 +897,6 @@
     expect(find.text('BottomSheet'), findsNothing);
   });
 
-<<<<<<< HEAD
-  group('Modal BottomSheet avoids overlapping display features', () {
-    testWidgets('positioning using anchorPoint', (WidgetTester tester) async {
-      await tester.pumpWidget(
-        MaterialApp(
-          builder: (BuildContext context, Widget? child) {
-            return MediaQuery(
-              // Display has a vertical hinge down the middle
-              data: const MediaQueryData(
-                displayFeatures: <DisplayFeature>[
-                  DisplayFeature(
-                    bounds: Rect.fromLTRB(390, 0, 410, 600),
-                    type: DisplayFeatureType.hinge,
-                    state: DisplayFeatureState.unknown,
-                  ),
-                ],
-              ),
-              child: child!,
-            );
-          },
-          home: const Center(child: Text('Test')),
-        ),
-      );
-
-      final BuildContext context = tester.element(find.text('Test'));
-      showModalBottomSheet<void>(
-        context: context,
-        builder: (BuildContext context) {
-          return const Placeholder();
-        },
-        anchorPoint: const Offset(1000, 0),
-      );
-      await tester.pumpAndSettle();
-
-      // Should take the right side of the screen
-      expect(tester.getTopLeft(find.byType(Placeholder)).dx, 410);
-      expect(tester.getBottomRight(find.byType(Placeholder)).dx, 800);
-    });
-
-    testWidgets('positioning using Directionality', (WidgetTester tester) async {
-      await tester.pumpWidget(
-        MaterialApp(
-          builder: (BuildContext context, Widget? child) {
-            return MediaQuery(
-              // Display has a vertical hinge down the middle
-              data: const MediaQueryData(
-                displayFeatures: <DisplayFeature>[
-                  DisplayFeature(
-                    bounds: Rect.fromLTRB(390, 0, 410, 600),
-                    type: DisplayFeatureType.hinge,
-                    state: DisplayFeatureState.unknown,
-                  ),
-                ],
-              ),
-              child: Directionality(
-                textDirection: TextDirection.rtl,
-                child: child!,
-              ),
-            );
-          },
-          home: const Center(child: Text('Test')),
-        ),
-      );
-
-      final BuildContext context = tester.element(find.text('Test'));
-      showModalBottomSheet<void>(
-        context: context,
-        builder: (BuildContext context) {
-          return const Placeholder();
-        },
-      );
-      await tester.pumpAndSettle();
-
-      // This is RTL, so it should place the dialog on the right screen
-      expect(tester.getTopLeft(find.byType(Placeholder)).dx, 410);
-      expect(tester.getBottomRight(find.byType(Placeholder)).dx, 800);
-    });
-
-    testWidgets('default positioning', (WidgetTester tester) async {
-      await tester.pumpWidget(
-        MaterialApp(
-          builder: (BuildContext context, Widget? child) {
-            return MediaQuery(
-              // Display has a vertical hinge down the middle
-              data: const MediaQueryData(
-                displayFeatures: <DisplayFeature>[
-                  DisplayFeature(
-                    bounds: Rect.fromLTRB(390, 0, 410, 600),
-                    type: DisplayFeatureType.hinge,
-                    state: DisplayFeatureState.unknown,
-                  ),
-                ],
-              ),
-              child: child!,
-            );
-          },
-          home: const Center(child: Text('Test')),
-        ),
-      );
-
-      final BuildContext context = tester.element(find.text('Test'));
-      showModalBottomSheet<void>(
-        context: context,
-        builder: (BuildContext context) {
-          return const Placeholder();
-        },
-      );
-      await tester.pumpAndSettle();
-
-      // By default it should place the dialog on the left screen
-      expect(tester.getTopLeft(find.byType(Placeholder)).dx, 0.0);
-      expect(tester.getBottomRight(find.byType(Placeholder)).dx, 390.0);
-    });
-=======
   // Regression test for https://github.com/flutter/flutter/issues/87708
   testWidgets('Each of the internal animation controllers should be disposed by the framework.', (WidgetTester tester) async {
     final GlobalKey<ScaffoldState> scaffoldKey = GlobalKey();
@@ -1109,7 +995,120 @@
 
     // Double dispose will throw.
     expect(tester.takeException(), isNull);
->>>>>>> 96f977f4
+  });
+
+  group('Modal BottomSheet avoids overlapping display features', () {
+    testWidgets('positioning using anchorPoint', (WidgetTester tester) async {
+      await tester.pumpWidget(
+        MaterialApp(
+          builder: (BuildContext context, Widget? child) {
+            return MediaQuery(
+              // Display has a vertical hinge down the middle
+              data: const MediaQueryData(
+                displayFeatures: <DisplayFeature>[
+                  DisplayFeature(
+                    bounds: Rect.fromLTRB(390, 0, 410, 600),
+                    type: DisplayFeatureType.hinge,
+                    state: DisplayFeatureState.unknown,
+                  ),
+                ],
+              ),
+              child: child!,
+            );
+          },
+          home: const Center(child: Text('Test')),
+        ),
+      );
+
+      final BuildContext context = tester.element(find.text('Test'));
+      showModalBottomSheet<void>(
+        context: context,
+        builder: (BuildContext context) {
+          return const Placeholder();
+        },
+        anchorPoint: const Offset(1000, 0),
+      );
+      await tester.pumpAndSettle();
+
+      // Should take the right side of the screen
+      expect(tester.getTopLeft(find.byType(Placeholder)).dx, 410);
+      expect(tester.getBottomRight(find.byType(Placeholder)).dx, 800);
+    });
+
+    testWidgets('positioning using Directionality', (WidgetTester tester) async {
+      await tester.pumpWidget(
+        MaterialApp(
+          builder: (BuildContext context, Widget? child) {
+            return MediaQuery(
+              // Display has a vertical hinge down the middle
+              data: const MediaQueryData(
+                displayFeatures: <DisplayFeature>[
+                  DisplayFeature(
+                    bounds: Rect.fromLTRB(390, 0, 410, 600),
+                    type: DisplayFeatureType.hinge,
+                    state: DisplayFeatureState.unknown,
+                  ),
+                ],
+              ),
+              child: Directionality(
+                textDirection: TextDirection.rtl,
+                child: child!,
+              ),
+            );
+          },
+          home: const Center(child: Text('Test')),
+        ),
+      );
+
+      final BuildContext context = tester.element(find.text('Test'));
+      showModalBottomSheet<void>(
+        context: context,
+        builder: (BuildContext context) {
+          return const Placeholder();
+        },
+      );
+      await tester.pumpAndSettle();
+
+      // This is RTL, so it should place the dialog on the right screen
+      expect(tester.getTopLeft(find.byType(Placeholder)).dx, 410);
+      expect(tester.getBottomRight(find.byType(Placeholder)).dx, 800);
+    });
+
+    testWidgets('default positioning', (WidgetTester tester) async {
+      await tester.pumpWidget(
+        MaterialApp(
+          builder: (BuildContext context, Widget? child) {
+            return MediaQuery(
+              // Display has a vertical hinge down the middle
+              data: const MediaQueryData(
+                displayFeatures: <DisplayFeature>[
+                  DisplayFeature(
+                    bounds: Rect.fromLTRB(390, 0, 410, 600),
+                    type: DisplayFeatureType.hinge,
+                    state: DisplayFeatureState.unknown,
+                  ),
+                ],
+              ),
+              child: child!,
+            );
+          },
+          home: const Center(child: Text('Test')),
+        ),
+      );
+
+      final BuildContext context = tester.element(find.text('Test'));
+      showModalBottomSheet<void>(
+        context: context,
+        builder: (BuildContext context) {
+          return const Placeholder();
+        },
+      );
+      await tester.pumpAndSettle();
+
+      // By default it should place the dialog on the left screen
+      expect(tester.getTopLeft(find.byType(Placeholder)).dx, 0.0);
+      expect(tester.getBottomRight(find.byType(Placeholder)).dx, 390.0);
+    });
   });
 
   group('constraints', () {
