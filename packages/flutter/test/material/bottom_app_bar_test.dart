// Copyright 2018 The Chromium Authors. All rights reserved.
// Use of this source code is governed by a BSD-style license that can be
// found in the LICENSE file.

import 'package:flutter_test/flutter_test.dart';
import 'package:flutter/material.dart';
import 'package:flutter/rendering.dart';

void main() {
  testWidgets('no overlap with floating action button', (WidgetTester tester) async {
    await tester.pumpWidget(
      const MaterialApp(
        home: Scaffold(
          floatingActionButton: FloatingActionButton(
            onPressed: null,
          ),
          bottomNavigationBar: ShapeListener(
            BottomAppBar(
              child: SizedBox(height: 100.0),
            ),
          ),
        ),
      ),
    );

    final ShapeListenerState shapeListenerState = tester.state(find.byType(ShapeListener));
    final RenderBox renderBox = tester.renderObject(find.byType(BottomAppBar));
    final Path expectedPath = Path()
      ..addRect(Offset.zero & renderBox.size);

    final Path actualPath = shapeListenerState.cache.value;
    expect(
      actualPath,
      coversSameAreaAs(
        expectedPath,
        areaToCompare: (Offset.zero & renderBox.size).inflate(5.0),
      ),
    );
  });

  testWidgets('custom shape', (WidgetTester tester) async {
    final Key key = UniqueKey();
    Future<void> pump(FloatingActionButtonLocation location) async {
      await tester.pumpWidget(
        SizedBox(
          width: 200,
          height: 200,
          child: RepaintBoundary(
            key: key,
            child: MaterialApp(
              home: Scaffold(
                floatingActionButton: FloatingActionButton(
                  onPressed: () { },
                ),
                floatingActionButtonLocation: location,
                bottomNavigationBar: BottomAppBar(
                  shape: AutomaticNotchedShape(
                    BeveledRectangleBorder(borderRadius: BorderRadius.circular(50.0)),
                    ContinuousRectangleBorder(borderRadius: BorderRadius.circular(30.0)),
                  ),
                  notchMargin: 10.0,
                  color: Colors.green,
                  child: const SizedBox(height: 100.0),
                ),
              ),
            ),
          ),
        ),
      );
    }
    await pump(FloatingActionButtonLocation.endDocked);
    await expectLater(
      find.byKey(key),
<<<<<<< HEAD
      matchesGoldenFile('bottom_app_bar.custom_shape.1.png'),
=======
      matchesGoldenFile(
        'bottom_app_bar.custom_shape.1.png',
        version: null,
      ),
      skip: !isLinux,
>>>>>>> 7d95e8e0
    );
    await pump(FloatingActionButtonLocation.centerDocked);
    await tester.pumpAndSettle();
    await expectLater(
      find.byKey(key),
<<<<<<< HEAD
      matchesGoldenFile('bottom_app_bar.custom_shape.2.png'),
=======
      matchesGoldenFile(
        'bottom_app_bar.custom_shape.2.png',
        version: null,
      ),
      skip: !isLinux,
>>>>>>> 7d95e8e0
    );
  }, skip: isBrowser);

  testWidgets('color defaults to Theme.bottomAppBarColor', (WidgetTester tester) async {
    await tester.pumpWidget(
      MaterialApp(
        home: Builder(
          builder: (BuildContext context) {
            return Theme(
              data: Theme.of(context).copyWith(bottomAppBarColor: const Color(0xffffff00)),
              child: const Scaffold(
                floatingActionButton: FloatingActionButton(
                  onPressed: null,
                ),
                bottomNavigationBar: BottomAppBar(),
              ),
            );
          }
        ),
      ),
    );

    final PhysicalShape physicalShape =
      tester.widget(find.byType(PhysicalShape).at(0));

    expect(physicalShape.color, const Color(0xffffff00));
  });

  testWidgets('color overrides theme color', (WidgetTester tester) async {
    await tester.pumpWidget(
      MaterialApp(
        home: Builder(
          builder: (BuildContext context) {
            return Theme(
              data: Theme.of(context).copyWith(bottomAppBarColor: const Color(0xffffff00)),
              child: const Scaffold(
                floatingActionButton: FloatingActionButton(
                  onPressed: null,
                ),
                bottomNavigationBar: BottomAppBar(
                  color: Color(0xff0000ff)
                ),
              ),
            );
          }
        ),
      ),
    );

    final PhysicalShape physicalShape =
      tester.widget(find.byType(PhysicalShape).at(0));

    expect(physicalShape.color, const Color(0xff0000ff));
  });

  // This is a regression test for a bug we had where toggling the notch on/off
  // would crash, as the shouldReclip method of ShapeBorderClipper or
  // _BottomAppBarClipper would try an illegal downcast.
  testWidgets('toggle shape to null', (WidgetTester tester) async {
    await tester.pumpWidget(
      const MaterialApp(
        home: Scaffold(
          bottomNavigationBar: BottomAppBar(
            shape: RectangularNotch(),
          ),
        ),
      ),
    );

    await tester.pumpWidget(
      const MaterialApp(
        home: Scaffold(
          bottomNavigationBar: BottomAppBar(
            shape: null,
          ),
        ),
      ),
    );

    await tester.pumpWidget(
      const MaterialApp(
        home: Scaffold(
          bottomNavigationBar: BottomAppBar(
            shape: RectangularNotch(),
          ),
        ),
      ),
    );
  });

  testWidgets('no notch when notch param is null', (WidgetTester tester) async {
    await tester.pumpWidget(
      const MaterialApp(
        home: Scaffold(
          bottomNavigationBar: ShapeListener(BottomAppBar(
            shape: null,
          )),
          floatingActionButton: FloatingActionButton(
            onPressed: null,
            child: Icon(Icons.add),
          ),
          floatingActionButtonLocation: FloatingActionButtonLocation.centerDocked,
        ),
      ),
    );

    final ShapeListenerState shapeListenerState = tester.state(find.byType(ShapeListener));
    final RenderBox renderBox = tester.renderObject(find.byType(BottomAppBar));
    final Path expectedPath = Path()
      ..addRect(Offset.zero & renderBox.size);

    final Path actualPath = shapeListenerState.cache.value;

    expect(
      actualPath,
      coversSameAreaAs(
        expectedPath,
        areaToCompare: (Offset.zero & renderBox.size).inflate(5.0),
      ),
    );
  });

  testWidgets('notch no margin', (WidgetTester tester) async {
    await tester.pumpWidget(
      const MaterialApp(
        home: Scaffold(
          bottomNavigationBar: ShapeListener(
            BottomAppBar(
              child: SizedBox(height: 100.0),
              shape: RectangularNotch(),
              notchMargin: 0.0,
            ),
          ),
          floatingActionButton: FloatingActionButton(
            onPressed: null,
            child: Icon(Icons.add),
          ),
          floatingActionButtonLocation: FloatingActionButtonLocation.centerDocked,
        ),
      ),
    );

    final ShapeListenerState shapeListenerState = tester.state(find.byType(ShapeListener));
    final RenderBox babBox = tester.renderObject(find.byType(BottomAppBar));
    final Size babSize = babBox.size;
    final RenderBox fabBox = tester.renderObject(find.byType(FloatingActionButton));
    final Size fabSize = fabBox.size;

    final double fabLeft = (babSize.width / 2.0) - (fabSize.width / 2.0);
    final double fabRight = fabLeft + fabSize.width;
    final double fabBottom = fabSize.height / 2.0;

    final Path expectedPath = Path()
      ..moveTo(0.0, 0.0)
      ..lineTo(fabLeft, 0.0)
      ..lineTo(fabLeft, fabBottom)
      ..lineTo(fabRight, fabBottom)
      ..lineTo(fabRight, 0.0)
      ..lineTo(babSize.width, 0.0)
      ..lineTo(babSize.width, babSize.height)
      ..lineTo(0.0, babSize.height)
      ..close();

    final Path actualPath = shapeListenerState.cache.value;

    expect(
      actualPath,
      coversSameAreaAs(
        expectedPath,
        areaToCompare: (Offset.zero & babSize).inflate(5.0),
      ),
    );
  });

  testWidgets('notch with margin', (WidgetTester tester) async {
    await tester.pumpWidget(
      const MaterialApp(
        home: Scaffold(
          bottomNavigationBar: ShapeListener(
            BottomAppBar(
              child: SizedBox(height: 100.0),
              shape: RectangularNotch(),
              notchMargin: 6.0,
            ),
          ),
          floatingActionButton: FloatingActionButton(
            onPressed: null,
            child: Icon(Icons.add),
          ),
          floatingActionButtonLocation: FloatingActionButtonLocation.centerDocked,
        ),
      ),
    );

    final ShapeListenerState shapeListenerState = tester.state(find.byType(ShapeListener));
    final RenderBox babBox = tester.renderObject(find.byType(BottomAppBar));
    final Size babSize = babBox.size;
    final RenderBox fabBox = tester.renderObject(find.byType(FloatingActionButton));
    final Size fabSize = fabBox.size;

    final double fabLeft = (babSize.width / 2.0) - (fabSize.width / 2.0) - 6.0;
    final double fabRight = fabLeft + fabSize.width + 6.0;
    final double fabBottom = 6.0 + fabSize.height / 2.0;

    final Path expectedPath = Path()
      ..moveTo(0.0, 0.0)
      ..lineTo(fabLeft, 0.0)
      ..lineTo(fabLeft, fabBottom)
      ..lineTo(fabRight, fabBottom)
      ..lineTo(fabRight, 0.0)
      ..lineTo(babSize.width, 0.0)
      ..lineTo(babSize.width, babSize.height)
      ..lineTo(0.0, babSize.height)
      ..close();

    final Path actualPath = shapeListenerState.cache.value;

    expect(
      actualPath,
      coversSameAreaAs(
        expectedPath,
        areaToCompare: (Offset.zero & babSize).inflate(5.0),
      ),
    );
  });

  testWidgets('observes safe area', (WidgetTester tester) async {
    await tester.pumpWidget(
      const MaterialApp(
        home: MediaQuery(
          data: MediaQueryData(
            padding: EdgeInsets.all(50.0),
          ),
          child: Scaffold(
            bottomNavigationBar: BottomAppBar(
              child: Center(
                child: Text('safe'),
              ),
            ),
          ),
        ),
      ),
    );

    expect(
      tester.getBottomLeft(find.widgetWithText(Center, 'safe')),
      const Offset(50.0, 550.0),
    );
  });

  testWidgets('clipBehavior is propagated', (WidgetTester tester) async {
    await tester.pumpWidget(
      const MaterialApp(
        home: Scaffold(
          bottomNavigationBar:
              BottomAppBar(
                child: SizedBox(height: 100.0),
                shape: RectangularNotch(),
                notchMargin: 0.0,
              ),
        ),
      ),
    );

    PhysicalShape physicalShape = tester.widget(find.byType(PhysicalShape));
    expect(physicalShape.clipBehavior, Clip.none);

    await tester.pumpWidget(
      const MaterialApp(
        home: Scaffold(
          bottomNavigationBar:
          BottomAppBar(
            child: SizedBox(height: 100.0),
            shape: RectangularNotch(),
            notchMargin: 0.0,
            clipBehavior: Clip.antiAliasWithSaveLayer,
          ),
        ),
      ),
    );

    physicalShape = tester.widget(find.byType(PhysicalShape));
    expect(physicalShape.clipBehavior, Clip.antiAliasWithSaveLayer);
  });
}

// The bottom app bar clip path computation is only available at paint time.
// In order to examine the notch path we implement this caching painter which
// at paint time looks for for a descendant PhysicalShape and caches the
// clip path it is using.
class ClipCachePainter extends CustomPainter {
  ClipCachePainter(this.context);

  Path value;
  BuildContext context;

  @override
  void paint(Canvas canvas, Size size) {
    final RenderPhysicalShape physicalShape = findPhysicalShapeChild(context);
    value = physicalShape.clipper.getClip(size);
  }

  RenderPhysicalShape findPhysicalShapeChild(BuildContext context) {
    RenderPhysicalShape result;
    context.visitChildElements((Element e) {
      final RenderObject renderObject = e.findRenderObject();
      if (renderObject.runtimeType == RenderPhysicalShape) {
        assert(result == null);
        result = renderObject;
      } else {
        result = findPhysicalShapeChild(e);
      }
    });
    return result;
  }

  @override
  bool shouldRepaint(ClipCachePainter oldDelegate) {
    return true;
  }
}

class ShapeListener extends StatefulWidget {
  const ShapeListener(this.child);

  final Widget child;

  @override
  State createState() => ShapeListenerState();

}

class ShapeListenerState extends State<ShapeListener> {
  @override
  Widget build(BuildContext context) {
    return CustomPaint(
      child: widget.child,
      painter: cache,
    );
  }

  ClipCachePainter cache;

  @override
  void didChangeDependencies() {
    super.didChangeDependencies();
    cache = ClipCachePainter(context);
  }

}

class RectangularNotch extends NotchedShape {
  const RectangularNotch();

  @override
  Path getOuterPath(Rect host, Rect guest) {
    if (guest == null)
      return Path()..addRect(host);
    return Path()
      ..moveTo(host.left, host.top)
      ..lineTo(guest.left, host.top)
      ..lineTo(guest.left, guest.bottom)
      ..lineTo(guest.right, guest.bottom)
      ..lineTo(guest.right, host.top)
      ..lineTo(host.right, host.top)
      ..lineTo(host.right, host.bottom)
      ..lineTo(host.left, host.bottom)
      ..close();
  }
}
<|MERGE_RESOLUTION|>--- conflicted
+++ resolved
@@ -71,29 +71,19 @@
     await pump(FloatingActionButtonLocation.endDocked);
     await expectLater(
       find.byKey(key),
-<<<<<<< HEAD
-      matchesGoldenFile('bottom_app_bar.custom_shape.1.png'),
-=======
       matchesGoldenFile(
         'bottom_app_bar.custom_shape.1.png',
         version: null,
       ),
-      skip: !isLinux,
->>>>>>> 7d95e8e0
     );
     await pump(FloatingActionButtonLocation.centerDocked);
     await tester.pumpAndSettle();
     await expectLater(
       find.byKey(key),
-<<<<<<< HEAD
-      matchesGoldenFile('bottom_app_bar.custom_shape.2.png'),
-=======
       matchesGoldenFile(
         'bottom_app_bar.custom_shape.2.png',
         version: null,
       ),
-      skip: !isLinux,
->>>>>>> 7d95e8e0
     );
   }, skip: isBrowser);
 
