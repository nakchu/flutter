--- conflicted
+++ resolved
@@ -1025,7 +1025,6 @@
     expect(selectedResults, <String>['Result']);
   });
 
-<<<<<<< HEAD
   testWidgets('Leading width size is 16', (WidgetTester tester) async {
     final _TestSearchDelegate delegate = _TestSearchDelegate();
     final List<String> selectedResults = <String>[];
@@ -1050,10 +1049,7 @@
     expect(find.text('HomeBody'), findsOneWidget);
   });
 
-  testWidgets('showSearch with useRootNavigator', (WidgetTester tester) async {
-=======
-  testWidgetsWithLeakTracking('showSearch with useRootNavigator', (WidgetTester tester) async {
->>>>>>> e33d4b86
+ testWidgetsWithLeakTracking('showSearch with useRootNavigator', (WidgetTester tester) async {
     final _MyNavigatorObserver rootObserver = _MyNavigatorObserver();
     final _MyNavigatorObserver localObserver = _MyNavigatorObserver();
 
