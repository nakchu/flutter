// Copyright 2014 The Flutter Authors. All rights reserved.
// Use of this source code is governed by a BSD-style license that can be
// found in the LICENSE file.

import 'package:flutter/material.dart';
import 'package:flutter/rendering.dart';
import 'package:flutter/services.dart';
import 'package:flutter_test/flutter_test.dart';

import '../rendering/mock_canvas.dart';
import '../widgets/semantics_tester.dart';

Widget buildSliverAppBarApp({
  bool floating = false,
  bool pinned = false,
  double? collapsedHeight,
  double? expandedHeight,
  bool snap = false,
  double toolbarHeight = kToolbarHeight,
}) {
  return MaterialApp(
    home: Scaffold(
      body: DefaultTabController(
        length: 3,
        child: CustomScrollView(
          primary: true,
          slivers: <Widget>[
            SliverAppBar(
              title: const Text('AppBar Title'),
              floating: floating,
              pinned: pinned,
              collapsedHeight: collapsedHeight,
              expandedHeight: expandedHeight,
              toolbarHeight: toolbarHeight,
              snap: snap,
              bottom: TabBar(
                tabs: <String>['A','B','C'].map<Widget>((String t) => Tab(text: 'TAB $t')).toList(),
              ),
            ),
            SliverToBoxAdapter(
              child: Container(
                height: 1200.0,
                color: Colors.orange[400],
              ),
            ),
          ],
        ),
      ),
    ),
  );
}

ScrollController primaryScrollController(WidgetTester tester) {
  return PrimaryScrollController.of(tester.element(find.byType(CustomScrollView)));
}

TextStyle? iconStyle(WidgetTester tester, IconData icon) {
  final RichText iconRichText = tester.widget<RichText>(
    find.descendant(of: find.byIcon(icon).first, matching: find.byType(RichText)),
  );
  return iconRichText.text.style;
}

double appBarHeight(WidgetTester tester) => tester.getSize(find.byType(AppBar, skipOffstage: false)).height;
double appBarTop(WidgetTester tester) => tester.getTopLeft(find.byType(AppBar, skipOffstage: false)).dy;
double appBarBottom(WidgetTester tester) => tester.getBottomLeft(find.byType(AppBar, skipOffstage: false)).dy;

double tabBarHeight(WidgetTester tester) => tester.getSize(find.byType(TabBar, skipOffstage: false)).height;

void main() {
  setUp(() {
    debugResetSemanticsIdCounter();
  });

  testWidgets('AppBar centers title on iOS', (WidgetTester tester) async {
    await tester.pumpWidget(
      MaterialApp(
        theme: ThemeData(platform: TargetPlatform.android),
        home: Scaffold(
          appBar: AppBar(
            title: const Text('X'),
          ),
        ),
      ),
    );

    final Finder title = find.text('X');
    Offset center = tester.getCenter(title);
    Size size = tester.getSize(title);
    expect(center.dx, lessThan(400 - size.width / 2.0));

    for (final TargetPlatform platform in <TargetPlatform>[TargetPlatform.iOS, TargetPlatform.macOS]) {
      // Clear the widget tree to avoid animating between platforms.
      await tester.pumpWidget(Container(key: UniqueKey()));

      await tester.pumpWidget(
        MaterialApp(
          theme: ThemeData(platform: platform),
          home: Scaffold(
            appBar: AppBar(
              title: const Text('X'),
            ),
          ),
        ),
      );

      center = tester.getCenter(title);
      size = tester.getSize(title);
      expect(center.dx, greaterThan(400 - size.width / 2.0), reason: 'on ${platform.name}');
      expect(center.dx, lessThan(400 + size.width / 2.0), reason: 'on ${platform.name}');

      // One action is still centered.

      await tester.pumpWidget(
        MaterialApp(
          theme: ThemeData(platform: platform),
          home: Scaffold(
            appBar: AppBar(
              title: const Text('X'),
              actions: const <Widget>[
                Icon(Icons.thumb_up),
              ],
            ),
          ),
        ),
      );

      center = tester.getCenter(title);
      size = tester.getSize(title);
      expect(center.dx, greaterThan(400 - size.width / 2.0), reason: 'on ${platform.name}');
      expect(center.dx, lessThan(400 + size.width / 2.0), reason: 'on ${platform.name}');

      // Two actions is left aligned again.

      await tester.pumpWidget(
        MaterialApp(
          theme: ThemeData(platform: platform),
          home: Scaffold(
            appBar: AppBar(
              title: const Text('X'),
              actions: const <Widget>[
                Icon(Icons.thumb_up),
                Icon(Icons.thumb_up),
              ],
            ),
          ),
        ),
      );

      center = tester.getCenter(title);
      size = tester.getSize(title);
      expect(center.dx, lessThan(400 - size.width / 2.0), reason: 'on ${platform.name}');
    }
  });

  testWidgets('AppBar centerTitle:true centers on Android', (WidgetTester tester) async {
    await tester.pumpWidget(
      MaterialApp(
        theme: ThemeData(platform: TargetPlatform.android),
        home: Scaffold(
          appBar: AppBar(
            centerTitle: true,
            title: const Text('X'),
          ),
        ),
      ),
    );

    final Finder title = find.text('X');
    final Offset center = tester.getCenter(title);
    final Size size = tester.getSize(title);
    expect(center.dx, greaterThan(400 - size.width / 2.0));
    expect(center.dx, lessThan(400 + size.width / 2.0));
  });

  testWidgets('AppBar centerTitle:false title start edge is 16.0 (LTR)', (WidgetTester tester) async {
    await tester.pumpWidget(
      MaterialApp(
        home: Scaffold(
          appBar: AppBar(
            centerTitle: false,
            title: const Placeholder(key: Key('X')),
          ),
        ),
      ),
    );

    final Finder titleWidget = find.byKey(const Key('X'));
    expect(tester.getTopLeft(titleWidget).dx, 16.0);
    expect(tester.getTopRight(titleWidget).dx, 800 - 16.0);
  });

  testWidgets('AppBar centerTitle:false title start edge is 16.0 (RTL)', (WidgetTester tester) async {
    await tester.pumpWidget(
      MaterialApp(
        home: Directionality(
          textDirection: TextDirection.rtl,
          child: Scaffold(
            appBar: AppBar(
              centerTitle: false,
              title: const Placeholder(key: Key('X')),
            ),
          ),
        ),
      ),
    );

    final Finder titleWidget = find.byKey(const Key('X'));
    expect(tester.getTopRight(titleWidget).dx, 800.0 - 16.0);
    expect(tester.getTopLeft(titleWidget).dx, 16.0);
  });

  testWidgets('AppBar titleSpacing:32 title start edge is 32.0 (LTR)', (WidgetTester tester) async {
    await tester.pumpWidget(
      MaterialApp(
        home: Scaffold(
          appBar: AppBar(
            centerTitle: false,
            titleSpacing: 32.0,
            title: const Placeholder(key: Key('X')),
          ),
        ),
      ),
    );

    final Finder titleWidget = find.byKey(const Key('X'));
    expect(tester.getTopLeft(titleWidget).dx, 32.0);
    expect(tester.getTopRight(titleWidget).dx, 800 - 32.0);
  });

  testWidgets('AppBar titleSpacing:32 title start edge is 32.0 (RTL)', (WidgetTester tester) async {
    await tester.pumpWidget(
      MaterialApp(
        home: Directionality(
          textDirection: TextDirection.rtl,
          child: Scaffold(
            appBar: AppBar(
              centerTitle: false,
              titleSpacing: 32.0,
              title: const Placeholder(key: Key('X')),
            ),
          ),
        ),
      ),
    );

    final Finder titleWidget = find.byKey(const Key('X'));
    expect(tester.getTopRight(titleWidget).dx, 800.0 - 32.0);
    expect(tester.getTopLeft(titleWidget).dx, 32.0);
  });

  testWidgets(
    'AppBar centerTitle:false leading button title left edge is 72.0 (LTR)',
    (WidgetTester tester) async {
      await tester.pumpWidget(
        MaterialApp(
          home: Scaffold(
            appBar: AppBar(
              centerTitle: false,
              title: const Text('X'),
            ),
            // A drawer causes a leading hamburger.
            drawer: const Drawer(),
          ),
        ),
      );

      expect(tester.getTopLeft(find.text('X')).dx, 72.0);
    },
  );

  testWidgets(
    'AppBar centerTitle:false leading button title left edge is 72.0 (RTL)',
    (WidgetTester tester) async {
      await tester.pumpWidget(
        MaterialApp(
          home: Directionality(
            textDirection: TextDirection.rtl,
            child: Scaffold(
              appBar: AppBar(
                centerTitle: false,
                title: const Text('X'),
              ),
              // A drawer causes a leading hamburger.
              drawer: const Drawer(),
            ),
          ),
        ),
      );

      expect(tester.getTopRight(find.text('X')).dx, 800.0 - 72.0);
    },
  );

  testWidgets('AppBar centerTitle:false title overflow OK', (WidgetTester tester) async {
    // The app bar's title should be constrained to fit within the available space
    // between the leading and actions widgets.

    final Key titleKey = UniqueKey();
    Widget leading = Container();
    List<Widget> actions = <Widget>[];

    Widget buildApp() {
      return MaterialApp(
        home: Scaffold(
          appBar: AppBar(
            leading: leading,
            centerTitle: false,
            title: Container(
              key: titleKey,
              constraints: BoxConstraints.loose(const Size(1000.0, 1000.0)),
            ),
            actions: actions,
          ),
        ),
      );
    }

    await tester.pumpWidget(buildApp());

    final Finder title = find.byKey(titleKey);
    expect(tester.getTopLeft(title).dx, 72.0);
    expect(
      tester.getSize(title).width,
      equals(
        800.0 // Screen width.
        - 56.0 // Leading button width.
        - 16.0 // Leading button to title padding.
        - 16.0, // Title right side padding.
      ),
    );

    actions = <Widget>[
      const SizedBox(width: 100.0),
      const SizedBox(width: 100.0),
    ];
    await tester.pumpWidget(buildApp());

    expect(tester.getTopLeft(title).dx, 72.0);
    // The title shrinks by 200.0 to allow for the actions widgets.
    expect(tester.getSize(title).width, equals(
      800.0 // Screen width.
      - 56.0 // Leading button width.
      - 16.0 // Leading button to title padding.
      - 16.0 // Title to actions padding
      - 200.0,
    )); // Actions' width.

    leading = Container(); // AppBar will constrain the width to 24.0
    await tester.pumpWidget(buildApp());
    expect(tester.getTopLeft(title).dx, 72.0);
    // Adding a leading widget shouldn't effect the title's size
    expect(tester.getSize(title).width, equals(800.0 - 56.0 - 16.0 - 16.0 - 200.0));
  });

  testWidgets('AppBar centerTitle:true title overflow OK (LTR)', (WidgetTester tester) async {
    // The app bar's title should be constrained to fit within the available space
    // between the leading and actions widgets. When it's also centered it may
    // also be start or end justified if it doesn't fit in the overall center.

    final Key titleKey = UniqueKey();
    double titleWidth = 700.0;
    Widget? leading = Container();
    List<Widget> actions = <Widget>[];

    Widget buildApp() {
      return MaterialApp(
        home: Scaffold(
          appBar: AppBar(
            leading: leading,
            centerTitle: true,
            title: Container(
              key: titleKey,
              constraints: BoxConstraints.loose(Size(titleWidth, 1000.0)),
            ),
            actions: actions,
          ),
        ),
      );
    }

    // Centering a title with width 700 within the 800 pixel wide test widget
    // would mean that its start edge would have to be 50. The material spec says
    // that the start edge of the title must be at least 72.
    await tester.pumpWidget(buildApp());

    final Finder title = find.byKey(titleKey);
    expect(tester.getTopLeft(title).dx, 72.0);
    expect(tester.getSize(title).width, equals(700.0));

    // Centering a title with width 620 within the 800 pixel wide test widget
    // would mean that its start edge would have to be 90. We reserve 72
    // on the start and the padded actions occupy 96 on the end. That
    // leaves 632, so the title is end justified but its width isn't changed.

    await tester.pumpWidget(buildApp());
    leading = null;
    titleWidth = 620.0;
    actions = <Widget>[
      const SizedBox(width: 48.0),
      const SizedBox(width: 48.0),
    ];
    await tester.pumpWidget(buildApp());
    expect(tester.getTopLeft(title).dx, 800 - 620 - 48 - 48 - 16);
    expect(tester.getSize(title).width, equals(620.0));
  });

  testWidgets('AppBar centerTitle:true title overflow OK (RTL)', (WidgetTester tester) async {
    // The app bar's title should be constrained to fit within the available space
    // between the leading and actions widgets. When it's also centered it may
    // also be start or end justified if it doesn't fit in the overall center.

    final Key titleKey = UniqueKey();
    double titleWidth = 700.0;
    Widget? leading = Container();
    List<Widget> actions = <Widget>[];

    Widget buildApp() {
      return MaterialApp(
        home: Directionality(
          textDirection: TextDirection.rtl,
          child: Scaffold(
            appBar: AppBar(
              leading: leading,
              centerTitle: true,
              title: Container(
                key: titleKey,
                constraints: BoxConstraints.loose(Size(titleWidth, 1000.0)),
              ),
              actions: actions,
            ),
          ),
        ),
      );
    }

    // Centering a title with width 700 within the 800 pixel wide test widget
    // would mean that its start edge would have to be 50. The material spec says
    // that the start edge of the title must be at least 72.
    await tester.pumpWidget(buildApp());

    final Finder title = find.byKey(titleKey);
    expect(tester.getTopRight(title).dx, 800.0 - 72.0);
    expect(tester.getSize(title).width, equals(700.0));

    // Centering a title with width 620 within the 800 pixel wide test widget
    // would mean that its start edge would have to be 90. We reserve 72
    // on the start and the padded actions occupy 96 on the end. That
    // leaves 632, so the title is end justified but its width isn't changed.

    await tester.pumpWidget(buildApp());
    leading = null;
    titleWidth = 620.0;
    actions = <Widget>[
      const SizedBox(width: 48.0),
      const SizedBox(width: 48.0),
    ];
    await tester.pumpWidget(buildApp());
    expect(tester.getTopRight(title).dx, 620 + 48 + 48 + 16);
    expect(tester.getSize(title).width, equals(620.0));
  });

  testWidgets('AppBar with no Scaffold', (WidgetTester tester) async {
    await tester.pumpWidget(
      MaterialApp(
        home: SizedBox(
          height: kToolbarHeight,
          child: AppBar(
            leading: const Text('L'),
            title: const Text('No Scaffold'),
            actions: const <Widget>[Text('A1'), Text('A2')],
          ),
        ),
      ),
    );

    expect(find.text('L'), findsOneWidget);
    expect(find.text('No Scaffold'), findsOneWidget);
    expect(find.text('A1'), findsOneWidget);
    expect(find.text('A2'), findsOneWidget);
  });

  testWidgets('AppBar render at zero size', (WidgetTester tester) async {
    await tester.pumpWidget(
      MaterialApp(
        home: Center(
          child: SizedBox.shrink(
            child: Scaffold(
              appBar: AppBar(
                title: const Text('X'),
              ),
            ),
          ),
        ),
      ),
    );

    final Finder title = find.text('X');
    expect(tester.getSize(title).isEmpty, isTrue);
  });

  testWidgets('AppBar actions are vertically centered', (WidgetTester tester) async {
    final UniqueKey appBarKey = UniqueKey();
    final UniqueKey leadingKey = UniqueKey();
    final UniqueKey titleKey = UniqueKey();
    final UniqueKey action0Key = UniqueKey();
    final UniqueKey action1Key = UniqueKey();

    await tester.pumpWidget(
      MaterialApp(
        home: Scaffold(
          appBar: AppBar(
            key: appBarKey,
            leading: SizedBox(key: leadingKey, height: 50.0),
            title: SizedBox(key: titleKey, height: 40.0),
            actions: <Widget>[
              SizedBox(key: action0Key, height: 20.0),
              SizedBox(key: action1Key, height: 30.0),
            ],
          ),
        ),
      ),
    );

    // The vertical center of the widget with key, in global coordinates.
    double yCenter(Key key) => tester.getCenter(find.byKey(key)).dy;

    expect(yCenter(appBarKey), equals(yCenter(leadingKey)));
    expect(yCenter(appBarKey), equals(yCenter(titleKey)));
    expect(yCenter(appBarKey), equals(yCenter(action0Key)));
    expect(yCenter(appBarKey), equals(yCenter(action1Key)));
  });

  testWidgets('AppBar drawer icon has default size', (WidgetTester tester) async {
    await tester.pumpWidget(
      MaterialApp(
        home: Scaffold(
          appBar: AppBar(
            title: const Text('Howdy!'),
          ),
          drawer: const Drawer(),
        ),
      ),
    );
    final double iconSize = const IconThemeData.fallback().size!;
    expect(
      tester.getSize(find.byIcon(Icons.menu)),
      equals(Size(iconSize, iconSize)),
    );
  });

  testWidgets('AppBar drawer icon has default color', (WidgetTester tester) async {
    final ThemeData themeData = ThemeData.from(colorScheme: const ColorScheme.light());
    final bool useMaterial3 = themeData.useMaterial3;

    await tester.pumpWidget(
      MaterialApp(
        theme: themeData,
        home: Scaffold(
          appBar: AppBar(
            title: const Text('Howdy!'),
          ),
          drawer: const Drawer(),
        ),
      ),
    );

    Color? iconColor() => iconStyle(tester, Icons.menu)?.color;
    final Color iconColorM2 = themeData.colorScheme.onPrimary;
    final Color iconColorM3 = themeData.colorScheme.onSurfaceVariant;
    expect(iconColor(), useMaterial3 ? iconColorM3 : iconColorM2);
  });

  testWidgets('AppBar drawer icon is sized by iconTheme', (WidgetTester tester) async {
    await tester.pumpWidget(
      MaterialApp(
        home: Scaffold(
          appBar: AppBar(
            title: const Text('Howdy!'),
            iconTheme: const IconThemeData(size: 30),
          ),
          drawer: const Drawer(),
        ),
      ),
    );
    expect(
      tester.getSize(find.byIcon(Icons.menu)),
      equals(const Size(30, 30)),
    );
  });

  testWidgets('AppBar drawer icon is colored by iconTheme', (WidgetTester tester) async {
    final ThemeData themeData = ThemeData.from(colorScheme: const ColorScheme.light());
    const Color color = Color(0xFF2196F3);

    await tester.pumpWidget(
      MaterialApp(
        theme: themeData,
        home: Scaffold(
          appBar: AppBar(
            title: const Text('Howdy!'),
            iconTheme: const IconThemeData(color: color),
          ),
          drawer: const Drawer(),
        ),
      ),
    );

    Color? iconColor() => iconStyle(tester, Icons.menu)?.color;

    expect(iconColor(), color);
  });

  testWidgets('AppBar endDrawer icon has default size', (WidgetTester tester) async {
    await tester.pumpWidget(
      MaterialApp(
        home: Scaffold(
          appBar: AppBar(
            title: const Text('Howdy!'),
          ),
          endDrawer: const Drawer(),
        ),
      ),
    );
    final double iconSize = const IconThemeData.fallback().size!;
    expect(
      tester.getSize(find.byIcon(Icons.menu)),
      equals(Size(iconSize, iconSize)),
    );
  });

  testWidgets('AppBar endDrawer icon has default color', (WidgetTester tester) async {
    final ThemeData themeData = ThemeData.from(colorScheme: const ColorScheme.light());
    final bool useMaterial3 = themeData.useMaterial3;

    await tester.pumpWidget(
      MaterialApp(
        theme: themeData,
        home: Scaffold(
          appBar: AppBar(
            title: const Text('Howdy!'),
          ),
          endDrawer: const Drawer(),
        ),
      ),
    );

    Color? iconColor() => iconStyle(tester, Icons.menu)?.color;
    final Color iconColorM2 = themeData.colorScheme.onPrimary;
    final Color iconColorM3 = themeData.colorScheme.onSurfaceVariant;
    expect(iconColor(), useMaterial3 ? iconColorM3 : iconColorM2);
  });

  testWidgets('AppBar endDrawer icon is sized by iconTheme', (WidgetTester tester) async {
    await tester.pumpWidget(
      MaterialApp(
        home: Scaffold(
          appBar: AppBar(
            title: const Text('Howdy!'),
            iconTheme: const IconThemeData(size: 30),
          ),
          endDrawer: const Drawer(),
        ),
      ),
    );
    expect(
      tester.getSize(find.byIcon(Icons.menu)),
      equals(const Size(30, 30)),
    );
  });

  testWidgets('AppBar endDrawer icon is colored by iconTheme', (WidgetTester tester) async {
    final ThemeData themeData = ThemeData.from(colorScheme: const ColorScheme.light());
    const Color color = Color(0xFF2196F3);

    await tester.pumpWidget(
      MaterialApp(
        theme: themeData,
        home: Scaffold(
          appBar: AppBar(
            title: const Text('Howdy!'),
            iconTheme: const IconThemeData(color: color),
          ),
          endDrawer: const Drawer(),
        ),
      ),
    );

    Color? iconColor() => iconStyle(tester, Icons.menu)?.color;

    expect(iconColor(), color);
  });

  testWidgets('leading widget extends to edge and is square', (WidgetTester tester) async {
    final ThemeData themeData = ThemeData(platform: TargetPlatform.android);
    final bool material3 = themeData.useMaterial3;
    await tester.pumpWidget(
      MaterialApp(
        theme: themeData,
        home: Scaffold(
          appBar: AppBar(
            title: const Text('X'),
          ),
          drawer: const Column(), // Doesn't really matter. Triggers a hamburger regardless.
        ),
      ),
    );

    // Default IconButton has a size of (48x48) in M3, (56x56) in M2
    final Finder hamburger = find.byType(IconButton);
    expect(tester.getTopLeft(hamburger), material3 ? const Offset(4.0, 4.0) : Offset.zero);
    expect(tester.getSize(hamburger), material3 ? const Size(48.0, 48.0) : const Size(56.0, 56.0));

    await tester.pumpWidget(
      MaterialApp(
        theme: themeData,
        home: Scaffold(
          appBar: AppBar(
            leading: Container(),
            title: const Text('X'),
          ),
        ),
      ),
    );

    // Default leading widget has a size of (56x56) for both M2 and M3
    final Finder leadingBox = find.byType(Container);
    expect(tester.getTopLeft(leadingBox), Offset.zero);
    expect(tester.getSize(leadingBox), const Size(56.0, 56.0));

    // The custom leading widget should still be 56x56 even if its size is smaller.
    await tester.pumpWidget(
      MaterialApp(
        theme: themeData,
        home: Scaffold(
          appBar: AppBar(
            leading: const SizedBox(height: 36, width: 36,),
            title: const Text('X'),
          ), // Doesn't really matter. Triggers a hamburger regardless.
        ),
      ),
    );

    final Finder leading = find.byType(SizedBox);
    expect(tester.getTopLeft(leading), Offset.zero);
    expect(tester.getSize(leading), const Size(56.0, 56.0));
  });

  testWidgets('test action is 4dp from edge and 48dp min', (WidgetTester tester) async {
    final ThemeData theme = ThemeData(platform: TargetPlatform.android);
    final bool material3 = theme.useMaterial3;
    await tester.pumpWidget(
      MaterialApp(
        theme: theme,
        home: Scaffold(
          appBar: AppBar(
            title: const Text('X'),
            actions: const <Widget> [
              IconButton(
                icon: Icon(Icons.share),
                onPressed: null,
                tooltip: 'Share',
                iconSize: 20.0,
              ),
              IconButton(
                icon: Icon(Icons.add),
                onPressed: null,
                tooltip: 'Add',
                iconSize: 60.0,
              ),
            ],
          ),
        ),
      ),
    );

    final Finder addButton = find.widgetWithIcon(IconButton, Icons.add);
    expect(tester.getTopRight(addButton), const Offset(800.0, 0.0));
    // It's still the size it was plus the 2 * 8dp padding from IconButton.
    expect(tester.getSize(addButton), const Size(60.0 + 2 * 8.0, 56.0));

    final Finder shareButton = find.widgetWithIcon(IconButton, Icons.share);
    // The 20dp icon is expanded to fill the IconButton's touch target to 48dp.
    expect(tester.getSize(shareButton), material3 ? const Size(48.0, 48.0) : const Size(48.0, 56.0));
  });

  testWidgets('SliverAppBar default configuration', (WidgetTester tester) async {
    await tester.pumpWidget(buildSliverAppBarApp());

    final ScrollController controller = primaryScrollController(tester);
    expect(controller.offset, 0.0);
    expect(find.byType(SliverAppBar), findsOneWidget);

    final double initialAppBarHeight = appBarHeight(tester);
    final double initialTabBarHeight = tabBarHeight(tester);

    // Scroll the not-pinned appbar partially out of view
    controller.jumpTo(50.0);
    await tester.pump();
    expect(find.byType(SliverAppBar), findsOneWidget);
    expect(appBarHeight(tester), initialAppBarHeight);
    expect(tabBarHeight(tester), initialTabBarHeight);

    // Scroll the not-pinned appbar out of view
    controller.jumpTo(600.0);
    await tester.pump();
    expect(find.byType(SliverAppBar), findsNothing);
    expect(appBarHeight(tester), initialAppBarHeight);
    expect(tabBarHeight(tester), initialTabBarHeight);

    // Scroll the not-pinned appbar back into view
    controller.jumpTo(0.0);
    await tester.pump();
    expect(find.byType(SliverAppBar), findsOneWidget);
    expect(appBarHeight(tester), initialAppBarHeight);
    expect(tabBarHeight(tester), initialTabBarHeight);
  });

  testWidgets('SliverAppBar expandedHeight, pinned', (WidgetTester tester) async {

    await tester.pumpWidget(buildSliverAppBarApp(
      pinned: true,
      expandedHeight: 128.0,
    ));

    final ScrollController controller = primaryScrollController(tester);
    expect(controller.offset, 0.0);
    expect(find.byType(SliverAppBar), findsOneWidget);
    expect(appBarHeight(tester), 128.0);

    const double initialAppBarHeight = 128.0;
    final double initialTabBarHeight = tabBarHeight(tester);

    // Scroll the not-pinned appbar, collapsing the expanded height. At this
    // point both the toolbar and the tabbar are visible.
    controller.jumpTo(600.0);
    await tester.pump();
    expect(find.byType(SliverAppBar), findsOneWidget);
    expect(tabBarHeight(tester), initialTabBarHeight);
    expect(appBarHeight(tester), lessThan(initialAppBarHeight));
    expect(appBarHeight(tester), greaterThan(initialTabBarHeight));

    // Scroll the not-pinned appbar back into view
    controller.jumpTo(0.0);
    await tester.pump();
    expect(find.byType(SliverAppBar), findsOneWidget);
    expect(appBarHeight(tester), initialAppBarHeight);
    expect(tabBarHeight(tester), initialTabBarHeight);
  });

  testWidgets('SliverAppBar expandedHeight, pinned and floating', (WidgetTester tester) async {

    await tester.pumpWidget(buildSliverAppBarApp(
      floating: true,
      pinned: true,
      expandedHeight: 128.0,
    ));

    final ScrollController controller = primaryScrollController(tester);
    expect(controller.offset, 0.0);
    expect(find.byType(SliverAppBar), findsOneWidget);
    expect(appBarHeight(tester), 128.0);

    const double initialAppBarHeight = 128.0;
    final double initialTabBarHeight = tabBarHeight(tester);

    // Scroll the floating-pinned appbar, collapsing the expanded height. At this
    // point only the tabBar is visible.
    controller.jumpTo(600.0);
    await tester.pump();
    expect(find.byType(SliverAppBar), findsOneWidget);
    expect(tabBarHeight(tester), initialTabBarHeight);
    expect(appBarHeight(tester), lessThan(initialAppBarHeight));
    expect(appBarHeight(tester), initialTabBarHeight);

    // Scroll the floating-pinned appbar back into view
    controller.jumpTo(0.0);
    await tester.pump();
    expect(find.byType(SliverAppBar), findsOneWidget);
    expect(appBarHeight(tester), initialAppBarHeight);
    expect(tabBarHeight(tester), initialTabBarHeight);
  });

  testWidgets('SliverAppBar expandedHeight, floating with snap:true', (WidgetTester tester) async {
    await tester.pumpWidget(buildSliverAppBarApp(
      floating: true,
      snap: true,
      expandedHeight: 128.0,
    ));
    expect(find.byType(SliverAppBar), findsOneWidget);
    expect(appBarTop(tester), 0.0);
    expect(appBarHeight(tester), 128.0);
    expect(appBarBottom(tester), 128.0);

    // Scroll to the middle of the list. The (floating) appbar is no longer visible.
    final ScrollPosition position = tester.state<ScrollableState>(find.byType(Scrollable)).position;
    position.jumpTo(256.00);
    await tester.pumpAndSettle();
    expect(find.byType(SliverAppBar), findsNothing);
    expect(appBarTop(tester), lessThanOrEqualTo(-128.0));

    // Drag the scrollable up and down. The app bar should not snap open, its
    // height should just track the drag offset.
    TestGesture gesture = await tester.startGesture(const Offset(50.0, 256.0));
    await gesture.moveBy(const Offset(0.0, 128.0)); // drag the appbar all the way open
    await tester.pump();
    expect(appBarTop(tester), 0.0);
    expect(appBarHeight(tester), 128.0);

    await gesture.moveBy(const Offset(0.0, -50.0));
    await tester.pump();
    expect(appBarBottom(tester), 78.0); // 78 == 128 - 50

    // Trigger the snap open animation: drag down and release
    await gesture.moveBy(const Offset(0.0, 10.0));
    await gesture.up();

    // Now verify that the appbar is animating open
    await tester.pump();
    await tester.pump(const Duration(milliseconds: 50));
    double bottom = appBarBottom(tester);
    expect(bottom, greaterThan(88.0)); // 88 = 78 + 10

    await tester.pump();
    await tester.pump(const Duration(milliseconds: 50));
    expect(appBarBottom(tester), greaterThan(bottom));

    // The animation finishes when the appbar is full height.
    await tester.pumpAndSettle();
    expect(appBarHeight(tester), 128.0);

    // Now that the app bar is open, perform the same drag scenario
    // in reverse: drag the appbar up and down and then trigger the
    // snap closed animation.
    gesture = await tester.startGesture(const Offset(50.0, 256.0));
    await gesture.moveBy(const Offset(0.0, -128.0)); // drag the appbar closed
    await tester.pump();
    expect(appBarBottom(tester), 0.0);

    await gesture.moveBy(const Offset(0.0, 100.0));
    await tester.pump();
    expect(appBarBottom(tester), 100.0);

    // Trigger the snap close animation: drag upwards and release
    await gesture.moveBy(const Offset(0.0, -10.0));
    await gesture.up();

    // Now verify that the appbar is animating closed
    await tester.pump();
    await tester.pump(const Duration(milliseconds: 50));
    bottom = appBarBottom(tester);
    expect(bottom, lessThan(90.0));

    await tester.pump();
    await tester.pump(const Duration(milliseconds: 50));
    expect(appBarBottom(tester), lessThan(bottom));

    // The animation finishes when the appbar is off screen.
    await tester.pumpAndSettle();
    expect(appBarTop(tester), lessThanOrEqualTo(0.0));
    expect(appBarBottom(tester), lessThanOrEqualTo(0.0));
  });

  testWidgets('SliverAppBar expandedHeight, floating and pinned with snap:true', (WidgetTester tester) async {
    await tester.pumpWidget(buildSliverAppBarApp(
      floating: true,
      pinned: true,
      snap: true,
      expandedHeight: 128.0,
    ));
    expect(find.byType(SliverAppBar), findsOneWidget);
    expect(appBarTop(tester), 0.0);
    expect(appBarHeight(tester), 128.0);
    expect(appBarBottom(tester), 128.0);

    // Scroll to the middle of the list. The only the tab bar is visible
    // because this is a pinned appbar.
    final ScrollPosition position = tester.state<ScrollableState>(find.byType(Scrollable)).position;
    position.jumpTo(256.0);
    await tester.pumpAndSettle();
    expect(find.byType(SliverAppBar), findsOneWidget);
    expect(appBarTop(tester), 0.0);
    expect(appBarHeight(tester), kTextTabBarHeight);

    // Drag the scrollable up and down. The app bar should not snap open, the
    // bottom of the appbar should just track the drag offset.
    TestGesture gesture = await tester.startGesture(const Offset(50.0, 200.0));
    await gesture.moveBy(const Offset(0.0, 100.0));
    await tester.pump();
    expect(appBarHeight(tester), 100.0);

    await gesture.moveBy(const Offset(0.0, -25.0));
    await tester.pump();
    expect(appBarHeight(tester), 75.0);

    // Trigger the snap animation: drag down and release
    await gesture.moveBy(const Offset(0.0, 10.0));
    await gesture.up();

    // Now verify that the appbar is animating open
    await tester.pump();
    await tester.pump(const Duration(milliseconds: 50));
    final double height = appBarHeight(tester);
    expect(height, greaterThan(85.0));
    expect(height, lessThan(128.0));

    await tester.pump();
    await tester.pump(const Duration(milliseconds: 50));
    expect(appBarHeight(tester), greaterThan(height));
    expect(appBarHeight(tester), lessThan(128.0));

    // The animation finishes when the appbar is fully expanded
    await tester.pumpAndSettle();
    expect(appBarTop(tester), 0.0);
    expect(appBarHeight(tester), 128.0);
    expect(appBarBottom(tester), 128.0);

    // Now that the appbar is fully expanded, Perform the same drag
    // scenario in reverse: drag the appbar up and down and then trigger
    // the snap closed animation.
    gesture = await tester.startGesture(const Offset(50.0, 256.0));
    await gesture.moveBy(const Offset(0.0, -128.0));
    await tester.pump();
    expect(appBarBottom(tester), kTextTabBarHeight);

    await gesture.moveBy(const Offset(0.0, 100.0));
    await tester.pump();
    expect(appBarBottom(tester), 100.0);

    // Trigger the snap close animation: drag upwards and release
    await gesture.moveBy(const Offset(0.0, -10.0));
    await gesture.up();

    // Now verify that the appbar is animating closed
    await tester.pump();
    await tester.pump(const Duration(milliseconds: 50));
    final double bottom = appBarBottom(tester);
    expect(bottom, lessThan(90.0));

    await tester.pump();
    await tester.pump(const Duration(milliseconds: 50));
    expect(appBarBottom(tester), lessThan(bottom));

    // The animation finishes when the appbar shrinks back to its pinned height
    await tester.pumpAndSettle();
    expect(appBarTop(tester), lessThanOrEqualTo(0.0));
    expect(appBarBottom(tester), kTextTabBarHeight);
  });

  testWidgets('SliverAppBar expandedHeight, collapsedHeight', (WidgetTester tester) async {
    const double expandedAppBarHeight = 400.0;
    const double collapsedAppBarHeight = 200.0;

    await tester.pumpWidget(buildSliverAppBarApp(
      collapsedHeight: collapsedAppBarHeight,
      expandedHeight: expandedAppBarHeight,
    ));

    final ScrollController controller = primaryScrollController(tester);
    expect(controller.offset, 0.0);
    expect(find.byType(SliverAppBar), findsOneWidget);
    expect(appBarHeight(tester), expandedAppBarHeight);

    final double initialTabBarHeight = tabBarHeight(tester);

    // Scroll the not-pinned appbar partially out of view.
    controller.jumpTo(50.0);
    await tester.pump();
    expect(find.byType(SliverAppBar), findsOneWidget);
    expect(appBarHeight(tester), expandedAppBarHeight - 50.0);
    expect(tabBarHeight(tester), initialTabBarHeight);

    // Scroll the not-pinned appbar out of view, to its collapsed height.
    controller.jumpTo(600.0);
    await tester.pump();
    expect(find.byType(SliverAppBar), findsNothing);
    expect(appBarHeight(tester), collapsedAppBarHeight + initialTabBarHeight);
    expect(tabBarHeight(tester), initialTabBarHeight);

    // Scroll the not-pinned appbar back into view.
    controller.jumpTo(0.0);
    await tester.pump();
    expect(find.byType(SliverAppBar), findsOneWidget);
    expect(appBarHeight(tester), expandedAppBarHeight);
    expect(tabBarHeight(tester), initialTabBarHeight);
  });

  testWidgets('SliverAppBar.medium defaults', (WidgetTester tester) async {
    const double collapsedAppBarHeight = 64;
    const double expandedAppBarHeight = 112;

    await tester.pumpWidget(MaterialApp(
      home: Scaffold(
        body: CustomScrollView(
          primary: true,
          slivers: <Widget>[
            SliverAppBar.medium(
              title: const Text('AppBar Title'),
            ),
            SliverToBoxAdapter(
              child: Container(
                height: 1200,
                color: Colors.orange[400],
              ),
            ),
          ],
        ),
      ),
    ));

    final ScrollController controller = primaryScrollController(tester);
    // There are two widgets for the title. The first is the title on the main
    // row with the icons. It is transparent when the app bar is expanded, and
    // opaque when it is collapsed. The second title is a larger version that is
    // shown at the bottom when the app bar is expanded. It scrolls under the
    // main row until it is completely hidden and then the first title is faded
    // in.
    final Finder collapsedTitle = find.text('AppBar Title').first;
    final Finder collapsedTitleOpacity = find.ancestor(
      of: collapsedTitle,
      matching: find.byType(AnimatedOpacity),
    );
    final Finder expandedTitle = find.text('AppBar Title').last;
    final Finder expandedTitleClip = find.ancestor(
      of: expandedTitle,
      matching: find.byType(ClipRect),
    );

    // Default, fully expanded app bar.
    expect(controller.offset, 0);
    expect(find.byType(SliverAppBar), findsOneWidget);
    expect(appBarHeight(tester), expandedAppBarHeight);
    expect(tester.widget<AnimatedOpacity>(collapsedTitleOpacity).opacity, 0);
    expect(tester.getSize(expandedTitleClip).height, expandedAppBarHeight - collapsedAppBarHeight);

    // Scroll the expanded app bar partially out of view.
    controller.jumpTo(45);
    await tester.pump();
    expect(find.byType(SliverAppBar), findsOneWidget);
    expect(appBarHeight(tester), expandedAppBarHeight - 45);
    expect(tester.widget<AnimatedOpacity>(collapsedTitleOpacity).opacity, 0);
    expect(tester.getSize(expandedTitleClip).height, expandedAppBarHeight - collapsedAppBarHeight - 45);

    // Scroll so that it is completely collapsed.
    controller.jumpTo(600);
    await tester.pump();
    expect(find.byType(SliverAppBar), findsOneWidget);
    expect(appBarHeight(tester), collapsedAppBarHeight);
    expect(tester.widget<AnimatedOpacity>(collapsedTitleOpacity).opacity, 1);
    expect(tester.getSize(expandedTitleClip).height, 0);

    // Scroll back to fully expanded.
    controller.jumpTo(0);
    await tester.pumpAndSettle();
    expect(find.byType(SliverAppBar), findsOneWidget);
    expect(appBarHeight(tester), expandedAppBarHeight);
    expect(tester.widget<AnimatedOpacity>(collapsedTitleOpacity).opacity, 0);
    expect(tester.getSize(expandedTitleClip).height, expandedAppBarHeight - collapsedAppBarHeight);
  });

  testWidgets('SliverAppBar.large defaults', (WidgetTester tester) async {
    const double collapsedAppBarHeight = 64;
    const double expandedAppBarHeight = 152;

    await tester.pumpWidget(MaterialApp(
      home: Scaffold(
        body: CustomScrollView(
          primary: true,
          slivers: <Widget>[
            SliverAppBar.large(
              title: const Text('AppBar Title'),
            ),
            SliverToBoxAdapter(
              child: Container(
                height: 1200,
                color: Colors.orange[400],
              ),
            ),
          ],
        ),
      ),
    ));

    final ScrollController controller = primaryScrollController(tester);
    // There are two widgets for the title. The first is the title on the main
    // row with the icons. It is transparent when the app bar is expanded, and
    // opaque when it is collapsed. The second title is a larger version that is
    // shown at the bottom when the app bar is expanded. It scrolls under the
    // main row until it is completely hidden and then the first title is faded
    // in.
    final Finder collapsedTitle = find.text('AppBar Title').first;
    final Finder collapsedTitleOpacity = find.ancestor(
      of: collapsedTitle,
      matching: find.byType(AnimatedOpacity),
    );
    final Finder expandedTitle = find.text('AppBar Title').last;
    final Finder expandedTitleClip = find.ancestor(
      of: expandedTitle,
      matching: find.byType(ClipRect),
    );

    // Default, fully expanded app bar.
    expect(controller.offset, 0);
    expect(find.byType(SliverAppBar), findsOneWidget);
    expect(appBarHeight(tester), expandedAppBarHeight);
    expect(tester.widget<AnimatedOpacity>(collapsedTitleOpacity).opacity, 0);
    expect(tester.getSize(expandedTitleClip).height, expandedAppBarHeight - collapsedAppBarHeight);

    // Scroll the expanded app bar partially out of view.
    controller.jumpTo(45);
    await tester.pump();
    expect(find.byType(SliverAppBar), findsOneWidget);
    expect(appBarHeight(tester), expandedAppBarHeight - 45);
    expect(tester.widget<AnimatedOpacity>(collapsedTitleOpacity).opacity, 0);
    expect(tester.getSize(expandedTitleClip).height, expandedAppBarHeight - collapsedAppBarHeight - 45);

    // Scroll so that it is completely collapsed.
    controller.jumpTo(600);
    await tester.pump();
    expect(find.byType(SliverAppBar), findsOneWidget);
    expect(appBarHeight(tester), collapsedAppBarHeight);
    expect(tester.widget<AnimatedOpacity>(collapsedTitleOpacity).opacity, 1);
    expect(tester.getSize(expandedTitleClip).height, 0);

    // Scroll back to fully expanded.
    controller.jumpTo(0);
    await tester.pumpAndSettle();
    expect(find.byType(SliverAppBar), findsOneWidget);
    expect(appBarHeight(tester), expandedAppBarHeight);
    expect(tester.widget<AnimatedOpacity>(collapsedTitleOpacity).opacity, 0);
    expect(tester.getSize(expandedTitleClip).height, expandedAppBarHeight - collapsedAppBarHeight);
  });

  testWidgets('AppBar uses the specified elevation or defaults to 4.0', (WidgetTester tester) async {
    final bool useMaterial3 = ThemeData().useMaterial3;

    Widget buildAppBar([double? elevation]) {
      return MaterialApp(
        home: Scaffold(
          appBar: AppBar(title: const Text('Title'), elevation: elevation),
        ),
      );
    }

    Material getMaterial() => tester.widget<Material>(find.descendant(
      of: find.byType(AppBar),
      matching: find.byType(Material),
    ));

    // Default elevation should be used for the material.
    await tester.pumpWidget(buildAppBar());
    expect(getMaterial().elevation, useMaterial3 ? 0 : 4);

    // AppBar should use the specified elevation.
    await tester.pumpWidget(buildAppBar(8.0));
    expect(getMaterial().elevation, 8.0);
  });

  testWidgets('scrolledUnderElevation', (WidgetTester tester) async {
    Widget buildAppBar({double? elevation, double? scrolledUnderElevation}) {
      return MaterialApp(
        home: Scaffold(
          appBar: AppBar(
            title: const Text('Title'),
            elevation: elevation,
            scrolledUnderElevation: scrolledUnderElevation,
          ),
          body: ListView.builder(
            itemCount: 100,
            itemBuilder: (BuildContext context, int index) => ListTile(title: Text('Item $index')),
          ),
        ),
      );
    }

    Material getMaterial() => tester.widget<Material>(find.descendant(
      of: find.byType(AppBar),
      matching: find.byType(Material),
    ));

    await tester.pumpWidget(buildAppBar(elevation: 2, scrolledUnderElevation: 10));
    // Starts with the base elevation.
    expect(getMaterial().elevation, 2);

    await tester.fling(find.text('Item 2'), const Offset(0.0, -600.0), 2000.0);
    await tester.pumpAndSettle();

    // After scrolling it should be the scrolledUnderElevation.
    expect(getMaterial().elevation, 10);
  });

<<<<<<< HEAD
=======
  testWidgets('scrolledUnderElevation with nested scroll view', (WidgetTester tester) async {
    Widget buildAppBar({double? scrolledUnderElevation}) {
      return MaterialApp(
        theme: ThemeData(useMaterial3: true),
        home: Scaffold(
          appBar: AppBar(
            title: const Text('Title'),
            scrolledUnderElevation: scrolledUnderElevation,
            notificationPredicate: (ScrollNotification notification) {
              return notification.depth == 1;
            },
          ),
          body: ListView.builder(
            scrollDirection: Axis.horizontal,
            itemCount: 4,
            itemBuilder: (BuildContext context, int index) {
              return SizedBox(
                height: 600.0,
                width: 800.0,
                child: ListView.builder(
                  itemCount: 100,
                  itemBuilder: (BuildContext context, int index) =>
                    ListTile(title: Text('Item $index')),
                ),
              );
            },
          ),
        ),
      );
    }

    Material getMaterial() => tester.widget<Material>(find.descendant(
      of: find.byType(AppBar),
      matching: find.byType(Material),
    ));

    await tester.pumpWidget(buildAppBar(scrolledUnderElevation: 10));
    // Starts with the base elevation.
    expect(getMaterial().elevation, 0.0);

    await tester.fling(find.text('Item 2'), const Offset(0.0, -600.0), 2000.0);
    await tester.pumpAndSettle();

    // After scrolling it should be the scrolledUnderElevation.
    expect(getMaterial().elevation, 10);
  });

>>>>>>> 796c8ef7
  group('SliverAppBar elevation', () {
    Widget buildSliverAppBar(bool forceElevated, {double? elevation, double? themeElevation}) {
      return MaterialApp(
        theme: ThemeData(appBarTheme: AppBarTheme(elevation: themeElevation)),
        home: CustomScrollView(
          slivers: <Widget>[
            SliverAppBar(
              title: const Text('Title'),
              forceElevated: forceElevated,
              elevation: elevation,
            ),
          ],
        ),
      );
    }

    testWidgets('Respects forceElevated parameter', (WidgetTester tester) async {
      // Regression test for https://github.com/flutter/flutter/issues/59158.
      AppBar getAppBar() => tester.widget<AppBar>(find.byType(AppBar));
      Material getMaterial() => tester.widget<Material>(find.byType(Material));
      final bool useMaterial3 = ThemeData().useMaterial3;

      // When forceElevated is off, SliverAppBar should not be elevated.
      await tester.pumpWidget(buildSliverAppBar(false));
      expect(getMaterial().elevation, 0.0);

      // Default elevation should be used by the material, but
      // the AppBar's elevation should not be specified by SliverAppBar.
      await tester.pumpWidget(buildSliverAppBar(true));
      expect(getMaterial().elevation, useMaterial3 ? 0.0 : 4.0);
      expect(getAppBar().elevation, null);

      // SliverAppBar should use the specified elevation.
      await tester.pumpWidget(buildSliverAppBar(true, elevation: 8.0));
      expect(getMaterial().elevation, 8.0);
    });

    testWidgets('Uses elevation of AppBarTheme by default', (WidgetTester tester) async {
      // Regression test for https://github.com/flutter/flutter/issues/73525.
      Material getMaterial() => tester.widget<Material>(find.byType(Material));

      await tester.pumpWidget(buildSliverAppBar(false, themeElevation: 12.0));
      expect(getMaterial().elevation, 0.0);

      await tester.pumpWidget(buildSliverAppBar(true, themeElevation: 12.0));
      expect(getMaterial().elevation, 12.0);

      await tester.pumpWidget(buildSliverAppBar(true, elevation: 8.0, themeElevation: 12.0));
      expect(getMaterial().elevation, 8.0);
    });
  });

  group('SliverAppBar.forceMaterialTransparency', () {
    Material getSliverAppBarMaterial(WidgetTester tester) {
      return tester.widget<Material>(find
          .descendant(of: find.byType(SliverAppBar), matching: find.byType(Material))
          .first);
    }

    // Generates a MaterialApp with a SliverAppBar in a CustomScrollView.
    // The first cell of the scroll view contains a button at its top, and is
    // initially scrolled so that it is beneath the SliverAppBar.
    Widget buildWidget({
      required bool forceMaterialTransparency,
      required VoidCallback onPressed
    }) {
      const double appBarHeight = 120;
      return MaterialApp(
        home: Scaffold(
          body: CustomScrollView(
            controller: ScrollController(initialScrollOffset:appBarHeight),
            slivers: <Widget>[
              SliverAppBar(
                collapsedHeight: appBarHeight,
                expandedHeight: appBarHeight,
                pinned: true,
                elevation: 0,
                backgroundColor: Colors.transparent,
                forceMaterialTransparency: forceMaterialTransparency,
                title: const Text('AppBar'),
              ),
              SliverList(
                delegate: SliverChildBuilderDelegate((BuildContext context, int index) {
                  return SizedBox(
                    height: appBarHeight,
                    child: index == 0
                      ? Align(
                          alignment: Alignment.topCenter,
                          child: TextButton(onPressed: onPressed, child: const Text('press')))
                      : const SizedBox(),
                  );
                },
                childCount: 20,
              ),
            ),
          ]),
        ),
      );
    }

    testWidgets(
        'forceMaterialTransparency == true allows gestures beneath the app bar', (WidgetTester tester) async {
      bool buttonWasPressed = false;
      final Widget widget = buildWidget(
        forceMaterialTransparency:true,
        onPressed:() { buttonWasPressed = true; },
      );
      await tester.pumpWidget(widget);

      final Material material = getSliverAppBarMaterial(tester);
      expect(material.type, MaterialType.transparency);

      final Finder buttonFinder = find.byType(TextButton);
      await tester.tap(buttonFinder);
      await tester.pump();
      expect(buttonWasPressed, isTrue);
    });

    testWidgets(
        'forceMaterialTransparency == false does not allow gestures beneath the app bar', (WidgetTester tester) async {
      // Set this, and tester.tap(warnIfMissed:false), to suppress
      // errors/warning that the button is not hittable (which is expected).
      WidgetController.hitTestWarningShouldBeFatal = false;

      bool buttonWasPressed = false;
      final Widget widget = buildWidget(
        forceMaterialTransparency:false,
        onPressed:() { buttonWasPressed = true; },
      );
      await tester.pumpWidget(widget);

      final Material material = getSliverAppBarMaterial(tester);
      expect(material.type, MaterialType.canvas);

      final Finder buttonFinder = find.byType(TextButton);
      await tester.tap(buttonFinder, warnIfMissed:false);
      await tester.pump();
      expect(buttonWasPressed, isFalse);
    });
  });

  testWidgets('AppBar dimensions, with and without bottom, primary', (WidgetTester tester) async {
    const MediaQueryData topPadding100 = MediaQueryData(padding: EdgeInsets.only(top: 100.0));

    await tester.pumpWidget(
      Localizations(
        locale: const Locale('en', 'US'),
        delegates: const <LocalizationsDelegate<dynamic>>[
          DefaultMaterialLocalizations.delegate,
          DefaultWidgetsLocalizations.delegate,
        ],
        child: Directionality(
          textDirection: TextDirection.ltr,
          child: MediaQuery(
            data: topPadding100,
            child: Scaffold(
              primary: false,
              appBar: AppBar(),
            ),
          ),
        ),
      ),
    );
    expect(appBarTop(tester), 0.0);
    expect(appBarHeight(tester), kToolbarHeight);

    await tester.pumpWidget(
      Localizations(
        locale: const Locale('en', 'US'),
        delegates: const <LocalizationsDelegate<dynamic>>[
          DefaultMaterialLocalizations.delegate,
          DefaultWidgetsLocalizations.delegate,
        ],
        child: Directionality(
          textDirection: TextDirection.ltr,
          child: MediaQuery(
            data: topPadding100,
            child: Scaffold(
              appBar: AppBar(
                title: const Text('title'),
              ),
            ),
          ),
        ),
      ),
    );
    expect(appBarTop(tester), 0.0);
    expect(tester.getTopLeft(find.text('title')).dy, greaterThan(100.0));
    expect(appBarHeight(tester), kToolbarHeight + 100.0);

    await tester.pumpWidget(
      Localizations(
        locale: const Locale('en', 'US'),
        delegates: const <LocalizationsDelegate<dynamic>>[
          DefaultMaterialLocalizations.delegate,
          DefaultWidgetsLocalizations.delegate,
        ],
        child: Directionality(
          textDirection: TextDirection.ltr,
          child: MediaQuery(
            data: topPadding100,
            child: Scaffold(
              primary: false,
              appBar: AppBar(
                bottom: PreferredSize(
                  preferredSize: const Size.fromHeight(200.0),
                  child: Container(),
                ),
              ),
            ),
          ),
        ),
      ),
    );
    expect(appBarTop(tester), 0.0);
    expect(appBarHeight(tester), kToolbarHeight + 200.0);

    await tester.pumpWidget(
      Localizations(
        locale: const Locale('en', 'US'),
        delegates: const <LocalizationsDelegate<dynamic>>[
          DefaultMaterialLocalizations.delegate,
          DefaultWidgetsLocalizations.delegate,
        ],
        child: Directionality(
          textDirection: TextDirection.ltr,
          child: MediaQuery(
            data: topPadding100,
            child: Scaffold(
              appBar: AppBar(
                bottom: PreferredSize(
                  preferredSize: const Size.fromHeight(200.0),
                  child: Container(),
                ),
              ),
            ),
          ),
        ),
      ),
    );
    expect(appBarTop(tester), 0.0);
    expect(appBarHeight(tester), kToolbarHeight + 100.0 + 200.0);

    await tester.pumpWidget(
      Localizations(
        locale: const Locale('en', 'US'),
        delegates: const <LocalizationsDelegate<dynamic>>[
          DefaultMaterialLocalizations.delegate,
          DefaultWidgetsLocalizations.delegate,
        ],
        child: Directionality(
          textDirection: TextDirection.ltr,
          child: MediaQuery(
            data: topPadding100,
            child: AppBar(
              primary: false,
              title: const Text('title'),
            ),
          ),
        ),
      ),
    );
    expect(appBarTop(tester), 0.0);
    expect(tester.getTopLeft(find.text('title')).dy, lessThan(100.0));
  });

  testWidgets('AppBar in body excludes bottom SafeArea padding', (WidgetTester tester) async {
    // Regression test for https://github.com/flutter/flutter/issues/26163
    await tester.pumpWidget(
      Localizations(
        locale: const Locale('en', 'US'),
        delegates: const <LocalizationsDelegate<dynamic>>[
          DefaultMaterialLocalizations.delegate,
          DefaultWidgetsLocalizations.delegate,
        ],
        child: Directionality(
          textDirection: TextDirection.ltr,
          child: MediaQuery(
            data: const MediaQueryData(padding: EdgeInsets.symmetric(vertical: 100.0)),
            child: Scaffold(
              body: Column(
                children: <Widget>[
                  AppBar(
                    title: const Text('title'),
                  ),
                ],
              ),
            ),
          ),
        ),
      ),
    );
    expect(appBarTop(tester), 0.0);
    expect(appBarHeight(tester), kToolbarHeight + 100.0);
  });

  testWidgets('AppBar updates when you add a drawer', (WidgetTester tester) async {
    await tester.pumpWidget(
      MaterialApp(
        home: Scaffold(
          appBar: AppBar(),
        ),
      ),
    );
    expect(find.byIcon(Icons.menu), findsNothing);
    await tester.pumpWidget(
      MaterialApp(
        home: Scaffold(
          drawer: const Drawer(),
          appBar: AppBar(),
        ),
      ),
    );
    expect(find.byIcon(Icons.menu), findsOneWidget);
  });

  testWidgets('AppBar does not draw menu for drawer if automaticallyImplyLeading is false', (WidgetTester tester) async {
    await tester.pumpWidget(
      MaterialApp(
        home: Scaffold(
          drawer: const Drawer(),
          appBar: AppBar(
            automaticallyImplyLeading: false,
          ),
        ),
      ),
    );
    expect(find.byIcon(Icons.menu), findsNothing);
  });

  testWidgets('AppBar does not update the leading if a route is popped case 1', (WidgetTester tester) async {
    final Page<void> page1 = MaterialPage<void>(
      key: const ValueKey<String>('1'),
      child: Scaffold(
        key: const ValueKey<String>('1'),
        appBar: AppBar(),
      ),
    );
    final Page<void> page2 = MaterialPage<void>(
        key: const ValueKey<String>('2'),
        child: Scaffold(
          key: const ValueKey<String>('2'),
          appBar: AppBar(),
        ),
    );
    List<Page<void>> pages = <Page<void>>[ page1 ];
    await tester.pumpWidget(
      MaterialApp(
        home: Navigator(
          pages: pages,
          onPopPage: (Route<dynamic> route, dynamic result) => false,
        ),
      ),
    );
    expect(find.byType(BackButton), findsNothing);
    // Update pages
    pages = <Page<void>>[ page2 ];
    await tester.pumpWidget(
      MaterialApp(
        home: Navigator(
          pages: pages,
          onPopPage: (Route<dynamic> route, dynamic result) => false,
        ),
      ),
    );
    expect(find.byType(BackButton), findsNothing);
  });

  testWidgets('AppBar does not update the leading if a route is popped case 2', (WidgetTester tester) async {
    final Page<void> page1 = MaterialPage<void>(
      key: const ValueKey<String>('1'),
      child: Scaffold(
        key: const ValueKey<String>('1'),
        appBar: AppBar(),
      ),
    );
    final Page<void> page2 = MaterialPage<void>(
      key: const ValueKey<String>('2'),
      child: Scaffold(
        key: const ValueKey<String>('2'),
        appBar: AppBar(),
      ),
    );
    List<Page<void>> pages = <Page<void>>[ page1, page2 ];
    await tester.pumpWidget(
      MaterialApp(
        home: Navigator(
          pages: pages,
          onPopPage: (Route<dynamic> route, dynamic result) => false,
        ),
      ),
    );
    // The page2 should have a back button
    expect(
      find.descendant(
        of: find.byKey(const ValueKey<String>('2')),
        matching: find.byType(BackButton),
      ),
      findsOneWidget,
    );
    // Update pages
    pages = <Page<void>>[ page1 ];
    await tester.pumpWidget(
      MaterialApp(
        home: Navigator(
          pages: pages,
          onPopPage: (Route<dynamic> route, dynamic result) => false,
        ),
      ),
    );
    await tester.pump(const Duration(milliseconds: 10));
    // The back button should persist during the pop animation.
    expect(
      find.descendant(
        of: find.byKey(const ValueKey<String>('2')),
        matching: find.byType(BackButton),
      ),
      findsOneWidget,
    );
  });

  testWidgets('AppBar ink splash draw on the correct canvas', (WidgetTester tester) async {
    // This is a regression test for https://github.com/flutter/flutter/issues/58665
    final Key key = UniqueKey();
    await tester.pumpWidget(
      MaterialApp(
        // Test was designed against InkSplash so need to make sure that is used.
        theme: ThemeData(splashFactory: InkSplash.splashFactory),
        home: Center(
          child: AppBar(
            title: const Text('Abc'),
            actions: <Widget>[
              IconButton(
                key: key,
                icon: const Icon(Icons.add_circle),
                tooltip: 'First button',
                onPressed: () {},
              ),
            ],
            flexibleSpace: DecoratedBox(
              decoration: BoxDecoration(
                gradient: LinearGradient(
                  begin: Alignment.topCenter,
                  end: const Alignment(-0.04, 1.0),
                  colors: <Color>[Colors.blue.shade500, Colors.blue.shade800],
                ),
              ),
            ),
          ),
        ),
      ),
    );
    final RenderObject painter = tester.renderObject(
      find.descendant(
        of: find.descendant(
          of: find.byType(AppBar),
          matching: find.byType(Stack),
        ),
        matching: find.byType(Material),
      ),
    );
    await tester.tap(find.byKey(key));
    expect(painter, paints..save()..translate()..save()..translate()..circle(x: 24.0, y: 28.0));
  });

  testWidgets('AppBar handles loose children 0', (WidgetTester tester) async {
    final GlobalKey key = GlobalKey();
    await tester.pumpWidget(
      MaterialApp(
        home: Center(
          child: AppBar(
            leading: Placeholder(key: key),
            title: const Text('Abc'),
            actions: const <Widget>[
              Placeholder(fallbackWidth: 10.0),
              Placeholder(fallbackWidth: 10.0),
              Placeholder(fallbackWidth: 10.0),
            ],
          ),
        ),
      ),
    );
    expect(tester.renderObject<RenderBox>(find.byKey(key)).localToGlobal(Offset.zero), Offset.zero);
    expect(tester.renderObject<RenderBox>(find.byKey(key)).size, const Size(56.0, 56.0));
  });

  testWidgets('AppBar handles loose children 1', (WidgetTester tester) async {
    final GlobalKey key = GlobalKey();
    await tester.pumpWidget(
      MaterialApp(
        home: Center(
          child: AppBar(
            leading: Placeholder(key: key),
            title: const Text('Abc'),
            actions: const <Widget>[
              Placeholder(fallbackWidth: 10.0),
              Placeholder(fallbackWidth: 10.0),
              Placeholder(fallbackWidth: 10.0),
            ],
            flexibleSpace: DecoratedBox(
              decoration: BoxDecoration(
                gradient: LinearGradient(
                  begin: Alignment.topCenter,
                  end: const Alignment(-0.04, 1.0),
                  colors: <Color>[Colors.blue.shade500, Colors.blue.shade800],
                ),
              ),
            ),
          ),
        ),
      ),
    );
    expect(tester.renderObject<RenderBox>(find.byKey(key)).localToGlobal(Offset.zero), Offset.zero);
    expect(tester.renderObject<RenderBox>(find.byKey(key)).size, const Size(56.0, 56.0));
  });

  testWidgets('AppBar handles loose children 2', (WidgetTester tester) async {
    final GlobalKey key = GlobalKey();
    await tester.pumpWidget(
      MaterialApp(
        home: Center(
          child: AppBar(
            leading: Placeholder(key: key),
            title: const Text('Abc'),
            actions: const <Widget>[
              Placeholder(fallbackWidth: 10.0),
              Placeholder(fallbackWidth: 10.0),
              Placeholder(fallbackWidth: 10.0),
            ],
            flexibleSpace: DecoratedBox(
              decoration: BoxDecoration(
                gradient: LinearGradient(
                  begin: Alignment.topCenter,
                  end: const Alignment(-0.04, 1.0),
                  colors: <Color>[Colors.blue.shade500, Colors.blue.shade800],
                ),
              ),
            ),
            bottom: PreferredSize(
              preferredSize: const Size(0.0, kToolbarHeight),
              child: Container(
                height: 50.0,
                padding: const EdgeInsets.all(4.0),
                child: const Placeholder(
                  color: Color(0xFFFFFFFF),
                ),
              ),
            ),
          ),
        ),
      ),
    );
    expect(tester.renderObject<RenderBox>(find.byKey(key)).localToGlobal(Offset.zero), Offset.zero);
    expect(tester.renderObject<RenderBox>(find.byKey(key)).size, const Size(56.0, 56.0));
  });

  testWidgets('AppBar handles loose children 3', (WidgetTester tester) async {
    final GlobalKey key = GlobalKey();
    await tester.pumpWidget(
      MaterialApp(
        home: Center(
          child: AppBar(
            leading: Placeholder(key: key),
            title: const Text('Abc'),
            actions: const <Widget>[
              Placeholder(fallbackWidth: 10.0),
              Placeholder(fallbackWidth: 10.0),
              Placeholder(fallbackWidth: 10.0),
            ],
            bottom: PreferredSize(
              preferredSize: const Size(0.0, kToolbarHeight),
              child: Container(
                height: 50.0,
                padding: const EdgeInsets.all(4.0),
                child: const Placeholder(
                  color: Color(0xFFFFFFFF),
                ),
              ),
            ),
          ),
        ),
      ),
    );
    expect(tester.renderObject<RenderBox>(find.byKey(key)).localToGlobal(Offset.zero), Offset.zero);
    expect(tester.renderObject<RenderBox>(find.byKey(key)).size, const Size(56.0, 56.0));
  });

  testWidgets('AppBar positioning of leading and trailing widgets with top padding', (WidgetTester tester) async {
    const MediaQueryData topPadding100 = MediaQueryData(padding: EdgeInsets.only(top: 100));

    final Key leadingKey = UniqueKey();
    final Key titleKey = UniqueKey();
    final Key trailingKey = UniqueKey();

    await tester.pumpWidget(
      Localizations(
        locale: const Locale('en', 'US'),
        delegates: const <LocalizationsDelegate<dynamic>>[
          DefaultMaterialLocalizations.delegate,
          DefaultWidgetsLocalizations.delegate,
        ],
        child: Directionality(
          textDirection: TextDirection.rtl,
          child: MediaQuery(
            data: topPadding100,
            child: Scaffold(
              primary: false,
              appBar: AppBar(
                leading: Placeholder(key: leadingKey), // Forced to 56x56, see _kLeadingWidth in app_bar.dart.
                title: Placeholder(key: titleKey, fallbackHeight: kToolbarHeight),
                actions: <Widget>[ Placeholder(key: trailingKey, fallbackWidth: 10) ],
              ),
            ),
          ),
        ),
      ),
    );
    expect(tester.getTopLeft(find.byType(AppBar)), Offset.zero);
    expect(tester.getTopLeft(find.byKey(leadingKey)), const Offset(800.0 - 56.0, 100));
    expect(tester.getTopLeft(find.byKey(trailingKey)), const Offset(0.0, 100));

    // Because the topPadding eliminates the vertical space for the
    // NavigationToolbar within the AppBar, the toolbar is constrained
    // with minHeight=maxHeight=0. The _AppBarTitle widget vertically centers
    // the title, so its Y coordinate relative to the toolbar is -kToolbarHeight / 2
    // (-28). The top of the toolbar is at (screen coordinates) y=100, so the
    // top of the title is 100 + -28 = 72. The toolbar clips its contents
    // so the title isn't actually visible.
    expect(tester.getTopLeft(find.byKey(titleKey)), const Offset(10 + NavigationToolbar.kMiddleSpacing, 72));
  });

  testWidgets('SliverAppBar positioning of leading and trailing widgets with top padding', (WidgetTester tester) async {
    const MediaQueryData topPadding100 = MediaQueryData(padding: EdgeInsets.only(top: 100.0));

    final Key leadingKey = UniqueKey();
    final Key titleKey = UniqueKey();
    final Key trailingKey = UniqueKey();

    await tester.pumpWidget(
      Localizations(
        locale: const Locale('en', 'US'),
        delegates: const <LocalizationsDelegate<dynamic>>[
          DefaultMaterialLocalizations.delegate,
          DefaultWidgetsLocalizations.delegate,
        ],
        child: Directionality(
          textDirection: TextDirection.rtl,
          child: MediaQuery(
            data: topPadding100,
            child: CustomScrollView(
              primary: true,
              slivers: <Widget>[
                SliverAppBar(
                  leading: Placeholder(key: leadingKey),
                  title: Placeholder(key: titleKey, fallbackHeight: kToolbarHeight),
                  actions: <Widget>[ Placeholder(key: trailingKey) ],
                ),
              ],
            ),
          ),
        ),
      ),
    );
    expect(tester.getTopLeft(find.byType(AppBar)), Offset.zero);
    expect(tester.getTopLeft(find.byKey(leadingKey)), const Offset(800.0 - 56.0, 100.0));
    expect(tester.getTopLeft(find.byKey(titleKey)), const Offset(416.0, 100.0));
    expect(tester.getTopLeft(find.byKey(trailingKey)), const Offset(0.0, 100.0));
  });

  testWidgets('SliverAppBar positioning of leading and trailing widgets with bottom padding', (WidgetTester tester) async {
    const MediaQueryData topPadding100 = MediaQueryData(padding: EdgeInsets.only(top: 100.0, bottom: 50.0));

    final Key leadingKey = UniqueKey();
    final Key titleKey = UniqueKey();
    final Key trailingKey = UniqueKey();

    await tester.pumpWidget(
      Localizations(
        locale: const Locale('en', 'US'),
        delegates: const <LocalizationsDelegate<dynamic>>[
          DefaultMaterialLocalizations.delegate,
          DefaultWidgetsLocalizations.delegate,
        ],
        child: Directionality(
          textDirection: TextDirection.rtl,
          child: MediaQuery(
            data: topPadding100,
            child: CustomScrollView(
              primary: true,
              slivers: <Widget>[
                SliverAppBar(
                  leading: Placeholder(key: leadingKey),
                  title: Placeholder(key: titleKey),
                  actions: <Widget>[ Placeholder(key: trailingKey) ],
                ),
              ],
            ),
          ),
        ),
      ),
    );
    expect(tester.getRect(find.byType(AppBar)), const Rect.fromLTRB(0.0, 0.0, 800.00, 100.0 + 56.0));
    expect(tester.getRect(find.byKey(leadingKey)), const Rect.fromLTRB(800.0 - 56.0, 100.0, 800.0, 100.0 + 56.0));
    expect(tester.getRect(find.byKey(trailingKey)), const Rect.fromLTRB(0.0, 100.0, 400.0, 100.0 + 56.0));
  });

  testWidgets('SliverAppBar provides correct semantics in LTR', (WidgetTester tester) async {
    final SemanticsTester semantics = SemanticsTester(tester);

    await tester.pumpWidget(
      MaterialApp(
        home: Center(
          child: AppBar(
            leading: const Text('Leading'),
            title: const Text('Title'),
            actions: const <Widget>[
              Text('Action 1'),
              Text('Action 2'),
              Text('Action 3'),
            ],
            bottom: const PreferredSize(
              preferredSize: Size(0.0, kToolbarHeight),
              child: Text('Bottom'),
            ),
          ),
        ),
      ),
    );

    expect(semantics, hasSemantics(
      TestSemantics.root(
        children: <TestSemantics>[
          TestSemantics(
            children: <TestSemantics>[
              TestSemantics(
                children: <TestSemantics> [
                  TestSemantics(
                    flags: <SemanticsFlag>[SemanticsFlag.scopesRoute],
                    children: <TestSemantics>[
                      TestSemantics(
                        children: <TestSemantics>[
                          TestSemantics(
                            label: 'Leading',
                            textDirection: TextDirection.ltr,
                          ),
                          TestSemantics(
                            flags: <SemanticsFlag>[
                              SemanticsFlag.namesRoute,
                              SemanticsFlag.isHeader,
                            ],
                            label: 'Title',
                            textDirection: TextDirection.ltr,
                          ),
                          TestSemantics(
                            label: 'Action 1',
                            textDirection: TextDirection.ltr,
                          ),
                          TestSemantics(
                            label: 'Action 2',
                            textDirection: TextDirection.ltr,
                          ),
                          TestSemantics(
                            label: 'Action 3',
                            textDirection: TextDirection.ltr,
                          ),
                          TestSemantics(
                            label: 'Bottom',
                            textDirection: TextDirection.ltr,
                          ),
                        ],
                      ),
                    ],
                  ),
                ],
              ),
            ],
          ),
        ],
      ),
      ignoreRect: true,
      ignoreTransform: true,
      ignoreId: true,
    ));

    semantics.dispose();
  });

  testWidgets('SliverAppBar provides correct semantics in RTL', (WidgetTester tester) async {
    final SemanticsTester semantics = SemanticsTester(tester);

    await tester.pumpWidget(
      MaterialApp(
        home: Semantics(
          textDirection: TextDirection.rtl,
          child: Directionality(
            textDirection: TextDirection.rtl,
            child: Center(
              child: AppBar(
                leading: const Text('Leading'),
                title: const Text('Title'),
                actions: const <Widget>[
                  Text('Action 1'),
                  Text('Action 2'),
                  Text('Action 3'),
                ],
                bottom: const PreferredSize(
                  preferredSize: Size(0.0, kToolbarHeight),
                  child: Text('Bottom'),
                ),
              ),
            ),
          ),
        ),
      ),
    );

    expect(semantics, hasSemantics(
      TestSemantics.root(
        children: <TestSemantics>[
          TestSemantics(
            children: <TestSemantics>[
              TestSemantics(
                children: <TestSemantics>[
                  TestSemantics(
                    flags: <SemanticsFlag>[SemanticsFlag.scopesRoute],
                    children: <TestSemantics>[
                      TestSemantics(
                        textDirection: TextDirection.rtl,
                        children: <TestSemantics>[
                          TestSemantics(
                            children: <TestSemantics>[
                              TestSemantics(
                                label: 'Leading',
                                textDirection: TextDirection.rtl,
                              ),
                              TestSemantics(
                                flags: <SemanticsFlag>[
                                  SemanticsFlag.namesRoute,
                                  SemanticsFlag.isHeader,
                                ],
                                label: 'Title',
                                textDirection: TextDirection.rtl,
                              ),
                              TestSemantics(
                                label: 'Action 1',
                                textDirection: TextDirection.rtl,
                              ),
                              TestSemantics(
                                label: 'Action 2',
                                textDirection: TextDirection.rtl,
                              ),
                              TestSemantics(
                                label: 'Action 3',
                                textDirection: TextDirection.rtl,
                              ),
                              TestSemantics(
                                label: 'Bottom',
                                textDirection: TextDirection.rtl,
                              ),
                            ],
                          ),
                        ],
                      ),
                    ],
                  ),
                ],
              ),
            ],
          ),
        ],
      ),
      ignoreRect: true,
      ignoreTransform: true,
      ignoreId: true,
    ));

    semantics.dispose();
  });

  testWidgets('AppBar excludes header semantics correctly', (WidgetTester tester) async {
    final SemanticsTester semantics = SemanticsTester(tester);

    await tester.pumpWidget(
      MaterialApp(
        home: Center(
          child: AppBar(
            leading: const Text('Leading'),
            title: const ExcludeSemantics(child: Text('Title')),
            excludeHeaderSemantics: true,
            actions: const <Widget>[
              Text('Action 1'),
            ],
          ),
        ),
      ),
    );

    expect(semantics, hasSemantics(
      TestSemantics.root(
        children: <TestSemantics>[
          TestSemantics(
            children: <TestSemantics>[
              TestSemantics(
                children: <TestSemantics>[
                  TestSemantics(
                    flags: <SemanticsFlag>[SemanticsFlag.scopesRoute],
                    children: <TestSemantics>[
                      TestSemantics(
                        children: <TestSemantics>[
                          TestSemantics(
                            label: 'Leading',
                            textDirection: TextDirection.ltr,
                          ),
                          TestSemantics(
                            label: 'Action 1',
                            textDirection: TextDirection.ltr,
                          ),
                        ],
                      ),
                    ],
                  ),
                ],
              ),
            ],
          ),
        ],
      ),
      ignoreRect: true,
      ignoreTransform: true,
      ignoreId: true,
    ));

    semantics.dispose();
  });

  testWidgets('SliverAppBar excludes header semantics correctly', (WidgetTester tester) async {
    final SemanticsTester semantics = SemanticsTester(tester);

    await tester.pumpWidget(
      const MaterialApp(
        home: CustomScrollView(
          slivers: <Widget>[
            SliverAppBar(
              leading: Text('Leading'),
              flexibleSpace: ExcludeSemantics(child: Text('Title')),
              actions: <Widget>[Text('Action 1')],
              excludeHeaderSemantics: true,
            ),
          ],
        ),
      ),
    );

    expect(semantics, hasSemantics(
      TestSemantics.root(
        children: <TestSemantics>[
          TestSemantics(
            textDirection: TextDirection.ltr,
            children: <TestSemantics>[
              TestSemantics(
                children: <TestSemantics>[
                  TestSemantics(
                    flags: <SemanticsFlag>[SemanticsFlag.scopesRoute],
                    children: <TestSemantics>[
                      TestSemantics(
                        children: <TestSemantics>[
                          TestSemantics(
                            children: <TestSemantics>[
                              TestSemantics(
                                children: <TestSemantics>[
                                  TestSemantics(
                                    label: 'Leading',
                                    textDirection: TextDirection.ltr,
                                  ),
                                  TestSemantics(
                                    label: 'Action 1',
                                    textDirection: TextDirection.ltr,
                                  ),
                                ],
                              ),
                              TestSemantics(),
                            ],
                          ),
                          TestSemantics(
                            flags: <SemanticsFlag>[SemanticsFlag.hasImplicitScrolling],
                          ),
                        ],
                      ),
                    ],
                  ),
                ],
              ),
            ],
          ),
        ],
      ),
      ignoreRect: true,
      ignoreTransform: true,
      ignoreId: true,
    ));

    semantics.dispose();
  });

  testWidgets('SliverAppBar with flexible space has correct semantics order', (WidgetTester tester) async {
    // Regression test for https://github.com/flutter/flutter/issues/64922.
    final SemanticsTester semantics = SemanticsTester(tester);

    await tester.pumpWidget(
      const MaterialApp(
        home: CustomScrollView(
          slivers: <Widget>[
            SliverAppBar(
              leading: Text('Leading'),
              flexibleSpace: Text('Flexible space'),
              actions: <Widget>[Text('Action 1')],
            ),
          ],
        ),
      ),
    );

    expect(semantics, hasSemantics(
      TestSemantics.root(
        children: <TestSemantics>[
          TestSemantics(
            textDirection: TextDirection.ltr,
            children: <TestSemantics>[
              TestSemantics(
                children: <TestSemantics>[
                  TestSemantics(
                    flags: <SemanticsFlag>[SemanticsFlag.scopesRoute],
                    children: <TestSemantics>[
                      TestSemantics(
                        children: <TestSemantics>[
                          TestSemantics(
                            children: <TestSemantics>[
                              TestSemantics(
                                children: <TestSemantics>[
                                  TestSemantics(
                                    label: 'Leading',
                                    textDirection: TextDirection.ltr,
                                  ),
                                  TestSemantics(
                                    label: 'Action 1',
                                    textDirection: TextDirection.ltr,
                                  ),
                                ],
                              ),
                              TestSemantics(
                                children: <TestSemantics>[
                                  TestSemantics(
                                    flags: <SemanticsFlag>[SemanticsFlag.isHeader],
                                    label: 'Flexible space',
                                    textDirection: TextDirection.ltr,
                                  ),
                                ],
                              ),
                            ],
                          ),
                          TestSemantics(
                            flags: <SemanticsFlag>[SemanticsFlag.hasImplicitScrolling],
                          ),
                        ],
                      ),
                    ],
                  ),
                ],
              ),
            ],
          ),
        ],
      ),
      ignoreRect: true,
      ignoreTransform: true,
      ignoreId: true,
    ));

    semantics.dispose();
  });

  testWidgets('AppBar draws a light system bar for a dark background', (WidgetTester tester) async {
    final ThemeData darkTheme = ThemeData.dark();
    await tester.pumpWidget(MaterialApp(
      theme: darkTheme,
      home: Scaffold(
        appBar: AppBar(
          title: const Text('test'),
        ),
      ),
    ));

    expect(darkTheme.primaryColorBrightness, Brightness.dark);
    expect(darkTheme.colorScheme.brightness, Brightness.dark);
    expect(SystemChrome.latestStyle, const SystemUiOverlayStyle(
      statusBarBrightness: Brightness.dark,
      statusBarIconBrightness: Brightness.light,
    ));
  });

  testWidgets('AppBar draws a dark system bar for a light background', (WidgetTester tester) async {
    final ThemeData lightTheme = ThemeData(primarySwatch: Colors.lightBlue);
    await tester.pumpWidget(
      MaterialApp(
        theme: lightTheme,
        home: Scaffold(
          appBar: AppBar(
            title: const Text('test'),
          ),
        ),
      ),
    );

    expect(lightTheme.primaryColorBrightness, Brightness.light);
    expect(lightTheme.colorScheme.brightness, Brightness.light);
    expect(SystemChrome.latestStyle, const SystemUiOverlayStyle(
      statusBarBrightness: Brightness.light,
      statusBarIconBrightness: Brightness.dark,
    ));
  });

  testWidgets('Default system bar brightness based on AppBar background color brightness.', (WidgetTester tester) async {
    Widget buildAppBar(ThemeData theme) {
      return MaterialApp(
        theme: theme,
        home: Scaffold(
          appBar: AppBar(title: const Text('Title')),
        ),
      );
    }

    // Using a light theme.
    {
      await tester.pumpWidget(buildAppBar(ThemeData.from(colorScheme: const ColorScheme.light())));
      final Material appBarMaterial = tester.widget<Material>(
        find.descendant(
          of: find.byType(AppBar),
          matching: find.byType(Material),
        ),
      );
      final Brightness appBarBrightness = ThemeData.estimateBrightnessForColor(appBarMaterial.color!);
      final Brightness onAppBarBrightness = appBarBrightness == Brightness.light
        ? Brightness.dark
        : Brightness.light;

      expect(SystemChrome.latestStyle, SystemUiOverlayStyle(
        statusBarBrightness: appBarBrightness,
        statusBarIconBrightness: onAppBarBrightness,
      ));
    }

    // Using a dark theme.
    {
      await tester.pumpWidget(buildAppBar(ThemeData.from(colorScheme: const ColorScheme.dark())));
      final Material appBarMaterial = tester.widget<Material>(
        find.descendant(
          of: find.byType(AppBar),
          matching: find.byType(Material),
        ),
      );
      final Brightness appBarBrightness = ThemeData.estimateBrightnessForColor(appBarMaterial.color!);
      final Brightness onAppBarBrightness = appBarBrightness == Brightness.light
          ? Brightness.dark
          : Brightness.light;

      expect(SystemChrome.latestStyle, SystemUiOverlayStyle(
        statusBarBrightness: appBarBrightness,
        statusBarIconBrightness: onAppBarBrightness,
      ));
    }
<<<<<<< HEAD
=======
  });

  testWidgets('Default status bar color', (WidgetTester tester) async {
    Future<void> pumpBoilerplate({required bool useMaterial3}) async {
      await tester.pumpWidget(
        MaterialApp(
          key: GlobalKey(),
          theme: ThemeData.light().copyWith(
            useMaterial3: useMaterial3,
            appBarTheme: const AppBarTheme(),
          ),
          home: Scaffold(
            appBar: AppBar(
              title: const Text('title'),
            ),
          ),
        ),
      );
    }

    await pumpBoilerplate(useMaterial3: false);
    expect(SystemChrome.latestStyle!.statusBarColor, null);
    await pumpBoilerplate(useMaterial3: true);
    expect(SystemChrome.latestStyle!.statusBarColor, Colors.transparent);
  });

  testWidgets('AppBar systemOverlayStyle is use to style status bar and navigation bar', (WidgetTester tester) async {
    final SystemUiOverlayStyle systemOverlayStyle = SystemUiOverlayStyle.light.copyWith(
      statusBarColor: Colors.red,
      systemNavigationBarColor: Colors.green,
    );
    await tester.pumpWidget(
      MaterialApp(
        home: Scaffold(
          appBar: AppBar(
            title: const Text('test'),
            systemOverlayStyle: systemOverlayStyle,
          ),
        ),
      ),
    );

    expect(SystemChrome.latestStyle!.statusBarColor, Colors.red);
    expect(SystemChrome.latestStyle!.systemNavigationBarColor, Colors.green);
>>>>>>> 796c8ef7
  });

  testWidgets('Changing SliverAppBar snap from true to false', (WidgetTester tester) async {
    // Regression test for https://github.com/flutter/flutter/issues/17598
    const double appBarHeight = 256.0;
    bool snap = true;

    await tester.pumpWidget(
      MaterialApp(
        home: StatefulBuilder(
          builder: (BuildContext context, StateSetter setState) {
            return Scaffold(
              body: CustomScrollView(
                slivers: <Widget>[
                  SliverAppBar(
                    expandedHeight: appBarHeight,
                    floating: true,
                    snap: snap,
                    actions: <Widget>[
                      TextButton(
                        child: const Text('snap=false'),
                        onPressed: () {
                          setState(() {
                            snap = false;
                          });
                        },
                      ),
                    ],
                    flexibleSpace: FlexibleSpaceBar(
                      background: Container(
                        height: appBarHeight,
                        color: Colors.orange,
                      ),
                    ),
                  ),
                  SliverList(
                    delegate: SliverChildListDelegate(
                      <Widget>[
                        Container(height: 1200.0, color: Colors.teal),
                      ],
                    ),
                  ),
                ],
              ),
            );
          },
        ),
      ),
    );

    TestGesture gesture = await tester.startGesture(const Offset(50.0, 400.0));
    await gesture.moveBy(const Offset(0.0, -100.0));
    await gesture.up();

    await tester.tap(find.text('snap=false'));
    await tester.pumpAndSettle();

    gesture = await tester.startGesture(const Offset(50.0, 400.0));
    await gesture.moveBy(const Offset(0.0, -100.0));
    await gesture.up();
    await tester.pump();
  });

  testWidgets('AppBar shape default', (WidgetTester tester) async {
    await tester.pumpWidget(
      MaterialApp(
        home: AppBar(
          leading: const Text('L'),
          title: const Text('No Scaffold'),
          actions: const <Widget>[Text('A1'), Text('A2')],
        ),
      ),
    );

    final Finder appBarFinder = find.byType(AppBar);
    AppBar getAppBarWidget(Finder finder) => tester.widget<AppBar>(finder);
    expect(getAppBarWidget(appBarFinder).shape, null);

    final Finder materialFinder = find.byType(Material);
    Material getMaterialWidget(Finder finder) => tester.widget<Material>(finder);
    expect(getMaterialWidget(materialFinder).shape, null);
  });

  testWidgets('AppBar with shape', (WidgetTester tester) async {
    const RoundedRectangleBorder roundedRectangleBorder = RoundedRectangleBorder(
      borderRadius: BorderRadius.all(Radius.circular(15.0)),
    );
    await tester.pumpWidget(
      MaterialApp(
        home: AppBar(
          leading: const Text('L'),
          title: const Text('No Scaffold'),
          actions: const <Widget>[Text('A1'), Text('A2')],
          shape: roundedRectangleBorder,
        ),
      ),
    );

    final Finder appBarFinder = find.byType(AppBar);
    AppBar getAppBarWidget(Finder finder) => tester.widget<AppBar>(finder);
    expect(getAppBarWidget(appBarFinder).shape, roundedRectangleBorder);

    final Finder materialFinder = find.byType(Material);
    Material getMaterialWidget(Finder finder) => tester.widget<Material>(finder);
    expect(getMaterialWidget(materialFinder).shape, roundedRectangleBorder);
  });

  testWidgets('SliverAppBar shape default', (WidgetTester tester) async {
    await tester.pumpWidget(
      const MaterialApp(
        home: CustomScrollView(
          slivers: <Widget>[
            SliverAppBar(
              leading: Text('L'),
              title: Text('No Scaffold'),
              actions: <Widget>[Text('A1'), Text('A2')],
            ),
          ],
        ),
      ),
    );

    final Finder sliverAppBarFinder = find.byType(SliverAppBar);
    SliverAppBar getSliverAppBarWidget(Finder finder) => tester.widget<SliverAppBar>(finder);
    expect(getSliverAppBarWidget(sliverAppBarFinder).shape, null);

    final Finder materialFinder = find.byType(Material);
    Material getMaterialWidget(Finder finder) => tester.widget<Material>(finder);
    expect(getMaterialWidget(materialFinder).shape, null);
  });

  testWidgets('SliverAppBar with shape', (WidgetTester tester) async {
    const RoundedRectangleBorder roundedRectangleBorder = RoundedRectangleBorder(
      borderRadius: BorderRadius.all(Radius.circular(15.0)),
    );
    await tester.pumpWidget(
      const MaterialApp(
        home: CustomScrollView(
          slivers: <Widget>[
            SliverAppBar(
              leading: Text('L'),
              title: Text('No Scaffold'),
              actions: <Widget>[Text('A1'), Text('A2')],
              shape: roundedRectangleBorder,
            ),
          ],
        ),
      ),
    );

    final Finder sliverAppBarFinder = find.byType(SliverAppBar);
    SliverAppBar getSliverAppBarWidget(Finder finder) => tester.widget<SliverAppBar>(finder);
    expect(getSliverAppBarWidget(sliverAppBarFinder).shape, roundedRectangleBorder);

    final Finder materialFinder = find.byType(Material);
    Material getMaterialWidget(Finder finder) => tester.widget<Material>(finder);
    expect(getMaterialWidget(materialFinder).shape, roundedRectangleBorder);
  });

  testWidgets('AppBars title has upper limit on text scaling, textScaleFactor = 1, 1.34, 2', (WidgetTester tester) async {
    late double textScaleFactor;

    Widget buildFrame() {
      return MaterialApp(
        // Test designed against 2014 font sizes.
        theme: ThemeData(textTheme: Typography.englishLike2014),
        home: Builder(
          builder: (BuildContext context) {
            return MediaQuery(
              data: MediaQuery.of(context).copyWith(textScaleFactor: textScaleFactor),
              child: Scaffold(
                appBar: AppBar(
                  centerTitle: false,
                  title: const Text('Jumbo', style: TextStyle(fontSize: 18)),
                ),
              ),
            );
          },
        ),
      );
    }

    final Finder appBarTitle = find.text('Jumbo');

    textScaleFactor = 1;
    await tester.pumpWidget(buildFrame());
    expect(tester.getRect(appBarTitle).height, 18);

    textScaleFactor = 1.34;
    await tester.pumpWidget(buildFrame());
    expect(tester.getRect(appBarTitle).height, 24);

    textScaleFactor = 2;
    await tester.pumpWidget(buildFrame());
    expect(tester.getRect(appBarTitle).height, 24);
  });

  testWidgets('AppBars with jumbo titles, textScaleFactor = 3, 3.5, 4', (WidgetTester tester) async {
    double textScaleFactor = 1.0;
    TextDirection textDirection = TextDirection.ltr;
    bool centerTitle = false;

    Widget buildFrame() {
      return MaterialApp(
        // Test designed against 2014 font sizes.
        theme: ThemeData(textTheme: Typography.englishLike2014),
        home: Builder(
          builder: (BuildContext context) {
            return Directionality(
              textDirection: textDirection,
              child: Builder(
                builder: (BuildContext context) {
                  return Scaffold(
                    appBar: AppBar(
                      centerTitle: centerTitle,
                      title: MediaQuery(
                        data: MediaQuery.of(context).copyWith(textScaleFactor: textScaleFactor),
                        child: const Text('Jumbo'),
                      ),
                    ),
                  );
                },
              ),
            );
          },
        ),
      );
    }

    final Finder appBarTitle = find.text('Jumbo');
    final Finder toolbar = find.byType(NavigationToolbar);

    // Overall screen size is 800x600
    // Left or right justified title is padded by 16 on the "start" side.
    // Toolbar height is 56.
    // "Jumbo" title is 100x20.

    await tester.pumpWidget(buildFrame());
    expect(tester.getRect(appBarTitle), const Rect.fromLTRB(16, 18, 116, 38));
    expect(tester.getCenter(appBarTitle).dy, tester.getCenter(toolbar).dy);

    textScaleFactor = 3; // "Jumbo" title is 300x60.
    await tester.pumpWidget(buildFrame());
    expect(tester.getRect(appBarTitle), const Rect.fromLTRB(16, -2, 316, 58));
    expect(tester.getCenter(appBarTitle).dy, tester.getCenter(toolbar).dy);

    textScaleFactor = 3.5; // "Jumbo" title is 350x70.
    await tester.pumpWidget(buildFrame());
    expect(tester.getRect(appBarTitle), const Rect.fromLTRB(16, -7, 366, 63));
    expect(tester.getCenter(appBarTitle).dy, tester.getCenter(toolbar).dy);

    textScaleFactor = 4; // "Jumbo" title is 400x80.
    await tester.pumpWidget(buildFrame());
    expect(tester.getRect(appBarTitle), const Rect.fromLTRB(16, -12, 416, 68));
    expect(tester.getCenter(appBarTitle).dy, tester.getCenter(toolbar).dy);

    textDirection = TextDirection.rtl; // Changed to rtl. "Jumbo" title is still 400x80.
    await tester.pumpWidget(buildFrame());
    expect(tester.getRect(appBarTitle), const Rect.fromLTRB(800.0 - 400.0 - 16.0, -12, 800.0 - 16.0, 68));
    expect(tester.getCenter(appBarTitle).dy, tester.getCenter(toolbar).dy);

    centerTitle = true; // Changed to true. "Jumbo" title is still 400x80.
    await tester.pumpWidget(buildFrame());
    expect(tester.getRect(appBarTitle), const Rect.fromLTRB(200, -12, 800.0 - 200.0, 68));
    expect(tester.getCenter(appBarTitle).dy, tester.getCenter(toolbar).dy);
  });

  testWidgets('SliverAppBar configures the delegate properly', (WidgetTester tester) async {
    Future<void> buildAndVerifyDelegate({ required bool pinned, required bool floating, required bool snap }) async {
      await tester.pumpWidget(
        MaterialApp(
          home: CustomScrollView(
            slivers: <Widget>[
              SliverAppBar(
                title: const Text('Jumbo'),
                pinned: pinned,
                floating: floating,
                snap: snap,
              ),
            ],
          ),
        ),
      );

      final SliverPersistentHeaderDelegate delegate = tester
        .widget<SliverPersistentHeader>(find.byType(SliverPersistentHeader))
        .delegate;

      // Ensure we have a non-null vsync when it's needed.
      if (!floating || (delegate.snapConfiguration == null && delegate.showOnScreenConfiguration == null)) {
        expect(delegate.vsync, isNotNull);
      }

      expect(delegate.showOnScreenConfiguration != null, snap && floating);
    }

    await buildAndVerifyDelegate(pinned: false, floating: true, snap: false);
    await buildAndVerifyDelegate(pinned: false, floating: true, snap: true);

    await buildAndVerifyDelegate(pinned: true, floating: true, snap: false);
    await buildAndVerifyDelegate(pinned: true, floating: true, snap: true);
  });

  testWidgets('AppBar respects toolbarHeight', (WidgetTester tester) async {
    await tester.pumpWidget(
      MaterialApp(
        home: Scaffold(
          appBar: AppBar(
            title: const Text('Title'),
            toolbarHeight: 48,
          ),
          body: Container(),
        ),
      ),
    );

    expect(appBarHeight(tester), 48);
  });

  testWidgets('SliverAppBar default collapsedHeight with respect to toolbarHeight', (WidgetTester tester) async {
    const double toolbarHeight = 100.0;

    await tester.pumpWidget(buildSliverAppBarApp(
      toolbarHeight: toolbarHeight,
    ));

    final ScrollController controller = primaryScrollController(tester);
    final double initialTabBarHeight = tabBarHeight(tester);

    // Scroll the not-pinned appbar out of view, to its collapsed height.
    controller.jumpTo(300.0);
    await tester.pump();
    expect(find.byType(SliverAppBar), findsNothing);
    // By default, the collapsedHeight is toolbarHeight + bottom.preferredSize.height,
    // in this case initialTabBarHeight.
    expect(appBarHeight(tester), toolbarHeight + initialTabBarHeight);
  });

  testWidgets('SliverAppBar collapsedHeight with toolbarHeight', (WidgetTester tester) async {
    const double toolbarHeight = 100.0;
    const double collapsedHeight = 150.0;

    await tester.pumpWidget(buildSliverAppBarApp(
      toolbarHeight: toolbarHeight,
      collapsedHeight: collapsedHeight,
    ));

    final ScrollController controller = primaryScrollController(tester);
    final double initialTabBarHeight = tabBarHeight(tester);

    // Scroll the not-pinned appbar out of view, to its collapsed height.
    controller.jumpTo(300.0);
    await tester.pump();
    expect(find.byType(SliverAppBar), findsNothing);
    expect(appBarHeight(tester), collapsedHeight + initialTabBarHeight);
  });

  testWidgets('SliverAppBar collapsedHeight', (WidgetTester tester) async {
    const double collapsedHeight = 56.0;

    await tester.pumpWidget(buildSliverAppBarApp(
      collapsedHeight: collapsedHeight,
    ));

    final ScrollController controller = primaryScrollController(tester);
    final double initialTabBarHeight = tabBarHeight(tester);

    // Scroll the not-pinned appbar out of view, to its collapsed height.
    controller.jumpTo(300.0);
    await tester.pump();
    expect(find.byType(SliverAppBar), findsNothing);
    expect(appBarHeight(tester), collapsedHeight + initialTabBarHeight);
  });

  testWidgets('AppBar respects leadingWidth', (WidgetTester tester) async {
    const Key key = Key('leading');
    await tester.pumpWidget(MaterialApp(
      home: Scaffold(
        appBar: AppBar(
          leading: const Placeholder(key: key),
          leadingWidth: 100,
          title: const Text('Title'),
        ),
      ),
    ));

    // By default toolbarHeight is 56.0.
    expect(tester.getRect(find.byKey(key)), const Rect.fromLTRB(0, 0, 100, 56));
  });

  testWidgets('SliverAppBar respects leadingWidth', (WidgetTester tester) async {
    const Key key = Key('leading');
    await tester.pumpWidget(const MaterialApp(
      home: CustomScrollView(
        slivers: <Widget>[
          SliverAppBar(
            leading: Placeholder(key: key),
            leadingWidth: 100,
            title: Text('Title'),
          ),
        ],
      ),
    ));

    // By default toolbarHeight is 56.0.
    expect(tester.getRect(find.byKey(key)), const Rect.fromLTRB(0, 0, 100, 56));
  });

  testWidgets("AppBar with EndDrawer doesn't have leading", (WidgetTester tester) async {
    await tester.pumpWidget(MaterialApp(
      home: Scaffold(
        appBar: AppBar(),
        endDrawer: const Drawer(),
      ),
    ));

    final Finder endDrawerFinder = find.byTooltip('Open navigation menu');
    await tester.tap(endDrawerFinder);
    await tester.pump();

    final Finder appBarFinder = find.byType(NavigationToolbar);
    NavigationToolbar getAppBarWidget(Finder finder) => tester.widget<NavigationToolbar>(finder);
    expect(getAppBarWidget(appBarFinder).leading, null);
  });

  testWidgets('AppBar.titleSpacing defaults to NavigationToolbar.kMiddleSpacing', (WidgetTester tester) async {
    await tester.pumpWidget(MaterialApp(
      home: Scaffold(
        appBar: AppBar(
          title: const Text('Title'),
        ),
      ),
    ));

    final NavigationToolbar navToolBar = tester.widget(find.byType(NavigationToolbar));
    expect(navToolBar.middleSpacing, NavigationToolbar.kMiddleSpacing);
  });

  testWidgets('SliverAppBar.titleSpacing defaults to NavigationToolbar.kMiddleSpacing', (WidgetTester tester) async {
    await tester.pumpWidget(buildSliverAppBarApp());

    final NavigationToolbar navToolBar = tester.widget(find.byType(NavigationToolbar));
    expect(navToolBar.middleSpacing, NavigationToolbar.kMiddleSpacing);
  });

  testWidgets('AppBar foregroundColor and backgroundColor', (WidgetTester tester) async {
    const Color foregroundColor = Color(0xff00ff00);
    const Color backgroundColor = Color(0xff00ffff);
    final Key leadingIconKey = UniqueKey();
    final Key actionIconKey = UniqueKey();

    await tester.pumpWidget(
      MaterialApp(
        home: Scaffold(
          appBar: AppBar(
            foregroundColor: foregroundColor,
            backgroundColor: backgroundColor,
            leading: Icon(Icons.add_circle, key: leadingIconKey),
            title: const Text('title'),
            actions: <Widget>[Icon(Icons.ac_unit, key: actionIconKey), const Text('action')],
          ),
        ),
      ),
    );

    final Material appBarMaterial = tester.widget<Material>(
      find.descendant(
        of: find.byType(AppBar),
        matching: find.byType(Material),
      ),
    );
    expect(appBarMaterial.color, backgroundColor);

    final TextStyle titleTextStyle = tester.widget<DefaultTextStyle>(
      find.ancestor(of: find.text('title'), matching: find.byType(DefaultTextStyle)).first,
    ).style;
    expect(titleTextStyle.color, foregroundColor);

    final IconThemeData leadingIconTheme = tester.widget<IconTheme>(
      find.ancestor(of: find.byKey(leadingIconKey), matching: find.byType(IconTheme)).first,
    ).data;
    expect(leadingIconTheme.color, foregroundColor);

    final IconThemeData actionIconTheme = tester.widget<IconTheme>(
      find.ancestor(of: find.byKey(actionIconKey), matching: find.byType(IconTheme)).first,
    ).data;
    expect(actionIconTheme.color, foregroundColor);

    // Test icon color
    Color? leadingIconColor() => iconStyle(tester, Icons.add_circle)?.color;
    Color? actionIconColor() => iconStyle(tester, Icons.ac_unit)?.color;

    expect(leadingIconColor(), foregroundColor);
    expect(actionIconColor(), foregroundColor);
  });

  testWidgets('Leading, title, and actions show correct default colors', (WidgetTester tester) async {
    final ThemeData themeData = ThemeData.from(
      colorScheme: const ColorScheme.light(
        onPrimary: Colors.blue,
        onSurface: Colors.red,
        onSurfaceVariant: Colors.yellow),
    );
    final bool material3 = themeData.useMaterial3;
    await tester.pumpWidget(
      MaterialApp(
<<<<<<< HEAD
        theme: ThemeData.light().copyWith(
          useMaterial3: false,
          appBarTheme: const AppBarTheme(
            backwardsCompatibility: false,
          ),
        ),
=======
        theme: themeData,
>>>>>>> 796c8ef7
        home: Scaffold(
          appBar: AppBar(
            leading: const Icon(Icons.add_circle),
            title: const Text('title'),
            actions: const <Widget>[
              Icon(Icons.ac_unit)
            ],
          ),
        ),
      ),
    );

    Color textColor() {
      return tester.renderObject<RenderParagraph>(find.text('title')).text.style!.color!;
    }
    Color? leadingIconColor() => iconStyle(tester, Icons.add_circle)?.color;
    Color? actionIconColor() => iconStyle(tester, Icons.ac_unit)?.color;

    // M2 default color are onPrimary, and M3 has onSurface for leading and title,
    // onSurfaceVariant for actions.
    expect(textColor(), material3 ? Colors.red : Colors.blue);
    expect(leadingIconColor(), material3 ? Colors.red : Colors.blue);
    expect(actionIconColor(), material3 ? Colors.yellow : Colors.blue);
  });

  // Regression test for https://github.com/flutter/flutter/issues/107305
  group('Icons are colored correctly by IconTheme and ActionIconTheme in M3', () {
    testWidgets('Icons and IconButtons are colored by IconTheme in M3', (WidgetTester tester) async {
      const Color iconColor = Color(0xff00ff00);
      final Key leadingIconKey = UniqueKey();
      final Key actionIconKey = UniqueKey();

      await tester.pumpWidget(
        MaterialApp(
          theme: ThemeData.from(
              colorScheme: const ColorScheme.light(), useMaterial3: true),
          home: Scaffold(
            appBar: AppBar(
              iconTheme: const IconThemeData(color: iconColor),
              leading: Icon(Icons.add_circle, key: leadingIconKey),
              title: const Text('title'),
              actions: <Widget>[
                Icon(Icons.ac_unit, key: actionIconKey),
                IconButton(icon: const Icon(Icons.add), onPressed: () {},)
              ],
            ),
          ),
        ),
      );

      Color? leadingIconColor() => iconStyle(tester, Icons.add_circle)?.color;
      Color? actionIconColor() => iconStyle(tester, Icons.ac_unit)?.color;
      Color? actionIconButtonColor() => iconStyle(tester, Icons.add)?.color;

      expect(leadingIconColor(), iconColor);
      expect(actionIconColor(), iconColor);
      expect(actionIconButtonColor(), iconColor);
    });

    testWidgets('Action icons and IconButtons are colored by ActionIconTheme - M3', (WidgetTester tester) async {
      final ThemeData themeData = ThemeData.from(
        colorScheme: const ColorScheme.light(),
        useMaterial3: true,
      );

      const Color actionsIconColor = Color(0xff0000ff);
      final Key leadingIconKey = UniqueKey();
      final Key actionIconKey = UniqueKey();

      await tester.pumpWidget(
        MaterialApp(
          theme: themeData,
          home: Scaffold(
            appBar: AppBar(
              actionsIconTheme: const IconThemeData(color: actionsIconColor),
              leading: Icon(Icons.add_circle, key: leadingIconKey),
              title: const Text('title'),
              actions: <Widget>[
                Icon(Icons.ac_unit, key: actionIconKey),
                IconButton(icon: const Icon(Icons.add), onPressed: () {}),
              ],
            ),
          ),
        ),
      );

      Color? leadingIconColor() => iconStyle(tester, Icons.add_circle)?.color;
      Color? actionIconColor() => iconStyle(tester, Icons.ac_unit)?.color;
      Color? actionIconButtonColor() => iconStyle(tester, Icons.add)?.color;

      expect(leadingIconColor(), themeData.colorScheme.onSurface);
      expect(actionIconColor(), actionsIconColor);
      expect(actionIconButtonColor(), actionsIconColor);
    });

    testWidgets('The actionIconTheme property overrides iconTheme - M3', (WidgetTester tester) async {
      final ThemeData themeData = ThemeData.from(
        colorScheme: const ColorScheme.light(),
        useMaterial3: true,
      );

      const Color overallIconColor = Color(0xff00ff00);
      const Color actionsIconColor = Color(0xff0000ff);
      final Key leadingIconKey = UniqueKey();
      final Key actionIconKey = UniqueKey();

      await tester.pumpWidget(
        MaterialApp(
          theme: themeData,
          home: Scaffold(
            appBar: AppBar(
              iconTheme: const IconThemeData(color: overallIconColor),
              actionsIconTheme: const IconThemeData(color: actionsIconColor),
              leading: Icon(Icons.add_circle, key: leadingIconKey),
              title: const Text('title'),
              actions: <Widget>[
                Icon(Icons.ac_unit, key: actionIconKey),
                IconButton(icon: const Icon(Icons.add), onPressed: () {}),
              ],
            ),
          ),
        ),
      );

      Color? leadingIconColor() => iconStyle(tester, Icons.add_circle)?.color;
      Color? actionIconColor() => iconStyle(tester, Icons.ac_unit)?.color;
      Color? actionIconButtonColor() => iconStyle(tester, Icons.add)?.color;

      expect(leadingIconColor(), overallIconColor);
      expect(actionIconColor(), actionsIconColor);
      expect(actionIconButtonColor(), actionsIconColor);
    });

    testWidgets('AppBar.iconTheme should override any IconButtonTheme present in the theme - M3', (WidgetTester tester) async {
      final ThemeData themeData = ThemeData(
        iconButtonTheme: IconButtonThemeData(
          style: IconButton.styleFrom(
            foregroundColor: Colors.red,
            iconSize: 32.0,
          ),
        ),
        useMaterial3: true,
      );

      const IconThemeData overallIconTheme = IconThemeData(color: Colors.yellow, size: 30.0);
      await tester.pumpWidget(
        MaterialApp(
          theme: themeData,
          home: Scaffold(
            appBar: AppBar(
              iconTheme: overallIconTheme,
              leading: IconButton(icon: const Icon(Icons.menu), onPressed: () {}),
              title: const Text('title'),
              actions: <Widget>[
                IconButton(icon: const Icon(Icons.add), onPressed: () {}),
              ],
            ),
          ),
        ),
      );

      Color? leadingIconButtonColor() => iconStyle(tester, Icons.menu)?.color;
      double? leadingIconButtonSize() => iconStyle(tester, Icons.menu)?.fontSize;
      Color? actionIconButtonColor() => iconStyle(tester, Icons.add)?.color;
      double? actionIconButtonSize() => iconStyle(tester, Icons.menu)?.fontSize;

      expect(leadingIconButtonColor(), Colors.yellow);
      expect(leadingIconButtonSize(), 30.0);
      expect(actionIconButtonColor(), Colors.yellow);
      expect(actionIconButtonSize(), 30.0);
    });

    testWidgets('AppBar.iconTheme should override any IconButtonTheme present in the theme for widgets containing an iconButton - M3', (WidgetTester tester) async {
      final ThemeData themeData = ThemeData(
        iconButtonTheme: IconButtonThemeData(
          style: IconButton.styleFrom(
            foregroundColor: Colors.red,
            iconSize: 32.0,
          ),
        ),
        useMaterial3: true,
      );

      const IconThemeData overallIconTheme = IconThemeData(color: Colors.yellow, size: 30.0);
      await tester.pumpWidget(
        MaterialApp(
          theme: themeData,
          home: Scaffold(
            appBar: AppBar(
              iconTheme: overallIconTheme,
              leading: BackButton(onPressed: () {}),
              title: const Text('title'),
            ),
          ),
        ),
      );

      Color? leadingIconButtonColor() => iconStyle(tester, Icons.arrow_back)?.color;
      double? leadingIconButtonSize() => iconStyle(tester, Icons.arrow_back)?.fontSize;

      expect(leadingIconButtonColor(), Colors.yellow);
      expect(leadingIconButtonSize(), 30.0);

    });

    testWidgets('AppBar.actionsIconTheme should override any IconButtonTheme present in the theme - M3', (WidgetTester tester) async {
      final ThemeData themeData = ThemeData(
        iconButtonTheme: IconButtonThemeData(
          style: IconButton.styleFrom(
            foregroundColor: Colors.red,
            iconSize: 32.0,
          ),
        ),
        useMaterial3: true,
      );

      const IconThemeData actionsIconTheme = IconThemeData(color: Colors.yellow, size: 30.0);
      await tester.pumpWidget(
        MaterialApp(
          theme: themeData,
          home: Scaffold(
            appBar: AppBar(
              actionsIconTheme: actionsIconTheme,
              title: const Text('title'),
              leading: IconButton(icon: const Icon(Icons.menu), onPressed: () {}),
              actions: <Widget>[
                IconButton(icon: const Icon(Icons.add), onPressed: () {}),
              ],
            ),
          ),
        ),
      );

      Color? leadingIconButtonColor() => iconStyle(tester, Icons.menu)?.color;
      double? leadingIconButtonSize() => iconStyle(tester, Icons.menu)?.fontSize;
      Color? actionIconButtonColor() => iconStyle(tester, Icons.add)?.color;
      double? actionIconButtonSize() => iconStyle(tester, Icons.add)?.fontSize;

      // The leading icon button uses the style in the IconButtonTheme because only actionsIconTheme is provided.
      expect(leadingIconButtonColor(), Colors.red);
      expect(leadingIconButtonSize(), 32.0);
      expect(actionIconButtonColor(), Colors.yellow);
      expect(actionIconButtonSize(), 30.0);
    });

    testWidgets('AppBar.actionsIconTheme should override any IconButtonTheme present in the theme for widgets containing an iconButton - M3', (WidgetTester tester) async {
      final ThemeData themeData = ThemeData(
        iconButtonTheme: IconButtonThemeData(
          style: IconButton.styleFrom(
            foregroundColor: Colors.red,
            iconSize: 32.0,
          ),
        ),
        useMaterial3: true,
      );

      const IconThemeData actionsIconTheme = IconThemeData(color: Colors.yellow, size: 30.0);
      await tester.pumpWidget(
        MaterialApp(
          theme: themeData,
          home: Scaffold(
            appBar: AppBar(
              actionsIconTheme: actionsIconTheme,
              title: const Text('title'),
              actions: <Widget>[
                BackButton(onPressed: () {}),
              ],
            ),
          ),
        ),
      );

      Color? actionIconButtonColor() => iconStyle(tester, Icons.arrow_back)?.color;
      double? actionIconButtonSize() => iconStyle(tester, Icons.arrow_back)?.fontSize;

      expect(actionIconButtonColor(), Colors.yellow);
      expect(actionIconButtonSize(), 30.0);
    });

    testWidgets('The foregroundColor property of the AppBar overrides any IconButtonTheme present in the theme - M3', (WidgetTester tester) async {
      final ThemeData themeData = ThemeData(
        iconButtonTheme: IconButtonThemeData(
          style: IconButton.styleFrom(
            foregroundColor: Colors.red,
          ),
        ),
        useMaterial3: true,
      );

      await tester.pumpWidget(
        MaterialApp(
          theme: themeData,
          home: Scaffold(
            appBar: AppBar(
              foregroundColor: Colors.purple,
              title: const Text('title'),
              leading: IconButton(icon: const Icon(Icons.menu), onPressed: () {}),
              actions: <Widget>[
                IconButton(icon: const Icon(Icons.add), onPressed: () {}),
              ],
            ),
          ),
        ),
      );

      Color? leadingIconButtonColor() => iconStyle(tester, Icons.menu)?.color;
      Color? actionIconButtonColor() => iconStyle(tester, Icons.add)?.color;

      expect(leadingIconButtonColor(), Colors.purple);
      expect(actionIconButtonColor(), Colors.purple);
    });
  });

  group('MaterialStateColor scrolledUnder', () {
    const double collapsedHeight = kToolbarHeight;
    const double expandedHeight = 200.0;
    const Color scrolledColor = Color(0xff00ff00);
    const Color defaultColor = Color(0xff0000ff);

    Finder findAppBarMaterial() {
      return find.descendant(of: find.byType(AppBar), matching: find.byType(Material)).first;
    }

    Color? getAppBarBackgroundColor(WidgetTester tester) {
      return tester.widget<Material>(findAppBarMaterial()).color;
    }

    group('SliverAppBar', () {
      Widget buildSliverApp({
        required double contentHeight,
        bool reverse = false,
        bool includeFlexibleSpace = false,
      }) {
        return MaterialApp(
          home: Scaffold(
            body: CustomScrollView(
              reverse: reverse,
              slivers: <Widget>[
                SliverAppBar(
                  elevation: 0,
                  backgroundColor: MaterialStateColor.resolveWith((Set<MaterialState> states) {
                    return states.contains(MaterialState.scrolledUnder)
                      ? scrolledColor
                      : defaultColor;
                  }),
                  expandedHeight: expandedHeight,
                  pinned: true,
                  flexibleSpace: includeFlexibleSpace
                      ? const FlexibleSpaceBar(title: Text('SliverAppBar'))
                      : null,
                ),
                SliverList(
                  delegate: SliverChildListDelegate(
                    <Widget>[
                      Container(height: contentHeight, color: Colors.teal),
                    ],
                  ),
                ),
              ],
            ),
          ),
        );
      }

      testWidgets('backgroundColor', (WidgetTester tester) async {
        await tester.pumpWidget(
          buildSliverApp(contentHeight: 1200.0)
        );

        expect(getAppBarBackgroundColor(tester), defaultColor);
        expect(tester.getSize(findAppBarMaterial()).height, expandedHeight);

        TestGesture gesture = await tester.startGesture(const Offset(50.0, 400.0));
        await gesture.moveBy(const Offset(0.0, -expandedHeight));
        await gesture.up();
        await tester.pumpAndSettle();

        expect(getAppBarBackgroundColor(tester), scrolledColor);
        expect(tester.getSize(findAppBarMaterial()).height, collapsedHeight);

        gesture = await tester.startGesture(const Offset(50.0, 300.0));
        await gesture.moveBy(const Offset(0.0, expandedHeight));
        await gesture.up();
        await tester.pumpAndSettle();

        expect(getAppBarBackgroundColor(tester), defaultColor);
        expect(tester.getSize(findAppBarMaterial()).height, expandedHeight);
      });

      testWidgets('backgroundColor with FlexibleSpace', (WidgetTester tester) async {
        await tester.pumpWidget(
          buildSliverApp(contentHeight: 1200.0, includeFlexibleSpace: true)
        );

        expect(getAppBarBackgroundColor(tester), defaultColor);
        expect(tester.getSize(findAppBarMaterial()).height, expandedHeight);

        TestGesture gesture = await tester.startGesture(const Offset(50.0, 400.0));
        await gesture.moveBy(const Offset(0.0, -expandedHeight));
        await gesture.up();
        await tester.pumpAndSettle();

        expect(getAppBarBackgroundColor(tester), scrolledColor);
        expect(tester.getSize(findAppBarMaterial()).height, collapsedHeight);

        gesture = await tester.startGesture(const Offset(50.0, 300.0));
        await gesture.moveBy(const Offset(0.0, expandedHeight));
        await gesture.up();
        await tester.pumpAndSettle();

        expect(getAppBarBackgroundColor(tester), defaultColor);
        expect(tester.getSize(findAppBarMaterial()).height, expandedHeight);
      });

      testWidgets('backgroundColor - reverse', (WidgetTester tester) async {
        await tester.pumpWidget(
          buildSliverApp(contentHeight: 1200.0, reverse: true)
        );

        expect(getAppBarBackgroundColor(tester), defaultColor);
        expect(tester.getSize(findAppBarMaterial()).height, expandedHeight);

        TestGesture gesture = await tester.startGesture(const Offset(50.0, 400.0));
        await gesture.moveBy(const Offset(0.0, expandedHeight));
        await gesture.up();
        await tester.pumpAndSettle();

        expect(getAppBarBackgroundColor(tester), scrolledColor);
        expect(tester.getSize(findAppBarMaterial()).height, collapsedHeight);

        gesture = await tester.startGesture(const Offset(50.0, 300.0));
        await gesture.moveBy(const Offset(0.0, -expandedHeight));
        await gesture.up();
        await tester.pumpAndSettle();

        expect(getAppBarBackgroundColor(tester), defaultColor);
        expect(tester.getSize(findAppBarMaterial()).height, expandedHeight);
      });

      testWidgets('backgroundColor with FlexibleSpace - reverse', (WidgetTester tester) async {
        await tester.pumpWidget(
          buildSliverApp(
            contentHeight: 1200.0,
            reverse: true,
            includeFlexibleSpace: true,
          )
        );

        expect(getAppBarBackgroundColor(tester), defaultColor);
        expect(tester.getSize(findAppBarMaterial()).height, expandedHeight);

        TestGesture gesture = await tester.startGesture(const Offset(50.0, 400.0));
        await gesture.moveBy(const Offset(0.0, expandedHeight));
        await gesture.up();
        await tester.pumpAndSettle();

        expect(getAppBarBackgroundColor(tester), scrolledColor);
        expect(tester.getSize(findAppBarMaterial()).height, collapsedHeight);

        gesture = await tester.startGesture(const Offset(50.0, 300.0));
        await gesture.moveBy(const Offset(0.0, -expandedHeight));
        await gesture.up();
        await tester.pumpAndSettle();

        expect(getAppBarBackgroundColor(tester), defaultColor);
        expect(tester.getSize(findAppBarMaterial()).height, expandedHeight);
      });

      testWidgets('backgroundColor - not triggered in reverse for short content', (WidgetTester tester) async {
        await tester.pumpWidget(
          buildSliverApp(contentHeight: 200, reverse: true)
        );

        // In reverse, the content here is not long enough to scroll under the app
        // bar.
        expect(getAppBarBackgroundColor(tester), defaultColor);
        expect(tester.getSize(findAppBarMaterial()).height, expandedHeight);

        final TestGesture gesture = await tester.startGesture(const Offset(50.0, 400.0));
        await gesture.moveBy(const Offset(0.0, expandedHeight));
        await gesture.up();
        await tester.pumpAndSettle();

        expect(getAppBarBackgroundColor(tester), defaultColor);
        expect(tester.getSize(findAppBarMaterial()).height, expandedHeight);
      });

      testWidgets('backgroundColor with FlexibleSpace - not triggered in reverse for short content', (WidgetTester tester) async {
        await tester.pumpWidget(
          buildSliverApp(
            contentHeight: 200,
            reverse: true,
            includeFlexibleSpace: true,
          )
        );

        // In reverse, the content here is not long enough to scroll under the app
        // bar.
        expect(getAppBarBackgroundColor(tester), defaultColor);
        expect(tester.getSize(findAppBarMaterial()).height, expandedHeight);

        final TestGesture gesture = await tester.startGesture(const Offset(50.0, 400.0));
        await gesture.moveBy(const Offset(0.0, expandedHeight));
        await gesture.up();
        await tester.pumpAndSettle();

        expect(getAppBarBackgroundColor(tester), defaultColor);
        expect(tester.getSize(findAppBarMaterial()).height, expandedHeight);
      });
    });

    group('AppBar', () {
      Widget buildAppBar({
        required double contentHeight,
        bool reverse = false,
        bool includeFlexibleSpace = false
      }) {
        return MaterialApp(
          home: Scaffold(
            appBar: AppBar(
              elevation: 0,
              backgroundColor: MaterialStateColor.resolveWith((Set<MaterialState> states) {
                return states.contains(MaterialState.scrolledUnder)
                  ? scrolledColor
                  : defaultColor;
              }),
              title: const Text('AppBar'),
              flexibleSpace: includeFlexibleSpace
                ? const FlexibleSpaceBar(title: Text('FlexibleSpace'))
                : null,
            ),
            body: ListView(
              reverse: reverse,
              children: <Widget>[
                Container(height: contentHeight, color: Colors.teal),
              ],
            ),
          ),
        );
      }

      testWidgets('backgroundColor for horizontal scrolling', (WidgetTester tester) async {
        await tester.pumpWidget(
          MaterialApp(
            home: Scaffold(
              appBar: AppBar(
                elevation: 0,
                backgroundColor: MaterialStateColor.resolveWith((Set<MaterialState> states) {
                  return states.contains(MaterialState.scrolledUnder)
                    ? scrolledColor
                    : defaultColor;
                }),
                title: const Text('AppBar'),
                notificationPredicate: (ScrollNotification notification) {
                  // Represents both scroll views below being treated as a
                  // single viewport.
                  return notification.depth <= 1;
                },
              ),
              body: SingleChildScrollView(
                child: SingleChildScrollView(
                  scrollDirection: Axis.horizontal,
                  child: Container(
                    height: 1200,
                    width: 1200,
                    color: Colors.teal,
                  ),
                ),
              ),
            ),
          )
        );

        expect(getAppBarBackgroundColor(tester), defaultColor);
        expect(tester.getSize(findAppBarMaterial()).height, kToolbarHeight);

        TestGesture gesture = await tester.startGesture(const Offset(50.0, 400.0));
        await gesture.moveBy(const Offset(0.0, -kToolbarHeight));
        await tester.pump();
        await gesture.moveBy(const Offset(0.0, -kToolbarHeight));
        await gesture.up();
        await tester.pumpAndSettle();

        expect(getAppBarBackgroundColor(tester), scrolledColor);
        expect(tester.getSize(findAppBarMaterial()).height, kToolbarHeight);

        gesture = await tester.startGesture(const Offset(50.0, 300.0));
        // Scroll horizontally
        await gesture.moveBy(const Offset(-kToolbarHeight, 0.0));
        await tester.pump();
        await gesture.moveBy(const Offset(-kToolbarHeight, 0.0));
        await gesture.up();
        await tester.pumpAndSettle();
        // The app bar is still scrolled under vertically, so it should not have
        // changed back in response to horizontal scrolling.
        expect(getAppBarBackgroundColor(tester), scrolledColor);
        expect(tester.getSize(findAppBarMaterial()).height, kToolbarHeight);
      });

      testWidgets('backgroundColor', (WidgetTester tester) async {
        await tester.pumpWidget(
          buildAppBar(contentHeight: 1200.0)
        );

        expect(getAppBarBackgroundColor(tester), defaultColor);
        expect(tester.getSize(findAppBarMaterial()).height, kToolbarHeight);

        TestGesture gesture = await tester.startGesture(const Offset(50.0, 400.0));
        await gesture.moveBy(const Offset(0.0, -kToolbarHeight));
        await gesture.up();
        await tester.pumpAndSettle();

        expect(getAppBarBackgroundColor(tester), scrolledColor);
        expect(tester.getSize(findAppBarMaterial()).height, kToolbarHeight);

        gesture = await tester.startGesture(const Offset(50.0, 300.0));
        await gesture.moveBy(const Offset(0.0, kToolbarHeight));
        await gesture.up();
        await tester.pumpAndSettle();

        expect(getAppBarBackgroundColor(tester), defaultColor);
        expect(tester.getSize(findAppBarMaterial()).height, kToolbarHeight);
      });

      testWidgets('backgroundColor with FlexibleSpace', (WidgetTester tester) async {
        await tester.pumpWidget(
          buildAppBar(contentHeight: 1200.0, includeFlexibleSpace: true)
        );

        expect(getAppBarBackgroundColor(tester), defaultColor);
        expect(tester.getSize(findAppBarMaterial()).height, kToolbarHeight);

        TestGesture gesture = await tester.startGesture(const Offset(50.0, 400.0));
        await gesture.moveBy(const Offset(0.0, -kToolbarHeight));
        await gesture.up();
        await tester.pumpAndSettle();

        expect(getAppBarBackgroundColor(tester), scrolledColor);
        expect(tester.getSize(findAppBarMaterial()).height, kToolbarHeight);

        gesture = await tester.startGesture(const Offset(50.0, 300.0));
        await gesture.moveBy(const Offset(0.0, kToolbarHeight));
        await gesture.up();
        await tester.pumpAndSettle();

        expect(getAppBarBackgroundColor(tester), defaultColor);
        expect(tester.getSize(findAppBarMaterial()).height, kToolbarHeight);
      });

      testWidgets('backgroundColor - reverse', (WidgetTester tester) async {
        await tester.pumpWidget(
          buildAppBar(contentHeight: 1200.0, reverse: true)
        );
        await tester.pump();

        // In this test case, the content always extends under the AppBar, so it
        // should always be the scrolledColor.
        expect(getAppBarBackgroundColor(tester), scrolledColor);
        expect(tester.getSize(findAppBarMaterial()).height, kToolbarHeight);

        TestGesture gesture = await tester.startGesture(const Offset(50.0, 400.0));
        await gesture.moveBy(const Offset(0.0, kToolbarHeight));
        await gesture.up();
        await tester.pumpAndSettle();

        expect(getAppBarBackgroundColor(tester), scrolledColor);
        expect(tester.getSize(findAppBarMaterial()).height, kToolbarHeight);

        gesture = await tester.startGesture(const Offset(50.0, 300.0));
        await gesture.moveBy(const Offset(0.0, -kToolbarHeight));
        await gesture.up();
        await tester.pumpAndSettle();

        expect(getAppBarBackgroundColor(tester), scrolledColor);
        expect(tester.getSize(findAppBarMaterial()).height, kToolbarHeight);
      });

      testWidgets('backgroundColor with FlexibleSpace - reverse', (WidgetTester tester) async {
        await tester.pumpWidget(
          buildAppBar(
            contentHeight: 1200.0,
            reverse: true,
            includeFlexibleSpace: true,
          )
        );
        await tester.pump();

        // In this test case, the content always extends under the AppBar, so it
        // should always be the scrolledColor.
        expect(getAppBarBackgroundColor(tester), scrolledColor);
        expect(tester.getSize(findAppBarMaterial()).height, kToolbarHeight);

        TestGesture gesture = await tester.startGesture(const Offset(50.0, 400.0));
        await gesture.moveBy(const Offset(0.0, kToolbarHeight));
        await gesture.up();
        await tester.pumpAndSettle();

        expect(getAppBarBackgroundColor(tester), scrolledColor);
        expect(tester.getSize(findAppBarMaterial()).height, kToolbarHeight);

        gesture = await tester.startGesture(const Offset(50.0, 300.0));
        await gesture.moveBy(const Offset(0.0, -kToolbarHeight));
        await gesture.up();
        await tester.pumpAndSettle();

        expect(getAppBarBackgroundColor(tester), scrolledColor);
        expect(tester.getSize(findAppBarMaterial()).height, kToolbarHeight);
      });

      testWidgets('_handleScrollNotification safely calls setState()', (WidgetTester tester) async {
        // Regression test for failures found in Google internal issue b/185192049.
        final ScrollController controller = ScrollController(initialScrollOffset: 400);
        await tester.pumpWidget(
          MaterialApp(
            home: Scaffold(
              appBar: AppBar(
                title: const Text('AppBar'),
              ),
              body: Scrollbar(
                isAlwaysShown: true,
                controller: controller,
                child: ListView(
                  controller: controller,
                  children: <Widget>[
                    Container(height: 1200.0, color: Colors.teal),
                  ],
                ),
              ),
            ),
          ),
        );

        expect(tester.takeException(), isNull);
      });

      testWidgets('does not trigger on horizontal scroll', (WidgetTester tester) async {
        await tester.pumpWidget(
          MaterialApp(
            home: Scaffold(
              appBar: AppBar(
                elevation: 0,
                backgroundColor: MaterialStateColor.resolveWith((Set<MaterialState> states) {
                  return states.contains(MaterialState.scrolledUnder)
                    ? scrolledColor
                    : defaultColor;
                }),
                title: const Text('AppBar'),
              ),
              body: ListView(
                scrollDirection: Axis.horizontal,
                children: <Widget>[
                  Container(height: 600.0, width: 1200.0, color: Colors.teal),
                ],
              ),
            ),
          ),
        );

        expect(getAppBarBackgroundColor(tester), defaultColor);

        TestGesture gesture = await tester.startGesture(const Offset(50.0, 400.0));
        await gesture.moveBy(const Offset(-100.0, 0.0));
        await gesture.up();
        await tester.pumpAndSettle();

        expect(getAppBarBackgroundColor(tester), defaultColor);

        gesture = await tester.startGesture(const Offset(50.0, 400.0));
        await gesture.moveBy(const Offset(100.0, 0.0));
        await gesture.up();
        await tester.pumpAndSettle();

        expect(getAppBarBackgroundColor(tester), defaultColor);
      });

      testWidgets('backgroundColor - not triggered in reverse for short content', (WidgetTester tester) async {
        await tester.pumpWidget(
          buildAppBar(
            contentHeight: 200.0,
            reverse: true,
          )
        );
        await tester.pump();

        // In reverse, the content here is not long enough to scroll under the app
        // bar.
        expect(getAppBarBackgroundColor(tester), defaultColor);
        expect(tester.getSize(findAppBarMaterial()).height, kToolbarHeight);

        final TestGesture gesture = await tester.startGesture(const Offset(50.0, 400.0));
        await gesture.moveBy(const Offset(0.0, kToolbarHeight));
        await gesture.up();
        await tester.pumpAndSettle();

        expect(getAppBarBackgroundColor(tester), defaultColor);
        expect(tester.getSize(findAppBarMaterial()).height, kToolbarHeight);
      });

      testWidgets('backgroundColor with FlexibleSpace - not triggered in reverse for short content', (WidgetTester tester) async {
        await tester.pumpWidget(
          buildAppBar(
            contentHeight: 200.0,
            reverse: true,
            includeFlexibleSpace: true,
          )
        );
        await tester.pump();

        // In reverse, the content here is not long enough to scroll under the app
        // bar.
        expect(getAppBarBackgroundColor(tester), defaultColor);
        expect(tester.getSize(findAppBarMaterial()).height, kToolbarHeight);

        final TestGesture gesture = await tester.startGesture(const Offset(50.0, 400.0));
        await gesture.moveBy(const Offset(0.0, kToolbarHeight));
        await gesture.up();
        await tester.pumpAndSettle();

        expect(getAppBarBackgroundColor(tester), defaultColor);
        expect(tester.getSize(findAppBarMaterial()).height, kToolbarHeight);
      });
    });
  });

  // Regression test for https://github.com/flutter/flutter/issues/80256
  testWidgets('The second page should have a back button even it has a end drawer', (WidgetTester tester) async {
    final Page<void> page1 = MaterialPage<void>(
        key: const ValueKey<String>('1'),
        child: Scaffold(
          key: const ValueKey<String>('1'),
          appBar: AppBar(),
          endDrawer: const Drawer(),
        )
    );
    final Page<void> page2 = MaterialPage<void>(
        key: const ValueKey<String>('2'),
        child: Scaffold(
          key: const ValueKey<String>('2'),
          appBar: AppBar(),
          endDrawer: const Drawer(),
        )
    );
    final List<Page<void>> pages = <Page<void>>[ page1, page2 ];
    await tester.pumpWidget(
      MaterialApp(
        home: Navigator(
          pages: pages,
          onPopPage: (Route<Object?> route, Object? result) => false,
        ),
      ),
    );

    // The page2 should have a back button.
    expect(
        find.descendant(
          of: find.byKey(const ValueKey<String>('2')),
          matching: find.byType(BackButton),
        ),
        findsOneWidget
    );
  });

  testWidgets('AppBar.preferredHeightFor', (WidgetTester tester) async {
    late double preferredHeight;
    late Size preferredSize;

    Widget buildFrame({ double? themeToolbarHeight, double? appBarToolbarHeight }) {
      final AppBar appBar = AppBar(
        toolbarHeight: appBarToolbarHeight,
      );
      return MaterialApp(
        theme: ThemeData.light().copyWith(
          appBarTheme: AppBarTheme(
            toolbarHeight: themeToolbarHeight,
          ),
        ),
        home: Builder(
          builder: (BuildContext context) {
            preferredHeight = AppBar.preferredHeightFor(context, appBar.preferredSize);
            preferredSize = appBar.preferredSize;
            return Scaffold(
              appBar: appBar,
              body: const Placeholder(),
            );
          },
        ),
      );
    }

    await tester.pumpWidget(buildFrame());
    expect(tester.getSize(find.byType(AppBar)).height, kToolbarHeight);
    expect(preferredHeight, kToolbarHeight);
    expect(preferredSize.height, kToolbarHeight);

    await tester.pumpWidget(buildFrame(themeToolbarHeight: 96));
    await tester.pumpAndSettle(); // Animate MaterialApp theme change.
    expect(tester.getSize(find.byType(AppBar)).height, 96);
    expect(preferredHeight, 96);
    // Special case: AppBarTheme.toolbarHeight specified,
    // AppBar.theme.toolbarHeight is null.
    expect(preferredSize.height, kToolbarHeight);

    await tester.pumpWidget(buildFrame(appBarToolbarHeight: 64));
    await tester.pumpAndSettle(); // Animate MaterialApp theme change.
    expect(tester.getSize(find.byType(AppBar)).height, 64);
    expect(preferredHeight, 64);
    expect(preferredSize.height, 64);

    await tester.pumpWidget(buildFrame(appBarToolbarHeight: 64, themeToolbarHeight: 96));
    await tester.pumpAndSettle(); // Animate MaterialApp theme change.
    expect(tester.getSize(find.byType(AppBar)).height, 64);
    expect(preferredHeight, 64);
    expect(preferredSize.height, 64);
  });

  testWidgets('AppBar title with actions should have the same position regardless of centerTitle', (WidgetTester tester) async {
    final Key titleKey = UniqueKey();
    bool centerTitle = false;

    Widget buildApp() {
      return MaterialApp(
        home: Scaffold(
          appBar: AppBar(
            centerTitle: centerTitle,
            title: Container(
              key: titleKey,
              constraints: BoxConstraints.loose(const Size(1000.0, 1000.0)),
            ),
            actions: const <Widget>[
              SizedBox(width: 48.0),
            ],
          ),
        ),
      );
    }

    await tester.pumpWidget(buildApp());
    final Finder title = find.byKey(titleKey);
    expect(tester.getTopLeft(title).dx, 16.0);

    centerTitle = true;
    await tester.pumpWidget(buildApp());
    expect(tester.getTopLeft(title).dx, 16.0);
  });

  testWidgets('AppBar leading widget can take up arbitrary space', (WidgetTester tester) async {
    final Key leadingKey = UniqueKey();
    final Key titleKey = UniqueKey();
    late double leadingWidth;

    Widget buildApp() {
      return MaterialApp(
        home: LayoutBuilder(
          builder: (BuildContext context, BoxConstraints constraints) {
            leadingWidth = constraints.maxWidth / 2;
            return Scaffold(
              appBar: AppBar(
                leading: Container(
                  key: leadingKey,
                  width: leadingWidth,
                ),
                leadingWidth: leadingWidth,
                title: Text('Title', key: titleKey),
              ),
            );
          }
        ),
      );
    }

    await tester.pumpWidget(buildApp());
    expect(tester.getTopLeft(find.byKey(titleKey)).dx, leadingWidth + 16.0);
    expect(tester.getSize(find.byKey(leadingKey)).width, leadingWidth);
  });

  testWidgets(
    'SliverAppBar.medium collapsed title does not overlap with leading/actions widgets',
    (WidgetTester tester) async {
      const String title = 'Medium SliverAppBar Very Long Title';
      await tester.pumpWidget(MaterialApp(
        home: Scaffold(
          body: CustomScrollView(
            primary: true,
            slivers: <Widget>[
              SliverPadding(
                padding: const EdgeInsets.symmetric(horizontal: 200),
                sliver: SliverAppBar.medium(
                  leading: IconButton(
                    icon: const Icon(Icons.menu),
                    onPressed: () {},
                  ),
                  title: const Text(title, maxLines: 1),
                  actions: const <Widget>[
                    Icon(Icons.search),
                    Icon(Icons.sort),
                    Icon(Icons.more_vert),
                  ],
                ),
              ),
              SliverToBoxAdapter(
                child: Container(
                  height: 1200,
                  color: Colors.orange[400],
                ),
              ),
            ],
          ),
        ),
      ));

      // Scroll to collapse the SliverAppBar.
      final ScrollController controller = primaryScrollController(tester);
      controller.jumpTo(45);
      await tester.pumpAndSettle();

      final Offset leadingOffset = tester.getTopRight(find.byIcon(Icons.menu));
      Offset titleOffset = tester.getTopLeft(find.text(title).first);
      // The title widget should be to the right of the leading widget.
      expect(titleOffset.dx, greaterThan(leadingOffset.dx));

      titleOffset = tester.getTopRight(find.text(title).first);
      final Offset searchOffset = tester.getTopLeft(find.byIcon(Icons.search));
      // The title widget should be to the left of the search icon.
      expect(titleOffset.dx, lessThan(searchOffset.dx));
  });

  testWidgets(
    'SliverAppBar.large collapsed title does not overlap with leading/actions widgets',
    (WidgetTester tester) async {
      const String title = 'Large SliverAppBar Very Long Title';
      await tester.pumpWidget(MaterialApp(
        home: Scaffold(
          body: CustomScrollView(
            primary: true,
            slivers: <Widget>[
              SliverPadding(
                padding: const EdgeInsets.symmetric(horizontal: 200),
                sliver: SliverAppBar.large(
                  leading: IconButton(
                    icon: const Icon(Icons.menu),
                    onPressed: () {},
                  ),
                  title: const Text(title, maxLines: 1),
                  actions: const <Widget>[
                    Icon(Icons.search),
                    Icon(Icons.sort),
                    Icon(Icons.more_vert),
                  ],
                ),
              ),
              SliverToBoxAdapter(
                child: Container(
                  height: 1200,
                  color: Colors.orange[400],
                ),
              ),
            ],
          ),
        ),
      ));

      // Scroll to collapse the SliverAppBar.
      final ScrollController controller = primaryScrollController(tester);
      controller.jumpTo(45);
      await tester.pumpAndSettle();

      final Offset leadingOffset = tester.getTopRight(find.byIcon(Icons.menu));
      Offset titleOffset = tester.getTopLeft(find.text(title).first);
      // The title widget should be to the right of the leading widget.
      expect(titleOffset.dx, greaterThan(leadingOffset.dx));

      titleOffset = tester.getTopRight(find.text(title).first);
      final Offset searchOffset = tester.getTopLeft(find.byIcon(Icons.search));
      // The title widget should be to the left of the search icon.
      expect(titleOffset.dx, lessThan(searchOffset.dx));
  });

  testWidgets('SliverAppBar.medium respects title spacing', (WidgetTester tester) async {
    const String title = 'Medium SliverAppBar Very Long Title';
    const double titleSpacing = 16.0;

    Widget buildWidget({double? titleSpacing, bool? centerTitle}) {
      return MaterialApp(
        home: Scaffold(
          body: CustomScrollView(
            primary: true,
            slivers: <Widget>[
              SliverAppBar.medium(
                centerTitle: centerTitle,
                leading: IconButton(
                  icon: const Icon(Icons.menu),
                  onPressed: () {},
                ),
                title: const Text(title, maxLines: 1),
                titleSpacing: titleSpacing,
                actions: const <Widget>[
                  Icon(Icons.sort),
                  Icon(Icons.more_vert),
                ],
              ),
              SliverToBoxAdapter(
                child: Container(
                  height: 1200,
                  color: Colors.orange[400],
                ),
              ),
            ],
          ),
        ),
      );
    }

    await tester.pumpWidget(buildWidget());

    // Scroll to collapse the SliverAppBar.
    ScrollController controller = primaryScrollController(tester);
    controller.jumpTo(45);
    await tester.pumpAndSettle();

    // By default, title widget should be to the right of the
    // leading widget and title spacing should be respected.
    Offset titleOffset = tester.getTopLeft(find.text(title).first);
    Offset iconOffset = tester.getTopRight(find.byIcon(Icons.menu));
    expect(titleOffset.dx, iconOffset.dx + titleSpacing);

    await tester.pumpWidget(buildWidget(centerTitle: true));
    // Scroll to collapse the SliverAppBar.
    controller = primaryScrollController(tester);
    controller.jumpTo(45);
    await tester.pumpAndSettle();

    // By default, title widget should be to the left of the first
    // leading widget and title spacing should be respected.
    titleOffset = tester.getTopRight(find.text(title).first);
    iconOffset = tester.getTopLeft(find.byIcon(Icons.sort));
    expect(titleOffset.dx, iconOffset.dx - titleSpacing);

    // Test custom title spacing, set to 0.0.
    await tester.pumpWidget(buildWidget(titleSpacing: 0.0));
    // Scroll to collapse the SliverAppBar.
    controller = primaryScrollController(tester);
    controller.jumpTo(45);
    await tester.pumpAndSettle();

    // The title widget should be to the right of the leading
    // widget with no spacing.
    titleOffset = tester.getTopLeft(find.text(title).first);
    iconOffset = tester.getTopRight(find.byIcon(Icons.menu));
    expect(titleOffset.dx, iconOffset.dx);

    // Set centerTitle to true so the end of the title can reach
    // the action widgets.
    await tester.pumpWidget(buildWidget(titleSpacing: 0.0, centerTitle: true));
    // Scroll to collapse the SliverAppBar.
    controller = primaryScrollController(tester);
    controller.jumpTo(45);
    await tester.pumpAndSettle();

    // The title widget should be to the left of the first
    // leading widget with no spacing.
    titleOffset = tester.getTopRight(find.text(title).first);
    iconOffset = tester.getTopLeft(find.byIcon(Icons.sort));
    expect(titleOffset.dx, iconOffset.dx);
  });

  testWidgets('SliverAppBar.large respects title spacing', (WidgetTester tester) async {
    const String title = 'Large SliverAppBar Very Long Title';
    const double titleSpacing = 16.0;

    Widget buildWidget({double? titleSpacing, bool? centerTitle}) {
      return MaterialApp(
        home: Scaffold(
          body: CustomScrollView(
            primary: true,
            slivers: <Widget>[
              SliverAppBar.large(
                centerTitle: centerTitle,
                leading: IconButton(
                  icon: const Icon(Icons.menu),
                  onPressed: () {},
                ),
                title: const Text(title, maxLines: 1),
                titleSpacing: titleSpacing,
                actions: const <Widget>[
                  Icon(Icons.sort),
                  Icon(Icons.more_vert),
                ],
              ),
              SliverToBoxAdapter(
                child: Container(
                  height: 1200,
                  color: Colors.orange[400],
                ),
              ),
            ],
          ),
        ),
      );
    }

    await tester.pumpWidget(buildWidget());

    // Scroll to collapse the SliverAppBar.
    ScrollController controller = primaryScrollController(tester);
    controller.jumpTo(45);
    await tester.pumpAndSettle();

    // By default, title widget should be to the right of the leading
    // widget and title spacing should be respected.
    Offset titleOffset = tester.getTopLeft(find.text(title).first);
    Offset iconOffset = tester.getTopRight(find.byIcon(Icons.menu));
    expect(titleOffset.dx, iconOffset.dx + titleSpacing);

    await tester.pumpWidget(buildWidget(centerTitle: true));
    // Scroll to collapse the SliverAppBar.
    controller = primaryScrollController(tester);
    controller.jumpTo(45);
    await tester.pumpAndSettle();

    // By default, title widget should be to the right of the
    // leading widget and title spacing should be respected.
    titleOffset = tester.getTopRight(find.text(title).first);
    iconOffset = tester.getTopLeft(find.byIcon(Icons.sort));
    expect(titleOffset.dx, iconOffset.dx - titleSpacing);

    // Test custom title spacing, set to 0.0.
    await tester.pumpWidget(buildWidget(titleSpacing: 0.0));
    controller = primaryScrollController(tester);
    controller.jumpTo(45);
    await tester.pumpAndSettle();

    // The title widget should be to the right of the leading
    // widget with no spacing.
    titleOffset = tester.getTopLeft(find.text(title).first);
    iconOffset = tester.getTopRight(find.byIcon(Icons.menu));
    expect(titleOffset.dx, iconOffset.dx);

    // Set centerTitle to true so the end of the title can reach
    // the action widgets.
    await tester.pumpWidget(buildWidget(titleSpacing: 0.0, centerTitle: true));
    // Scroll to collapse the SliverAppBar.
    controller = primaryScrollController(tester);
    controller.jumpTo(45);
    await tester.pumpAndSettle();

    // The title widget should be to the left of the first
    // leading widget with no spacing.
    titleOffset = tester.getTopRight(find.text(title).first);
    iconOffset = tester.getTopLeft(find.byIcon(Icons.sort));
    expect(titleOffset.dx, iconOffset.dx);
  });

  testWidgets(
    'SliverAppBar.medium without the leading widget updates collapsed title padding',
    (WidgetTester widgetTester) async {
      const String title = 'Medium SliverAppBar Title';
      const double leadingPadding = 40.0;
      const double titleSpacing = 16.0;

      Widget buildWidget({ bool showLeading = true }) {
        return MaterialApp(
          home: Scaffold(
            body: CustomScrollView(
              primary: true,
              slivers: <Widget>[
                SliverAppBar.medium(
                  leading: showLeading
                    ? IconButton(
                        icon: const Icon(Icons.menu),
                        onPressed: () {},
                      )
                    : null,
                  title: const Text(title),
                ),
                SliverToBoxAdapter(
                  child: Container(
                    height: 1200,
                    color: Colors.orange[400],
                  ),
                ),
              ],
            ),
          ),
        );
      }

      await widgetTester.pumpWidget(buildWidget());

      // Scroll to collapse the SliverAppBar.
      ScrollController controller = primaryScrollController(widgetTester);
      controller.jumpTo(45);
      await widgetTester.pumpAndSettle();

      // If the leading widget is present, the title widget should be to the
      // right of the leading widget and title spacing should be respected.
      Offset titleOffset = widgetTester.getTopLeft(find.text(title).first);
      expect(titleOffset.dx, leadingPadding + titleSpacing);

      // Hide the leading widget.
      await widgetTester.pumpWidget(buildWidget(showLeading: false));
      // Scroll to collapse the SliverAppBar.
      controller = primaryScrollController(widgetTester);
      controller.jumpTo(45);
      await widgetTester.pumpAndSettle();

      // If the leading widget is not present, the title widget will
      // only have the default title spacing.
      titleOffset = widgetTester.getTopLeft(find.text(title).first);
      expect(titleOffset.dx, titleSpacing);
  });

  testWidgets(
    'SliverAppBar.large without the leading widget updates collapsed title padding',
    (WidgetTester widgetTester) async {
      const String title = 'Large SliverAppBar Title';
      const double leadingPadding = 40.0;
      const double titleSpacing = 16.0;

      Widget buildWidget({ bool showLeading = true }) {
        return MaterialApp(
          home: Scaffold(
            body: CustomScrollView(
              primary: true,
              slivers: <Widget>[
                SliverAppBar.large(
                  leading: showLeading
                    ? IconButton(
                        icon: const Icon(Icons.menu),
                        onPressed: () {},
                      )
                    : null,
                  title: const Text(title),
                ),
                SliverToBoxAdapter(
                  child: Container(
                    height: 1200,
                    color: Colors.orange[400],
                  ),
                ),
              ],
            ),
          ),
        );
      }

      await widgetTester.pumpWidget(buildWidget());

      // Scroll CustomScrollView to collapse SliverAppBar.
      ScrollController controller = primaryScrollController(widgetTester);
      controller.jumpTo(45);
      await widgetTester.pumpAndSettle();

      // If the leading widget is present, the title widget should be to the
      // right of the leading widget and title spacing should be respected.
      Offset titleOffset = widgetTester.getTopLeft(find.text(title).first);
      expect(titleOffset.dx, leadingPadding + titleSpacing);

      // Hide the leading widget.
      await widgetTester.pumpWidget(buildWidget(showLeading: false));
      // Scroll to collapse the SliverAppBar.
      controller = primaryScrollController(widgetTester);
      controller.jumpTo(45);
      await widgetTester.pumpAndSettle();

      // If the leading widget is not present, the title widget will
      // only have the default title spacing.
      titleOffset = widgetTester.getTopLeft(find.text(title).first);
      expect(titleOffset.dx, titleSpacing);
  });

  group('AppBar.forceMaterialTransparency', () {
    Material getAppBarMaterial(WidgetTester tester) {
      return tester.widget<Material>(find
          .descendant(of: find.byType(AppBar), matching: find.byType(Material))
          .first);
    }

    // Generates a MaterialApp with an AppBar with a TextButton beneath it
    // (via extendBodyBehindAppBar = true).
    Widget buildWidget({
      required bool forceMaterialTransparency,
      required VoidCallback onPressed
    }) {
      return MaterialApp(
        home: Scaffold(
          extendBodyBehindAppBar: true,
          appBar: AppBar(
            forceMaterialTransparency: forceMaterialTransparency,
            elevation: 3,
            backgroundColor: Colors.red,
            title: const Text('AppBar'),
          ),
          body: Align(
            alignment: Alignment.topCenter,
            child: TextButton(
              onPressed: onPressed,
              child: const Text('press me'),
            ),
          ),
        ),
      );
    }

    testWidgets(
        'forceMaterialTransparency == true allows gestures beneath the app bar', (WidgetTester tester) async {
      bool buttonWasPressed = false;
      final Widget widget = buildWidget(
          forceMaterialTransparency:true,
          onPressed:() { buttonWasPressed = true; },
      );
      await tester.pumpWidget(widget);

      final Material material = getAppBarMaterial(tester);
      expect(material.type, MaterialType.transparency);

      final Finder buttonFinder = find.byType(TextButton);
      await tester.tap(buttonFinder);
      await tester.pump();
      expect(buttonWasPressed, isTrue);
    });

    testWidgets(
      'forceMaterialTransparency == false does not allow gestures beneath the app bar',
        (WidgetTester tester) async {
        // Set this, and tester.tap(warnIfMissed:false), to suppress
        // errors/warning that the button is not hittable (which is expected).
        WidgetController.hitTestWarningShouldBeFatal = false;

        bool buttonWasPressed = false;
        final Widget widget = buildWidget(
          forceMaterialTransparency:false,
          onPressed:() { buttonWasPressed = true; },
        );
        await tester.pumpWidget(widget);

        final Material material = getAppBarMaterial(tester);
        expect(material.type, MaterialType.canvas);

        final Finder buttonFinder = find.byType(TextButton);
        await tester.tap(buttonFinder, warnIfMissed:false);
        await tester.pump();
        expect(buttonWasPressed, isFalse);
    });
  });
}<|MERGE_RESOLUTION|>--- conflicted
+++ resolved
@@ -675,9 +675,6 @@
 
     await tester.pumpWidget(
       MaterialApp(
-        theme: themeData,
-        home: Scaffold(
-          appBar: AppBar(
             title: const Text('Howdy!'),
             iconTheme: const IconThemeData(color: color),
           ),
@@ -1234,6 +1231,8 @@
   testWidgets('AppBar uses the specified elevation or defaults to 4.0', (WidgetTester tester) async {
     final bool useMaterial3 = ThemeData().useMaterial3;
 
+    final bool useMaterial3 = ThemeData().useMaterial3;
+
     Widget buildAppBar([double? elevation]) {
       return MaterialApp(
         home: Scaffold(
@@ -1289,8 +1288,6 @@
     expect(getMaterial().elevation, 10);
   });
 
-<<<<<<< HEAD
-=======
   testWidgets('scrolledUnderElevation with nested scroll view', (WidgetTester tester) async {
     Widget buildAppBar({double? scrolledUnderElevation}) {
       return MaterialApp(
@@ -1338,7 +1335,39 @@
     expect(getMaterial().elevation, 10);
   });
 
->>>>>>> 796c8ef7
+  testWidgets('scrolledUnderElevation', (WidgetTester tester) async {
+    Widget buildAppBar({double? elevation, double? scrolledUnderElevation}) {
+      return MaterialApp(
+        home: Scaffold(
+          appBar: AppBar(
+            title: const Text('Title'),
+            elevation: elevation,
+            scrolledUnderElevation: scrolledUnderElevation,
+          ),
+          body: ListView.builder(
+            itemCount: 100,
+            itemBuilder: (BuildContext context, int index) => ListTile(title: Text('Item $index')),
+          ),
+        ),
+      );
+    }
+
+    Material getMaterial() => tester.widget<Material>(find.descendant(
+      of: find.byType(AppBar),
+      matching: find.byType(Material),
+    ));
+
+    await tester.pumpWidget(buildAppBar(elevation: 2, scrolledUnderElevation: 10));
+    // Starts with the base elevation.
+    expect(getMaterial().elevation, 2);
+
+    await tester.fling(find.text('Item 2'), const Offset(0.0, -600.0), 2000.0);
+    await tester.pumpAndSettle();
+
+    // After scrolling it should be the scrolledUnderElevation.
+    expect(getMaterial().elevation, 10);
+  });
+
   group('SliverAppBar elevation', () {
     Widget buildSliverAppBar(bool forceElevated, {double? elevation, double? themeElevation}) {
       return MaterialApp(
@@ -2477,6 +2506,16 @@
         find.descendant(
           of: find.byType(AppBar),
           matching: find.byType(Material),
+        );
+    }
+
+    // Using a light theme.
+    {
+      await tester.pumpWidget(buildAppBar(ThemeData.from(colorScheme: const ColorScheme.light())));
+      final Material appBarMaterial = tester.widget<Material>(
+        find.descendant(
+          of: find.byType(AppBar),
+          matching: find.byType(Material),
         ),
       );
       final Brightness appBarBrightness = ThemeData.estimateBrightnessForColor(appBarMaterial.color!);
@@ -2487,8 +2526,12 @@
       expect(SystemChrome.latestStyle, SystemUiOverlayStyle(
         statusBarBrightness: appBarBrightness,
         statusBarIconBrightness: onAppBarBrightness,
-      ));
+        );
+      final Brightness appBarBrightness = ThemeData.estimateBrightnessForColor(appBarMaterial.color!);
     }
+      final Brightness onAppBarBrightness = appBarBrightness == Brightness.light
+        ? Brightness.dark
+        : Brightness.light;
 
     // Using a dark theme.
     {
@@ -2509,8 +2552,6 @@
         statusBarIconBrightness: onAppBarBrightness,
       ));
     }
-<<<<<<< HEAD
-=======
   });
 
   testWidgets('Default status bar color', (WidgetTester tester) async {
@@ -2553,9 +2594,12 @@
       ),
     );
 
-    expect(SystemChrome.latestStyle!.statusBarColor, Colors.red);
-    expect(SystemChrome.latestStyle!.systemNavigationBarColor, Colors.green);
->>>>>>> 796c8ef7
+    expect(darkTheme.primaryColorBrightness, Brightness.dark);
+    expect(darkTheme.colorScheme.brightness, Brightness.dark);
+    expect(SystemChrome.latestStyle, const SystemUiOverlayStyle(
+      statusBarBrightness: Brightness.light,
+      statusBarIconBrightness: Brightness.dark,
+    ));
   });
 
   testWidgets('Changing SliverAppBar snap from true to false', (WidgetTester tester) async {
@@ -3062,16 +3106,7 @@
     final bool material3 = themeData.useMaterial3;
     await tester.pumpWidget(
       MaterialApp(
-<<<<<<< HEAD
-        theme: ThemeData.light().copyWith(
-          useMaterial3: false,
-          appBarTheme: const AppBarTheme(
-            backwardsCompatibility: false,
-          ),
-        ),
-=======
         theme: themeData,
->>>>>>> 796c8ef7
         home: Scaffold(
           appBar: AppBar(
             leading: const Icon(Icons.add_circle),
@@ -3109,7 +3144,8 @@
           theme: ThemeData.from(
               colorScheme: const ColorScheme.light(), useMaterial3: true),
           home: Scaffold(
-            appBar: AppBar(
+            useMaterial3: false,
+          appBar: AppBar(
               iconTheme: const IconThemeData(color: iconColor),
               leading: Icon(Icons.add_circle, key: leadingIconKey),
               title: const Text('title'),
