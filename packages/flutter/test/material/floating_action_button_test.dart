--- conflicted
+++ resolved
@@ -2,10 +2,8 @@
 // Use of this source code is governed by a BSD-style license that can be
 // found in the LICENSE file.
 
-<<<<<<< HEAD
-=======
+
 @TestOn('!chrome') // whole file needs triage.
->>>>>>> 8f75d537
 import 'dart:ui';
 
 import 'package:flutter/material.dart';
@@ -739,12 +737,7 @@
     await tester.pump(const Duration(milliseconds: 1000));
     await expectLater(
       find.byKey(key),
-<<<<<<< HEAD
       matchesGoldenFile('floating_action_button_test.clip.2.png'),
-=======
-      matchesGoldenFile('floating_action_button_test.clip.2.png'), // .clip.1.png is obsolete and can be removed
-      skip: !isLinux,
->>>>>>> 8f75d537
     );
   });
 
