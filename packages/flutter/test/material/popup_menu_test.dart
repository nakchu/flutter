--- conflicted
+++ resolved
@@ -1114,8 +1114,84 @@
 
     expect(find.text('PopupMenuButton icon'), findsOneWidget);
   });
-
-<<<<<<< HEAD
+  
+testWidgets('showMenu uses nested navigator by default', (WidgetTester tester) async {
+    final MenuObserver rootObserver = MenuObserver();
+    final MenuObserver nestedObserver = MenuObserver();
+
+    await tester.pumpWidget(MaterialApp(
+      navigatorObservers: <NavigatorObserver>[rootObserver],
+      home: Navigator(
+        observers: <NavigatorObserver>[nestedObserver],
+        onGenerateRoute: (RouteSettings settings) {
+          return MaterialPageRoute<dynamic>(
+            builder: (BuildContext context) {
+              return RaisedButton(
+                onPressed: () {
+                  showMenu<int>(
+                    context: context,
+                    position: const RelativeRect.fromLTRB(0, 0, 0, 0),
+                    items: <PopupMenuItem<int>>[
+                      const PopupMenuItem<int>(
+                        value: 1, child: Text('1'),
+                      ),
+                    ],
+                  );
+                },
+                child: const Text('Show Menu'),
+              );
+            },
+          );
+        },
+      ),
+    ));
+
+    // Open the dialog.
+    await tester.tap(find.byType(RaisedButton));
+
+    expect(rootObserver.menuCount, 0);
+    expect(nestedObserver.menuCount, 1);
+  });
+
+  testWidgets('showMenu uses root navigator if useRootNavigator is true', (WidgetTester tester) async {
+    final MenuObserver rootObserver = MenuObserver();
+    final MenuObserver nestedObserver = MenuObserver();
+
+    await tester.pumpWidget(MaterialApp(
+      navigatorObservers: <NavigatorObserver>[rootObserver],
+      home: Navigator(
+        observers: <NavigatorObserver>[nestedObserver],
+        onGenerateRoute: (RouteSettings settings) {
+          return MaterialPageRoute<dynamic>(
+            builder: (BuildContext context) {
+              return RaisedButton(
+                onPressed: () {
+                  showMenu<int>(
+                    context: context,
+                    useRootNavigator: true,
+                    position: const RelativeRect.fromLTRB(0, 0, 0, 0),
+                    items: <PopupMenuItem<int>>[
+                      const PopupMenuItem<int>(
+                        value: 1, child: Text('1'),
+                      ),
+                    ],
+                  );
+                },
+                child: const Text('Show Menu'),
+              );
+            },
+          );
+        },
+      ),
+    ));
+
+    // Open the dialog.
+    await tester.tap(find.byType(RaisedButton));
+
+    expect(rootObserver.menuCount, 1);
+    expect(nestedObserver.menuCount, 0);
+  });
+
   testWidgets('PopupMenuButton calling showButtonMenu manually', (WidgetTester tester) async {
     // The GlobalKey is required to call showButtonMenu on the button because
     // the PopupMenuButtonState has that method.
@@ -1151,83 +1227,6 @@
     await tester.pumpAndSettle();
 
     expect(find.text('Tap me please!'), findsOneWidget);
-=======
-  testWidgets('showMenu uses nested navigator by default', (WidgetTester tester) async {
-    final MenuObserver rootObserver = MenuObserver();
-    final MenuObserver nestedObserver = MenuObserver();
-
-    await tester.pumpWidget(MaterialApp(
-      navigatorObservers: <NavigatorObserver>[rootObserver],
-      home: Navigator(
-        observers: <NavigatorObserver>[nestedObserver],
-        onGenerateRoute: (RouteSettings settings) {
-          return MaterialPageRoute<dynamic>(
-            builder: (BuildContext context) {
-              return RaisedButton(
-                onPressed: () {
-                  showMenu<int>(
-                    context: context,
-                    position: const RelativeRect.fromLTRB(0, 0, 0, 0),
-                    items: <PopupMenuItem<int>>[
-                      const PopupMenuItem<int>(
-                        value: 1, child: Text('1'),
-                      ),
-                    ],
-                  );
-                },
-                child: const Text('Show Menu'),
-              );
-            },
-          );
-        },
-      ),
-    ));
-
-    // Open the dialog.
-    await tester.tap(find.byType(RaisedButton));
-
-    expect(rootObserver.menuCount, 0);
-    expect(nestedObserver.menuCount, 1);
-  });
-
-  testWidgets('showMenu uses root navigator if useRootNavigator is true', (WidgetTester tester) async {
-    final MenuObserver rootObserver = MenuObserver();
-    final MenuObserver nestedObserver = MenuObserver();
-
-    await tester.pumpWidget(MaterialApp(
-      navigatorObservers: <NavigatorObserver>[rootObserver],
-      home: Navigator(
-        observers: <NavigatorObserver>[nestedObserver],
-        onGenerateRoute: (RouteSettings settings) {
-          return MaterialPageRoute<dynamic>(
-            builder: (BuildContext context) {
-              return RaisedButton(
-                onPressed: () {
-                  showMenu<int>(
-                    context: context,
-                    useRootNavigator: true,
-                    position: const RelativeRect.fromLTRB(0, 0, 0, 0),
-                    items: <PopupMenuItem<int>>[
-                      const PopupMenuItem<int>(
-                        value: 1, child: Text('1'),
-                      ),
-                    ],
-                  );
-                },
-                child: const Text('Show Menu'),
-              );
-            },
-          );
-        },
-      ),
-    ));
-
-    // Open the dialog.
-    await tester.tap(find.byType(RaisedButton));
-
-    expect(rootObserver.menuCount, 1);
-    expect(nestedObserver.menuCount, 0);
->>>>>>> ade8dfac
   });
 }
 
