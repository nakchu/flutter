// Copyright 2014 The Flutter Authors. All rights reserved.
// Use of this source code is governed by a BSD-style license that can be
// found in the LICENSE file.

import 'package:flutter/cupertino.dart';

void main() {
  // Change made in https://github.com/flutter/flutter/pull/41859
  const CupertinoTextThemeData themeData = CupertinoTextThemeData(brightness: Brightness.dark);
  themeData.copyWith(brightness: Brightness.light);

  // Changes made in https://github.com/flutter/flutter/pull/45941
  final WidgetsBinding binding = WidgetsBinding.instance!;
  binding.deferFirstFrameReport();
  binding.allowFirstFrameReport();

  // Changes made in https://github.com/flutter/flutter/pull/44189
  const StatefulElement statefulElement = StatefulElement(myWidget);
  statefulElement.inheritFromElement(ancestor);

  // Changes made in https://github.com/flutter/flutter/pull/44189
  const BuildContext buildContext = Element(myWidget);
  buildContext.inheritFromElement(ancestor);
  buildContext.inheritFromWidgetOfExactType(targetType);
  buildContext.ancestorInheritedElementForWidgetOfExactType(targetType);
  buildContext.ancestorWidgetOfExactType(targetType);
  buildContext.ancestorStateOfType(TypeMatcher<targetType>());
  buildContext.rootAncestorStateOfType(TypeMatcher<targetType>());
  buildContext.ancestorRenderObjectOfType(TypeMatcher<targetType>());

<<<<<<< HEAD
  // Changes made in https://github.com/flutter/flutter/pull/66305
  const Stack stack = Stack(overflow: Overflow.visible);
  const Stack stack = Stack(overflow: Overflow.clip);
  final behavior = stack.overflow;
=======
  // Changes made in https://github.com/flutter/flutter/pull/61648
  const Form form = Form(autovalidate: true);
  const Form form = Form(autovalidate: false);
  final autoMode = form.autovalidate;

  // Changes made in https://github.com/flutter/flutter/pull/61648
  const FormField formField = FormField(autovalidate: true);
  const FormField formField = FormField(autovalidate: false);
  final autoMode = formField.autovalidate;
>>>>>>> 45d01c95
}<|MERGE_RESOLUTION|>--- conflicted
+++ resolved
@@ -28,12 +28,11 @@
   buildContext.rootAncestorStateOfType(TypeMatcher<targetType>());
   buildContext.ancestorRenderObjectOfType(TypeMatcher<targetType>());
 
-<<<<<<< HEAD
   // Changes made in https://github.com/flutter/flutter/pull/66305
   const Stack stack = Stack(overflow: Overflow.visible);
   const Stack stack = Stack(overflow: Overflow.clip);
   final behavior = stack.overflow;
-=======
+
   // Changes made in https://github.com/flutter/flutter/pull/61648
   const Form form = Form(autovalidate: true);
   const Form form = Form(autovalidate: false);
@@ -43,5 +42,4 @@
   const FormField formField = FormField(autovalidate: true);
   const FormField formField = FormField(autovalidate: false);
   final autoMode = formField.autovalidate;
->>>>>>> 45d01c95
 }