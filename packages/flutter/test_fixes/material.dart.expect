// Copyright 2014 The Flutter Authors. All rights reserved.
// Use of this source code is governed by a BSD-style license that can be
// found in the LICENSE file.

import 'package:flutter/material.dart';

void main() {
  // Change made in https://github.com/flutter/flutter/pull/15303
  showDialog(builder: (context) => Text('Fix me.'));

  // Changes made in https://github.com/flutter/flutter/pull/45941
  final WidgetsBinding binding = WidgetsBinding.instance!;
  binding.deferFirstFrame();
  binding.allowFirstFrame();

  // Changes made in https://github.com/flutter/flutter/pull/44189
  const StatefulElement statefulElement = StatefulElement(myWidget);
  statefulElement.dependOnInheritedElement(ancestor);

  // Changes made in https://github.com/flutter/flutter/pull/44189
  const BuildContext buildContext = Element(myWidget);
  buildContext.dependOnInheritedElement(ancestor);
  buildContext.dependOnInheritedWidgetOfExactType<targetType>();
  buildContext.getElementForInheritedWidgetOfExactType<targetType>();
  buildContext.findAncestorWidgetOfExactType<targetType>();
  buildContext.findAncestorStateOfType<targetType>();
  buildContext.findRootAncestorStateOfType<targetType>();
  buildContext.findAncestorRenderObjectOfType<targetType>();

<<<<<<< HEAD
  // Changes made in https://github.com/flutter/flutter/pull/66305
  const Stack stack = Stack(clipBehavior: Clip.none);
  const Stack stack = Stack(clipBehavior: Clip.hardEdge);
  final behavior = stack.clipBehavior;
=======
  // Changes made in https://github.com/flutter/flutter/pull/61648
  const Form form = Form(autovalidateMode: AutoValidateMode.always);
  const Form form = Form(autovalidateMode: AutoValidateMode.disabled);
  final autoMode = form.autovalidateMode;

  // Changes made in https://github.com/flutter/flutter/pull/61648
  const FormField formField = FormField(autovalidateMode: AutoValidateMode.always);
  const FormField formField = FormField(autovalidateMode: AutoValidateMode.disabled);
  final autoMode = formField.autovalidateMode;

  // Changes made in https://github.com/flutter/flutter/pull/61648
  const TextFormField textFormField = TextFormField(autovalidateMode: AutoValidateMode.always);
  const TextFormField textFormField = TextFormField(autovalidateMode: AutoValidateMode.disabled);

  // Changes made in https://github.com/flutter/flutter/pull/61648
  const DropdownButtonFormField dropDownButtonFormField = DropdownButtonFormField(autovalidateMode: AutoValidateMode.always);
  const DropdownButtonFormField dropdownButtonFormField = DropdownButtonFormField(autovalidateMode: AutoValidateMode.disabled);
>>>>>>> 45d01c95

  // Changes made in https://github.com/flutter/flutter/pull/48547
  var TextTheme textTheme = TextTheme(
    headline1: displayStyle4,
    headline2: displayStyle3,
    headline3: displayStyle2,
    headline4: displayStyle1,
    headline5: headlineStyle,
    headline6: titleStyle,
    subtitle1: subheadStyle,
    bodyText1: body2Style,
    bodyText2: body1Style,
    caption: captionStyle,
    button: buttonStyle,
    subtitle2: subtitleStyle,
    overline: overlineStyle,
  );

  // Changes made in https://github.com/flutter/flutter/pull/48547
  var TextTheme copiedTextTheme = TextTheme.copyWith(
    headline1: displayStyle4,
    headline2: displayStyle3,
    headline3: displayStyle2,
    headline4: displayStyle1,
    headline5: headlineStyle,
    headline6: titleStyle,
    subtitle1: subheadStyle,
    bodyText1: body2Style,
    bodyText2: body1Style,
    caption: captionStyle,
    button: buttonStyle,
    subtitle2: subtitleStyle,
    overline: overlineStyle,
  );

  // Changes made in https://github.com/flutter/flutter/pull/48547
  var style;
  style = textTheme.headline1;
  style = textTheme.headline2;
  style = textTheme.headline3;
  style = textTheme.headline4;
  style = textTheme.headline5;
  style = textTheme.headline6;
  style = textTheme.subtitle1;
  style = textTheme.bodyText1;
  style = textTheme.bodyText2;
  style = textTheme.caption;
  style = textTheme.button;
  style = textTheme.subtitle2;
  style = textTheme.overline;
}<|MERGE_RESOLUTION|>--- conflicted
+++ resolved
@@ -27,12 +27,11 @@
   buildContext.findRootAncestorStateOfType<targetType>();
   buildContext.findAncestorRenderObjectOfType<targetType>();
 
-<<<<<<< HEAD
   // Changes made in https://github.com/flutter/flutter/pull/66305
   const Stack stack = Stack(clipBehavior: Clip.none);
   const Stack stack = Stack(clipBehavior: Clip.hardEdge);
   final behavior = stack.clipBehavior;
-=======
+
   // Changes made in https://github.com/flutter/flutter/pull/61648
   const Form form = Form(autovalidateMode: AutoValidateMode.always);
   const Form form = Form(autovalidateMode: AutoValidateMode.disabled);
@@ -50,7 +49,6 @@
   // Changes made in https://github.com/flutter/flutter/pull/61648
   const DropdownButtonFormField dropDownButtonFormField = DropdownButtonFormField(autovalidateMode: AutoValidateMode.always);
   const DropdownButtonFormField dropdownButtonFormField = DropdownButtonFormField(autovalidateMode: AutoValidateMode.disabled);
->>>>>>> 45d01c95
 
   // Changes made in https://github.com/flutter/flutter/pull/48547
   var TextTheme textTheme = TextTheme(
