--- conflicted
+++ resolved
@@ -606,10 +606,6 @@
 
     final int lastIndex = indexOf(lastChild!);
 
-<<<<<<< HEAD
-=======
-    assert(childScrollOffset(firstChild!)! <= scrollOffset);
->>>>>>> a8281e31
     assert(debugAssertChildListIsNonEmptyAndContiguous());
     assert(indexOf(firstChild!) == firstIndex);
     assert(targetLastIndex == null || lastIndex <= targetLastIndex);
