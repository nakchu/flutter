// Copyright 2017 The Chromium Authors. All rights reserved.
// Use of this source code is governed by a BSD-style license that can be
// found in the LICENSE file.

import 'dart:math' as math;

import 'package:meta/meta.dart';

import 'box.dart';
import 'sliver.dart';
import 'sliver_multi_box_adaptor.dart';

abstract class RenderSliverFixedExtentBoxAdaptor extends RenderSliverMultiBoxAdaptor {
  RenderSliverFixedExtentBoxAdaptor({
    @required RenderSliverBoxChildManager childManager,
<<<<<<< HEAD
  }) : super(childManager: childManager);
=======
    double itemExtent,
  }) : _itemExtent = itemExtent, super(childManager: childManager) {
    assert(itemExtent != null);
  }

  /// The main-axis extent of each item in the list.
  double get itemExtent => _itemExtent;
  double _itemExtent;
  set itemExtent (double newValue) {
    assert(newValue != null);
    if (_itemExtent == newValue)
      return;
    _itemExtent = newValue;
    markNeedsLayout();
  }
>>>>>>> 69530202

  /// The main-axis extent of each item.
  double get itemExtent;

  @override
  void performLayout() {
    assert(childManager.debugAssertChildListLocked());

    final double itemExtent = this.itemExtent;
    double indexToScrollOffset(int index) => itemExtent * index;

    final double scrollOffset = constraints.scrollOffset;
    assert(scrollOffset >= 0.0);
    final double remainingPaintExtent = constraints.remainingPaintExtent;
    assert(remainingPaintExtent >= 0.0);
    final double targetEndScrollOffset = scrollOffset + remainingPaintExtent;

    BoxConstraints childConstraints = constraints.asBoxConstraints(
      minExtent: itemExtent,
      maxExtent: itemExtent,
    );

    final int firstIndex = math.max(0, scrollOffset ~/ itemExtent);
    final int targetLastIndex = math.max(0, (targetEndScrollOffset / itemExtent).ceil() - 1);

    if (firstChild != null) {
      final int oldFirstIndex = indexOf(firstChild);
      final int oldLastIndex = indexOf(lastChild);
      final int leadingGarbage = (firstIndex - oldFirstIndex).clamp(0, childCount);
      final int trailingGarbage = (oldLastIndex - targetLastIndex).clamp(0, childCount);
      if (leadingGarbage + trailingGarbage > 0)
        collectGarbage(leadingGarbage, trailingGarbage);
    }

    if (firstChild == null) {
      if (!addInitialChild(index: firstIndex, scrollOffset: indexToScrollOffset(firstIndex))) {
        // There are no children.
        geometry = SliverGeometry.zero;
        return;
      }
    }

    RenderBox trailingChildWithLayout;

    for (int index = indexOf(firstChild) - 1; index >= firstIndex; --index) {
      final RenderBox child = insertAndLayoutLeadingChild(childConstraints);
      final SliverMultiBoxAdaptorParentData childParentData = child.parentData;
      childParentData.scrollOffset = indexToScrollOffset(index);
      assert(childParentData.index == index);
      trailingChildWithLayout ??= child;
    }

    assert(offsetOf(firstChild) <= scrollOffset);

    if (trailingChildWithLayout == null) {
      firstChild.layout(childConstraints);
      trailingChildWithLayout = firstChild;
    }

    while (indexOf(trailingChildWithLayout) < targetLastIndex) {
      RenderBox child = childAfter(trailingChildWithLayout);
      if (child == null) {
        child = insertAndLayoutChild(childConstraints, after: trailingChildWithLayout);
        if (child == null) {
          // We have run out of children.
          break;
        }
      } else {
        child.layout(childConstraints);
      }
      trailingChildWithLayout = child;
      assert(child != null);
      final SliverMultiBoxAdaptorParentData childParentData = child.parentData;
      childParentData.scrollOffset = indexToScrollOffset(childParentData.index);
    }

    final int lastIndex = indexOf(lastChild);
    final double leadingScrollOffset = indexToScrollOffset(firstIndex);
    final double trailingScrollOffset = indexToScrollOffset(lastIndex + 1);

    assert(debugAssertChildListIsNonEmptyAndContiguous());
    assert(indexOf(firstChild) == firstIndex);
    assert(lastIndex <= targetLastIndex);

    final double estimatedMaxScrollOffset = childManager.estimateMaxScrollOffset(
      constraints,
      firstIndex: firstIndex,
      lastIndex: lastIndex,
      leadingScrollOffset: leadingScrollOffset,
      trailingScrollOffset: trailingScrollOffset,
    );

    final double paintedExtent = calculatePaintOffset(
      constraints,
      from: leadingScrollOffset,
      to: trailingScrollOffset,
    );

    geometry = new SliverGeometry(
      scrollExtent: estimatedMaxScrollOffset,
      paintExtent: paintedExtent,
      maxPaintExtent: estimatedMaxScrollOffset,
      // Conservative to avoid flickering away the clip during scroll.
      hasVisualOverflow: lastIndex >= targetLastIndex || constraints.scrollOffset > 0.0,
    );

    assert(childManager.debugAssertChildListLocked());
  }
}

class RenderSliverList extends RenderSliverFixedExtentBoxAdaptor {
  RenderSliverList({
    @required RenderSliverBoxChildManager childManager,
    double itemExtent,
  }) : _itemExtent = itemExtent, super(childManager: childManager);

  @override
  double get itemExtent => _itemExtent;
  double _itemExtent;
  set itemExtent (double newValue) {
    assert(newValue != null);
    if (_itemExtent == newValue)
      return;
    _itemExtent = newValue;
    markNeedsLayout();
  }
}

class RenderSliverFill extends RenderSliverFixedExtentBoxAdaptor {
  RenderSliverFill({
    @required RenderSliverBoxChildManager childManager,
  }) : super(childManager: childManager);

  @override
  double get itemExtent => constraints.remainingPaintExtent;
}<|MERGE_RESOLUTION|>--- conflicted
+++ resolved
@@ -13,25 +13,7 @@
 abstract class RenderSliverFixedExtentBoxAdaptor extends RenderSliverMultiBoxAdaptor {
   RenderSliverFixedExtentBoxAdaptor({
     @required RenderSliverBoxChildManager childManager,
-<<<<<<< HEAD
   }) : super(childManager: childManager);
-=======
-    double itemExtent,
-  }) : _itemExtent = itemExtent, super(childManager: childManager) {
-    assert(itemExtent != null);
-  }
-
-  /// The main-axis extent of each item in the list.
-  double get itemExtent => _itemExtent;
-  double _itemExtent;
-  set itemExtent (double newValue) {
-    assert(newValue != null);
-    if (_itemExtent == newValue)
-      return;
-    _itemExtent = newValue;
-    markNeedsLayout();
-  }
->>>>>>> 69530202
 
   /// The main-axis extent of each item.
   double get itemExtent;
