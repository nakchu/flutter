--- conflicted
+++ resolved
@@ -2391,16 +2391,12 @@
   }
 
   /// Returns the position within the text field closest to the raw cursor offset.
-<<<<<<< HEAD
   ///
   /// See also:
   ///
   ///  * [FloatingCursorDragState], which explains the floating cursor feature
   ///    in detail.
-  Offset calculateBoundedFloatingCursorOffset(Offset rawCursorOffset) {
-=======
   Offset calculateBoundedFloatingCursorOffset(Offset rawCursorOffset, {bool? shouldResetOrigin}) {
->>>>>>> b3b5d89c
     Offset deltaPosition = Offset.zero;
     final double topBound = -floatingCursorAddedMargin.top;
     final double bottomBound = math.min(size.height, _textPainter.height) - preferredLineHeight + floatingCursorAddedMargin.bottom;
