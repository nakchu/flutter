// Copyright 2014 The Flutter Authors. All rights reserved.
// Use of this source code is governed by a BSD-style license that can be
// found in the LICENSE file.

import 'dart:ui' as ui show ImageFilter, Gradient, Image, Color;

import 'package:flutter/animation.dart';
import 'package:flutter/foundation.dart';
import 'package:flutter/gestures.dart';
import 'package:flutter/semantics.dart';
import 'package:flutter/services.dart';

import 'package:vector_math/vector_math_64.dart';

import 'box.dart';
import 'layer.dart';
import 'layout_helper.dart';
import 'object.dart';

export 'package:flutter/gestures.dart' show
  PointerEvent,
  PointerDownEvent,
  PointerMoveEvent,
  PointerUpEvent,
  PointerCancelEvent;

/// A base class for render boxes that resemble their children.
///
/// A proxy box has a single child and simply mimics all the properties of that
/// child by calling through to the child for each function in the render box
/// protocol. For example, a proxy box determines its size by asking its child
/// to layout with the same constraints and then matching the size.
///
/// A proxy box isn't useful on its own because you might as well just replace
/// the proxy box with its child. However, RenderProxyBox is a useful base class
/// for render objects that wish to mimic most, but not all, of the properties
/// of their child.
///
/// See also:
///
///  * [RenderProxySliver], a base class for render slivers that resemble their
///    children.
class RenderProxyBox extends RenderBox with RenderObjectWithChildMixin<RenderBox>, RenderProxyBoxMixin<RenderBox> {
  /// Creates a proxy render box.
  ///
  /// Proxy render boxes are rarely created directly because they simply proxy
  /// the render box protocol to [child]. Instead, consider using one of the
  /// subclasses.
  RenderProxyBox([RenderBox? child]) {
    this.child = child;
  }
}

/// Implementation of [RenderProxyBox].
///
/// Use this mixin in situations where the proxying behavior
/// of [RenderProxyBox] is desired but inheriting from [RenderProxyBox] is
/// impractical (e.g. because you want to mix in other classes as well).
// TODO(ianh): Remove this class once https://github.com/dart-lang/sdk/issues/31543 is fixed
@optionalTypeArgs
mixin RenderProxyBoxMixin<T extends RenderBox> on RenderBox, RenderObjectWithChildMixin<T> {
  @override
  void setupParentData(RenderObject child) {
    // We don't actually use the offset argument in BoxParentData, so let's
    // avoid allocating it at all.
    if (child.parentData is! ParentData)
      child.parentData = ParentData();
  }

  @override
  double computeMinIntrinsicWidth(double height) {
    if (child != null)
      return child!.getMinIntrinsicWidth(height);
    return 0.0;
  }

  @override
  double computeMaxIntrinsicWidth(double height) {
    if (child != null)
      return child!.getMaxIntrinsicWidth(height);
    return 0.0;
  }

  @override
  double computeMinIntrinsicHeight(double width) {
    if (child != null)
      return child!.getMinIntrinsicHeight(width);
    return 0.0;
  }

  @override
  double computeMaxIntrinsicHeight(double width) {
    if (child != null)
      return child!.getMaxIntrinsicHeight(width);
    return 0.0;
  }

  @override
  double? computeDistanceToActualBaseline(TextBaseline baseline) {
    if (child != null)
      return child!.getDistanceToActualBaseline(baseline);
    return super.computeDistanceToActualBaseline(baseline);
  }

  @override
  Size computeDryLayout(BoxConstraints constraints) {
    if (child != null) {
      return child!.getDryLayout(constraints);
    }
    return computeSizeForNoChild(constraints);
  }

  @override
  void performLayout() {
    if (child != null) {
      child!.layout(constraints, parentUsesSize: true);
      size = child!.size;
    } else {
      size = computeSizeForNoChild(constraints);
    }
  }

  /// Calculate the size the [RenderProxyBox] would have under the given
  /// [BoxConstraints] for the case where it does not have a child.
  Size computeSizeForNoChild(BoxConstraints constraints) {
    return constraints.smallest;
  }

  @override
  bool hitTestChildren(BoxHitTestResult result, { required Offset position }) {
    return child?.hitTest(result, position: position) ?? false;
  }

  @override
  void applyPaintTransform(RenderObject child, Matrix4 transform) { }

  @override
  void paint(PaintingContext context, Offset offset) {
    if (child != null)
      context.paintChild(child!, offset);
  }
}

/// How to behave during hit tests.
enum HitTestBehavior {
  /// Targets that defer to their children receive events within their bounds
  /// only if one of their children is hit by the hit test.
  deferToChild,

  /// Opaque targets can be hit by hit tests, causing them to both receive
  /// events within their bounds and prevent targets visually behind them from
  /// also receiving events.
  opaque,

  /// Translucent targets both receive events within their bounds and permit
  /// targets visually behind them to also receive events.
  translucent,
}

/// A RenderProxyBox subclass that allows you to customize the
/// hit-testing behavior.
abstract class RenderProxyBoxWithHitTestBehavior extends RenderProxyBox {
  /// Initializes member variables for subclasses.
  ///
  /// By default, the [behavior] is [HitTestBehavior.deferToChild].
  RenderProxyBoxWithHitTestBehavior({
    this.behavior = HitTestBehavior.deferToChild,
    RenderBox? child,
  }) : super(child);

  /// How to behave during hit testing.
  HitTestBehavior behavior;

  @override
  bool hitTest(BoxHitTestResult result, { required Offset position }) {
    bool hitTarget = false;
    if (size.contains(position)) {
      hitTarget = hitTestChildren(result, position: position) || hitTestSelf(position);
      if (hitTarget || behavior == HitTestBehavior.translucent)
        result.add(BoxHitTestEntry(this, position));
    }
    return hitTarget;
  }

  @override
  bool hitTestSelf(Offset position) => behavior == HitTestBehavior.opaque;

  @override
  void debugFillProperties(DiagnosticPropertiesBuilder properties) {
    super.debugFillProperties(properties);
    properties.add(EnumProperty<HitTestBehavior>('behavior', behavior, defaultValue: null));
  }
}

/// Imposes additional constraints on its child.
///
/// A render constrained box proxies most functions in the render box protocol
/// to its child, except that when laying out its child, it tightens the
/// constraints provided by its parent by enforcing the [additionalConstraints]
/// as well.
///
/// For example, if you wanted [child] to have a minimum height of 50.0 logical
/// pixels, you could use `const BoxConstraints(minHeight: 50.0)` as the
/// [additionalConstraints].
class RenderConstrainedBox extends RenderProxyBox {
  /// Creates a render box that constrains its child.
  ///
  /// The [additionalConstraints] argument must not be null and must be valid.
  RenderConstrainedBox({
    RenderBox? child,
    required BoxConstraints additionalConstraints,
  }) : assert(additionalConstraints != null),
       assert(additionalConstraints.debugAssertIsValid()),
       _additionalConstraints = additionalConstraints,
       super(child);

  /// Additional constraints to apply to [child] during layout.
  BoxConstraints get additionalConstraints => _additionalConstraints;
  BoxConstraints _additionalConstraints;
  set additionalConstraints(BoxConstraints value) {
    assert(value != null);
    assert(value.debugAssertIsValid());
    if (_additionalConstraints == value)
      return;
    _additionalConstraints = value;
    markNeedsLayout();
  }

  @override
  double computeMinIntrinsicWidth(double height) {
    if (_additionalConstraints.hasBoundedWidth && _additionalConstraints.hasTightWidth)
      return _additionalConstraints.minWidth;
    final double width = super.computeMinIntrinsicWidth(height);
    assert(width.isFinite);
    if (!_additionalConstraints.hasInfiniteWidth)
      return _additionalConstraints.constrainWidth(width);
    return width;
  }

  @override
  double computeMaxIntrinsicWidth(double height) {
    if (_additionalConstraints.hasBoundedWidth && _additionalConstraints.hasTightWidth)
      return _additionalConstraints.minWidth;
    final double width = super.computeMaxIntrinsicWidth(height);
    assert(width.isFinite);
    if (!_additionalConstraints.hasInfiniteWidth)
      return _additionalConstraints.constrainWidth(width);
    return width;
  }

  @override
  double computeMinIntrinsicHeight(double width) {
    if (_additionalConstraints.hasBoundedHeight && _additionalConstraints.hasTightHeight)
      return _additionalConstraints.minHeight;
    final double height = super.computeMinIntrinsicHeight(width);
    assert(height.isFinite);
    if (!_additionalConstraints.hasInfiniteHeight)
      return _additionalConstraints.constrainHeight(height);
    return height;
  }

  @override
  double computeMaxIntrinsicHeight(double width) {
    if (_additionalConstraints.hasBoundedHeight && _additionalConstraints.hasTightHeight)
      return _additionalConstraints.minHeight;
    final double height = super.computeMaxIntrinsicHeight(width);
    assert(height.isFinite);
    if (!_additionalConstraints.hasInfiniteHeight)
      return _additionalConstraints.constrainHeight(height);
    return height;
  }

  @override
  void performLayout() {
    final BoxConstraints constraints = this.constraints;
    if (child != null) {
      child!.layout(_additionalConstraints.enforce(constraints), parentUsesSize: true);
      size = child!.size;
    } else {
      size = _additionalConstraints.enforce(constraints).constrain(Size.zero);
    }
  }

  @override
  Size computeDryLayout(BoxConstraints constraints) {
    if (child != null) {
      return child!.getDryLayout(_additionalConstraints.enforce(constraints));
    } else {
      return _additionalConstraints.enforce(constraints).constrain(Size.zero);
    }
  }

  @override
  void debugPaintSize(PaintingContext context, Offset offset) {
    super.debugPaintSize(context, offset);
    assert(() {
      final Paint paint;
      if (child == null || child!.size.isEmpty) {
        paint = Paint()
          ..color = const Color(0x90909090);
        context.canvas.drawRect(offset & size, paint);
      }
      return true;
    }());
  }

  @override
  void debugFillProperties(DiagnosticPropertiesBuilder properties) {
    super.debugFillProperties(properties);
    properties.add(DiagnosticsProperty<BoxConstraints>('additionalConstraints', additionalConstraints));
  }
}

/// Constrains the child's [BoxConstraints.maxWidth] and
/// [BoxConstraints.maxHeight] if they're otherwise unconstrained.
///
/// This has the effect of giving the child a natural dimension in unbounded
/// environments. For example, by providing a [maxHeight] to a widget that
/// normally tries to be as big as possible, the widget will normally size
/// itself to fit its parent, but when placed in a vertical list, it will take
/// on the given height.
///
/// This is useful when composing widgets that normally try to match their
/// parents' size, so that they behave reasonably in lists (which are
/// unbounded).
class RenderLimitedBox extends RenderProxyBox {
  /// Creates a render box that imposes a maximum width or maximum height on its
  /// child if the child is otherwise unconstrained.
  ///
  /// The [maxWidth] and [maxHeight] arguments not be null and must be
  /// non-negative.
  RenderLimitedBox({
    RenderBox? child,
    double maxWidth = double.infinity,
    double maxHeight = double.infinity,
  }) : assert(maxWidth != null && maxWidth >= 0.0),
       assert(maxHeight != null && maxHeight >= 0.0),
       _maxWidth = maxWidth,
       _maxHeight = maxHeight,
       super(child);

  /// The value to use for maxWidth if the incoming maxWidth constraint is infinite.
  double get maxWidth => _maxWidth;
  double _maxWidth;
  set maxWidth(double value) {
    assert(value != null && value >= 0.0);
    if (_maxWidth == value)
      return;
    _maxWidth = value;
    markNeedsLayout();
  }

  /// The value to use for maxHeight if the incoming maxHeight constraint is infinite.
  double get maxHeight => _maxHeight;
  double _maxHeight;
  set maxHeight(double value) {
    assert(value != null && value >= 0.0);
    if (_maxHeight == value)
      return;
    _maxHeight = value;
    markNeedsLayout();
  }

  BoxConstraints _limitConstraints(BoxConstraints constraints) {
    return BoxConstraints(
      minWidth: constraints.minWidth,
      maxWidth: constraints.hasBoundedWidth ? constraints.maxWidth : constraints.constrainWidth(maxWidth),
      minHeight: constraints.minHeight,
      maxHeight: constraints.hasBoundedHeight ? constraints.maxHeight : constraints.constrainHeight(maxHeight),
    );
  }

  Size _computeSize({required BoxConstraints constraints, required ChildLayouter layoutChild }) {
    if (child != null) {
      final Size childSize = layoutChild(child!, _limitConstraints(constraints));
      return constraints.constrain(childSize);
    }
    return _limitConstraints(constraints).constrain(Size.zero);
  }

  @override
  Size computeDryLayout(BoxConstraints constraints) {
    return _computeSize(
      constraints: constraints,
      layoutChild: ChildLayoutHelper.dryLayoutChild,
    );
  }

  @override
  void performLayout() {
    size = _computeSize(
      constraints: constraints,
      layoutChild: ChildLayoutHelper.layoutChild,
    );
  }

  @override
  void debugFillProperties(DiagnosticPropertiesBuilder properties) {
    super.debugFillProperties(properties);
    properties.add(DoubleProperty('maxWidth', maxWidth, defaultValue: double.infinity));
    properties.add(DoubleProperty('maxHeight', maxHeight, defaultValue: double.infinity));
  }
}

/// Attempts to size the child to a specific aspect ratio.
///
/// The render object first tries the largest width permitted by the layout
/// constraints. The height of the render object is determined by applying the
/// given aspect ratio to the width, expressed as a ratio of width to height.
///
/// For example, a 16:9 width:height aspect ratio would have a value of
/// 16.0/9.0. If the maximum width is infinite, the initial width is determined
/// by applying the aspect ratio to the maximum height.
///
/// Now consider a second example, this time with an aspect ratio of 2.0 and
/// layout constraints that require the width to be between 0.0 and 100.0 and
/// the height to be between 0.0 and 100.0. We'll select a width of 100.0 (the
/// biggest allowed) and a height of 50.0 (to match the aspect ratio).
///
/// In that same situation, if the aspect ratio is 0.5, we'll also select a
/// width of 100.0 (still the biggest allowed) and we'll attempt to use a height
/// of 200.0. Unfortunately, that violates the constraints because the child can
/// be at most 100.0 pixels tall. The render object will then take that value
/// and apply the aspect ratio again to obtain a width of 50.0. That width is
/// permitted by the constraints and the child receives a width of 50.0 and a
/// height of 100.0. If the width were not permitted, the render object would
/// continue iterating through the constraints. If the render object does not
/// find a feasible size after consulting each constraint, the render object
/// will eventually select a size for the child that meets the layout
/// constraints but fails to meet the aspect ratio constraints.
class RenderAspectRatio extends RenderProxyBox {
  /// Creates as render object with a specific aspect ratio.
  ///
  /// The [aspectRatio] argument must be a finite, positive value.
  RenderAspectRatio({
    RenderBox? child,
    required double aspectRatio,
  }) : assert(aspectRatio != null),
       assert(aspectRatio > 0.0),
       assert(aspectRatio.isFinite),
       _aspectRatio = aspectRatio,
       super(child);

  /// The aspect ratio to attempt to use.
  ///
  /// The aspect ratio is expressed as a ratio of width to height. For example,
  /// a 16:9 width:height aspect ratio would have a value of 16.0/9.0.
  double get aspectRatio => _aspectRatio;
  double _aspectRatio;
  set aspectRatio(double value) {
    assert(value != null);
    assert(value > 0.0);
    assert(value.isFinite);
    if (_aspectRatio == value)
      return;
    _aspectRatio = value;
    markNeedsLayout();
  }

  @override
  double computeMinIntrinsicWidth(double height) {
    if (height.isFinite)
      return height * _aspectRatio;
    if (child != null)
      return child!.getMinIntrinsicWidth(height);
    return 0.0;
  }

  @override
  double computeMaxIntrinsicWidth(double height) {
    if (height.isFinite)
      return height * _aspectRatio;
    if (child != null)
      return child!.getMaxIntrinsicWidth(height);
    return 0.0;
  }

  @override
  double computeMinIntrinsicHeight(double width) {
    if (width.isFinite)
      return width / _aspectRatio;
    if (child != null)
      return child!.getMinIntrinsicHeight(width);
    return 0.0;
  }

  @override
  double computeMaxIntrinsicHeight(double width) {
    if (width.isFinite)
      return width / _aspectRatio;
    if (child != null)
      return child!.getMaxIntrinsicHeight(width);
    return 0.0;
  }

  Size _applyAspectRatio(BoxConstraints constraints) {
    assert(constraints.debugAssertIsValid());
    assert(() {
      if (!constraints.hasBoundedWidth && !constraints.hasBoundedHeight) {
        throw FlutterError(
          '$runtimeType has unbounded constraints.\n'
          'This $runtimeType was given an aspect ratio of $aspectRatio but was given '
          'both unbounded width and unbounded height constraints. Because both '
          "constraints were unbounded, this render object doesn't know how much "
          'size to consume.',
        );
      }
      return true;
    }());

    if (constraints.isTight)
      return constraints.smallest;

    double width = constraints.maxWidth;
    double height;

    // We default to picking the height based on the width, but if the width
    // would be infinite, that's not sensible so we try to infer the height
    // from the width.
    if (width.isFinite) {
      height = width / _aspectRatio;
    } else {
      height = constraints.maxHeight;
      width = height * _aspectRatio;
    }

    // Similar to RenderImage, we iteratively attempt to fit within the given
    // constraints while maintaining the given aspect ratio. The order of
    // applying the constraints is also biased towards inferring the height
    // from the width.

    if (width > constraints.maxWidth) {
      width = constraints.maxWidth;
      height = width / _aspectRatio;
    }

    if (height > constraints.maxHeight) {
      height = constraints.maxHeight;
      width = height * _aspectRatio;
    }

    if (width < constraints.minWidth) {
      width = constraints.minWidth;
      height = width / _aspectRatio;
    }

    if (height < constraints.minHeight) {
      height = constraints.minHeight;
      width = height * _aspectRatio;
    }

    return constraints.constrain(Size(width, height));
  }

  @override
  Size computeDryLayout(BoxConstraints constraints) {
    return _applyAspectRatio(constraints);
  }

  @override
  void performLayout() {
    size = computeDryLayout(constraints);
    if (child != null)
      child!.layout(BoxConstraints.tight(size));
  }

  @override
  void debugFillProperties(DiagnosticPropertiesBuilder properties) {
    super.debugFillProperties(properties);
    properties.add(DoubleProperty('aspectRatio', aspectRatio));
  }
}

/// Sizes its child to the child's maximum intrinsic width.
///
/// This class is useful, for example, when unlimited width is available and
/// you would like a child that would otherwise attempt to expand infinitely to
/// instead size itself to a more reasonable width.
///
/// The constraints that this object passes to its child will adhere to the
/// parent's constraints, so if the constraints are not large enough to satisfy
/// the child's maximum intrinsic width, then the child will get less width
/// than it otherwise would. Likewise, if the minimum width constraint is
/// larger than the child's maximum intrinsic width, the child will be given
/// more width than it otherwise would.
///
/// If [stepWidth] is non-null, the child's width will be snapped to a multiple
/// of the [stepWidth]. Similarly, if [stepHeight] is non-null, the child's
/// height will be snapped to a multiple of the [stepHeight].
///
/// This class is relatively expensive, because it adds a speculative layout
/// pass before the final layout phase. Avoid using it where possible. In the
/// worst case, this render object can result in a layout that is O(N²) in the
/// depth of the tree.
///
/// See also:
///
///  * [Align], a widget that aligns its child within itself. This can be used
///    to loosen the constraints passed to the [RenderIntrinsicWidth],
///    allowing the [RenderIntrinsicWidth]'s child to be smaller than that of
///    its parent.
///  * [Row], which when used with [CrossAxisAlignment.stretch] can be used
///    to loosen just the width constraints that are passed to the
///    [RenderIntrinsicWidth], allowing the [RenderIntrinsicWidth]'s child's
///    width to be smaller than that of its parent.
class RenderIntrinsicWidth extends RenderProxyBox {
  /// Creates a render object that sizes itself to its child's intrinsic width.
  ///
  /// If [stepWidth] is non-null it must be > 0.0. Similarly If [stepHeight] is
  /// non-null it must be > 0.0.
  RenderIntrinsicWidth({
    double? stepWidth,
    double? stepHeight,
    RenderBox? child,
  }) : assert(stepWidth == null || stepWidth > 0.0),
       assert(stepHeight == null || stepHeight > 0.0),
       _stepWidth = stepWidth,
       _stepHeight = stepHeight,
       super(child);

  /// If non-null, force the child's width to be a multiple of this value.
  ///
  /// This value must be null or > 0.0.
  double? get stepWidth => _stepWidth;
  double? _stepWidth;
  set stepWidth(double? value) {
    assert(value == null || value > 0.0);
    if (value == _stepWidth)
      return;
    _stepWidth = value;
    markNeedsLayout();
  }

  /// If non-null, force the child's height to be a multiple of this value.
  ///
  /// This value must be null or > 0.0.
  double? get stepHeight => _stepHeight;
  double? _stepHeight;
  set stepHeight(double? value) {
    assert(value == null || value > 0.0);
    if (value == _stepHeight)
      return;
    _stepHeight = value;
    markNeedsLayout();
  }

  static double _applyStep(double input, double? step) {
    assert(input.isFinite);
    if (step == null)
      return input;
    return (input / step).ceil() * step;
  }

  @override
  double computeMinIntrinsicWidth(double height) {
    return computeMaxIntrinsicWidth(height);
  }

  @override
  double computeMaxIntrinsicWidth(double height) {
    if (child == null)
      return 0.0;
    final double width = child!.getMaxIntrinsicWidth(height);
    return _applyStep(width, _stepWidth);
  }

  @override
  double computeMinIntrinsicHeight(double width) {
    if (child == null)
      return 0.0;
    if (!width.isFinite)
      width = computeMaxIntrinsicWidth(double.infinity);
    assert(width.isFinite);
    final double height = child!.getMinIntrinsicHeight(width);
    return _applyStep(height, _stepHeight);
  }

  @override
  double computeMaxIntrinsicHeight(double width) {
    if (child == null)
      return 0.0;
    if (!width.isFinite)
      width = computeMaxIntrinsicWidth(double.infinity);
    assert(width.isFinite);
    final double height = child!.getMaxIntrinsicHeight(width);
    return _applyStep(height, _stepHeight);
  }

  Size _computeSize({required ChildLayouter layoutChild, required BoxConstraints constraints}) {
    if (child != null) {
      if (!constraints.hasTightWidth) {
        final double width = child!.getMaxIntrinsicWidth(constraints.maxHeight);
        assert(width.isFinite);
        constraints = constraints.tighten(width: _applyStep(width, _stepWidth));
      }
      if (_stepHeight != null) {
        final double height = child!.getMaxIntrinsicHeight(constraints.maxWidth);
        assert(height.isFinite);
        constraints = constraints.tighten(height: _applyStep(height, _stepHeight));
      }
      return layoutChild(child!, constraints);
    } else {
      return constraints.smallest;
    }
  }

  @override
  Size computeDryLayout(BoxConstraints constraints) {
    return _computeSize(
      layoutChild: ChildLayoutHelper.dryLayoutChild,
      constraints: constraints,
    );
  }

  @override
  void performLayout() {
    size = _computeSize(
      layoutChild: ChildLayoutHelper.layoutChild,
      constraints: constraints,
    );
  }

  @override
  void debugFillProperties(DiagnosticPropertiesBuilder properties) {
    super.debugFillProperties(properties);
    properties.add(DoubleProperty('stepWidth', stepWidth));
    properties.add(DoubleProperty('stepHeight', stepHeight));
  }
}

/// Sizes its child to the child's intrinsic height.
///
/// This class is useful, for example, when unlimited height is available and
/// you would like a child that would otherwise attempt to expand infinitely to
/// instead size itself to a more reasonable height.
///
/// The constraints that this object passes to its child will adhere to the
/// parent's constraints, so if the constraints are not large enough to satisfy
/// the child's maximum intrinsic height, then the child will get less height
/// than it otherwise would. Likewise, if the minimum height constraint is
/// larger than the child's maximum intrinsic height, the child will be given
/// more height than it otherwise would.
///
/// This class is relatively expensive, because it adds a speculative layout
/// pass before the final layout phase. Avoid using it where possible. In the
/// worst case, this render object can result in a layout that is O(N²) in the
/// depth of the tree.
///
/// See also:
///
///  * [Align], a widget that aligns its child within itself. This can be used
///    to loosen the constraints passed to the [RenderIntrinsicHeight],
///    allowing the [RenderIntrinsicHeight]'s child to be smaller than that of
///    its parent.
///  * [Column], which when used with [CrossAxisAlignment.stretch] can be used
///    to loosen just the height constraints that are passed to the
///    [RenderIntrinsicHeight], allowing the [RenderIntrinsicHeight]'s child's
///    height to be smaller than that of its parent.
class RenderIntrinsicHeight extends RenderProxyBox {
  /// Creates a render object that sizes itself to its child's intrinsic height.
  RenderIntrinsicHeight({
    RenderBox? child,
  }) : super(child);

  @override
  double computeMinIntrinsicWidth(double height) {
    if (child == null)
      return 0.0;
    if (!height.isFinite)
      height = child!.getMaxIntrinsicHeight(double.infinity);
    assert(height.isFinite);
    return child!.getMinIntrinsicWidth(height);
  }

  @override
  double computeMaxIntrinsicWidth(double height) {
    if (child == null)
      return 0.0;
    if (!height.isFinite)
      height = child!.getMaxIntrinsicHeight(double.infinity);
    assert(height.isFinite);
    return child!.getMaxIntrinsicWidth(height);
  }

  @override
  double computeMinIntrinsicHeight(double width) {
    return computeMaxIntrinsicHeight(width);
  }

  Size _computeSize({required ChildLayouter layoutChild, required BoxConstraints constraints}) {
    if (child != null) {
      if (!constraints.hasTightHeight) {
        final double height = child!.getMaxIntrinsicHeight(constraints.maxWidth);
        assert(height.isFinite);
        constraints = constraints.tighten(height: height);
      }
      return layoutChild(child!, constraints);
    } else {
      return constraints.smallest;
    }
  }

  @override
  Size computeDryLayout(BoxConstraints constraints) {
    return _computeSize(
      layoutChild: ChildLayoutHelper.dryLayoutChild,
      constraints: constraints,
    );
  }

  @override
  void performLayout() {
    size = _computeSize(
      layoutChild: ChildLayoutHelper.layoutChild,
      constraints: constraints,
    );
  }
}

/// Makes its child partially transparent.
///
/// This class paints its child into an intermediate buffer and then blends the
/// child back into the scene partially transparent.
///
/// For values of opacity other than 0.0 and 1.0, this class is relatively
/// expensive because it requires painting the child into an intermediate
/// buffer. For the value 0.0, the child is simply not painted at all. For the
/// value 1.0, the child is painted immediately without an intermediate buffer.
class RenderOpacity extends RenderProxyBox {
  /// Creates a partially transparent render object.
  ///
  /// The [opacity] argument must be between 0.0 and 1.0, inclusive.
  RenderOpacity({
    double opacity = 1.0,
    bool alwaysIncludeSemantics = false,
    RenderBox? child,
  }) : assert(opacity != null),
       assert(opacity >= 0.0 && opacity <= 1.0),
       assert(alwaysIncludeSemantics != null),
       _opacity = opacity,
       _alwaysIncludeSemantics = alwaysIncludeSemantics,
       _alpha = ui.Color.getAlphaFromOpacity(opacity),
       super(child);

  @override
  bool get isRepaintBoundary => child != null && (_alpha > 0);

  @override
  OffsetLayer updateCompositedLayer({required covariant OpacityLayer? oldLayer}) {
    final OpacityLayer updatedLayer = oldLayer ?? OpacityLayer();
    updatedLayer.alpha = _alpha;
    return updatedLayer;
  }

  int _alpha;

  /// The fraction to scale the child's alpha value.
  ///
  /// An opacity of 1.0 is fully opaque. An opacity of 0.0 is fully transparent
  /// (i.e., invisible).
  ///
  /// The opacity must not be null.
  ///
  /// Values 1.0 and 0.0 are painted with a fast path. Other values
  /// require painting the child into an intermediate buffer, which is
  /// expensive.
  double get opacity => _opacity;
  double _opacity;
  set opacity(double value) {
    assert(value != null);
    assert(value >= 0.0 && value <= 1.0);
    if (_opacity == value)
      return;
    final bool wasRepaintBoundary = isRepaintBoundary;
    final bool wasVisible = _alpha != 0;
    _opacity = value;
    _alpha = ui.Color.getAlphaFromOpacity(_opacity);
    if (wasRepaintBoundary != isRepaintBoundary)
      markNeedsCompositingBitsUpdate();
    markNeedsCompositedLayerUpdate();
    if (wasVisible != (_alpha != 0) && !alwaysIncludeSemantics)
      markNeedsSemanticsUpdate();
  }

  /// Whether child semantics are included regardless of the opacity.
  ///
  /// If false, semantics are excluded when [opacity] is 0.0.
  ///
  /// Defaults to false.
  bool get alwaysIncludeSemantics => _alwaysIncludeSemantics;
  bool _alwaysIncludeSemantics;
  set alwaysIncludeSemantics(bool value) {
    if (value == _alwaysIncludeSemantics)
      return;
    _alwaysIncludeSemantics = value;
    markNeedsSemanticsUpdate();
  }

  @override
  void paint(PaintingContext context, Offset offset) {
<<<<<<< HEAD
    if (_alpha == 0) {
      return;
=======
    if (child != null) {
      if (_alpha == 0) {
        // No need to keep the layer. We'll create a new one if necessary.
        layer = null;
        return;
      }
      assert(needsCompositing);
      layer = context.pushOpacity(offset, _alpha, super.paint, oldLayer: layer as OpacityLayer?);
      assert(() {
        layer!.debugCreator = debugCreator;
        return true;
      }());
>>>>>>> d4697964
    }
    super.paint(context, offset);
  }

  @override
  void visitChildrenForSemantics(RenderObjectVisitor visitor) {
    if (child != null && (_alpha != 0 || alwaysIncludeSemantics))
      visitor(child!);
  }

  @override
  void debugFillProperties(DiagnosticPropertiesBuilder properties) {
    super.debugFillProperties(properties);
    properties.add(DoubleProperty('opacity', opacity));
    properties.add(FlagProperty('alwaysIncludeSemantics', value: alwaysIncludeSemantics, ifTrue: 'alwaysIncludeSemantics'));
  }
}

/// Implementation of [RenderAnimatedOpacity] and [RenderSliverAnimatedOpacity].
///
/// This mixin allows the logic of animating opacity to be used with different
/// layout models, e.g. the way that [RenderAnimatedOpacity] uses it for [RenderBox]
/// and [RenderSliverAnimatedOpacity] uses it for [RenderSliver].
mixin RenderAnimatedOpacityMixin<T extends RenderObject> on RenderObjectWithChildMixin<T> {
  int? _alpha;

  @override
  bool get isRepaintBoundary => child != null && _currentlyIsRepaintBoundary!;
  bool? _currentlyIsRepaintBoundary;

  @override
  OffsetLayer updateCompositedLayer({required covariant OpacityLayer? oldLayer}) {
    final OpacityLayer updatedLayer = oldLayer ?? OpacityLayer();
    updatedLayer.alpha = _alpha;
    return updatedLayer;
  }

  /// The animation that drives this render object's opacity.
  ///
  /// An opacity of 1.0 is fully opaque. An opacity of 0.0 is fully transparent
  /// (i.e., invisible).
  ///
  /// To change the opacity of a child in a static manner, not animated,
  /// consider [RenderOpacity] instead.
  ///
  /// This getter cannot be read until the value has been set. It should be set
  /// by the constructor of the class in which this mixin is included.
  Animation<double> get opacity => _opacity!;
  Animation<double>? _opacity;
  set opacity(Animation<double> value) {
    assert(value != null);
    if (_opacity == value)
      return;
    if (attached && _opacity != null)
      opacity.removeListener(_updateOpacity);
    _opacity = value;
    if (attached)
      opacity.addListener(_updateOpacity);
    _updateOpacity();
  }

  /// Whether child semantics are included regardless of the opacity.
  ///
  /// If false, semantics are excluded when [opacity] is 0.0.
  ///
  /// Defaults to false.
  ///
  /// This getter cannot be read until the value has been set. It should be set
  /// by the constructor of the class in which this mixin is included.
  bool get alwaysIncludeSemantics => _alwaysIncludeSemantics!;
  bool? _alwaysIncludeSemantics;
  set alwaysIncludeSemantics(bool value) {
    if (value == _alwaysIncludeSemantics)
      return;
    _alwaysIncludeSemantics = value;
    markNeedsSemanticsUpdate();
  }

  @override
  void attach(PipelineOwner owner) {
    super.attach(owner);
    opacity.addListener(_updateOpacity);
    _updateOpacity(); // in case it changed while we weren't listening
  }

  @override
  void detach() {
    opacity.removeListener(_updateOpacity);
    super.detach();
  }

  void _updateOpacity() {
    final int? oldAlpha = _alpha;
    _alpha = ui.Color.getAlphaFromOpacity(opacity.value);
    if (oldAlpha != _alpha) {
      final bool? wasRepaintBoundary = _currentlyIsRepaintBoundary;
      _currentlyIsRepaintBoundary = _alpha! > 0;
      if (child != null && wasRepaintBoundary != _currentlyIsRepaintBoundary)
        markNeedsCompositingBitsUpdate();
      markNeedsCompositedLayerUpdate();
      if (oldAlpha == 0 || _alpha == 0)
        markNeedsSemanticsUpdate();
    }
  }

  @override
  void paint(PaintingContext context, Offset offset) {
<<<<<<< HEAD
    if (_alpha == 0) {
      return;
=======
    if (child != null) {
      if (_alpha == 0) {
        // No need to keep the layer. We'll create a new one if necessary.
        layer = null;
        return;
      }
      assert(needsCompositing);
      layer = context.pushOpacity(offset, _alpha!, super.paint, oldLayer: layer as OpacityLayer?);
      assert(() {
        layer!.debugCreator = debugCreator;
        return true;
      }());
>>>>>>> d4697964
    }
    super.paint(context, offset);
  }

  @override
  void visitChildrenForSemantics(RenderObjectVisitor visitor) {
    if (child != null && (_alpha != 0 || alwaysIncludeSemantics))
      visitor(child!);
  }

  @override
  void debugFillProperties(DiagnosticPropertiesBuilder properties) {
    super.debugFillProperties(properties);
    properties.add(DiagnosticsProperty<Animation<double>>('opacity', opacity));
    properties.add(FlagProperty('alwaysIncludeSemantics', value: alwaysIncludeSemantics, ifTrue: 'alwaysIncludeSemantics'));
  }
}

/// Makes its child partially transparent, driven from an [Animation].
///
/// This is a variant of [RenderOpacity] that uses an [Animation<double>] rather
/// than a [double] to control the opacity.
class RenderAnimatedOpacity extends RenderProxyBox with RenderProxyBoxMixin, RenderAnimatedOpacityMixin<RenderBox> {
  /// Creates a partially transparent render object.
  ///
  /// The [opacity] argument must not be null.
  RenderAnimatedOpacity({
    required Animation<double> opacity,
    bool alwaysIncludeSemantics = false,
    RenderBox? child,
  }) : assert(opacity != null),
       assert(alwaysIncludeSemantics != null),
       super(child) {
    this.opacity = opacity;
    this.alwaysIncludeSemantics = alwaysIncludeSemantics;
  }
}

/// Signature for a function that creates a [Shader] for a given [Rect].
///
/// Used by [RenderShaderMask] and the [ShaderMask] widget.
typedef ShaderCallback = Shader Function(Rect bounds);

/// Applies a mask generated by a [Shader] to its child.
///
/// For example, [RenderShaderMask] can be used to gradually fade out the edge
/// of a child by using a [ui.Gradient.linear] mask.
class RenderShaderMask extends RenderProxyBox {
  /// Creates a render object that applies a mask generated by a [Shader] to its child.
  ///
  /// The [shaderCallback] and [blendMode] arguments must not be null.
  RenderShaderMask({
    RenderBox? child,
    required ShaderCallback shaderCallback,
    BlendMode blendMode = BlendMode.modulate,
  }) : assert(shaderCallback != null),
       assert(blendMode != null),
       _shaderCallback = shaderCallback,
       _blendMode = blendMode,
       super(child);

  @override
  ShaderMaskLayer? get layer => super.layer as ShaderMaskLayer?;

  /// Called to creates the [Shader] that generates the mask.
  ///
  /// The shader callback is called with the current size of the child so that
  /// it can customize the shader to the size and location of the child.
  ///
  /// The rectangle will always be at the origin when called by
  /// [RenderShaderMask].
  // TODO(abarth): Use the delegate pattern here to avoid generating spurious
  // repaints when the ShaderCallback changes identity.
  ShaderCallback get shaderCallback => _shaderCallback;
  ShaderCallback _shaderCallback;
  set shaderCallback(ShaderCallback value) {
    assert(value != null);
    if (_shaderCallback == value)
      return;
    _shaderCallback = value;
    markNeedsPaint();
  }

  /// The [BlendMode] to use when applying the shader to the child.
  ///
  /// The default, [BlendMode.modulate], is useful for applying an alpha blend
  /// to the child. Other blend modes can be used to create other effects.
  BlendMode get blendMode => _blendMode;
  BlendMode _blendMode;
  set blendMode(BlendMode value) {
    assert(value != null);
    if (_blendMode == value)
      return;
    _blendMode = value;
    markNeedsPaint();
  }

  @override
  bool get alwaysNeedsCompositing => child != null;

  @override
  void paint(PaintingContext context, Offset offset) {
    if (child != null) {
      assert(needsCompositing);
      layer ??= ShaderMaskLayer();
      layer!
        ..shader = _shaderCallback(Offset.zero & size)
        ..maskRect = offset & size
        ..blendMode = _blendMode;
      context.pushLayer(layer!, super.paint, offset);
      assert(() {
        layer!.debugCreator = debugCreator;
        return true;
      }());
    } else {
      layer = null;
    }
  }
}

/// Applies a filter to the existing painted content and then paints [child].
///
/// This effect is relatively expensive, especially if the filter is non-local,
/// such as a blur.
class RenderBackdropFilter extends RenderProxyBox {
  /// Creates a backdrop filter.
  ///
  /// The [filter] argument must not be null.
  /// The [blendMode] argument, if provided, must not be null
  /// and will default to [BlendMode.srcOver].
  RenderBackdropFilter({ RenderBox? child, required ui.ImageFilter filter, BlendMode blendMode = BlendMode.srcOver })
    : assert(filter != null),
      assert(blendMode != null),
      _filter = filter,
      _blendMode = blendMode,
      super(child);

  @override
  BackdropFilterLayer? get layer => super.layer as BackdropFilterLayer?;

  /// The image filter to apply to the existing painted content before painting
  /// the child.
  ///
  /// For example, consider using [ui.ImageFilter.blur] to create a backdrop
  /// blur effect.
  ui.ImageFilter get filter => _filter;
  ui.ImageFilter _filter;
  set filter(ui.ImageFilter value) {
    assert(value != null);
    if (_filter == value)
      return;
    _filter = value;
    markNeedsPaint();
  }

  /// The blend mode to use to apply the filtered background content onto the background
  /// surface.
  ///
  /// {@macro flutter.widgets.BackdropFilter.blendMode}
  BlendMode get blendMode => _blendMode;
  BlendMode _blendMode;
  set blendMode(BlendMode value) {
    assert(value != null);
    if (_blendMode == value)
      return;
    _blendMode = value;
    markNeedsPaint();
  }

  @override
  bool get alwaysNeedsCompositing => child != null;

  @override
  void paint(PaintingContext context, Offset offset) {
    if (child != null) {
      assert(needsCompositing);
      layer ??= BackdropFilterLayer();
      layer!.filter = _filter;
      layer!.blendMode = _blendMode;
      context.pushLayer(layer!, super.paint, offset);
      assert(() {
        layer!.debugCreator = debugCreator;
        return true;
      }());
    } else {
      layer = null;
    }
  }
}

/// An interface for providing custom clips.
///
/// This class is used by a number of clip widgets (e.g., [ClipRect] and
/// [ClipPath]).
///
/// The [getClip] method is called whenever the custom clip needs to be updated.
///
/// The [shouldReclip] method is called when a new instance of the class
/// is provided, to check if the new instance actually represents different
/// information.
///
/// The most efficient way to update the clip provided by this class is to
/// supply a `reclip` argument to the constructor of the [CustomClipper]. The
/// custom object will listen to this animation and update the clip whenever the
/// animation ticks, avoiding both the build and layout phases of the pipeline.
///
/// See also:
///
///  * [ClipRect], which can be customized with a [CustomClipper<Rect>].
///  * [ClipRRect], which can be customized with a [CustomClipper<RRect>].
///  * [ClipOval], which can be customized with a [CustomClipper<Rect>].
///  * [ClipPath], which can be customized with a [CustomClipper<Path>].
///  * [ShapeBorderClipper], for specifying a clip path using a [ShapeBorder].
abstract class CustomClipper<T> extends Listenable {
  /// Creates a custom clipper.
  ///
  /// The clipper will update its clip whenever [reclip] notifies its listeners.
  const CustomClipper({ Listenable? reclip }) : _reclip = reclip;

  final Listenable? _reclip;

  /// Register a closure to be notified when it is time to reclip.
  ///
  /// The [CustomClipper] implementation merely forwards to the same method on
  /// the [Listenable] provided to the constructor in the `reclip` argument, if
  /// it was not null.
  @override
  void addListener(VoidCallback listener) => _reclip?.addListener(listener);

  /// Remove a previously registered closure from the list of closures that the
  /// object notifies when it is time to reclip.
  ///
  /// The [CustomClipper] implementation merely forwards to the same method on
  /// the [Listenable] provided to the constructor in the `reclip` argument, if
  /// it was not null.
  @override
  void removeListener(VoidCallback listener) => _reclip?.removeListener(listener);

  /// Returns a description of the clip given that the render object being
  /// clipped is of the given size.
  T getClip(Size size);

  /// Returns an approximation of the clip returned by [getClip], as
  /// an axis-aligned Rect. This is used by the semantics layer to
  /// determine whether widgets should be excluded.
  ///
  /// By default, this returns a rectangle that is the same size as
  /// the RenderObject. If getClip returns a shape that is roughly the
  /// same size as the RenderObject (e.g. it's a rounded rectangle
  /// with very small arcs in the corners), then this may be adequate.
  Rect getApproximateClipRect(Size size) => Offset.zero & size;

  /// Called whenever a new instance of the custom clipper delegate class is
  /// provided to the clip object, or any time that a new clip object is created
  /// with a new instance of the custom clipper delegate class (which amounts to
  /// the same thing, because the latter is implemented in terms of the former).
  ///
  /// If the new instance represents different information than the old
  /// instance, then the method should return true, otherwise it should return
  /// false.
  ///
  /// If the method returns false, then the [getClip] call might be optimized
  /// away.
  ///
  /// It's possible that the [getClip] method will get called even if
  /// [shouldReclip] returns false or if the [shouldReclip] method is never
  /// called at all (e.g. if the box changes size).
  bool shouldReclip(covariant CustomClipper<T> oldClipper);

  @override
  String toString() => objectRuntimeType(this, 'CustomClipper');
}

/// A [CustomClipper] that clips to the outer path of a [ShapeBorder].
class ShapeBorderClipper extends CustomClipper<Path> {
  /// Creates a [ShapeBorder] clipper.
  ///
  /// The [shape] argument must not be null.
  ///
  /// The [textDirection] argument must be provided non-null if [shape]
  /// has a text direction dependency (for example if it is expressed in terms
  /// of "start" and "end" instead of "left" and "right"). It may be null if
  /// the border will not need the text direction to paint itself.
  const ShapeBorderClipper({
    required this.shape,
    this.textDirection,
  }) : assert(shape != null);

  /// The shape border whose outer path this clipper clips to.
  final ShapeBorder shape;

  /// The text direction to use for getting the outer path for [shape].
  ///
  /// [ShapeBorder]s can depend on the text direction (e.g having a "dent"
  /// towards the start of the shape).
  final TextDirection? textDirection;

  /// Returns the outer path of [shape] as the clip.
  @override
  Path getClip(Size size) {
    return shape.getOuterPath(Offset.zero & size, textDirection: textDirection);
  }

  @override
  bool shouldReclip(CustomClipper<Path> oldClipper) {
    if (oldClipper.runtimeType != ShapeBorderClipper)
      return true;
    final ShapeBorderClipper typedOldClipper = oldClipper as ShapeBorderClipper;
    return typedOldClipper.shape != shape
        || typedOldClipper.textDirection != textDirection;
  }
}

abstract class _RenderCustomClip<T> extends RenderProxyBox {
  _RenderCustomClip({
    RenderBox? child,
    CustomClipper<T>? clipper,
    Clip clipBehavior = Clip.antiAlias,
  }) : assert(clipBehavior != null),
       _clipper = clipper,
       _clipBehavior = clipBehavior,
       super(child);

  /// If non-null, determines which clip to use on the child.
  CustomClipper<T>? get clipper => _clipper;
  CustomClipper<T>? _clipper;
  set clipper(CustomClipper<T>? newClipper) {
    if (_clipper == newClipper)
      return;
    final CustomClipper<T>? oldClipper = _clipper;
    _clipper = newClipper;
    assert(newClipper != null || oldClipper != null);
    if (newClipper == null || oldClipper == null ||
        newClipper.runtimeType != oldClipper.runtimeType ||
        newClipper.shouldReclip(oldClipper)) {
      _markNeedsClip();
    }
    if (attached) {
      oldClipper?.removeListener(_markNeedsClip);
      newClipper?.addListener(_markNeedsClip);
    }
  }

  @override
  void attach(PipelineOwner owner) {
    super.attach(owner);
    _clipper?.addListener(_markNeedsClip);
  }

  @override
  void detach() {
    _clipper?.removeListener(_markNeedsClip);
    super.detach();
  }

  void _markNeedsClip() {
    _clip = null;
    markNeedsPaint();
    markNeedsSemanticsUpdate();
  }

  T get _defaultClip;
  T? _clip;

  Clip get clipBehavior => _clipBehavior;
  set clipBehavior(Clip value) {
    if (value != _clipBehavior) {
      _clipBehavior = value;
      markNeedsPaint();
    }
  }
  Clip _clipBehavior;

  @override
  void performLayout() {
    final Size? oldSize = hasSize ? size : null;
    super.performLayout();
    if (oldSize != size)
      _clip = null;
  }

  void _updateClip() {
    _clip ??= _clipper?.getClip(size) ?? _defaultClip;
  }

  @override
  Rect describeApproximatePaintClip(RenderObject child) {
    return _clipper?.getApproximateClipRect(size) ?? Offset.zero & size;
  }

  Paint? _debugPaint;
  TextPainter? _debugText;
  @override
  void debugPaintSize(PaintingContext context, Offset offset) {
    assert(() {
      _debugPaint ??= Paint()
        ..shader = ui.Gradient.linear(
          Offset.zero,
          const Offset(10.0, 10.0),
          <Color>[const Color(0x00000000), const Color(0xFFFF00FF), const Color(0xFFFF00FF), const Color(0x00000000)],
          <double>[0.25, 0.25, 0.75, 0.75],
          TileMode.repeated,
        )
        ..strokeWidth = 2.0
        ..style = PaintingStyle.stroke;
      _debugText ??= TextPainter(
        text: const TextSpan(
          text: '✂',
          style: TextStyle(
            color: Color(0xFFFF00FF),
              fontSize: 14.0,
            ),
          ),
          textDirection: TextDirection.rtl, // doesn't matter, it's one character
        )
        ..layout();
      return true;
    }());
  }
}

/// Clips its child using a rectangle.
///
/// By default, [RenderClipRect] prevents its child from painting outside its
/// bounds, but the size and location of the clip rect can be customized using a
/// custom [clipper].
class RenderClipRect extends _RenderCustomClip<Rect> {
  /// Creates a rectangular clip.
  ///
  /// If [clipper] is null, the clip will match the layout size and position of
  /// the child.
  ///
  /// The [clipBehavior] must not be null. If [clipBehavior] is
  /// [Clip.none], no clipping will be applied.
  RenderClipRect({
    super.child,
    super.clipper,
    super.clipBehavior,
  }) : assert(clipBehavior != null);

  @override
  Rect get _defaultClip => Offset.zero & size;

  @override
  bool hitTest(BoxHitTestResult result, { required Offset position }) {
    if (_clipper != null) {
      _updateClip();
      assert(_clip != null);
      if (!_clip!.contains(position))
        return false;
    }
    return super.hitTest(result, position: position);
  }

  @override
  void paint(PaintingContext context, Offset offset) {
    if (child != null) {
      if (clipBehavior != Clip.none) {
        _updateClip();
        layer = context.pushClipRect(
          needsCompositing,
          offset,
          _clip!,
          super.paint,
          clipBehavior: clipBehavior,
          oldLayer: layer as ClipRectLayer?,
        );
      } else {
        context.paintChild(child!, offset);
        layer = null;
      }
    } else {
      layer = null;
    }
  }

  @override
  void debugPaintSize(PaintingContext context, Offset offset) {
    assert(() {
      if (child != null) {
        super.debugPaintSize(context, offset);
        context.canvas.drawRect(_clip!.shift(offset), _debugPaint!);
        _debugText!.paint(context.canvas, offset + Offset(_clip!.width / 8.0, -_debugText!.text!.style!.fontSize! * 1.1));
      }
      return true;
    }());
  }
}

/// Clips its child using a rounded rectangle.
///
/// By default, [RenderClipRRect] uses its own bounds as the base rectangle for
/// the clip, but the size and location of the clip can be customized using a
/// custom [clipper].
class RenderClipRRect extends _RenderCustomClip<RRect> {
  /// Creates a rounded-rectangular clip.
  ///
  /// The [borderRadius] defaults to [BorderRadius.zero], i.e. a rectangle with
  /// right-angled corners.
  ///
  /// If [clipper] is non-null, then [borderRadius] is ignored.
  ///
  /// The [clipBehavior] argument must not be null. If [clipBehavior] is
  /// [Clip.none], no clipping will be applied.
  RenderClipRRect({
    super.child,
    BorderRadiusGeometry borderRadius = BorderRadius.zero,
    CustomClipper<RRect>? clipper,
    super.clipBehavior,
    TextDirection? textDirection,
  }) : assert(clipBehavior != null),
       _borderRadius = borderRadius,
       _textDirection = textDirection,
       super(clipper: clipper) {
    assert(_borderRadius != null || clipper != null);
  }

  /// The border radius of the rounded corners.
  ///
  /// Values are clamped so that horizontal and vertical radii sums do not
  /// exceed width/height.
  ///
  /// This value is ignored if [clipper] is non-null.
  BorderRadiusGeometry get borderRadius => _borderRadius;
  BorderRadiusGeometry _borderRadius;
  set borderRadius(BorderRadiusGeometry value) {
    assert(value != null);
    if (_borderRadius == value)
      return;
    _borderRadius = value;
    _markNeedsClip();
  }

  /// The text direction with which to resolve [borderRadius].
  TextDirection? get textDirection => _textDirection;
  TextDirection? _textDirection;
  set textDirection(TextDirection? value) {
    if (_textDirection == value)
      return;
    _textDirection = value;
    _markNeedsClip();
  }

  @override
  RRect get _defaultClip => _borderRadius.resolve(textDirection).toRRect(Offset.zero & size);

  @override
  bool hitTest(BoxHitTestResult result, { required Offset position }) {
    if (_clipper != null) {
      _updateClip();
      assert(_clip != null);
      if (!_clip!.contains(position))
        return false;
    }
    return super.hitTest(result, position: position);
  }

  @override
  void paint(PaintingContext context, Offset offset) {
    if (child != null) {
      if (clipBehavior != Clip.none) {
        _updateClip();
        layer = context.pushClipRRect(
          needsCompositing,
          offset,
          _clip!.outerRect,
          _clip!,
          super.paint,
          clipBehavior: clipBehavior,
          oldLayer: layer as ClipRRectLayer?,
        );
      } else {
        context.paintChild(child!, offset);
        layer = null;
      }
    } else {
      layer = null;
    }
  }

  @override
  void debugPaintSize(PaintingContext context, Offset offset) {
    assert(() {
      if (child != null) {
        super.debugPaintSize(context, offset);
        context.canvas.drawRRect(_clip!.shift(offset), _debugPaint!);
        _debugText!.paint(context.canvas, offset + Offset(_clip!.tlRadiusX, -_debugText!.text!.style!.fontSize! * 1.1));
      }
      return true;
    }());
  }
}

/// Clips its child using an oval.
///
/// By default, inscribes an axis-aligned oval into its layout dimensions and
/// prevents its child from painting outside that oval, but the size and
/// location of the clip oval can be customized using a custom [clipper].
class RenderClipOval extends _RenderCustomClip<Rect> {
  /// Creates an oval-shaped clip.
  ///
  /// If [clipper] is null, the oval will be inscribed into the layout size and
  /// position of the child.
  ///
  /// The [clipBehavior] argument must not be null. If [clipBehavior] is
  /// [Clip.none], no clipping will be applied.
  RenderClipOval({
    super.child,
    super.clipper,
    super.clipBehavior,
  }) : assert(clipBehavior != null);

  Rect? _cachedRect;
  late Path _cachedPath;

  Path _getClipPath(Rect rect) {
    if (rect != _cachedRect) {
      _cachedRect = rect;
      _cachedPath = Path()..addOval(_cachedRect!);
    }
    return _cachedPath;
  }

  @override
  Rect get _defaultClip => Offset.zero & size;

  @override
  bool hitTest(BoxHitTestResult result, { required Offset position }) {
    _updateClip();
    assert(_clip != null);
    final Offset center = _clip!.center;
    // convert the position to an offset from the center of the unit circle
    final Offset offset = Offset(
      (position.dx - center.dx) / _clip!.width,
      (position.dy - center.dy) / _clip!.height,
    );
    // check if the point is outside the unit circle
    if (offset.distanceSquared > 0.25) // x^2 + y^2 > r^2
      return false;
    return super.hitTest(result, position: position);
  }

  @override
  void paint(PaintingContext context, Offset offset) {
    if (child != null) {
      if (clipBehavior != Clip.none) {
        _updateClip();
        layer = context.pushClipPath(
          needsCompositing,
          offset,
          _clip!,
          _getClipPath(_clip!),
          super.paint,
          clipBehavior: clipBehavior,
          oldLayer: layer as ClipPathLayer?,
        );
      } else {
        context.paintChild(child!, offset);
        layer = null;
      }
    } else {
      layer = null;
    }
  }

  @override
  void debugPaintSize(PaintingContext context, Offset offset) {
    assert(() {
      if (child != null) {
        super.debugPaintSize(context, offset);
        context.canvas.drawPath(_getClipPath(_clip!).shift(offset), _debugPaint!);
        _debugText!.paint(context.canvas, offset + Offset((_clip!.width - _debugText!.width) / 2.0, -_debugText!.text!.style!.fontSize! * 1.1));
      }
      return true;
    }());
  }
}

/// Clips its child using a path.
///
/// Takes a delegate whose primary method returns a path that should
/// be used to prevent the child from painting outside the path.
///
/// Clipping to a path is expensive. Certain shapes have more
/// optimized render objects:
///
///  * To clip to a rectangle, consider [RenderClipRect].
///  * To clip to an oval or circle, consider [RenderClipOval].
///  * To clip to a rounded rectangle, consider [RenderClipRRect].
class RenderClipPath extends _RenderCustomClip<Path> {
  /// Creates a path clip.
  ///
  /// If [clipper] is null, the clip will be a rectangle that matches the layout
  /// size and location of the child. However, rather than use this default,
  /// consider using a [RenderClipRect], which can achieve the same effect more
  /// efficiently.
  ///
  /// The [clipBehavior] argument must not be null. If [clipBehavior] is
  /// [Clip.none], no clipping will be applied.
  RenderClipPath({
    super.child,
    super.clipper,
    super.clipBehavior,
  }) : assert(clipBehavior != null);

  @override
  Path get _defaultClip => Path()..addRect(Offset.zero & size);

  @override
  bool hitTest(BoxHitTestResult result, { required Offset position }) {
    if (_clipper != null) {
      _updateClip();
      assert(_clip != null);
      if (!_clip!.contains(position))
        return false;
    }
    return super.hitTest(result, position: position);
  }

  @override
  void paint(PaintingContext context, Offset offset) {
    if (child != null) {
      if (clipBehavior != Clip.none) {
        _updateClip();
        layer = context.pushClipPath(
          needsCompositing,
          offset,
          Offset.zero & size,
          _clip!,
          super.paint,
          clipBehavior: clipBehavior,
          oldLayer: layer as ClipPathLayer?,
        );
      } else {
        context.paintChild(child!, offset);
        layer = null;
      }
    } else {
      layer = null;
    }
  }

  @override
  void debugPaintSize(PaintingContext context, Offset offset) {
    assert(() {
      if (child != null) {
        super.debugPaintSize(context, offset);
        context.canvas.drawPath(_clip!.shift(offset), _debugPaint!);
        _debugText!.paint(context.canvas, offset);
      }
      return true;
    }());
  }
}

/// A physical model layer casts a shadow based on its [elevation].
///
/// The concrete implementations [RenderPhysicalModel] and [RenderPhysicalShape]
/// determine the actual shape of the physical model.
abstract class _RenderPhysicalModelBase<T> extends _RenderCustomClip<T> {
  /// The [shape], [elevation], [color], and [shadowColor] must not be null.
  /// Additionally, the [elevation] must be non-negative.
  _RenderPhysicalModelBase({
    required super.child,
    required double elevation,
    required Color color,
    required Color shadowColor,
    super.clipBehavior = Clip.none,
    super.clipper,
  }) : assert(elevation != null && elevation >= 0.0),
       assert(color != null),
       assert(shadowColor != null),
       assert(clipBehavior != null),
       _elevation = elevation,
       _color = color,
       _shadowColor = shadowColor;

  /// The z-coordinate relative to the parent at which to place this material.
  ///
  /// The value is non-negative.
  ///
  /// If [debugDisableShadows] is set, this value is ignored and no shadow is
  /// drawn (an outline is rendered instead).
  double get elevation => _elevation;
  double _elevation;
  set elevation(double value) {
    assert(value != null && value >= 0.0);
    if (elevation == value)
      return;
    final bool didNeedCompositing = alwaysNeedsCompositing;
    _elevation = value;
    if (didNeedCompositing != alwaysNeedsCompositing)
      markNeedsCompositingBitsUpdate();
    markNeedsPaint();
  }

  /// The shadow color.
  Color get shadowColor => _shadowColor;
  Color _shadowColor;
  set shadowColor(Color value) {
    assert(value != null);
    if (shadowColor == value)
      return;
    _shadowColor = value;
    markNeedsPaint();
  }

  /// The background color.
  Color get color => _color;
  Color _color;
  set color(Color value) {
    assert(value != null);
    if (color == value)
      return;
    _color = value;
    markNeedsPaint();
  }

  @override
  bool get alwaysNeedsCompositing => true;

  @override
  void describeSemanticsConfiguration(SemanticsConfiguration config) {
    super.describeSemanticsConfiguration(config);
    config.elevation = elevation;
  }

  @override
  void debugFillProperties(DiagnosticPropertiesBuilder description) {
    super.debugFillProperties(description);
    description.add(DoubleProperty('elevation', elevation));
    description.add(ColorProperty('color', color));
    description.add(ColorProperty('shadowColor', color));
  }
}

/// Creates a physical model layer that clips its child to a rounded
/// rectangle.
///
/// A physical model layer casts a shadow based on its [elevation].
class RenderPhysicalModel extends _RenderPhysicalModelBase<RRect> {
  /// Creates a rounded-rectangular clip.
  ///
  /// The [color] is required.
  ///
  /// The [shape], [elevation], [color], [clipBehavior], and [shadowColor]
  /// arguments must not be null. Additionally, the [elevation] must be
  /// non-negative.
  RenderPhysicalModel({
    super.child,
    BoxShape shape = BoxShape.rectangle,
    super.clipBehavior,
    BorderRadius? borderRadius,
    super.elevation = 0.0,
    required super.color,
    super.shadowColor = const Color(0xFF000000),
  }) : assert(shape != null),
       assert(clipBehavior != null),
       assert(elevation != null && elevation >= 0.0),
       assert(color != null),
       assert(shadowColor != null),
       _shape = shape,
       _borderRadius = borderRadius;

  @override
  PhysicalModelLayer? get layer => super.layer as PhysicalModelLayer?;

  /// The shape of the layer.
  ///
  /// Defaults to [BoxShape.rectangle]. The [borderRadius] affects the corners
  /// of the rectangle.
  BoxShape get shape => _shape;
  BoxShape _shape;
  set shape(BoxShape value) {
    assert(value != null);
    if (shape == value)
      return;
    _shape = value;
    _markNeedsClip();
  }

  /// The border radius of the rounded corners.
  ///
  /// Values are clamped so that horizontal and vertical radii sums do not
  /// exceed width/height.
  ///
  /// This property is ignored if the [shape] is not [BoxShape.rectangle].
  ///
  /// The value null is treated like [BorderRadius.zero].
  BorderRadius? get borderRadius => _borderRadius;
  BorderRadius? _borderRadius;
  set borderRadius(BorderRadius? value) {
    if (borderRadius == value)
      return;
    _borderRadius = value;
    _markNeedsClip();
  }

  @override
  RRect get _defaultClip {
    assert(hasSize);
    assert(_shape != null);
    switch (_shape) {
      case BoxShape.rectangle:
        return (borderRadius ?? BorderRadius.zero).toRRect(Offset.zero & size);
      case BoxShape.circle:
        final Rect rect = Offset.zero & size;
        return RRect.fromRectXY(rect, rect.width / 2, rect.height / 2);
    }
  }

  @override
  bool hitTest(BoxHitTestResult result, { required Offset position }) {
    if (_clipper != null) {
      _updateClip();
      assert(_clip != null);
      if (!_clip!.contains(position))
        return false;
    }
    return super.hitTest(result, position: position);
  }

  @override
  void paint(PaintingContext context, Offset offset) {
    if (child != null) {
      _updateClip();
      final RRect offsetRRect = _clip!.shift(offset);
      final Rect offsetBounds = offsetRRect.outerRect;
      final Path offsetRRectAsPath = Path()..addRRect(offsetRRect);
      bool paintShadows = true;
      assert(() {
        if (debugDisableShadows) {
          if (elevation > 0.0) {
            context.canvas.drawRRect(
              offsetRRect,
              Paint()
                ..color = shadowColor
                ..style = PaintingStyle.stroke
                ..strokeWidth = elevation * 2.0,
            );
          }
          paintShadows = false;
        }
        return true;
      }());
      layer ??= PhysicalModelLayer();
      layer!
        ..clipPath = offsetRRectAsPath
        ..clipBehavior = clipBehavior
        ..elevation = paintShadows ? elevation : 0.0
        ..color = color
        ..shadowColor = shadowColor;
      context.pushLayer(layer!, super.paint, offset, childPaintBounds: offsetBounds);
      assert(() {
        layer!.debugCreator = debugCreator;
        return true;
      }());
    } else {
      layer = null;
    }
  }

  @override
  void debugFillProperties(DiagnosticPropertiesBuilder description) {
    super.debugFillProperties(description);
    description.add(DiagnosticsProperty<BoxShape>('shape', shape));
    description.add(DiagnosticsProperty<BorderRadius>('borderRadius', borderRadius));
  }
}

/// Creates a physical shape layer that clips its child to a [Path].
///
/// A physical shape layer casts a shadow based on its [elevation].
///
/// See also:
///
///  * [RenderPhysicalModel], which is optimized for rounded rectangles and
///    circles.
class RenderPhysicalShape extends _RenderPhysicalModelBase<Path> {
  /// Creates an arbitrary shape clip.
  ///
  /// The [color] and [clipper] parameters are required.
  ///
  /// The [clipper], [elevation], [color] and [shadowColor] must not be null.
  /// Additionally, the [elevation] must be non-negative.
  RenderPhysicalShape({
    super.child,
    required CustomClipper<Path> super.clipper,
    super.clipBehavior,
    super.elevation = 0.0,
    required super.color,
    super.shadowColor = const Color(0xFF000000),
  }) : assert(clipper != null),
       assert(elevation != null && elevation >= 0.0),
       assert(color != null),
       assert(shadowColor != null);

  @override
  PhysicalModelLayer? get layer => super.layer as PhysicalModelLayer?;

  @override
  Path get _defaultClip => Path()..addRect(Offset.zero & size);

  @override
  bool hitTest(BoxHitTestResult result, { required Offset position }) {
    if (_clipper != null) {
      _updateClip();
      assert(_clip != null);
      if (!_clip!.contains(position))
        return false;
    }
    return super.hitTest(result, position: position);
  }

  @override
  void paint(PaintingContext context, Offset offset) {
    if (child != null) {
      _updateClip();
      final Rect offsetBounds = offset & size;
      final Path offsetPath = _clip!.shift(offset);
      bool paintShadows = true;
      assert(() {
        if (debugDisableShadows) {
          if (elevation > 0.0) {
            context.canvas.drawPath(
              offsetPath,
              Paint()
                ..color = shadowColor
                ..style = PaintingStyle.stroke
                ..strokeWidth = elevation * 2.0,
            );
          }
          paintShadows = false;
        }
        return true;
      }());
      layer ??= PhysicalModelLayer();
      layer!
        ..clipPath = offsetPath
        ..clipBehavior = clipBehavior
        ..elevation = paintShadows ? elevation : 0.0
        ..color = color
        ..shadowColor = shadowColor;
      context.pushLayer(layer!, super.paint, offset, childPaintBounds: offsetBounds);
      assert(() {
        layer!.debugCreator = debugCreator;
        return true;
      }());
    } else {
      layer = null;
    }
  }

  @override
  void debugFillProperties(DiagnosticPropertiesBuilder description) {
    super.debugFillProperties(description);
    description.add(DiagnosticsProperty<CustomClipper<Path>>('clipper', clipper));
  }
}

/// Where to paint a box decoration.
enum DecorationPosition {
  /// Paint the box decoration behind the children.
  background,

  /// Paint the box decoration in front of the children.
  foreground,
}

/// Paints a [Decoration] either before or after its child paints.
class RenderDecoratedBox extends RenderProxyBox {
  /// Creates a decorated box.
  ///
  /// The [decoration], [position], and [configuration] arguments must not be
  /// null. By default the decoration paints behind the child.
  ///
  /// The [ImageConfiguration] will be passed to the decoration (with the size
  /// filled in) to let it resolve images.
  RenderDecoratedBox({
    required Decoration decoration,
    DecorationPosition position = DecorationPosition.background,
    ImageConfiguration configuration = ImageConfiguration.empty,
    RenderBox? child,
  }) : assert(decoration != null),
       assert(position != null),
       assert(configuration != null),
       _decoration = decoration,
       _position = position,
       _configuration = configuration,
       super(child);

  BoxPainter? _painter;

  /// What decoration to paint.
  ///
  /// Commonly a [BoxDecoration].
  Decoration get decoration => _decoration;
  Decoration _decoration;
  set decoration(Decoration value) {
    assert(value != null);
    if (value == _decoration)
      return;
    _painter?.dispose();
    _painter = null;
    _decoration = value;
    markNeedsPaint();
  }

  /// Whether to paint the box decoration behind or in front of the child.
  DecorationPosition get position => _position;
  DecorationPosition _position;
  set position(DecorationPosition value) {
    assert(value != null);
    if (value == _position)
      return;
    _position = value;
    markNeedsPaint();
  }

  /// The settings to pass to the decoration when painting, so that it can
  /// resolve images appropriately. See [ImageProvider.resolve] and
  /// [BoxPainter.paint].
  ///
  /// The [ImageConfiguration.textDirection] field is also used by
  /// direction-sensitive [Decoration]s for painting and hit-testing.
  ImageConfiguration get configuration => _configuration;
  ImageConfiguration _configuration;
  set configuration(ImageConfiguration value) {
    assert(value != null);
    if (value == _configuration)
      return;
    _configuration = value;
    markNeedsPaint();
  }

  @override
  void detach() {
    _painter?.dispose();
    _painter = null;
    super.detach();
    // Since we're disposing of our painter, we won't receive change
    // notifications. We mark ourselves as needing paint so that we will
    // resubscribe to change notifications. If we didn't do this, then, for
    // example, animated GIFs would stop animating when a DecoratedBox gets
    // moved around the tree due to GlobalKey reparenting.
    markNeedsPaint();
  }

  @override
  bool hitTestSelf(Offset position) {
    return _decoration.hitTest(size, position, textDirection: configuration.textDirection);
  }

  @override
  void paint(PaintingContext context, Offset offset) {
    assert(size.width != null);
    assert(size.height != null);
    _painter ??= _decoration.createBoxPainter(markNeedsPaint);
    final ImageConfiguration filledConfiguration = configuration.copyWith(size: size);
    if (position == DecorationPosition.background) {
      int? debugSaveCount;
      assert(() {
        debugSaveCount = context.canvas.getSaveCount();
        return true;
      }());
      _painter!.paint(context.canvas, offset, filledConfiguration);
      assert(() {
        if (debugSaveCount != context.canvas.getSaveCount()) {
          throw FlutterError.fromParts(<DiagnosticsNode>[
            ErrorSummary('${_decoration.runtimeType} painter had mismatching save and restore calls.'),
            ErrorDescription(
              'Before painting the decoration, the canvas save count was $debugSaveCount. '
              'After painting it, the canvas save count was ${context.canvas.getSaveCount()}. '
              'Every call to save() or saveLayer() must be matched by a call to restore().',
            ),
            DiagnosticsProperty<Decoration>('The decoration was', decoration, style: DiagnosticsTreeStyle.errorProperty),
            DiagnosticsProperty<BoxPainter>('The painter was', _painter, style: DiagnosticsTreeStyle.errorProperty),
          ]);
        }
        return true;
      }());
      if (decoration.isComplex)
        context.setIsComplexHint();
    }
    super.paint(context, offset);
    if (position == DecorationPosition.foreground) {
      _painter!.paint(context.canvas, offset, filledConfiguration);
      if (decoration.isComplex)
        context.setIsComplexHint();
    }
  }

  @override
  void debugFillProperties(DiagnosticPropertiesBuilder properties) {
    super.debugFillProperties(properties);
    properties.add(_decoration.toDiagnosticsNode(name: 'decoration'));
    properties.add(DiagnosticsProperty<ImageConfiguration>('configuration', configuration));
  }
}

/// Applies a transformation before painting its child.
class RenderTransform extends RenderProxyBox {
  /// Creates a render object that transforms its child.
  ///
  /// The [transform] argument must not be null.
  RenderTransform({
    required Matrix4 transform,
    Offset? origin,
    AlignmentGeometry? alignment,
    TextDirection? textDirection,
    this.transformHitTests = true,
    FilterQuality? filterQuality,
    RenderBox? child,
  }) : assert(transform != null),
       super(child) {
    this.transform = transform;
    this.alignment = alignment;
    this.textDirection = textDirection;
    this.filterQuality = filterQuality;
    this.origin = origin;
  }

  /// The origin of the coordinate system (relative to the upper left corner of
  /// this render object) in which to apply the matrix.
  ///
  /// Setting an origin is equivalent to conjugating the transform matrix by a
  /// translation. This property is provided just for convenience.
  Offset? get origin => _origin;
  Offset? _origin;
  set origin(Offset? value) {
    if (_origin == value)
      return;
    _origin = value;
    markNeedsPaint();
    markNeedsSemanticsUpdate();
  }

  /// The alignment of the origin, relative to the size of the box.
  ///
  /// This is equivalent to setting an origin based on the size of the box.
  /// If it is specified at the same time as an offset, both are applied.
  ///
  /// An [AlignmentDirectional.centerStart] value is the same as an [Alignment]
  /// whose [Alignment.x] value is `-1.0` if [textDirection] is
  /// [TextDirection.ltr], and `1.0` if [textDirection] is [TextDirection.rtl].
  /// Similarly [AlignmentDirectional.centerEnd] is the same as an [Alignment]
  /// whose [Alignment.x] value is `1.0` if [textDirection] is
  /// [TextDirection.ltr], and `-1.0` if [textDirection] is [TextDirection.rtl].
  AlignmentGeometry? get alignment => _alignment;
  AlignmentGeometry? _alignment;
  set alignment(AlignmentGeometry? value) {
    if (_alignment == value)
      return;
    _alignment = value;
    markNeedsPaint();
    markNeedsSemanticsUpdate();
  }

  /// The text direction with which to resolve [alignment].
  ///
  /// This may be changed to null, but only after [alignment] has been changed
  /// to a value that does not depend on the direction.
  TextDirection? get textDirection => _textDirection;
  TextDirection? _textDirection;
  set textDirection(TextDirection? value) {
    if (_textDirection == value)
      return;
    _textDirection = value;
    markNeedsPaint();
    markNeedsSemanticsUpdate();
  }

  @override
  bool get alwaysNeedsCompositing => child != null && _filterQuality != null;

  /// When set to true, hit tests are performed based on the position of the
  /// child as it is painted. When set to false, hit tests are performed
  /// ignoring the transformation.
  ///
  /// [applyPaintTransform], and therefore [localToGlobal] and [globalToLocal],
  /// always honor the transformation, regardless of the value of this property.
  bool transformHitTests;

  Matrix4? _transform;
  /// The matrix to transform the child by during painting. The provided value
  /// is copied on assignment.
  ///
  /// There is no getter for [transform], because [Matrix4] is mutable, and
  /// mutations outside of the control of the render object could not reliably
  /// be reflected in the rendering.
  set transform(Matrix4 value) { // ignore: avoid_setters_without_getters
    assert(value != null);
    if (_transform == value)
      return;
    _transform = Matrix4.copy(value);
    markNeedsPaint();
    markNeedsSemanticsUpdate();
  }

  /// The filter quality with which to apply the transform as a bitmap operation.
  ///
  /// {@macro flutter.widgets.Transform.optional.FilterQuality}
  FilterQuality? get filterQuality => _filterQuality;
  FilterQuality? _filterQuality;
  set filterQuality(FilterQuality? value) {
    if (_filterQuality == value)
      return;
    final bool didNeedCompositing = alwaysNeedsCompositing;
    _filterQuality = value;
    if (didNeedCompositing != alwaysNeedsCompositing)
      markNeedsCompositingBitsUpdate();
    markNeedsPaint();
  }

  /// Sets the transform to the identity matrix.
  void setIdentity() {
    _transform!.setIdentity();
    markNeedsPaint();
    markNeedsSemanticsUpdate();
  }

  /// Concatenates a rotation about the x axis into the transform.
  void rotateX(double radians) {
    _transform!.rotateX(radians);
    markNeedsPaint();
    markNeedsSemanticsUpdate();
  }

  /// Concatenates a rotation about the y axis into the transform.
  void rotateY(double radians) {
    _transform!.rotateY(radians);
    markNeedsPaint();
    markNeedsSemanticsUpdate();
  }

  /// Concatenates a rotation about the z axis into the transform.
  void rotateZ(double radians) {
    _transform!.rotateZ(radians);
    markNeedsPaint();
    markNeedsSemanticsUpdate();
  }

  /// Concatenates a translation by (x, y, z) into the transform.
  void translate(double x, [ double y = 0.0, double z = 0.0 ]) {
    _transform!.translate(x, y, z);
    markNeedsPaint();
    markNeedsSemanticsUpdate();
  }

  /// Concatenates a scale into the transform.
  void scale(double x, [ double? y, double? z ]) {
    _transform!.scale(x, y, z);
    markNeedsPaint();
    markNeedsSemanticsUpdate();
  }

  Matrix4? get _effectiveTransform {
    final Alignment? resolvedAlignment = alignment?.resolve(textDirection);
    if (_origin == null && resolvedAlignment == null)
      return _transform;
    final Matrix4 result = Matrix4.identity();
    if (_origin != null)
      result.translate(_origin!.dx, _origin!.dy);
    Offset? translation;
    if (resolvedAlignment != null) {
      translation = resolvedAlignment.alongSize(size);
      result.translate(translation.dx, translation.dy);
    }
    result.multiply(_transform!);
    if (resolvedAlignment != null)
      result.translate(-translation!.dx, -translation.dy);
    if (_origin != null)
      result.translate(-_origin!.dx, -_origin!.dy);
    return result;
  }

  @override
  bool hitTest(BoxHitTestResult result, { required Offset position }) {
    // RenderTransform objects don't check if they are
    // themselves hit, because it's confusing to think about
    // how the untransformed size and the child's transformed
    // position interact.
    return hitTestChildren(result, position: position);
  }

  @override
  bool hitTestChildren(BoxHitTestResult result, { required Offset position }) {
    assert(!transformHitTests || _effectiveTransform != null);
    return result.addWithPaintTransform(
      transform: transformHitTests ? _effectiveTransform : null,
      position: position,
      hitTest: (BoxHitTestResult result, Offset position) {
        return super.hitTestChildren(result, position: position);
      },
    );
  }

  @override
  void paint(PaintingContext context, Offset offset) {
    if (child != null) {
      final Matrix4 transform = _effectiveTransform!;
      if (filterQuality == null) {
        final Offset? childOffset = MatrixUtils.getAsTranslation(transform);
        if (childOffset == null) {
          layer = context.pushTransform(
            needsCompositing,
            offset,
            transform,
            super.paint,
            oldLayer: layer is TransformLayer ? layer as TransformLayer? : null,
          );
        } else {
          super.paint(context, offset + childOffset);
          layer = null;
        }
      } else {
        final Matrix4 effectiveTransform = Matrix4.translationValues(offset.dx, offset.dy, 0.0)
          ..multiply(transform)..translate(-offset.dx, -offset.dy);
        final ui.ImageFilter filter = ui.ImageFilter.matrix(
          effectiveTransform.storage,
          filterQuality: filterQuality!,
        );
        if (layer is ImageFilterLayer) {
          final ImageFilterLayer filterLayer = layer! as ImageFilterLayer;
          filterLayer.imageFilter = filter;
        } else {
          layer = ImageFilterLayer(imageFilter: filter);
        }
        context.pushLayer(layer!, super.paint, offset);
        assert(() {
          layer!.debugCreator = debugCreator;
          return true;
        }());
      }
    }
  }

  @override
  void applyPaintTransform(RenderBox child, Matrix4 transform) {
    transform.multiply(_effectiveTransform!);
  }

  @override
  void debugFillProperties(DiagnosticPropertiesBuilder properties) {
    super.debugFillProperties(properties);
    properties.add(TransformProperty('transform matrix', _transform));
    properties.add(DiagnosticsProperty<Offset>('origin', origin));
    properties.add(DiagnosticsProperty<AlignmentGeometry>('alignment', alignment));
    properties.add(EnumProperty<TextDirection>('textDirection', textDirection, defaultValue: null));
    properties.add(DiagnosticsProperty<bool>('transformHitTests', transformHitTests));
  }
}

/// Scales and positions its child within itself according to [fit].
class RenderFittedBox extends RenderProxyBox {
  /// Scales and positions its child within itself.
  ///
  /// The [fit] and [alignment] arguments must not be null.
  RenderFittedBox({
    BoxFit fit = BoxFit.contain,
    AlignmentGeometry alignment = Alignment.center,
    TextDirection? textDirection,
    RenderBox? child,
    Clip clipBehavior = Clip.none,
  }) : assert(fit != null),
       assert(alignment != null),
       assert(clipBehavior != null),
       _fit = fit,
       _alignment = alignment,
       _textDirection = textDirection,
       _clipBehavior = clipBehavior,
       super(child);

  Alignment? _resolvedAlignment;

  void _resolve() {
    if (_resolvedAlignment != null)
      return;
    _resolvedAlignment = alignment.resolve(textDirection);
  }

  void _markNeedResolution() {
    _resolvedAlignment = null;
    markNeedsPaint();
  }

  bool _fitAffectsLayout(BoxFit fit) {
    switch (fit) {
      case BoxFit.scaleDown:
        return true;
      case BoxFit.contain:
      case BoxFit.cover:
      case BoxFit.fill:
      case BoxFit.fitHeight:
      case BoxFit.fitWidth:
      case BoxFit.none:
        return false;
    }
  }

  /// How to inscribe the child into the space allocated during layout.
  BoxFit get fit => _fit;
  BoxFit _fit;
  set fit(BoxFit value) {
    assert(value != null);
    if (_fit == value)
      return;
    final BoxFit lastFit = _fit;
    _fit = value;
    if (_fitAffectsLayout(lastFit) || _fitAffectsLayout(value)) {
      markNeedsLayout();
    } else {
      _clearPaintData();
      markNeedsPaint();
    }
  }

  /// How to align the child within its parent's bounds.
  ///
  /// An alignment of (0.0, 0.0) aligns the child to the top-left corner of its
  /// parent's bounds. An alignment of (1.0, 0.5) aligns the child to the middle
  /// of the right edge of its parent's bounds.
  ///
  /// If this is set to an [AlignmentDirectional] object, then
  /// [textDirection] must not be null.
  AlignmentGeometry get alignment => _alignment;
  AlignmentGeometry _alignment;
  set alignment(AlignmentGeometry value) {
    assert(value != null);
    if (_alignment == value)
      return;
    _alignment = value;
    _clearPaintData();
    _markNeedResolution();
  }

  /// The text direction with which to resolve [alignment].
  ///
  /// This may be changed to null, but only after [alignment] has been changed
  /// to a value that does not depend on the direction.
  TextDirection? get textDirection => _textDirection;
  TextDirection? _textDirection;
  set textDirection(TextDirection? value) {
    if (_textDirection == value)
      return;
    _textDirection = value;
    _clearPaintData();
    _markNeedResolution();
  }

  // TODO(ianh): The intrinsic dimensions of this box are wrong.

  @override
  Size computeDryLayout(BoxConstraints constraints) {
    if (child != null) {
      final Size childSize = child!.getDryLayout(const BoxConstraints());

      // During [RenderObject.debugCheckingIntrinsics] a child that doesn't
      // support dry layout may provide us with an invalid size that triggers
      // assertions if we try to work with it. Instead of throwing, we bail
      // out early in that case.
      bool invalidChildSize = false;
      assert(() {
        if (RenderObject.debugCheckingIntrinsics && childSize.width * childSize.height == 0.0) {
          invalidChildSize = true;
        }
        return true;
      }());
      if (invalidChildSize) {
        assert(debugCannotComputeDryLayout(
          reason: 'Child provided invalid size of $childSize.',
        ));
        return Size.zero;
      }

      switch (fit) {
        case BoxFit.scaleDown:
          final BoxConstraints sizeConstraints = constraints.loosen();
          final Size unconstrainedSize = sizeConstraints.constrainSizeAndAttemptToPreserveAspectRatio(childSize);
          return constraints.constrain(unconstrainedSize);
        case BoxFit.contain:
        case BoxFit.cover:
        case BoxFit.fill:
        case BoxFit.fitHeight:
        case BoxFit.fitWidth:
        case BoxFit.none:
          return constraints.constrainSizeAndAttemptToPreserveAspectRatio(childSize);
      }
    } else {
      return constraints.smallest;
    }
  }

  @override
  void performLayout() {
    if (child != null) {
      child!.layout(const BoxConstraints(), parentUsesSize: true);
      switch (fit) {
        case BoxFit.scaleDown:
          final BoxConstraints sizeConstraints = constraints.loosen();
          final Size unconstrainedSize = sizeConstraints.constrainSizeAndAttemptToPreserveAspectRatio(child!.size);
          size = constraints.constrain(unconstrainedSize);
          break;
        case BoxFit.contain:
        case BoxFit.cover:
        case BoxFit.fill:
        case BoxFit.fitHeight:
        case BoxFit.fitWidth:
        case BoxFit.none:
          size = constraints.constrainSizeAndAttemptToPreserveAspectRatio(child!.size);
          break;
      }
      _clearPaintData();
    } else {
      size = constraints.smallest;
    }
  }

  bool? _hasVisualOverflow;
  Matrix4? _transform;

  /// {@macro flutter.material.Material.clipBehavior}
  ///
  /// Defaults to [Clip.none], and must not be null.
  Clip get clipBehavior => _clipBehavior;
  Clip _clipBehavior = Clip.none;
  set clipBehavior(Clip value) {
    assert(value != null);
    if (value != _clipBehavior) {
      _clipBehavior = value;
      markNeedsPaint();
      markNeedsSemanticsUpdate();
    }
  }

  void _clearPaintData() {
    _hasVisualOverflow = null;
    _transform = null;
  }

  void _updatePaintData() {
    if (_transform != null)
      return;

    if (child == null) {
      _hasVisualOverflow = false;
      _transform = Matrix4.identity();
    } else {
      _resolve();
      final Size childSize = child!.size;
      final FittedSizes sizes = applyBoxFit(_fit, childSize, size);
      final double scaleX = sizes.destination.width / sizes.source.width;
      final double scaleY = sizes.destination.height / sizes.source.height;
      final Rect sourceRect = _resolvedAlignment!.inscribe(sizes.source, Offset.zero & childSize);
      final Rect destinationRect = _resolvedAlignment!.inscribe(sizes.destination, Offset.zero & size);
      _hasVisualOverflow = sourceRect.width < childSize.width || sourceRect.height < childSize.height;
      assert(scaleX.isFinite && scaleY.isFinite);
      _transform = Matrix4.translationValues(destinationRect.left, destinationRect.top, 0.0)
        ..scale(scaleX, scaleY, 1.0)
        ..translate(-sourceRect.left, -sourceRect.top);
      assert(_transform!.storage.every((double value) => value.isFinite));
    }
  }

  TransformLayer? _paintChildWithTransform(PaintingContext context, Offset offset) {
    final Offset? childOffset = MatrixUtils.getAsTranslation(_transform!);
    if (childOffset == null)
      return context.pushTransform(
        needsCompositing,
        offset,
        _transform!,
        super.paint,
        oldLayer: layer is TransformLayer ? layer! as TransformLayer : null,
      );
    else
      super.paint(context, offset + childOffset);
    return null;
  }

  @override
  void paint(PaintingContext context, Offset offset) {
    if (child == null || size.isEmpty || child!.size.isEmpty)
      return;
    _updatePaintData();
    assert(child != null);
    if (_hasVisualOverflow! && clipBehavior != Clip.none) {
      layer = context.pushClipRect(
        needsCompositing,
        offset,
        Offset.zero & size,
        _paintChildWithTransform,
        oldLayer: layer is ClipRectLayer ? layer! as ClipRectLayer : null,
        clipBehavior: clipBehavior,
      );
    } else {
      layer = _paintChildWithTransform(context, offset);
    }
  }

  @override
  bool hitTestChildren(BoxHitTestResult result, { required Offset position }) {
    if (size.isEmpty || (child?.size.isEmpty ?? false))
      return false;
    _updatePaintData();
    return result.addWithPaintTransform(
      transform: _transform,
      position: position,
      hitTest: (BoxHitTestResult result, Offset position) {
        return super.hitTestChildren(result, position: position);
      },
    );
  }

  @override
  void applyPaintTransform(RenderBox child, Matrix4 transform) {
    if (size.isEmpty || child.size.isEmpty) {
      transform.setZero();
    } else {
      _updatePaintData();
      transform.multiply(_transform!);
    }
  }

  @override
  void debugFillProperties(DiagnosticPropertiesBuilder properties) {
    super.debugFillProperties(properties);
    properties.add(EnumProperty<BoxFit>('fit', fit));
    properties.add(DiagnosticsProperty<AlignmentGeometry>('alignment', alignment));
    properties.add(EnumProperty<TextDirection>('textDirection', textDirection, defaultValue: null));
  }
}

/// Applies a translation transformation before painting its child.
///
/// The translation is expressed as an [Offset] scaled to the child's size. For
/// example, an [Offset] with a `dx` of 0.25 will result in a horizontal
/// translation of one quarter the width of the child.
///
/// Hit tests will only be detected inside the bounds of the
/// [RenderFractionalTranslation], even if the contents are offset such that
/// they overflow.
class RenderFractionalTranslation extends RenderProxyBox {
  /// Creates a render object that translates its child's painting.
  ///
  /// The [translation] argument must not be null.
  RenderFractionalTranslation({
    required Offset translation,
    this.transformHitTests = true,
    RenderBox? child,
  }) : assert(translation != null),
       _translation = translation,
       super(child);

  /// The translation to apply to the child, scaled to the child's size.
  ///
  /// For example, an [Offset] with a `dx` of 0.25 will result in a horizontal
  /// translation of one quarter the width of the child.
  Offset get translation => _translation;
  Offset _translation;
  set translation(Offset value) {
    assert(value != null);
    if (_translation == value)
      return;
    _translation = value;
    markNeedsPaint();
    markNeedsSemanticsUpdate();
  }

  @override
  bool hitTest(BoxHitTestResult result, { required Offset position }) {
    // RenderFractionalTranslation objects don't check if they are
    // themselves hit, because it's confusing to think about
    // how the untransformed size and the child's transformed
    // position interact.
    return hitTestChildren(result, position: position);
  }

  /// When set to true, hit tests are performed based on the position of the
  /// child as it is painted. When set to false, hit tests are performed
  /// ignoring the transformation.
  ///
  /// applyPaintTransform(), and therefore localToGlobal() and globalToLocal(),
  /// always honor the transformation, regardless of the value of this property.
  bool transformHitTests;

  @override
  bool hitTestChildren(BoxHitTestResult result, { required Offset position }) {
    assert(!debugNeedsLayout);
    return result.addWithPaintOffset(
      offset: transformHitTests
          ? Offset(translation.dx * size.width, translation.dy * size.height)
          : null,
      position: position,
      hitTest: (BoxHitTestResult result, Offset position) {
        return super.hitTestChildren(result, position: position);
      },
    );
  }

  @override
  void paint(PaintingContext context, Offset offset) {
    assert(!debugNeedsLayout);
    if (child != null) {
      super.paint(context, Offset(
        offset.dx + translation.dx * size.width,
        offset.dy + translation.dy * size.height,
      ));
    }
  }

  @override
  void applyPaintTransform(RenderBox child, Matrix4 transform) {
    transform.translate(
      translation.dx * size.width,
      translation.dy * size.height,
    );
  }

  @override
  void debugFillProperties(DiagnosticPropertiesBuilder properties) {
    super.debugFillProperties(properties);
    properties.add(DiagnosticsProperty<Offset>('translation', translation));
    properties.add(DiagnosticsProperty<bool>('transformHitTests', transformHitTests));
  }
}

/// Signature for listening to [PointerDownEvent] events.
///
/// Used by [Listener] and [RenderPointerListener].
typedef PointerDownEventListener = void Function(PointerDownEvent event);

/// Signature for listening to [PointerMoveEvent] events.
///
/// Used by [Listener] and [RenderPointerListener].
typedef PointerMoveEventListener = void Function(PointerMoveEvent event);

/// Signature for listening to [PointerUpEvent] events.
///
/// Used by [Listener] and [RenderPointerListener].
typedef PointerUpEventListener = void Function(PointerUpEvent event);

/// Signature for listening to [PointerCancelEvent] events.
///
/// Used by [Listener] and [RenderPointerListener].
typedef PointerCancelEventListener = void Function(PointerCancelEvent event);

/// Signature for listening to [PointerPanZoomStartEvent] events.
///
/// Used by [Listener] and [RenderPointerListener].
typedef PointerPanZoomStartEventListener = void Function(PointerPanZoomStartEvent event);

/// Signature for listening to [PointerPanZoomUpdateEvent] events.
///
/// Used by [Listener] and [RenderPointerListener].
typedef PointerPanZoomUpdateEventListener = void Function(PointerPanZoomUpdateEvent event);

/// Signature for listening to [PointerPanZoomEndEvent] events.
///
/// Used by [Listener] and [RenderPointerListener].
typedef PointerPanZoomEndEventListener = void Function(PointerPanZoomEndEvent event);

/// Signature for listening to [PointerSignalEvent] events.
///
/// Used by [Listener] and [RenderPointerListener].
typedef PointerSignalEventListener = void Function(PointerSignalEvent event);

/// Calls callbacks in response to common pointer events.
///
/// It responds to events that can construct gestures, such as when the
/// pointer is pointer is pressed and moved, and then released or canceled.
///
/// It does not respond to events that are exclusive to mouse, such as when the
/// mouse enters and exits a region without pressing any buttons. For
/// these events, use [RenderMouseRegion].
///
/// If it has a child, defers to the child for sizing behavior.
///
/// If it does not have a child, grows to fit the parent-provided constraints.
class RenderPointerListener extends RenderProxyBoxWithHitTestBehavior {
  /// Creates a render object that forwards pointer events to callbacks.
  ///
  /// The [behavior] argument defaults to [HitTestBehavior.deferToChild].
  RenderPointerListener({
    this.onPointerDown,
    this.onPointerMove,
    this.onPointerUp,
    this.onPointerHover,
    this.onPointerCancel,
    this.onPointerPanZoomStart,
    this.onPointerPanZoomUpdate,
    this.onPointerPanZoomEnd,
    this.onPointerSignal,
    super.behavior,
    super.child,
  });

  /// Called when a pointer comes into contact with the screen (for touch
  /// pointers), or has its button pressed (for mouse pointers) at this widget's
  /// location.
  PointerDownEventListener? onPointerDown;

  /// Called when a pointer that triggered an [onPointerDown] changes position.
  PointerMoveEventListener? onPointerMove;

  /// Called when a pointer that triggered an [onPointerDown] is no longer in
  /// contact with the screen.
  PointerUpEventListener? onPointerUp;

  /// Called when a pointer that has not an [onPointerDown] changes position.
  PointerHoverEventListener? onPointerHover;

  /// Called when the input from a pointer that triggered an [onPointerDown] is
  /// no longer directed towards this receiver.
  PointerCancelEventListener? onPointerCancel;

  /// Called when a pan/zoom begins such as from a trackpad gesture.
  PointerPanZoomStartEventListener? onPointerPanZoomStart;

  /// Called when a pan/zoom is updated.
  PointerPanZoomUpdateEventListener? onPointerPanZoomUpdate;

  /// Called when a pan/zoom finishes.
  PointerPanZoomEndEventListener? onPointerPanZoomEnd;

  /// Called when a pointer signal occurs over this object.
  PointerSignalEventListener? onPointerSignal;

  @override
  Size computeSizeForNoChild(BoxConstraints constraints) {
    return constraints.biggest;
  }

  @override
  void handleEvent(PointerEvent event, HitTestEntry entry) {
    assert(debugHandleEvent(event, entry));
    if (event is PointerDownEvent)
      return onPointerDown?.call(event);
    if (event is PointerMoveEvent)
      return onPointerMove?.call(event);
    if (event is PointerUpEvent)
      return onPointerUp?.call(event);
    if (event is PointerHoverEvent)
      return onPointerHover?.call(event);
    if (event is PointerCancelEvent)
      return onPointerCancel?.call(event);
    if (event is PointerPanZoomStartEvent)
      return onPointerPanZoomStart?.call(event);
    if (event is PointerPanZoomUpdateEvent)
      return onPointerPanZoomUpdate?.call(event);
    if (event is PointerPanZoomEndEvent)
      return onPointerPanZoomEnd?.call(event);
    if (event is PointerSignalEvent)
      return onPointerSignal?.call(event);
  }

  @override
  void debugFillProperties(DiagnosticPropertiesBuilder properties) {
    super.debugFillProperties(properties);
    properties.add(FlagsSummary<Function?>(
      'listeners',
      <String, Function?>{
        'down': onPointerDown,
        'move': onPointerMove,
        'up': onPointerUp,
        'hover': onPointerHover,
        'cancel': onPointerCancel,
        'panZoomStart': onPointerPanZoomStart,
        'panZoomUpdate': onPointerPanZoomUpdate,
        'panZoomEnd': onPointerPanZoomEnd,
        'signal': onPointerSignal,
      },
      ifEmpty: '<none>',
    ));
  }
}

/// Calls callbacks in response to pointer events that are exclusive to mice.
///
/// It responds to events that are related to hovering, i.e. when the mouse
/// enters, exits (with or without pressing buttons), or moves over a region
/// without pressing buttons.
///
/// It does not respond to common events that construct gestures, such as when
/// the pointer is pressed, moved, then released or canceled. For these events,
/// use [RenderPointerListener].
///
/// If it has a child, it defers to the child for sizing behavior.
///
/// If it does not have a child, it grows to fit the parent-provided constraints.
///
/// See also:
///
///  * [MouseRegion], a widget that listens to hover events using
///    [RenderMouseRegion].
class RenderMouseRegion extends RenderProxyBoxWithHitTestBehavior implements MouseTrackerAnnotation {
  /// Creates a render object that forwards pointer events to callbacks.
  ///
  /// All parameters are optional. By default this method creates an opaque
  /// mouse region with no callbacks and cursor being [MouseCursor.defer]. The
  /// [cursor] must not be null.
  RenderMouseRegion({
    this.onEnter,
    this.onHover,
    this.onExit,
    MouseCursor cursor = MouseCursor.defer,
    bool validForMouseTracker = true,
    bool opaque = true,
    super.child,
    HitTestBehavior? hitTestBehavior = HitTestBehavior.opaque,
  }) : assert(opaque != null),
       assert(cursor != null),
       _cursor = cursor,
       _validForMouseTracker = validForMouseTracker,
       _opaque = opaque,
       super(behavior: hitTestBehavior ?? HitTestBehavior.opaque);

  @override
  bool hitTest(BoxHitTestResult result, { required Offset position }) {
    return super.hitTest(result, position: position) && _opaque;
  }

  @override
  void handleEvent(PointerEvent event, HitTestEntry entry) {
    assert(debugHandleEvent(event, entry));
    if (onHover != null && event is PointerHoverEvent)
      return onHover!(event);
  }

  /// Whether this object should prevent [RenderMouseRegion]s visually behind it
  /// from detecting the pointer, thus affecting how their [onHover], [onEnter],
  /// and [onExit] behave.
  ///
  /// If [opaque] is true, this object will absorb the mouse pointer and
  /// prevent this object's siblings (or any other objects that are not
  /// ancestors or descendants of this object) from detecting the mouse
  /// pointer even when the pointer is within their areas.
  ///
  /// If [opaque] is false, this object will not affect how [RenderMouseRegion]s
  /// behind it behave, which will detect the mouse pointer as long as the
  /// pointer is within their areas.
  ///
  /// This defaults to true.
  bool get opaque => _opaque;
  bool _opaque;
  set opaque(bool value) {
    if (_opaque != value) {
      _opaque = value;
      // Trigger [MouseTracker]'s device update to recalculate mouse states.
      markNeedsPaint();
    }
  }

  /// How to behave during hit testing.
  ///
  /// This defaults to [HitTestBehavior.opaque] if null.
  HitTestBehavior? get hitTestBehavior => behavior;
  set hitTestBehavior(HitTestBehavior? value) {
    final HitTestBehavior newValue = value ?? HitTestBehavior.opaque;
    if (behavior != newValue) {
      behavior = newValue;
      // Trigger [MouseTracker]'s device update to recalculate mouse states.
      markNeedsPaint();
    }
  }

  @override
  PointerEnterEventListener? onEnter;

  /// Triggered when a pointer has moved onto or within the region without
  /// buttons pressed.
  ///
  /// This callback is not triggered by the movement of the object.
  PointerHoverEventListener? onHover;

  @override
  PointerExitEventListener? onExit;

  @override
  MouseCursor get cursor => _cursor;
  MouseCursor _cursor;
  set cursor(MouseCursor value) {
    if (_cursor != value) {
      _cursor = value;
      // A repaint is needed in order to trigger a device update of
      // [MouseTracker] so that this new value can be found.
      markNeedsPaint();
    }
  }

  @override
  bool get validForMouseTracker => _validForMouseTracker;
  bool _validForMouseTracker;

  @override
  void attach(PipelineOwner owner) {
    super.attach(owner);
    _validForMouseTracker = true;
  }

  @override
  void detach() {
    // It's possible that the renderObject be detached during mouse events
    // dispatching, set the [MouseTrackerAnnotation.validForMouseTracker] false to prevent
    // the callbacks from being called.
    _validForMouseTracker = false;
    super.detach();
  }

  @override
  Size computeSizeForNoChild(BoxConstraints constraints) {
    return constraints.biggest;
  }

  @override
  void debugFillProperties(DiagnosticPropertiesBuilder properties) {
    super.debugFillProperties(properties);
    properties.add(FlagsSummary<Function?>(
      'listeners',
      <String, Function?>{
        'enter': onEnter,
        'hover': onHover,
        'exit': onExit,
      },
      ifEmpty: '<none>',
    ));
    properties.add(DiagnosticsProperty<MouseCursor>('cursor', cursor, defaultValue: MouseCursor.defer));
    properties.add(DiagnosticsProperty<bool>('opaque', opaque, defaultValue: true));
    properties.add(FlagProperty('validForMouseTracker', value: validForMouseTracker, defaultValue: true, ifFalse: 'invalid for MouseTracker'));
  }
}

/// Creates a separate display list for its child.
///
/// This render object creates a separate display list for its child, which
/// can improve performance if the subtree repaints at different times than
/// the surrounding parts of the tree. Specifically, when the child does not
/// repaint but its parent does, we can re-use the display list we recorded
/// previously. Similarly, when the child repaints but the surround tree does
/// not, we can re-record its display list without re-recording the display list
/// for the surround tree.
///
/// In some cases, it is necessary to place _two_ (or more) repaint boundaries
/// to get a useful effect. Consider, for example, an e-mail application that
/// shows an unread count and a list of e-mails. Whenever a new e-mail comes in,
/// the list would update, but so would the unread count. If only one of these
/// two parts of the application was behind a repaint boundary, the entire
/// application would repaint each time. On the other hand, if both were behind
/// a repaint boundary, a new e-mail would only change those two parts of the
/// application and the rest of the application would not repaint.
///
/// To tell if a particular RenderRepaintBoundary is useful, run your
/// application in debug mode, interacting with it in typical ways, and then
/// call [debugDumpRenderTree]. Each RenderRepaintBoundary will include the
/// ratio of cases where the repaint boundary was useful vs the cases where it
/// was not. These counts can also be inspected programmatically using
/// [debugAsymmetricPaintCount] and [debugSymmetricPaintCount] respectively.
class RenderRepaintBoundary extends RenderProxyBox {
  /// Creates a repaint boundary around [child].
  RenderRepaintBoundary({ RenderBox? child }) : super(child);

  @override
  bool get isRepaintBoundary => true;

  /// Capture an image of the current state of this render object and its
  /// children.
  ///
  /// The returned [ui.Image] has uncompressed raw RGBA bytes in the dimensions
  /// of the render object, multiplied by the [pixelRatio].
  ///
  /// To use [toImage], the render object must have gone through the paint phase
  /// (i.e. [debugNeedsPaint] must be false).
  ///
  /// The [pixelRatio] describes the scale between the logical pixels and the
  /// size of the output image. It is independent of the
  /// [dart:ui.FlutterView.devicePixelRatio] for the device, so specifying 1.0
  /// (the default) will give you a 1:1 mapping between logical pixels and the
  /// output pixels in the image.
  ///
  /// {@tool snippet}
  ///
  /// The following is an example of how to go from a `GlobalKey` on a
  /// `RepaintBoundary` to a PNG:
  ///
  /// ```dart
  /// class PngHome extends StatefulWidget {
  ///   const PngHome({Key? key}) : super(key: key);
  ///
  ///   @override
  ///   State<PngHome> createState() => _PngHomeState();
  /// }
  ///
  /// class _PngHomeState extends State<PngHome> {
  ///   GlobalKey globalKey = GlobalKey();
  ///
  ///   Future<void> _capturePng() async {
  ///     final RenderRepaintBoundary boundary = globalKey.currentContext!.findRenderObject()! as RenderRepaintBoundary;
  ///     final ui.Image image = await boundary.toImage();
  ///     final ByteData? byteData = await image.toByteData(format: ui.ImageByteFormat.png);
  ///     final Uint8List pngBytes = byteData!.buffer.asUint8List();
  ///     print(pngBytes);
  ///   }
  ///
  ///   @override
  ///   Widget build(BuildContext context) {
  ///     return RepaintBoundary(
  ///       key: globalKey,
  ///       child: Center(
  ///         child: TextButton(
  ///           onPressed: _capturePng,
  ///           child: const Text('Hello World', textDirection: TextDirection.ltr),
  ///         ),
  ///       ),
  ///     );
  ///   }
  /// }
  /// ```
  /// {@end-tool}
  ///
  /// See also:
  ///
  ///  * [OffsetLayer.toImage] for a similar API at the layer level.
  ///  * [dart:ui.Scene.toImage] for more information about the image returned.
  Future<ui.Image> toImage({ double pixelRatio = 1.0 }) {
    assert(!debugNeedsPaint);
    final OffsetLayer offsetLayer = layer! as OffsetLayer;
    return offsetLayer.toImage(Offset.zero & size, pixelRatio: pixelRatio);
  }

  /// The number of times that this render object repainted at the same time as
  /// its parent. Repaint boundaries are only useful when the parent and child
  /// paint at different times. When both paint at the same time, the repaint
  /// boundary is redundant, and may be actually making performance worse.
  ///
  /// Only valid when asserts are enabled. In release builds, always returns
  /// zero.
  ///
  /// Can be reset using [debugResetMetrics]. See [debugAsymmetricPaintCount]
  /// for the corresponding count of times where only the parent or only the
  /// child painted.
  int get debugSymmetricPaintCount => _debugSymmetricPaintCount;
  int _debugSymmetricPaintCount = 0;

  /// The number of times that either this render object repainted without the
  /// parent being painted, or the parent repainted without this object being
  /// painted. When a repaint boundary is used at a seam in the render tree
  /// where the parent tends to repaint at entirely different times than the
  /// child, it can improve performance by reducing the number of paint
  /// operations that have to be recorded each frame.
  ///
  /// Only valid when asserts are enabled. In release builds, always returns
  /// zero.
  ///
  /// Can be reset using [debugResetMetrics]. See [debugSymmetricPaintCount] for
  /// the corresponding count of times where both the parent and the child
  /// painted together.
  int get debugAsymmetricPaintCount => _debugAsymmetricPaintCount;
  int _debugAsymmetricPaintCount = 0;

  /// Resets the [debugSymmetricPaintCount] and [debugAsymmetricPaintCount]
  /// counts to zero.
  ///
  /// Only valid when asserts are enabled. Does nothing in release builds.
  void debugResetMetrics() {
    assert(() {
      _debugSymmetricPaintCount = 0;
      _debugAsymmetricPaintCount = 0;
      return true;
    }());
  }

  @override
  void debugRegisterRepaintBoundaryPaint({ bool includedParent = true, bool includedChild = false }) {
    assert(() {
      if (includedParent && includedChild)
        _debugSymmetricPaintCount += 1;
      else
        _debugAsymmetricPaintCount += 1;
      return true;
    }());
  }

  @override
  void debugFillProperties(DiagnosticPropertiesBuilder properties) {
    super.debugFillProperties(properties);
    bool inReleaseMode = true;
    assert(() {
      inReleaseMode = false;
      if (debugSymmetricPaintCount + debugAsymmetricPaintCount == 0) {
        properties.add(MessageProperty('usefulness ratio', 'no metrics collected yet (never painted)'));
      } else {
        final double fraction = debugAsymmetricPaintCount / (debugSymmetricPaintCount + debugAsymmetricPaintCount);
        final String diagnosis;
        if (debugSymmetricPaintCount + debugAsymmetricPaintCount < 5) {
          diagnosis = 'insufficient data to draw conclusion (less than five repaints)';
        } else if (fraction > 0.9) {
          diagnosis = 'this is an outstandingly useful repaint boundary and should definitely be kept';
        } else if (fraction > 0.5) {
          diagnosis = 'this is a useful repaint boundary and should be kept';
        } else if (fraction > 0.30) {
          diagnosis = 'this repaint boundary is probably useful, but maybe it would be more useful in tandem with adding more repaint boundaries elsewhere';
        } else if (fraction > 0.1) {
          diagnosis = 'this repaint boundary does sometimes show value, though currently not that often';
        } else if (debugAsymmetricPaintCount == 0) {
          diagnosis = 'this repaint boundary is astoundingly ineffectual and should be removed';
        } else {
          diagnosis = 'this repaint boundary is not very effective and should probably be removed';
        }
        properties.add(PercentProperty('metrics', fraction, unit: 'useful', tooltip: '$debugSymmetricPaintCount bad vs $debugAsymmetricPaintCount good'));
        properties.add(MessageProperty('diagnosis', diagnosis));
      }
      return true;
    }());
    if (inReleaseMode)
      properties.add(DiagnosticsNode.message('(run in debug mode to collect repaint boundary statistics)'));
  }
}

/// A render object that is invisible during hit testing.
///
/// When [ignoring] is true, this render object (and its subtree) is invisible
/// to hit testing. It still consumes space during layout and paints its child
/// as usual. It just cannot be the target of located events, because its render
/// object returns false from [hitTest].
///
/// When [ignoringSemantics] is true, the subtree will be invisible to
/// the semantics layer (and thus e.g. accessibility tools). If
/// [ignoringSemantics] is null, it uses the value of [ignoring].
///
/// See also:
///
///  * [RenderAbsorbPointer], which takes the pointer events but prevents any
///    nodes in the subtree from seeing them.
class RenderIgnorePointer extends RenderProxyBox {
  /// Creates a render object that is invisible to hit testing.
  ///
  /// The [ignoring] argument must not be null. If [ignoringSemantics] is null,
  /// this render object will be ignored for semantics if [ignoring] is true.
  RenderIgnorePointer({
    RenderBox? child,
    bool ignoring = true,
    bool? ignoringSemantics,
  }) : _ignoring = ignoring,
       _ignoringSemantics = ignoringSemantics,
       super(child) {
    assert(_ignoring != null);
  }

  /// Whether this render object is ignored during hit testing.
  ///
  /// Regardless of whether this render object is ignored during hit testing, it
  /// will still consume space during layout and be visible during painting.
  bool get ignoring => _ignoring;
  bool _ignoring;
  set ignoring(bool value) {
    assert(value != null);
    if (value == _ignoring)
      return;
    _ignoring = value;
    if (_ignoringSemantics == null || !_ignoringSemantics!)
      markNeedsSemanticsUpdate();
  }

  /// Whether the semantics of this render object is ignored when compiling the semantics tree.
  ///
  /// If null, defaults to value of [ignoring].
  ///
  /// See [SemanticsNode] for additional information about the semantics tree.
  bool? get ignoringSemantics => _ignoringSemantics;
  bool? _ignoringSemantics;
  set ignoringSemantics(bool? value) {
    if (value == _ignoringSemantics)
      return;
    final bool oldEffectiveValue = _effectiveIgnoringSemantics;
    _ignoringSemantics = value;
    if (oldEffectiveValue != _effectiveIgnoringSemantics)
      markNeedsSemanticsUpdate();
  }

  bool get _effectiveIgnoringSemantics => ignoringSemantics ?? ignoring;

  @override
  bool hitTest(BoxHitTestResult result, { required Offset position }) {
    return !ignoring && super.hitTest(result, position: position);
  }

  // TODO(ianh): figure out a way to still include labels and flags in
  // descendants, just make them non-interactive, even when
  // _effectiveIgnoringSemantics is true
  @override
  void visitChildrenForSemantics(RenderObjectVisitor visitor) {
    if (child != null && !_effectiveIgnoringSemantics)
      visitor(child!);
  }

  @override
  void debugFillProperties(DiagnosticPropertiesBuilder properties) {
    super.debugFillProperties(properties);
    properties.add(DiagnosticsProperty<bool>('ignoring', ignoring));
    properties.add(
      DiagnosticsProperty<bool>(
        'ignoringSemantics',
        _effectiveIgnoringSemantics,
        description: ignoringSemantics == null ? 'implicitly $_effectiveIgnoringSemantics' : null,
      ),
    );
  }
}

/// Lays the child out as if it was in the tree, but without painting anything,
/// without making the child available for hit testing, and without taking any
/// room in the parent.
class RenderOffstage extends RenderProxyBox {
  /// Creates an offstage render object.
  RenderOffstage({
    bool offstage = true,
    RenderBox? child,
  }) : assert(offstage != null),
       _offstage = offstage,
       super(child);

  /// Whether the child is hidden from the rest of the tree.
  ///
  /// If true, the child is laid out as if it was in the tree, but without
  /// painting anything, without making the child available for hit testing, and
  /// without taking any room in the parent.
  ///
  /// If false, the child is included in the tree as normal.
  bool get offstage => _offstage;
  bool _offstage;
  set offstage(bool value) {
    assert(value != null);
    if (value == _offstage)
      return;
    _offstage = value;
    markNeedsLayoutForSizedByParentChange();
  }

  @override
  double computeMinIntrinsicWidth(double height) {
    if (offstage)
      return 0.0;
    return super.computeMinIntrinsicWidth(height);
  }

  @override
  double computeMaxIntrinsicWidth(double height) {
    if (offstage)
      return 0.0;
    return super.computeMaxIntrinsicWidth(height);
  }

  @override
  double computeMinIntrinsicHeight(double width) {
    if (offstage)
      return 0.0;
    return super.computeMinIntrinsicHeight(width);
  }

  @override
  double computeMaxIntrinsicHeight(double width) {
    if (offstage)
      return 0.0;
    return super.computeMaxIntrinsicHeight(width);
  }

  @override
  double? computeDistanceToActualBaseline(TextBaseline baseline) {
    if (offstage)
      return null;
    return super.computeDistanceToActualBaseline(baseline);
  }

  @override
  bool get sizedByParent => offstage;

  @override
  Size computeDryLayout(BoxConstraints constraints) {
    if (offstage) {
      return constraints.smallest;
    }
    return super.computeDryLayout(constraints);
  }


  @override
  void performResize() {
    assert(offstage);
    super.performResize();
  }

  @override
  void performLayout() {
    if (offstage) {
      child?.layout(constraints);
    } else {
      super.performLayout();
    }
  }

  @override
  bool hitTest(BoxHitTestResult result, { required Offset position }) {
    return !offstage && super.hitTest(result, position: position);
  }

  @override
  void paint(PaintingContext context, Offset offset) {
    if (offstage)
      return;
    super.paint(context, offset);
  }

  @override
  void visitChildrenForSemantics(RenderObjectVisitor visitor) {
    if (offstage)
      return;
    super.visitChildrenForSemantics(visitor);
  }

  @override
  void debugFillProperties(DiagnosticPropertiesBuilder properties) {
    super.debugFillProperties(properties);
    properties.add(DiagnosticsProperty<bool>('offstage', offstage));
  }

  @override
  List<DiagnosticsNode> debugDescribeChildren() {
    if (child == null)
      return <DiagnosticsNode>[];
    return <DiagnosticsNode>[
      child!.toDiagnosticsNode(
        name: 'child',
        style: offstage ? DiagnosticsTreeStyle.offstage : DiagnosticsTreeStyle.sparse,
      ),
    ];
  }
}

/// A render object that absorbs pointers during hit testing.
///
/// When [absorbing] is true, this render object prevents its subtree from
/// receiving pointer events by terminating hit testing at itself. It still
/// consumes space during layout and paints its child as usual. It just prevents
/// its children from being the target of located events, because its render
/// object returns true from [hitTest].
///
/// See also:
///
///  * [RenderIgnorePointer], which has the opposite effect: removing the
///    subtree from considering entirely for the purposes of hit testing.
class RenderAbsorbPointer extends RenderProxyBox {
  /// Creates a render object that absorbs pointers during hit testing.
  ///
  /// The [absorbing] argument must not be null.
  RenderAbsorbPointer({
    RenderBox? child,
    bool absorbing = true,
    bool? ignoringSemantics,
  }) : assert(absorbing != null),
       _absorbing = absorbing,
       _ignoringSemantics = ignoringSemantics,
       super(child);

  /// Whether this render object absorbs pointers during hit testing.
  ///
  /// Regardless of whether this render object absorbs pointers during hit
  /// testing, it will still consume space during layout and be visible during
  /// painting.
  bool get absorbing => _absorbing;
  bool _absorbing;
  set absorbing(bool value) {
    if (_absorbing == value)
      return;
    _absorbing = value;
    if (ignoringSemantics == null)
      markNeedsSemanticsUpdate();
  }

  /// Whether the semantics of this render object is ignored when compiling the semantics tree.
  ///
  /// If null, defaults to value of [absorbing].
  ///
  /// See [SemanticsNode] for additional information about the semantics tree.
  bool? get ignoringSemantics => _ignoringSemantics;
  bool? _ignoringSemantics;
  set ignoringSemantics(bool? value) {
    if (value == _ignoringSemantics)
      return;
    final bool oldEffectiveValue = _effectiveIgnoringSemantics;
    _ignoringSemantics = value;
    if (oldEffectiveValue != _effectiveIgnoringSemantics)
      markNeedsSemanticsUpdate();
  }

  bool get _effectiveIgnoringSemantics => ignoringSemantics ?? absorbing;

  @override
  bool hitTest(BoxHitTestResult result, { required Offset position }) {
    return absorbing
        ? size.contains(position)
        : super.hitTest(result, position: position);
  }

  @override
  void visitChildrenForSemantics(RenderObjectVisitor visitor) {
    if (child != null && !_effectiveIgnoringSemantics)
      visitor(child!);
  }

  @override
  void debugFillProperties(DiagnosticPropertiesBuilder properties) {
    super.debugFillProperties(properties);
    properties.add(DiagnosticsProperty<bool>('absorbing', absorbing));
    properties.add(
      DiagnosticsProperty<bool>(
        'ignoringSemantics',
        _effectiveIgnoringSemantics,
        description: ignoringSemantics == null ? 'implicitly $_effectiveIgnoringSemantics' : null,
      ),
    );
  }
}

/// Holds opaque meta data in the render tree.
///
/// Useful for decorating the render tree with information that will be consumed
/// later. For example, you could store information in the render tree that will
/// be used when the user interacts with the render tree but has no visual
/// impact prior to the interaction.
class RenderMetaData extends RenderProxyBoxWithHitTestBehavior {
  /// Creates a render object that hold opaque meta data.
  ///
  /// The [behavior] argument defaults to [HitTestBehavior.deferToChild].
  RenderMetaData({
    this.metaData,
    super.behavior,
    super.child,
  });

  /// Opaque meta data ignored by the render tree.
  dynamic metaData;

  @override
  void debugFillProperties(DiagnosticPropertiesBuilder properties) {
    super.debugFillProperties(properties);
    properties.add(DiagnosticsProperty<dynamic>('metaData', metaData));
  }
}

/// Listens for the specified gestures from the semantics server (e.g.
/// an accessibility tool).
class RenderSemanticsGestureHandler extends RenderProxyBoxWithHitTestBehavior {
  /// Creates a render object that listens for specific semantic gestures.
  ///
  /// The [scrollFactor] and [behavior] arguments must not be null.
  RenderSemanticsGestureHandler({
    super.child,
    GestureTapCallback? onTap,
    GestureLongPressCallback? onLongPress,
    GestureDragUpdateCallback? onHorizontalDragUpdate,
    GestureDragUpdateCallback? onVerticalDragUpdate,
    this.scrollFactor = 0.8,
    super.behavior,
  }) : assert(scrollFactor != null),
       _onTap = onTap,
       _onLongPress = onLongPress,
       _onHorizontalDragUpdate = onHorizontalDragUpdate,
       _onVerticalDragUpdate = onVerticalDragUpdate;

  /// If non-null, the set of actions to allow. Other actions will be omitted,
  /// even if their callback is provided.
  ///
  /// For example, if [onTap] is non-null but [validActions] does not contain
  /// [SemanticsAction.tap], then the semantic description of this node will
  /// not claim to support taps.
  ///
  /// This is normally used to filter the actions made available by
  /// [onHorizontalDragUpdate] and [onVerticalDragUpdate]. Normally, these make
  /// both the right and left, or up and down, actions available. For example,
  /// if [onHorizontalDragUpdate] is set but [validActions] only contains
  /// [SemanticsAction.scrollLeft], then the [SemanticsAction.scrollRight]
  /// action will be omitted.
  Set<SemanticsAction>? get validActions => _validActions;
  Set<SemanticsAction>? _validActions;
  set validActions(Set<SemanticsAction>? value) {
    if (setEquals<SemanticsAction>(value, _validActions))
      return;
    _validActions = value;
    markNeedsSemanticsUpdate();
  }

  /// Called when the user taps on the render object.
  GestureTapCallback? get onTap => _onTap;
  GestureTapCallback? _onTap;
  set onTap(GestureTapCallback? value) {
    if (_onTap == value)
      return;
    final bool hadHandler = _onTap != null;
    _onTap = value;
    if ((value != null) != hadHandler)
      markNeedsSemanticsUpdate();
  }

  /// Called when the user presses on the render object for a long period of time.
  GestureLongPressCallback? get onLongPress => _onLongPress;
  GestureLongPressCallback? _onLongPress;
  set onLongPress(GestureLongPressCallback? value) {
    if (_onLongPress == value)
      return;
    final bool hadHandler = _onLongPress != null;
    _onLongPress = value;
    if ((value != null) != hadHandler)
      markNeedsSemanticsUpdate();
  }

  /// Called when the user scrolls to the left or to the right.
  GestureDragUpdateCallback? get onHorizontalDragUpdate => _onHorizontalDragUpdate;
  GestureDragUpdateCallback? _onHorizontalDragUpdate;
  set onHorizontalDragUpdate(GestureDragUpdateCallback? value) {
    if (_onHorizontalDragUpdate == value)
      return;
    final bool hadHandler = _onHorizontalDragUpdate != null;
    _onHorizontalDragUpdate = value;
    if ((value != null) != hadHandler)
      markNeedsSemanticsUpdate();
  }

  /// Called when the user scrolls up or down.
  GestureDragUpdateCallback? get onVerticalDragUpdate => _onVerticalDragUpdate;
  GestureDragUpdateCallback? _onVerticalDragUpdate;
  set onVerticalDragUpdate(GestureDragUpdateCallback? value) {
    if (_onVerticalDragUpdate == value)
      return;
    final bool hadHandler = _onVerticalDragUpdate != null;
    _onVerticalDragUpdate = value;
    if ((value != null) != hadHandler)
      markNeedsSemanticsUpdate();
  }

  /// The fraction of the dimension of this render box to use when
  /// scrolling. For example, if this is 0.8 and the box is 200 pixels
  /// wide, then when a left-scroll action is received from the
  /// accessibility system, it will translate into a 160 pixel
  /// leftwards drag.
  double scrollFactor;

  @override
  void describeSemanticsConfiguration(SemanticsConfiguration config) {
    super.describeSemanticsConfiguration(config);

    if (onTap != null && _isValidAction(SemanticsAction.tap))
      config.onTap = onTap;
    if (onLongPress != null && _isValidAction(SemanticsAction.longPress))
      config.onLongPress = onLongPress;
    if (onHorizontalDragUpdate != null) {
      if (_isValidAction(SemanticsAction.scrollRight))
        config.onScrollRight = _performSemanticScrollRight;
      if (_isValidAction(SemanticsAction.scrollLeft))
        config.onScrollLeft = _performSemanticScrollLeft;
    }
    if (onVerticalDragUpdate != null) {
      if (_isValidAction(SemanticsAction.scrollUp))
        config.onScrollUp = _performSemanticScrollUp;
      if (_isValidAction(SemanticsAction.scrollDown))
        config.onScrollDown = _performSemanticScrollDown;
    }
  }

  bool _isValidAction(SemanticsAction action) {
    return validActions == null || validActions!.contains(action);
  }

  void _performSemanticScrollLeft() {
    if (onHorizontalDragUpdate != null) {
      final double primaryDelta = size.width * -scrollFactor;
      onHorizontalDragUpdate!(DragUpdateDetails(
        delta: Offset(primaryDelta, 0.0), primaryDelta: primaryDelta,
        globalPosition: localToGlobal(size.center(Offset.zero)),
      ));
    }
  }

  void _performSemanticScrollRight() {
    if (onHorizontalDragUpdate != null) {
      final double primaryDelta = size.width * scrollFactor;
      onHorizontalDragUpdate!(DragUpdateDetails(
        delta: Offset(primaryDelta, 0.0), primaryDelta: primaryDelta,
        globalPosition: localToGlobal(size.center(Offset.zero)),
      ));
    }
  }

  void _performSemanticScrollUp() {
    if (onVerticalDragUpdate != null) {
      final double primaryDelta = size.height * -scrollFactor;
      onVerticalDragUpdate!(DragUpdateDetails(
        delta: Offset(0.0, primaryDelta), primaryDelta: primaryDelta,
        globalPosition: localToGlobal(size.center(Offset.zero)),
      ));
    }
  }

  void _performSemanticScrollDown() {
    if (onVerticalDragUpdate != null) {
      final double primaryDelta = size.height * scrollFactor;
      onVerticalDragUpdate!(DragUpdateDetails(
        delta: Offset(0.0, primaryDelta), primaryDelta: primaryDelta,
        globalPosition: localToGlobal(size.center(Offset.zero)),
      ));
    }
  }

  @override
  void debugFillProperties(DiagnosticPropertiesBuilder properties) {
    super.debugFillProperties(properties);
    final List<String> gestures = <String>[
      if (onTap != null) 'tap',
      if (onLongPress != null) 'long press',
      if (onHorizontalDragUpdate != null) 'horizontal scroll',
      if (onVerticalDragUpdate != null) 'vertical scroll',
    ];
    if (gestures.isEmpty)
      gestures.add('<none>');
    properties.add(IterableProperty<String>('gestures', gestures));
  }
}

/// Add annotations to the [SemanticsNode] for this subtree.
class RenderSemanticsAnnotations extends RenderProxyBox {
  /// Creates a render object that attaches a semantic annotation.
  ///
  /// The [container] argument must not be null.
  ///
  /// If the [attributedLabel] is not null, the [textDirection] must also not be null.
  RenderSemanticsAnnotations({
    RenderBox? child,
    bool container = false,
    bool explicitChildNodes = false,
    bool excludeSemantics = false,
    bool? enabled,
    bool? checked,
    bool? toggled,
    bool? selected,
    bool? button,
    bool? slider,
    bool? keyboardKey,
    bool? link,
    bool? header,
    bool? textField,
    bool? readOnly,
    bool? focusable,
    bool? focused,
    bool? inMutuallyExclusiveGroup,
    bool? obscured,
    bool? multiline,
    bool? scopesRoute,
    bool? namesRoute,
    bool? hidden,
    bool? image,
    bool? liveRegion,
    int? maxValueLength,
    int? currentValueLength,
    AttributedString? attributedLabel,
    AttributedString? attributedValue,
    AttributedString? attributedIncreasedValue,
    AttributedString? attributedDecreasedValue,
    AttributedString? attributedHint,
    String? tooltip,
    SemanticsHintOverrides? hintOverrides,
    TextDirection? textDirection,
    SemanticsSortKey? sortKey,
    SemanticsTag? tagForChildren,
    VoidCallback? onTap,
    VoidCallback? onDismiss,
    VoidCallback? onLongPress,
    VoidCallback? onScrollLeft,
    VoidCallback? onScrollRight,
    VoidCallback? onScrollUp,
    VoidCallback? onScrollDown,
    VoidCallback? onIncrease,
    VoidCallback? onDecrease,
    VoidCallback? onCopy,
    VoidCallback? onCut,
    VoidCallback? onPaste,
    MoveCursorHandler? onMoveCursorForwardByCharacter,
    MoveCursorHandler? onMoveCursorBackwardByCharacter,
    MoveCursorHandler? onMoveCursorForwardByWord,
    MoveCursorHandler? onMoveCursorBackwardByWord,
    SetSelectionHandler? onSetSelection,
    SetTextHandler? onSetText,
    VoidCallback? onDidGainAccessibilityFocus,
    VoidCallback? onDidLoseAccessibilityFocus,
    Map<CustomSemanticsAction, VoidCallback>? customSemanticsActions,
  }) : assert(container != null),
       _container = container,
       _explicitChildNodes = explicitChildNodes,
       _excludeSemantics = excludeSemantics,
       _enabled = enabled,
       _checked = checked,
       _toggled = toggled,
       _selected = selected,
       _button = button,
       _slider = slider,
       _keyboardKey = keyboardKey,
       _link = link,
       _header = header,
       _textField = textField,
       _readOnly = readOnly,
       _focusable = focusable,
       _focused = focused,
       _inMutuallyExclusiveGroup = inMutuallyExclusiveGroup,
       _obscured = obscured,
       _multiline = multiline,
       _scopesRoute = scopesRoute,
       _namesRoute = namesRoute,
       _liveRegion = liveRegion,
       _maxValueLength = maxValueLength,
       _currentValueLength = currentValueLength,
       _hidden = hidden,
       _image = image,
       _onDismiss = onDismiss,
       _attributedLabel = attributedLabel,
       _attributedValue = attributedValue,
       _attributedIncreasedValue = attributedIncreasedValue,
       _attributedDecreasedValue = attributedDecreasedValue,
       _attributedHint = attributedHint,
       _tooltip = tooltip,
       _hintOverrides = hintOverrides,
       _textDirection = textDirection,
       _sortKey = sortKey,
       _tagForChildren = tagForChildren,
       _onTap = onTap,
       _onLongPress = onLongPress,
       _onScrollLeft = onScrollLeft,
       _onScrollRight = onScrollRight,
       _onScrollUp = onScrollUp,
       _onScrollDown = onScrollDown,
       _onIncrease = onIncrease,
       _onDecrease = onDecrease,
       _onCopy = onCopy,
       _onCut = onCut,
       _onPaste = onPaste,
       _onMoveCursorForwardByCharacter = onMoveCursorForwardByCharacter,
       _onMoveCursorBackwardByCharacter = onMoveCursorBackwardByCharacter,
       _onMoveCursorForwardByWord = onMoveCursorForwardByWord,
       _onMoveCursorBackwardByWord = onMoveCursorBackwardByWord,
       _onSetSelection = onSetSelection,
       _onSetText = onSetText,
       _onDidGainAccessibilityFocus = onDidGainAccessibilityFocus,
       _onDidLoseAccessibilityFocus = onDidLoseAccessibilityFocus,
       _customSemanticsActions = customSemanticsActions,
       super(child);

  /// If 'container' is true, this [RenderObject] will introduce a new
  /// node in the semantics tree. Otherwise, the semantics will be
  /// merged with the semantics of any ancestors.
  ///
  /// Whether descendants of this [RenderObject] can add their semantic information
  /// to the [SemanticsNode] introduced by this configuration is controlled by
  /// [explicitChildNodes].
  bool get container => _container;
  bool _container;
  set container(bool value) {
    assert(value != null);
    if (container == value)
      return;
    _container = value;
    markNeedsSemanticsUpdate();
  }

  /// Whether descendants of this [RenderObject] are allowed to add semantic
  /// information to the [SemanticsNode] annotated by this widget.
  ///
  /// When set to false descendants are allowed to annotate [SemanticsNode]s of
  /// their parent with the semantic information they want to contribute to the
  /// semantic tree.
  /// When set to true the only way for descendants to contribute semantic
  /// information to the semantic tree is to introduce new explicit
  /// [SemanticsNode]s to the tree.
  ///
  /// This setting is often used in combination with
  /// [SemanticsConfiguration.isSemanticBoundary] to create semantic boundaries
  /// that are either writable or not for children.
  bool get explicitChildNodes => _explicitChildNodes;
  bool _explicitChildNodes;
  set explicitChildNodes(bool value) {
    assert(value != null);
    if (_explicitChildNodes == value)
      return;
    _explicitChildNodes = value;
    markNeedsSemanticsUpdate();
  }

  /// Whether descendants of this [RenderObject] should have their semantic
  /// information ignored.
  ///
  /// When this flag is set to true, all child semantics nodes are ignored.
  /// This can be used as a convenience for cases where a child is wrapped in
  /// an [ExcludeSemantics] widget and then another [Semantics] widget.
  bool get excludeSemantics => _excludeSemantics;
  bool _excludeSemantics;
  set excludeSemantics(bool value) {
    assert(value != null);
    if (_excludeSemantics == value)
      return;
    _excludeSemantics = value;
    markNeedsSemanticsUpdate();
  }

  /// If non-null, sets the [SemanticsFlag.hasCheckedState] semantic to true and
  /// the [SemanticsConfiguration.isChecked] semantic to the given value.
  bool? get checked => _checked;
  bool? _checked;
  set checked(bool? value) {
    if (checked == value)
      return;
    _checked = value;
    markNeedsSemanticsUpdate();
  }

  /// If non-null, sets the [SemanticsFlag.hasEnabledState] semantic to true and
  /// the [SemanticsConfiguration.isEnabled] semantic to the given value.
  bool? get enabled => _enabled;
  bool? _enabled;
  set enabled(bool? value) {
    if (enabled == value)
      return;
    _enabled = value;
    markNeedsSemanticsUpdate();
  }

  /// If non-null, sets the [SemanticsConfiguration.isSelected] semantic to the
  /// given value.
  bool? get selected => _selected;
  bool? _selected;
  set selected(bool? value) {
    if (selected == value)
      return;
    _selected = value;
    markNeedsSemanticsUpdate();
  }

  /// If non-null, sets the [SemanticsConfiguration.isButton] semantic to the
  /// given value.
  bool? get button => _button;
  bool? _button;
  set button(bool? value) {
    if (button == value)
      return;
    _button = value;
    markNeedsSemanticsUpdate();
  }

  /// If non-null, sets the [SemanticsConfiguration.isSlider] semantic to the
  /// given value.
  bool? get slider => _slider;
  bool? _slider;
  set slider(bool? value) {
    if (slider == value)
      return;
    _slider = value;
    markNeedsSemanticsUpdate();
  }

  /// If non-null, sets the [SemanticsConfiguration.isKeyboardKey] semantic to the
  /// given value.
  bool? get keyboardKey => _keyboardKey;
  bool? _keyboardKey;
  set keyboardKey(bool? value) {
    if (keyboardKey == value)
      return;
    _keyboardKey = value;
    markNeedsSemanticsUpdate();
  }

  /// If non-null, sets the [SemanticsConfiguration.isLink] semantic to the
  /// given value.
  bool? get link => _link;
  bool? _link;
  set link(bool? value) {
    if (link == value)
      return;
    _link = value;
    markNeedsSemanticsUpdate();
  }

  /// If non-null, sets the [SemanticsConfiguration.isHeader] semantic to the
  /// given value.
  bool? get header => _header;
  bool? _header;
  set header(bool? value) {
    if (header == value)
      return;
    _header = value;
    markNeedsSemanticsUpdate();
  }

  /// If non-null, sets the [SemanticsConfiguration.isTextField] semantic to the
  /// given value.
  bool? get textField => _textField;
  bool? _textField;
  set textField(bool? value) {
    if (textField == value)
      return;
    _textField = value;
    markNeedsSemanticsUpdate();
  }

  /// If non-null, sets the [SemanticsConfiguration.isReadOnly] semantic to the
  /// given value.
  bool? get readOnly => _readOnly;
  bool? _readOnly;
  set readOnly(bool? value) {
    if (readOnly == value)
      return;
    _readOnly = value;
    markNeedsSemanticsUpdate();
  }

  /// If non-null, sets the [SemanticsConfiguration.isFocusable] semantic to the
  /// given value.
  bool? get focusable => _focusable;
  bool? _focusable;
  set focusable(bool? value) {
    if (focusable == value)
      return;
    _focusable = value;
    markNeedsSemanticsUpdate();
  }

  /// If non-null, sets the [SemanticsConfiguration.isFocused] semantic to the
  /// given value.
  bool? get focused => _focused;
  bool? _focused;
  set focused(bool? value) {
    if (focused == value)
      return;
    _focused = value;
    markNeedsSemanticsUpdate();
  }

  /// If non-null, sets the [SemanticsConfiguration.isInMutuallyExclusiveGroup]
  /// semantic to the given value.
  bool? get inMutuallyExclusiveGroup => _inMutuallyExclusiveGroup;
  bool? _inMutuallyExclusiveGroup;
  set inMutuallyExclusiveGroup(bool? value) {
    if (inMutuallyExclusiveGroup == value)
      return;
    _inMutuallyExclusiveGroup = value;
    markNeedsSemanticsUpdate();
  }

  /// If non-null, sets the [SemanticsConfiguration.isObscured] semantic to the
  /// given value.
  bool? get obscured => _obscured;
  bool? _obscured;
  set obscured(bool? value) {
    if (obscured == value)
      return;
    _obscured = value;
    markNeedsSemanticsUpdate();
  }

  /// If non-null, sets the [SemanticsNode.isMultiline] semantic to the given
  /// value.
  bool? get multiline => _multiline;
  bool? _multiline;
  set multiline(bool? value) {
    if (multiline == value)
      return;
    _multiline = value;
    markNeedsSemanticsUpdate();
  }

  /// If non-null, sets the [SemanticsConfiguration.scopesRoute] semantic to the
  /// give value.
  bool? get scopesRoute => _scopesRoute;
  bool? _scopesRoute;
  set scopesRoute(bool? value) {
    if (scopesRoute == value)
      return;
    _scopesRoute = value;
    markNeedsSemanticsUpdate();
  }

  /// If non-null, sets the [SemanticsConfiguration.namesRoute] semantic to the
  /// give value.
  bool? get namesRoute => _namesRoute;
  bool? _namesRoute;
  set namesRoute(bool? value) {
    if (_namesRoute == value)
      return;
    _namesRoute = value;
    markNeedsSemanticsUpdate();
  }

  /// If non-null, sets the [SemanticsConfiguration.isHidden] semantic to the
  /// given value.
  bool? get hidden => _hidden;
  bool? _hidden;
  set hidden(bool? value) {
    if (hidden == value)
      return;
    _hidden = value;
    markNeedsSemanticsUpdate();
  }

  /// If non-null, sets the [SemanticsConfiguration.isImage] semantic to the
  /// given value.
  bool? get image => _image;
  bool? _image;
  set image(bool? value) {
    if (_image == value)
      return;
    _image = value;
  }

  /// If non-null, sets the [SemanticsConfiguration.liveRegion] semantic to
  /// the given value.
  bool? get liveRegion => _liveRegion;
  bool? _liveRegion;
  set liveRegion(bool? value) {
    if (_liveRegion == value)
      return;
    _liveRegion = value;
    markNeedsSemanticsUpdate();
  }

  /// If non-null, sets the [SemanticsNode.maxValueLength] semantic to the given
  /// value.
  int? get maxValueLength => _maxValueLength;
  int? _maxValueLength;
  set maxValueLength(int? value) {
    if (_maxValueLength == value)
      return;
    _maxValueLength = value;
    markNeedsSemanticsUpdate();
  }

  /// If non-null, sets the [SemanticsNode.currentValueLength] semantic to the
  /// given value.
  int? get currentValueLength => _currentValueLength;
  int? _currentValueLength;
  set currentValueLength(int? value) {
    if (_currentValueLength == value)
      return;
    _currentValueLength = value;
    markNeedsSemanticsUpdate();
  }

  /// If non-null, sets the [SemanticsConfiguration.isToggled] semantic to the given
  /// value.
  bool? get toggled => _toggled;
  bool? _toggled;
  set toggled(bool? value) {
    if (_toggled == value)
      return;
    _toggled = value;
    markNeedsSemanticsUpdate();
  }

  /// If non-null, sets the [SemanticsNode.attributedLabel] semantic to the given value.
  ///
  /// The reading direction is given by [textDirection].
  AttributedString? get attributedLabel => _attributedLabel;
  AttributedString? _attributedLabel;
  set attributedLabel(AttributedString? value) {
    if (_attributedLabel == value)
      return;
    _attributedLabel = value;
    markNeedsSemanticsUpdate();
  }

  /// If non-null, sets the [SemanticsNode.attributedValue] semantic to the given value.
  ///
  /// The reading direction is given by [textDirection].
  AttributedString? get attributedValue => _attributedValue;
  AttributedString? _attributedValue;
  set attributedValue(AttributedString? value) {
    if (_attributedValue == value)
      return;
    _attributedValue = value;
    markNeedsSemanticsUpdate();
  }

  /// If non-null, sets the [SemanticsNode.attributedIncreasedValue] semantic to the given value.
  ///
  /// The reading direction is given by [textDirection].
  AttributedString? get attributedIncreasedValue => _attributedIncreasedValue;
  AttributedString? _attributedIncreasedValue;
  set attributedIncreasedValue(AttributedString? value) {
    if (_attributedIncreasedValue == value)
      return;
    _attributedIncreasedValue = value;
    markNeedsSemanticsUpdate();
  }

  /// If non-null, sets the [SemanticsNode.attributedDecreasedValue] semantic to the given value.
  ///
  /// The reading direction is given by [textDirection].
  AttributedString? get attributedDecreasedValue => _attributedDecreasedValue;
  AttributedString? _attributedDecreasedValue;
  set attributedDecreasedValue(AttributedString? value) {
    if (_attributedDecreasedValue == value)
      return;
    _attributedDecreasedValue = value;
    markNeedsSemanticsUpdate();
  }

  /// If non-null, sets the [SemanticsNode.attributedHint] semantic to the given value.
  ///
  /// The reading direction is given by [textDirection].
  AttributedString? get attributedHint => _attributedHint;
  AttributedString? _attributedHint;
  set attributedHint(AttributedString? value) {
    if (_attributedHint == value)
      return;
    _attributedHint = value;
    markNeedsSemanticsUpdate();
  }

  /// If non-null, sets the [SemanticsNode.tooltip] semantic to the given value.
  ///
  /// The reading direction is given by [textDirection].
  String? get tooltip => _tooltip;
  String? _tooltip;
  set tooltip(String? value) {
    if (_tooltip == value)
      return;
    _tooltip = value;
    markNeedsSemanticsUpdate();
  }

  /// If non-null, sets the [SemanticsConfiguration.hintOverrides] to the given value.
  SemanticsHintOverrides? get hintOverrides => _hintOverrides;
  SemanticsHintOverrides? _hintOverrides;
  set hintOverrides(SemanticsHintOverrides? value) {
    if (_hintOverrides == value)
      return;
    _hintOverrides = value;
    markNeedsSemanticsUpdate();
  }

  /// If non-null, sets the [SemanticsNode.textDirection] semantic to the given
  /// value.
  ///
  /// This must not be null if [attributedLabel], [attributedHint],
  /// [attributedValue], [attributedIncreasedValue], or
  /// [attributedDecreasedValue] are not null.
  TextDirection? get textDirection => _textDirection;
  TextDirection? _textDirection;
  set textDirection(TextDirection? value) {
    if (textDirection == value)
      return;
    _textDirection = value;
    markNeedsSemanticsUpdate();
  }

  /// Sets the [SemanticsNode.sortKey] to the given value.
  ///
  /// This defines how this node is sorted among the sibling semantics nodes
  /// to determine the order in which they are traversed by the accessibility
  /// services on the platform (e.g. VoiceOver on iOS and TalkBack on Android).
  SemanticsSortKey? get sortKey => _sortKey;
  SemanticsSortKey? _sortKey;
  set sortKey(SemanticsSortKey? value) {
    if (sortKey == value)
      return;
    _sortKey = value;
    markNeedsSemanticsUpdate();
  }

  /// Adds a semantics tag to the semantics subtree.
  SemanticsTag? get tagForChildren => _tagForChildren;
  SemanticsTag? _tagForChildren;
  set tagForChildren(SemanticsTag? value) {
    if (_tagForChildren == value)
      return;
    markNeedsSemanticsUpdate();
    _tagForChildren = value;
  }

  /// The handler for [SemanticsAction.tap].
  ///
  /// This is the semantic equivalent of a user briefly tapping the screen with
  /// the finger without moving it. For example, a button should implement this
  /// action.
  ///
  /// VoiceOver users on iOS and TalkBack users on Android can trigger this
  /// action by double-tapping the screen while an element is focused.
  VoidCallback? get onTap => _onTap;
  VoidCallback? _onTap;
  set onTap(VoidCallback? handler) {
    if (_onTap == handler)
      return;
    final bool hadValue = _onTap != null;
    _onTap = handler;
    if ((handler != null) != hadValue)
      markNeedsSemanticsUpdate();
  }

  /// The handler for [SemanticsAction.dismiss].
  ///
  /// This is a request to dismiss the currently focused node.
  ///
  /// TalkBack users on Android can trigger this action in the local context
  /// menu, and VoiceOver users on iOS can trigger this action with a standard
  /// gesture or menu option.
  VoidCallback? get onDismiss => _onDismiss;
  VoidCallback? _onDismiss;
  set onDismiss(VoidCallback? handler) {
    if (_onDismiss == handler)
      return;
    final bool hadValue = _onDismiss != null;
    _onDismiss = handler;
    if ((handler != null) != hadValue)
      markNeedsSemanticsUpdate();
  }

  /// The handler for [SemanticsAction.longPress].
  ///
  /// This is the semantic equivalent of a user pressing and holding the screen
  /// with the finger for a few seconds without moving it.
  ///
  /// VoiceOver users on iOS and TalkBack users on Android can trigger this
  /// action by double-tapping the screen without lifting the finger after the
  /// second tap.
  VoidCallback? get onLongPress => _onLongPress;
  VoidCallback? _onLongPress;
  set onLongPress(VoidCallback? handler) {
    if (_onLongPress == handler)
      return;
    final bool hadValue = _onLongPress != null;
    _onLongPress = handler;
    if ((handler != null) != hadValue)
      markNeedsSemanticsUpdate();
  }

  /// The handler for [SemanticsAction.scrollLeft].
  ///
  /// This is the semantic equivalent of a user moving their finger across the
  /// screen from right to left. It should be recognized by controls that are
  /// horizontally scrollable.
  ///
  /// VoiceOver users on iOS can trigger this action by swiping left with three
  /// fingers. TalkBack users on Android can trigger this action by swiping
  /// right and then left in one motion path. On Android, [onScrollUp] and
  /// [onScrollLeft] share the same gesture. Therefore, only on of them should
  /// be provided.
  VoidCallback? get onScrollLeft => _onScrollLeft;
  VoidCallback? _onScrollLeft;
  set onScrollLeft(VoidCallback? handler) {
    if (_onScrollLeft == handler)
      return;
    final bool hadValue = _onScrollLeft != null;
    _onScrollLeft = handler;
    if ((handler != null) != hadValue)
      markNeedsSemanticsUpdate();
  }

  /// The handler for [SemanticsAction.scrollRight].
  ///
  /// This is the semantic equivalent of a user moving their finger across the
  /// screen from left to right. It should be recognized by controls that are
  /// horizontally scrollable.
  ///
  /// VoiceOver users on iOS can trigger this action by swiping right with three
  /// fingers. TalkBack users on Android can trigger this action by swiping
  /// left and then right in one motion path. On Android, [onScrollDown] and
  /// [onScrollRight] share the same gesture. Therefore, only on of them should
  /// be provided.
  VoidCallback? get onScrollRight => _onScrollRight;
  VoidCallback? _onScrollRight;
  set onScrollRight(VoidCallback? handler) {
    if (_onScrollRight == handler)
      return;
    final bool hadValue = _onScrollRight != null;
    _onScrollRight = handler;
    if ((handler != null) != hadValue)
      markNeedsSemanticsUpdate();
  }

  /// The handler for [SemanticsAction.scrollUp].
  ///
  /// This is the semantic equivalent of a user moving their finger across the
  /// screen from bottom to top. It should be recognized by controls that are
  /// vertically scrollable.
  ///
  /// VoiceOver users on iOS can trigger this action by swiping up with three
  /// fingers. TalkBack users on Android can trigger this action by swiping
  /// right and then left in one motion path. On Android, [onScrollUp] and
  /// [onScrollLeft] share the same gesture. Therefore, only on of them should
  /// be provided.
  VoidCallback? get onScrollUp => _onScrollUp;
  VoidCallback? _onScrollUp;
  set onScrollUp(VoidCallback? handler) {
    if (_onScrollUp == handler)
      return;
    final bool hadValue = _onScrollUp != null;
    _onScrollUp = handler;
    if ((handler != null) != hadValue)
      markNeedsSemanticsUpdate();
  }

  /// The handler for [SemanticsAction.scrollDown].
  ///
  /// This is the semantic equivalent of a user moving their finger across the
  /// screen from top to bottom. It should be recognized by controls that are
  /// vertically scrollable.
  ///
  /// VoiceOver users on iOS can trigger this action by swiping down with three
  /// fingers. TalkBack users on Android can trigger this action by swiping
  /// left and then right in one motion path. On Android, [onScrollDown] and
  /// [onScrollRight] share the same gesture. Therefore, only on of them should
  /// be provided.
  VoidCallback? get onScrollDown => _onScrollDown;
  VoidCallback? _onScrollDown;
  set onScrollDown(VoidCallback? handler) {
    if (_onScrollDown == handler)
      return;
    final bool hadValue = _onScrollDown != null;
    _onScrollDown = handler;
    if ((handler != null) != hadValue)
      markNeedsSemanticsUpdate();
  }

  /// The handler for [SemanticsAction.increase].
  ///
  /// This is a request to increase the value represented by the widget. For
  /// example, this action might be recognized by a slider control.
  ///
  /// VoiceOver users on iOS can trigger this action by swiping up with one
  /// finger. TalkBack users on Android can trigger this action by pressing the
  /// volume up button.
  VoidCallback? get onIncrease => _onIncrease;
  VoidCallback? _onIncrease;
  set onIncrease(VoidCallback? handler) {
    if (_onIncrease == handler)
      return;
    final bool hadValue = _onIncrease != null;
    _onIncrease = handler;
    if ((handler != null) != hadValue)
      markNeedsSemanticsUpdate();
  }

  /// The handler for [SemanticsAction.decrease].
  ///
  /// This is a request to decrease the value represented by the widget. For
  /// example, this action might be recognized by a slider control.
  ///
  /// VoiceOver users on iOS can trigger this action by swiping down with one
  /// finger. TalkBack users on Android can trigger this action by pressing the
  /// volume down button.
  VoidCallback? get onDecrease => _onDecrease;
  VoidCallback? _onDecrease;
  set onDecrease(VoidCallback? handler) {
    if (_onDecrease == handler)
      return;
    final bool hadValue = _onDecrease != null;
    _onDecrease = handler;
    if ((handler != null) != hadValue)
      markNeedsSemanticsUpdate();
  }

  /// The handler for [SemanticsAction.copy].
  ///
  /// This is a request to copy the current selection to the clipboard.
  ///
  /// TalkBack users on Android can trigger this action from the local context
  /// menu of a text field, for example.
  VoidCallback? get onCopy => _onCopy;
  VoidCallback? _onCopy;
  set onCopy(VoidCallback? handler) {
    if (_onCopy == handler)
      return;
    final bool hadValue = _onCopy != null;
    _onCopy = handler;
    if ((handler != null) != hadValue)
      markNeedsSemanticsUpdate();
  }

  /// The handler for [SemanticsAction.cut].
  ///
  /// This is a request to cut the current selection and place it in the
  /// clipboard.
  ///
  /// TalkBack users on Android can trigger this action from the local context
  /// menu of a text field, for example.
  VoidCallback? get onCut => _onCut;
  VoidCallback? _onCut;
  set onCut(VoidCallback? handler) {
    if (_onCut == handler)
      return;
    final bool hadValue = _onCut != null;
    _onCut = handler;
    if ((handler != null) != hadValue)
      markNeedsSemanticsUpdate();
  }

  /// The handler for [SemanticsAction.paste].
  ///
  /// This is a request to paste the current content of the clipboard.
  ///
  /// TalkBack users on Android can trigger this action from the local context
  /// menu of a text field, for example.
  VoidCallback? get onPaste => _onPaste;
  VoidCallback? _onPaste;
  set onPaste(VoidCallback? handler) {
    if (_onPaste == handler)
      return;
    final bool hadValue = _onPaste != null;
    _onPaste = handler;
    if ((handler != null) != hadValue)
      markNeedsSemanticsUpdate();
  }

  /// The handler for [SemanticsAction.moveCursorForwardByCharacter].
  ///
  /// This handler is invoked when the user wants to move the cursor in a
  /// text field forward by one character.
  ///
  /// TalkBack users can trigger this by pressing the volume up key while the
  /// input focus is in a text field.
  MoveCursorHandler? get onMoveCursorForwardByCharacter => _onMoveCursorForwardByCharacter;
  MoveCursorHandler? _onMoveCursorForwardByCharacter;
  set onMoveCursorForwardByCharacter(MoveCursorHandler? handler) {
    if (_onMoveCursorForwardByCharacter == handler)
      return;
    final bool hadValue = _onMoveCursorForwardByCharacter != null;
    _onMoveCursorForwardByCharacter = handler;
    if ((handler != null) != hadValue)
      markNeedsSemanticsUpdate();
  }

  /// The handler for [SemanticsAction.moveCursorBackwardByCharacter].
  ///
  /// This handler is invoked when the user wants to move the cursor in a
  /// text field backward by one character.
  ///
  /// TalkBack users can trigger this by pressing the volume down key while the
  /// input focus is in a text field.
  MoveCursorHandler? get onMoveCursorBackwardByCharacter => _onMoveCursorBackwardByCharacter;
  MoveCursorHandler? _onMoveCursorBackwardByCharacter;
  set onMoveCursorBackwardByCharacter(MoveCursorHandler? handler) {
    if (_onMoveCursorBackwardByCharacter == handler)
      return;
    final bool hadValue = _onMoveCursorBackwardByCharacter != null;
    _onMoveCursorBackwardByCharacter = handler;
    if ((handler != null) != hadValue)
      markNeedsSemanticsUpdate();
  }

  /// The handler for [SemanticsAction.moveCursorForwardByWord].
  ///
  /// This handler is invoked when the user wants to move the cursor in a
  /// text field backward by one character.
  ///
  /// TalkBack users can trigger this by pressing the volume down key while the
  /// input focus is in a text field.
  MoveCursorHandler? get onMoveCursorForwardByWord => _onMoveCursorForwardByWord;
  MoveCursorHandler? _onMoveCursorForwardByWord;
  set onMoveCursorForwardByWord(MoveCursorHandler? handler) {
    if (_onMoveCursorForwardByWord == handler)
      return;
    final bool hadValue = _onMoveCursorForwardByWord != null;
    _onMoveCursorForwardByWord = handler;
    if ((handler != null) != hadValue)
      markNeedsSemanticsUpdate();
  }

  /// The handler for [SemanticsAction.moveCursorBackwardByWord].
  ///
  /// This handler is invoked when the user wants to move the cursor in a
  /// text field backward by one character.
  ///
  /// TalkBack users can trigger this by pressing the volume down key while the
  /// input focus is in a text field.
  MoveCursorHandler? get onMoveCursorBackwardByWord => _onMoveCursorBackwardByWord;
  MoveCursorHandler? _onMoveCursorBackwardByWord;
  set onMoveCursorBackwardByWord(MoveCursorHandler? handler) {
    if (_onMoveCursorBackwardByWord == handler)
      return;
    final bool hadValue = _onMoveCursorBackwardByWord != null;
    _onMoveCursorBackwardByWord = handler;
    if ((handler != null) != hadValue)
      markNeedsSemanticsUpdate();
  }

  /// The handler for [SemanticsAction.setSelection].
  ///
  /// This handler is invoked when the user either wants to change the currently
  /// selected text in a text field or change the position of the cursor.
  ///
  /// TalkBack users can trigger this handler by selecting "Move cursor to
  /// beginning/end" or "Select all" from the local context menu.
  SetSelectionHandler? get onSetSelection => _onSetSelection;
  SetSelectionHandler? _onSetSelection;
  set onSetSelection(SetSelectionHandler? handler) {
    if (_onSetSelection == handler)
      return;
    final bool hadValue = _onSetSelection != null;
    _onSetSelection = handler;
    if ((handler != null) != hadValue)
      markNeedsSemanticsUpdate();
  }

  /// The handler for [SemanticsAction.setText].
  ///
  /// This handler is invoked when the user wants to replace the current text in
  /// the text field with a new text.
  ///
  /// Voice access users can trigger this handler by speaking "type <text>" to
  /// their Android devices.
  SetTextHandler? get onSetText => _onSetText;
  SetTextHandler? _onSetText;
  set onSetText(SetTextHandler? handler) {
    if (_onSetText == handler)
      return;
    final bool hadValue = _onSetText != null;
    _onSetText = handler;
    if ((handler != null) != hadValue)
      markNeedsSemanticsUpdate();
  }

  /// The handler for [SemanticsAction.didGainAccessibilityFocus].
  ///
  /// This handler is invoked when the node annotated with this handler gains
  /// the accessibility focus. The accessibility focus is the
  /// green (on Android with TalkBack) or black (on iOS with VoiceOver)
  /// rectangle shown on screen to indicate what element an accessibility
  /// user is currently interacting with.
  ///
  /// The accessibility focus is different from the input focus. The input focus
  /// is usually held by the element that currently responds to keyboard inputs.
  /// Accessibility focus and input focus can be held by two different nodes!
  ///
  /// See also:
  ///
  ///  * [onDidLoseAccessibilityFocus], which is invoked when the accessibility
  ///    focus is removed from the node.
  ///  * [FocusNode], [FocusScope], [FocusManager], which manage the input focus.
  VoidCallback? get onDidGainAccessibilityFocus => _onDidGainAccessibilityFocus;
  VoidCallback? _onDidGainAccessibilityFocus;
  set onDidGainAccessibilityFocus(VoidCallback? handler) {
    if (_onDidGainAccessibilityFocus == handler)
      return;
    final bool hadValue = _onDidGainAccessibilityFocus != null;
    _onDidGainAccessibilityFocus = handler;
    if ((handler != null) != hadValue)
      markNeedsSemanticsUpdate();
  }

  /// The handler for [SemanticsAction.didLoseAccessibilityFocus].
  ///
  /// This handler is invoked when the node annotated with this handler
  /// loses the accessibility focus. The accessibility focus is
  /// the green (on Android with TalkBack) or black (on iOS with VoiceOver)
  /// rectangle shown on screen to indicate what element an accessibility
  /// user is currently interacting with.
  ///
  /// The accessibility focus is different from the input focus. The input focus
  /// is usually held by the element that currently responds to keyboard inputs.
  /// Accessibility focus and input focus can be held by two different nodes!
  ///
  /// See also:
  ///
  ///  * [onDidGainAccessibilityFocus], which is invoked when the node gains
  ///    accessibility focus.
  ///  * [FocusNode], [FocusScope], [FocusManager], which manage the input focus.
  VoidCallback? get onDidLoseAccessibilityFocus => _onDidLoseAccessibilityFocus;
  VoidCallback? _onDidLoseAccessibilityFocus;
  set onDidLoseAccessibilityFocus(VoidCallback? handler) {
    if (_onDidLoseAccessibilityFocus == handler)
      return;
    final bool hadValue = _onDidLoseAccessibilityFocus != null;
    _onDidLoseAccessibilityFocus = handler;
    if ((handler != null) != hadValue)
      markNeedsSemanticsUpdate();
  }

  /// The handlers and supported [CustomSemanticsAction]s for this node.
  ///
  /// These handlers are called whenever the user performs the associated
  /// custom accessibility action from a special platform menu. Providing any
  /// custom actions here also adds [SemanticsAction.customAction] to the node.
  ///
  /// See also:
  ///
  ///  * [CustomSemanticsAction], for an explanation of custom actions.
  Map<CustomSemanticsAction, VoidCallback>? get customSemanticsActions => _customSemanticsActions;
  Map<CustomSemanticsAction, VoidCallback>? _customSemanticsActions;
  set customSemanticsActions(Map<CustomSemanticsAction, VoidCallback>? value) {
    if (_customSemanticsActions == value)
      return;
    _customSemanticsActions = value;
    markNeedsSemanticsUpdate();
  }

  @override
  void visitChildrenForSemantics(RenderObjectVisitor visitor) {
    if (excludeSemantics)
      return;
    super.visitChildrenForSemantics(visitor);
  }

  @override
  void describeSemanticsConfiguration(SemanticsConfiguration config) {
    super.describeSemanticsConfiguration(config);
    config.isSemanticBoundary = container;
    config.explicitChildNodes = explicitChildNodes;
    assert(
      ((scopesRoute ?? false) && explicitChildNodes) || !(scopesRoute ?? false),
      'explicitChildNodes must be set to true if scopes route is true',
    );
    assert(
      !((toggled ?? false) && (checked ?? false)),
      'A semantics node cannot be toggled and checked at the same time',
    );

    if (enabled != null)
      config.isEnabled = enabled;
    if (checked != null)
      config.isChecked = checked;
    if (toggled != null)
      config.isToggled = toggled;
    if (selected != null)
      config.isSelected = selected!;
    if (button != null)
      config.isButton = button!;
    if (link != null)
      config.isLink = link!;
    if (slider != null)
      config.isSlider = slider!;
    if (keyboardKey != null)
      config.isKeyboardKey = keyboardKey!;
    if (header != null)
      config.isHeader = header!;
    if (textField != null)
      config.isTextField = textField!;
    if (readOnly != null)
      config.isReadOnly = readOnly!;
    if (focusable != null)
      config.isFocusable = focusable!;
    if (focused != null)
      config.isFocused = focused!;
    if (inMutuallyExclusiveGroup != null)
      config.isInMutuallyExclusiveGroup = inMutuallyExclusiveGroup!;
    if (obscured != null)
      config.isObscured = obscured!;
    if (multiline != null)
      config.isMultiline = multiline!;
    if (hidden != null)
      config.isHidden = hidden!;
    if (image != null)
      config.isImage = image!;
    if (attributedLabel != null)
      config.attributedLabel = attributedLabel!;
    if (attributedValue != null)
      config.attributedValue = attributedValue!;
    if (attributedIncreasedValue != null)
      config.attributedIncreasedValue = attributedIncreasedValue!;
    if (attributedDecreasedValue != null)
      config.attributedDecreasedValue = attributedDecreasedValue!;
    if (attributedHint != null)
      config.attributedHint = attributedHint!;
    if (tooltip != null)
      config.tooltip = tooltip!;
    if (hintOverrides != null && hintOverrides!.isNotEmpty)
      config.hintOverrides = hintOverrides;
    if (scopesRoute != null)
      config.scopesRoute = scopesRoute!;
    if (namesRoute != null)
      config.namesRoute = namesRoute!;
    if (liveRegion != null)
      config.liveRegion = liveRegion!;
    if (maxValueLength != null) {
      config.maxValueLength = maxValueLength;
    }
    if (currentValueLength != null) {
      config.currentValueLength = currentValueLength;
    }
    if (textDirection != null)
      config.textDirection = textDirection;
    if (sortKey != null)
      config.sortKey = sortKey;
    if (tagForChildren != null)
      config.addTagForChildren(tagForChildren!);
    // Registering _perform* as action handlers instead of the user provided
    // ones to ensure that changing a user provided handler from a non-null to
    // another non-null value doesn't require a semantics update.
    if (onTap != null)
      config.onTap = _performTap;
    if (onLongPress != null)
      config.onLongPress = _performLongPress;
    if (onDismiss != null)
      config.onDismiss = _performDismiss;
    if (onScrollLeft != null)
      config.onScrollLeft = _performScrollLeft;
    if (onScrollRight != null)
      config.onScrollRight = _performScrollRight;
    if (onScrollUp != null)
      config.onScrollUp = _performScrollUp;
    if (onScrollDown != null)
      config.onScrollDown = _performScrollDown;
    if (onIncrease != null)
      config.onIncrease = _performIncrease;
    if (onDecrease != null)
      config.onDecrease = _performDecrease;
    if (onCopy != null)
      config.onCopy = _performCopy;
    if (onCut != null)
      config.onCut = _performCut;
    if (onPaste != null)
      config.onPaste = _performPaste;
    if (onMoveCursorForwardByCharacter != null)
      config.onMoveCursorForwardByCharacter = _performMoveCursorForwardByCharacter;
    if (onMoveCursorBackwardByCharacter != null)
      config.onMoveCursorBackwardByCharacter = _performMoveCursorBackwardByCharacter;
    if (onMoveCursorForwardByWord != null)
      config.onMoveCursorForwardByWord = _performMoveCursorForwardByWord;
    if (onMoveCursorBackwardByWord != null)
      config.onMoveCursorBackwardByWord = _performMoveCursorBackwardByWord;
    if (onSetSelection != null)
      config.onSetSelection = _performSetSelection;
    if (onSetText != null)
      config.onSetText = _performSetText;
    if (onDidGainAccessibilityFocus != null)
      config.onDidGainAccessibilityFocus = _performDidGainAccessibilityFocus;
    if (onDidLoseAccessibilityFocus != null)
      config.onDidLoseAccessibilityFocus = _performDidLoseAccessibilityFocus;
    if (customSemanticsActions != null)
      config.customSemanticsActions = _customSemanticsActions!;
  }

  void _performTap() {
    onTap?.call();
  }

  void _performLongPress() {
    onLongPress?.call();
  }

  void _performDismiss() {
    onDismiss?.call();
  }

  void _performScrollLeft() {
    onScrollLeft?.call();
  }

  void _performScrollRight() {
    onScrollRight?.call();
  }

  void _performScrollUp() {
    onScrollUp?.call();
  }

  void _performScrollDown() {
    onScrollDown?.call();
  }

  void _performIncrease() {
    onIncrease?.call();
  }

  void _performDecrease() {
    onDecrease?.call();
  }

  void _performCopy() {
    onCopy?.call();
  }

  void _performCut() {
    onCut?.call();
  }

  void _performPaste() {
    onPaste?.call();
  }

  void _performMoveCursorForwardByCharacter(bool extendSelection) {
    onMoveCursorForwardByCharacter?.call(extendSelection);
  }

  void _performMoveCursorBackwardByCharacter(bool extendSelection) {
    onMoveCursorBackwardByCharacter?.call(extendSelection);
  }

  void _performMoveCursorForwardByWord(bool extendSelection) {
    onMoveCursorForwardByWord?.call(extendSelection);
  }

  void _performMoveCursorBackwardByWord(bool extendSelection) {
    onMoveCursorBackwardByWord?.call(extendSelection);
  }

  void _performSetSelection(TextSelection selection) {
    onSetSelection?.call(selection);
  }

  void _performSetText(String text) {
    onSetText?.call(text);
  }

  void _performDidGainAccessibilityFocus() {
    onDidGainAccessibilityFocus?.call();
  }

  void _performDidLoseAccessibilityFocus() {
    onDidLoseAccessibilityFocus?.call();
  }
}

/// Causes the semantics of all earlier render objects below the same semantic
/// boundary to be dropped.
///
/// This is useful in a stack where an opaque mask should prevent interactions
/// with the render objects painted below the mask.
class RenderBlockSemantics extends RenderProxyBox {
  /// Create a render object that blocks semantics for nodes below it in paint
  /// order.
  RenderBlockSemantics({
    RenderBox? child,
    bool blocking = true,
  }) : _blocking = blocking,
       super(child);

  /// Whether this render object is blocking semantics of previously painted
  /// [RenderObject]s below a common semantics boundary from the semantic tree.
  bool get blocking => _blocking;
  bool _blocking;
  set blocking(bool value) {
    assert(value != null);
    if (value == _blocking)
      return;
    _blocking = value;
    markNeedsSemanticsUpdate();
  }

  @override
  void describeSemanticsConfiguration(SemanticsConfiguration config) {
    super.describeSemanticsConfiguration(config);
    config.isBlockingSemanticsOfPreviouslyPaintedNodes = blocking;
  }

  @override
  void debugFillProperties(DiagnosticPropertiesBuilder properties) {
    super.debugFillProperties(properties);
    properties.add(DiagnosticsProperty<bool>('blocking', blocking));
  }
}

/// Causes the semantics of all descendants to be merged into this
/// node such that the entire subtree becomes a single leaf in the
/// semantics tree.
///
/// Useful for combining the semantics of multiple render objects that
/// form part of a single conceptual widget, e.g. a checkbox, a label,
/// and the gesture detector that goes with them.
class RenderMergeSemantics extends RenderProxyBox {
  /// Creates a render object that merges the semantics from its descendants.
  RenderMergeSemantics({ RenderBox? child }) : super(child);

  @override
  void describeSemanticsConfiguration(SemanticsConfiguration config) {
    super.describeSemanticsConfiguration(config);
    config
      ..isSemanticBoundary = true
      ..isMergingSemanticsOfDescendants = true;
  }
}

/// Excludes this subtree from the semantic tree.
///
/// When [excluding] is true, this render object (and its subtree) is excluded
/// from the semantic tree.
///
/// Useful e.g. for hiding text that is redundant with other text next
/// to it (e.g. text included only for the visual effect).
class RenderExcludeSemantics extends RenderProxyBox {
  /// Creates a render object that ignores the semantics of its subtree.
  RenderExcludeSemantics({
    RenderBox? child,
    bool excluding = true,
  }) : _excluding = excluding,
       super(child) {
    assert(_excluding != null);
  }

  /// Whether this render object is excluded from the semantic tree.
  bool get excluding => _excluding;
  bool _excluding;
  set excluding(bool value) {
    assert(value != null);
    if (value == _excluding)
      return;
    _excluding = value;
    markNeedsSemanticsUpdate();
  }

  @override
  void visitChildrenForSemantics(RenderObjectVisitor visitor) {
    if (excluding)
      return;
    super.visitChildrenForSemantics(visitor);
  }

  @override
  void debugFillProperties(DiagnosticPropertiesBuilder properties) {
    super.debugFillProperties(properties);
    properties.add(DiagnosticsProperty<bool>('excluding', excluding));
  }
}

/// A render objects that annotates semantics with an index.
///
/// Certain widgets will automatically provide a child index for building
/// semantics. For example, the [ScrollView] uses the index of the first
/// visible child semantics node to determine the
/// [SemanticsConfiguration.scrollIndex].
///
/// See also:
///
///  * [CustomScrollView], for an explanation of scroll semantics.
class RenderIndexedSemantics extends RenderProxyBox {
  /// Creates a render object that annotates the child semantics with an index.
  RenderIndexedSemantics({
    RenderBox? child,
    required int index,
  }) : assert(index != null),
       _index = index,
       super(child);

  /// The index used to annotated child semantics.
  int get index => _index;
  int _index;
  set index(int value) {
    if (value == index)
      return;
    _index = value;
    markNeedsSemanticsUpdate();
  }

  @override
  void describeSemanticsConfiguration(SemanticsConfiguration config) {
    super.describeSemanticsConfiguration(config);
    config.indexInParent = index;
  }

  @override
  void debugFillProperties(DiagnosticPropertiesBuilder properties) {
    super.debugFillProperties(properties);
    properties.add(DiagnosticsProperty<int>('index', index));
  }
}

/// Provides an anchor for a [RenderFollowerLayer].
///
/// See also:
///
///  * [CompositedTransformTarget], the corresponding widget.
///  * [LeaderLayer], the layer that this render object creates.
class RenderLeaderLayer extends RenderProxyBox {
  /// Creates a render object that uses a [LeaderLayer].
  ///
  /// The [link] must not be null.
  RenderLeaderLayer({
    required LayerLink link,
    RenderBox? child,
  }) : assert(link != null),
       _link = link,
       super(child);

  /// The link object that connects this [RenderLeaderLayer] with one or more
  /// [RenderFollowerLayer]s.
  ///
  /// This property must not be null. The object must not be associated with
  /// another [RenderLeaderLayer] that is also being painted.
  LayerLink get link => _link;
  LayerLink _link;
  set link(LayerLink value) {
    assert(value != null);
    if (_link == value)
      return;
    _link.leaderSize = null;
    _link = value;
    if (_previousLayoutSize != null) {
      _link.leaderSize = _previousLayoutSize;
    }
    markNeedsPaint();
  }

  @override
  bool get alwaysNeedsCompositing => true;

  // The latest size of this [RenderBox], computed during the previous layout
  // pass. It should always be equal to [size], but can be accessed even when
  // [debugDoingThisResize] and [debugDoingThisLayout] are false.
  Size? _previousLayoutSize;

  @override
  void performLayout() {
    super.performLayout();
    _previousLayoutSize = size;
    link.leaderSize = size;
  }

  @override
  void paint(PaintingContext context, Offset offset) {
    if (layer == null) {
      layer = LeaderLayer(link: link, offset: offset);
    } else {
      final LeaderLayer leaderLayer = layer! as LeaderLayer;
      leaderLayer
        ..link = link
        ..offset = offset;
    }
    context.pushLayer(layer!, super.paint, Offset.zero);
    assert(() {
      layer!.debugCreator = debugCreator;
      return true;
    }());
  }

  @override
  void debugFillProperties(DiagnosticPropertiesBuilder properties) {
    super.debugFillProperties(properties);
    properties.add(DiagnosticsProperty<LayerLink>('link', link));
  }
}

/// Transform the child so that its origin is [offset] from the origin of the
/// [RenderLeaderLayer] with the same [LayerLink].
///
/// The [RenderLeaderLayer] in question must be earlier in the paint order.
///
/// Hit testing on descendants of this render object will only work if the
/// target position is within the box that this render object's parent considers
/// to be hittable.
///
/// See also:
///
///  * [CompositedTransformFollower], the corresponding widget.
///  * [FollowerLayer], the layer that this render object creates.
class RenderFollowerLayer extends RenderProxyBox {
  /// Creates a render object that uses a [FollowerLayer].
  ///
  /// The [link] and [offset] arguments must not be null.
  RenderFollowerLayer({
    required LayerLink link,
    bool showWhenUnlinked = true,
    Offset offset = Offset.zero,
    Alignment leaderAnchor = Alignment.topLeft,
    Alignment followerAnchor = Alignment.topLeft,
    RenderBox? child,
  }) : assert(link != null),
       assert(showWhenUnlinked != null),
       assert(offset != null),
       _link = link,
       _showWhenUnlinked = showWhenUnlinked,
       _offset = offset,
       _leaderAnchor = leaderAnchor,
       _followerAnchor = followerAnchor,
       super(child);

  /// The link object that connects this [RenderFollowerLayer] with a
  /// [RenderLeaderLayer] earlier in the paint order.
  LayerLink get link => _link;
  LayerLink _link;
  set link(LayerLink value) {
    assert(value != null);
    if (_link == value)
      return;
    _link = value;
    markNeedsPaint();
  }

  /// Whether to show the render object's contents when there is no
  /// corresponding [RenderLeaderLayer] with the same [link].
  ///
  /// When the render object is linked, the child is positioned such that it has
  /// the same global position as the linked [RenderLeaderLayer].
  ///
  /// When the render object is not linked, then: if [showWhenUnlinked] is true,
  /// the child is visible and not repositioned; if it is false, then child is
  /// hidden, and its hit testing is also disabled.
  bool get showWhenUnlinked => _showWhenUnlinked;
  bool _showWhenUnlinked;
  set showWhenUnlinked(bool value) {
    assert(value != null);
    if (_showWhenUnlinked == value)
      return;
    _showWhenUnlinked = value;
    markNeedsPaint();
  }

  /// The offset to apply to the origin of the linked [RenderLeaderLayer] to
  /// obtain this render object's origin.
  Offset get offset => _offset;
  Offset _offset;
  set offset(Offset value) {
    assert(value != null);
    if (_offset == value)
      return;
    _offset = value;
    markNeedsPaint();
  }

  /// The anchor point on the linked [RenderLeaderLayer] that [followerAnchor]
  /// will line up with.
  ///
  /// {@template flutter.rendering.RenderFollowerLayer.leaderAnchor}
  /// For example, when [leaderAnchor] and [followerAnchor] are both
  /// [Alignment.topLeft], this [RenderFollowerLayer] will be top left aligned
  /// with the linked [RenderLeaderLayer]. When [leaderAnchor] is
  /// [Alignment.bottomLeft] and [followerAnchor] is [Alignment.topLeft], this
  /// [RenderFollowerLayer] will be left aligned with the linked
  /// [RenderLeaderLayer], and its top edge will line up with the
  /// [RenderLeaderLayer]'s bottom edge.
  /// {@endtemplate}
  ///
  /// Defaults to [Alignment.topLeft].
  Alignment get leaderAnchor => _leaderAnchor;
  Alignment _leaderAnchor;
  set leaderAnchor(Alignment value) {
    assert(value != null);
    if (_leaderAnchor == value)
      return;
    _leaderAnchor = value;
    markNeedsPaint();
  }

  /// The anchor point on this [RenderFollowerLayer] that will line up with
  /// [followerAnchor] on the linked [RenderLeaderLayer].
  ///
  /// {@macro flutter.rendering.RenderFollowerLayer.leaderAnchor}
  ///
  /// Defaults to [Alignment.topLeft].
  Alignment get followerAnchor => _followerAnchor;
  Alignment _followerAnchor;
  set followerAnchor(Alignment value) {
    assert(value != null);
    if (_followerAnchor == value)
      return;
    _followerAnchor = value;
    markNeedsPaint();
  }

  @override
  void detach() {
    layer = null;
    super.detach();
  }

  @override
  bool get alwaysNeedsCompositing => true;

  /// The layer we created when we were last painted.
  @override
  FollowerLayer? get layer => super.layer as FollowerLayer?;

  /// Return the transform that was used in the last composition phase, if any.
  ///
  /// If the [FollowerLayer] has not yet been created, was never composited, or
  /// was unable to determine the transform (see
  /// [FollowerLayer.getLastTransform]), this returns the identity matrix (see
  /// [Matrix4.identity].
  Matrix4 getCurrentTransform() {
    return layer?.getLastTransform() ?? Matrix4.identity();
  }

  @override
  bool hitTest(BoxHitTestResult result, { required Offset position }) {
    // Disables the hit testing if this render object is hidden.
    if (link.leader == null && !showWhenUnlinked)
      return false;
    // RenderFollowerLayer objects don't check if they are
    // themselves hit, because it's confusing to think about
    // how the untransformed size and the child's transformed
    // position interact.
    return hitTestChildren(result, position: position);
  }

  @override
  bool hitTestChildren(BoxHitTestResult result, { required Offset position }) {
    return result.addWithPaintTransform(
      transform: getCurrentTransform(),
      position: position,
      hitTest: (BoxHitTestResult result, Offset position) {
        return super.hitTestChildren(result, position: position);
      },
    );
  }

  @override
  void paint(PaintingContext context, Offset offset) {
    final Size? leaderSize = link.leaderSize;
    assert(
      link.leaderSize != null || (link.leader == null || leaderAnchor == Alignment.topLeft),
      '$link: layer is linked to ${link.leader} but a valid leaderSize is not set. '
      'leaderSize is required when leaderAnchor is not Alignment.topLeft '
      '(current value is $leaderAnchor).',
    );
    final Offset effectiveLinkedOffset = leaderSize == null
      ? this.offset
      : leaderAnchor.alongSize(leaderSize) - followerAnchor.alongSize(size) + this.offset;
    assert(showWhenUnlinked != null);
    if (layer == null) {
      layer = FollowerLayer(
        link: link,
        showWhenUnlinked: showWhenUnlinked,
        linkedOffset: effectiveLinkedOffset,
        unlinkedOffset: offset,
      );
    } else {
      layer
        ?..link = link
        ..showWhenUnlinked = showWhenUnlinked
        ..linkedOffset = effectiveLinkedOffset
        ..unlinkedOffset = offset;
    }
    context.pushLayer(
      layer!,
      super.paint,
      Offset.zero,
      childPaintBounds: const Rect.fromLTRB(
        // We don't know where we'll end up, so we have no idea what our cull rect should be.
        double.negativeInfinity,
        double.negativeInfinity,
        double.infinity,
        double.infinity,
      ),
    );
    assert(() {
      layer!.debugCreator = debugCreator;
      return true;
    }());
  }

  @override
  void applyPaintTransform(RenderBox child, Matrix4 transform) {
    transform.multiply(getCurrentTransform());
  }

  @override
  void debugFillProperties(DiagnosticPropertiesBuilder properties) {
    super.debugFillProperties(properties);
    properties.add(DiagnosticsProperty<LayerLink>('link', link));
    properties.add(DiagnosticsProperty<bool>('showWhenUnlinked', showWhenUnlinked));
    properties.add(DiagnosticsProperty<Offset>('offset', offset));
    properties.add(TransformProperty('current transform matrix', getCurrentTransform()));
  }
}

/// Render object which inserts an [AnnotatedRegionLayer] into the layer tree.
///
/// See also:
///
///  * [Layer.find], for an example of how this value is retrieved.
///  * [AnnotatedRegionLayer], the layer this render object creates.
class RenderAnnotatedRegion<T extends Object> extends RenderProxyBox {

  /// Creates a new [RenderAnnotatedRegion] to insert [value] into the
  /// layer tree.
  ///
  /// If [sized] is true, the layer is provided with the size of this render
  /// object to clip the results of [Layer.find].
  ///
  /// Neither [value] nor [sized] can be null.
  RenderAnnotatedRegion({
    required T value,
    required bool sized,
    RenderBox? child,
  }) : assert(value != null),
       assert(sized != null),
       _value = value,
       _sized = sized,
       super(child);

  /// A value which can be retrieved using [Layer.find].
  T get value => _value;
  T _value;
  set value (T newValue) {
    if (_value == newValue)
      return;
    _value = newValue;
    markNeedsPaint();
  }

  /// Whether the render object will pass its [size] to the [AnnotatedRegionLayer].
  bool get sized => _sized;
  bool _sized;
  set sized(bool value) {
    if (_sized == value)
      return;
    _sized = value;
    markNeedsPaint();
  }

  @override
  final bool alwaysNeedsCompositing = true;

  @override
  void paint(PaintingContext context, Offset offset) {
    // Annotated region layers are not retained because they do not create engine layers.
    final AnnotatedRegionLayer<T> layer = AnnotatedRegionLayer<T>(
      value,
      size: sized ? size : null,
      offset: sized ? offset : null,
    );
    context.pushLayer(layer, super.paint, offset);
  }
}<|MERGE_RESOLUTION|>--- conflicted
+++ resolved
@@ -898,23 +898,8 @@
 
   @override
   void paint(PaintingContext context, Offset offset) {
-<<<<<<< HEAD
     if (_alpha == 0) {
       return;
-=======
-    if (child != null) {
-      if (_alpha == 0) {
-        // No need to keep the layer. We'll create a new one if necessary.
-        layer = null;
-        return;
-      }
-      assert(needsCompositing);
-      layer = context.pushOpacity(offset, _alpha, super.paint, oldLayer: layer as OpacityLayer?);
-      assert(() {
-        layer!.debugCreator = debugCreator;
-        return true;
-      }());
->>>>>>> d4697964
     }
     super.paint(context, offset);
   }
@@ -1022,23 +1007,8 @@
 
   @override
   void paint(PaintingContext context, Offset offset) {
-<<<<<<< HEAD
     if (_alpha == 0) {
       return;
-=======
-    if (child != null) {
-      if (_alpha == 0) {
-        // No need to keep the layer. We'll create a new one if necessary.
-        layer = null;
-        return;
-      }
-      assert(needsCompositing);
-      layer = context.pushOpacity(offset, _alpha!, super.paint, oldLayer: layer as OpacityLayer?);
-      assert(() {
-        layer!.debugCreator = debugCreator;
-        return true;
-      }());
->>>>>>> d4697964
     }
     super.paint(context, offset);
   }
