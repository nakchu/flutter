// Copyright 2014 The Flutter Authors. All rights reserved.
// Use of this source code is governed by a BSD-style license that can be
// found in the LICENSE file.

// @dart = 2.8

import 'dart:collection' show LinkedHashMap;
import 'dart:ui';

import 'package:flutter/foundation.dart';
import 'package:flutter/gestures.dart';

import 'package:vector_math/vector_math_64.dart' show Matrix4;

import 'mouse_cursor.dart';
import 'object.dart';

/// Signature for listening to [PointerEnterEvent] events.
///
/// Used by [MouseTrackerAnnotation], [MouseRegion] and [RenderMouseRegion].
typedef PointerEnterEventListener = void Function(PointerEnterEvent event);

/// Signature for listening to [PointerExitEvent] events.
///
/// Used by [MouseTrackerAnnotation], [MouseRegion] and [RenderMouseRegion].
typedef PointerExitEventListener = void Function(PointerExitEvent event);

/// Signature for listening to [PointerHoverEvent] events.
///
/// Used by [MouseTrackerAnnotation], [MouseRegion] and [RenderMouseRegion].
typedef PointerHoverEventListener = void Function(PointerHoverEvent event);

/// The annotation object used to annotate regions that are interested in mouse
/// movements.
///
/// To use an annotation, push it with [AnnotatedRegionLayer] during painting.
/// The annotation's callbacks or configurations will be used depending on the
/// relationship between annotations and mouse pointers.
///
/// A [RenderObject] who uses this class must not dispose this class in its
/// `detach`, even if it recreates a new one in `attach`, because the object
/// might be detached and attached during the same frame during a reparent, and
/// replacing the `MouseTrackerAnnotation` will cause an unnecessary `onExit` and
/// `onEnter`.
///
/// This class is also the type parameter of the annotation search started by
/// [BaseMouseTracker].
///
/// See also:
///
///  * [BaseMouseTracker], which uses [MouseTrackerAnnotation].
class MouseTrackerAnnotation with Diagnosticable {
  /// Creates an immutable [MouseTrackerAnnotation].
  ///
  /// All arguments are optional. The [cursor] must not be null.
  const MouseTrackerAnnotation({
    this.onEnter,
    this.onExit,
    this.cursor = MouseCursor.defer,
  }) : assert(cursor != null);

  /// Triggered when a mouse pointer, with or without buttons pressed, has
  /// entered the region.
  ///
  /// This callback is triggered when the pointer has started to be contained by
  /// the region, either due to a pointer event, or due to the movement or
  /// disappearance of the region. This method is always matched by a later
  /// [onExit].
  ///
  /// See also:
  ///
  ///  * [onExit], which is triggered when a mouse pointer exits the region.
  ///  * [MouseRegion.onEnter], which uses this callback.
  final PointerEnterEventListener onEnter;

  /// Triggered when a mouse pointer, with or without buttons pressed, has
  /// exited the region.
  ///
  /// This callback is triggered when the pointer has stopped being contained
  /// by the region, either due to a pointer event, or due to the movement or
  /// disappearance of the region. This method always matches an earlier
  /// [onEnter].
  ///
  /// See also:
  ///
  ///  * [onEnter], which is triggered when a mouse pointer enters the region.
  ///  * [MouseRegion.onExit], which uses this callback, but is not triggered in
  ///    certain cases and does not always match its earlier [MouseRegion.onEnter].
  final PointerExitEventListener onExit;

  /// The mouse cursor for mouse pointers that are hovering over the region.
  ///
  /// When a mouse enters the region, its cursor will be changed to the [cursor].
  /// When the mouse leaves the region, the cursor will be set by the region
  /// found at the new location.
  ///
  /// Defaults to [MouseCursor.defer], deferring the choice of cursor to the next
  /// region behind it in hit-test order.
  ///
  /// See also:
  ///
  ///  * [MouseRegion.cursor], which provide values to this field.
  final MouseCursor cursor;

  @override
  void debugFillProperties(DiagnosticPropertiesBuilder properties) {
    super.debugFillProperties(properties);
    properties.add(FlagsSummary<Function>(
      'callbacks',
      <String, Function> {
        'enter': onEnter,
        'exit': onExit,
      },
      ifEmpty: '<none>',
    ));
    properties.add(DiagnosticsProperty<MouseCursor>('cursor', cursor, defaultValue: MouseCursor.defer));
  }
}

/// Signature for searching for [MouseTrackerAnnotation]s at the given offset.
///
/// It is used by the [BaseMouseTracker] to fetch annotations for the mouse
/// position.
typedef MouseDetectorAnnotationFinder = HitTestResult Function(Offset offset);

// Various states of a connected mouse device used by [BaseMouseTracker].
class _MouseState {
  _MouseState({
    @required PointerEvent initialEvent,
  }) : assert(initialEvent != null),
       _latestEvent = initialEvent;

  // The list of annotations that contains this device.
  //
  // It uses [LinkedHashMap] to keep the insertion order.
  LinkedHashMap<MouseTrackerAnnotation, Matrix4> get annotations => _annotations;
  LinkedHashMap<MouseTrackerAnnotation, Matrix4> _annotations = LinkedHashMap<MouseTrackerAnnotation, Matrix4>();

  LinkedHashMap<MouseTrackerAnnotation, Matrix4> replaceAnnotations(LinkedHashMap<MouseTrackerAnnotation, Matrix4> value) {
    assert(value != null);
    final LinkedHashMap<MouseTrackerAnnotation, Matrix4> previous = _annotations;
    _annotations = value;
    return previous;
  }

  // The most recently processed mouse event observed from this device.
  PointerEvent get latestEvent => _latestEvent;
  PointerEvent _latestEvent;

  PointerEvent replaceLatestEvent(PointerEvent value) {
    assert(value != null);
    assert(value.device == _latestEvent.device);
    final PointerEvent previous = _latestEvent;
    _latestEvent = value;
    return previous;
  }

  int get device => latestEvent.device;

  @override
  String toString() {
    String describeEvent(PointerEvent event) {
      return event == null ? 'null' : describeIdentity(event);
    }
    final String describeLatestEvent = 'latestEvent: ${describeEvent(latestEvent)}';
    final String describeAnnotations = 'annotations: [list of ${annotations.length}]';
    return '${describeIdentity(this)}($describeLatestEvent, $describeAnnotations)';
  }
}

/// Used by [BaseMouseTracker] to provide the details of an update of a mouse
/// device.
///
/// This class contains the information needed to handle the update that might
/// change the state of a mouse device, or the [MouseTrackerAnnotation]s that
/// the mouse device is hovering.
@immutable
class MouseTrackerUpdateDetails with Diagnosticable {
  /// When device update is triggered by a new frame.
  ///
  /// All parameters are required.
  const MouseTrackerUpdateDetails.byNewFrame({
    @required this.lastAnnotations,
    @required this.nextAnnotations,
    @required this.previousEvent,
  }) : assert(previousEvent != null),
       assert(lastAnnotations != null),
       assert(nextAnnotations != null),
       triggeringEvent = null;

  /// When device update is triggered by a pointer event.
  ///
  /// The [lastAnnotations], [nextAnnotations], and [triggeringEvent] are
  /// required.
  const MouseTrackerUpdateDetails.byPointerEvent({
    @required this.lastAnnotations,
    @required this.nextAnnotations,
    this.previousEvent,
    @required this.triggeringEvent,
  }) : assert(triggeringEvent != null),
       assert(lastAnnotations != null),
       assert(nextAnnotations != null);

  /// The annotations that the device is hovering before the update.
  ///
  /// It is never null.
  final LinkedHashMap<MouseTrackerAnnotation, Matrix4> lastAnnotations;

  /// The annotations that the device is hovering after the update.
  ///
  /// It is never null.
  final LinkedHashMap<MouseTrackerAnnotation, Matrix4> nextAnnotations;

  /// The last event that the device observed before the update.
  ///
  /// If the update is triggered by a frame, the [previousEvent] is never null,
  /// since the pointer must have been added before.
  ///
  /// If the update is triggered by a pointer event, the [previousEvent] is not
  /// null except for cases where the event is the first event observed by the
  /// pointer (which is not necessarily a [PointerAddedEvent]).
  final PointerEvent previousEvent;

  /// The event that triggered this update.
  ///
  /// It is non-null if and only if the update is triggered by a pointer event.
  final PointerEvent triggeringEvent;

  /// The pointing device of this update.
  int get device {
    final int result = (previousEvent ?? triggeringEvent).device;
    assert(result != null);
    return result;
  }

  /// The last event that the device observed after the update.
  ///
  /// The [latestEvent] is never null.
  PointerEvent get latestEvent {
    final PointerEvent result = triggeringEvent ?? previousEvent;
    assert(result != null);
    return result;
  }

  @override
  void debugFillProperties(DiagnosticPropertiesBuilder properties) {
    super.debugFillProperties(properties);
    properties.add(IntProperty('device', device));
    properties.add(DiagnosticsProperty<PointerEvent>('previousEvent', previousEvent));
    properties.add(DiagnosticsProperty<PointerEvent>('triggeringEvent', triggeringEvent));
    properties.add(DiagnosticsProperty<Map<MouseTrackerAnnotation, Matrix4>>('lastAnnotations', lastAnnotations));
    properties.add(DiagnosticsProperty<Map<MouseTrackerAnnotation, Matrix4>>('nextAnnotations', nextAnnotations));
  }
}

/// A base class that tracks the relationship between mouse devices and
/// [MouseTrackerAnnotation]s.
///
/// An event (not necessarily a pointer event) that might change the relationship
/// between mouse devices and [MouseTrackerAnnotation]s is called a _device
/// update_.
///
/// [MouseTracker] is notified of device updates by [updateWithEvent] or
/// [updateAllDevices], and processes effects as defined in [handleDeviceUpdate]
/// by subclasses.
///
/// This class is a [ChangeNotifier] that notifies its listeners if the value of
/// [mouseIsConnected] changes.
///
/// See also:
///
///   * [MouseTracker], which is a subclass of [BaseMouseTracker] with definition
///     of how to process mouse event callbacks and mouse cursors.
///   * [MouseTrackerCursorMixin], which is a mixin for [BaseMouseTracker] that
///     defines how to process mouse cursors.
abstract class BaseMouseTracker extends ChangeNotifier {
  /// Whether or not at least one mouse is connected and has produced events.
  bool get mouseIsConnected => _mouseStates.isNotEmpty;

  // Tracks the state of connected mouse devices.
  //
  // It is the source of truth for the list of connected mouse devices, and is
  // consists of two parts:
  //
  //  * The mouse devices that are connected.
  //  * In which annotations each device is contained.
  final Map<int, _MouseState> _mouseStates = <int, _MouseState>{};

  // Used to wrap any procedure that might change `mouseIsConnected`.
  //
  // This method records `mouseIsConnected`, runs `task`, and calls
  // [notifyListeners] at the end if the `mouseIsConnected` has changed.
  void _monitorMouseConnection(VoidCallback task) {
    final bool mouseWasConnected = mouseIsConnected;
    task();
    if (mouseWasConnected != mouseIsConnected)
      notifyListeners();
  }

  bool _debugDuringDeviceUpdate = false;
  // Used to wrap any procedure that might call [handleDeviceUpdate].
  //
  // In debug mode, this method uses `_debugDuringDeviceUpdate` to prevent
  // `_deviceUpdatePhase` being recursively called.
  void _deviceUpdatePhase(VoidCallback task) {
    assert(!_debugDuringDeviceUpdate);
    assert(() {
      _debugDuringDeviceUpdate = true;
      return true;
    }());
    task();
    assert(() {
      _debugDuringDeviceUpdate = false;
      return true;
    }());
  }

  // Whether an observed event might update a device.
  static bool _shouldMarkStateDirty(_MouseState state, PointerEvent event) {
    if (state == null)
      return true;
    assert(event != null);
    final PointerEvent lastEvent = state.latestEvent;
    assert(event.device == lastEvent.device);
    // An Added can only follow a Removed, and a Removed can only be followed
    // by an Added.
    assert((event is PointerAddedEvent) == (lastEvent is PointerRemovedEvent));

    // Ignore events that are unrelated to mouse tracking.
    if (event is PointerSignalEvent)
      return false;
    return lastEvent is PointerAddedEvent
      || event is PointerRemovedEvent
      || lastEvent.position != event.position;
  }

  LinkedHashMap<MouseTrackerAnnotation, Matrix4> _hitTestResultToAnnotations(HitTestResult result) {
    assert(result != null);
    final LinkedHashMap<MouseTrackerAnnotation, Matrix4> annotations = <MouseTrackerAnnotation, Matrix4>{}
        as LinkedHashMap<MouseTrackerAnnotation, Matrix4>;
    for (final HitTestEntry entry in result.path) {
      if (entry.target is MouseTrackerAnnotation) {
        annotations[entry.target as MouseTrackerAnnotation] = entry.transform;
      }
    }
    return annotations;
  }

  // Find the annotations that is hovered by the device of the `state`, and
  // their respective global transform matrices.
  //
  // If the device is not connected or not a mouse, an empty map is returned
  // without calling `hitTest`.
  LinkedHashMap<MouseTrackerAnnotation, Matrix4> _findAnnotations(_MouseState state, MouseDetectorAnnotationFinder hitTest) {
    assert(state != null);
    assert(hitTest != null);
    final Offset globalPosition = state.latestEvent.position;
    final int device = state.device;
    if (!_mouseStates.containsKey(device))
      return <MouseTrackerAnnotation, Matrix4>{} as LinkedHashMap<MouseTrackerAnnotation, Matrix4>;

    return _hitTestResultToAnnotations(hitTest(globalPosition));
  }

  /// A callback that is called on the update of a device.
  ///
  /// This method should be called only by [BaseMouseTracker], each time when the
  /// relationship between a device and annotations has changed.
  ///
  /// By default the [handleDeviceUpdate] does nothing effective. Subclasses
  /// should override this method to first call to their inherited
  /// [handleDeviceUpdate] method, and then process the update as desired.
  ///
  /// The update can be caused by two kinds of triggers:
  ///
  ///   * Triggered by the addition, movement, or removal of a pointer. Such
  ///     calls occur during the handler of the event, indicated by
  ///     `details.triggeringEvent` being non-null.
  ///   * Triggered by the appearance, movement, or disappearance of an annotation.
  ///     Such calls occur after each new frame, during the post-frame callbacks,
  ///     indicated by `details.triggeringEvent` being null.
  ///
  /// Calling of this method must be wrapped in `_deviceUpdatePhase`.
  @protected
  @mustCallSuper
  void handleDeviceUpdate(MouseTrackerUpdateDetails details) {
    assert(_debugDuringDeviceUpdate);
  }

  /// Trigger a device update with a new event and its corresponding hit test
  /// result.
  ///
  /// The [updateWithEvent] indicates that an event has been observed, and
  /// is called during the handler of the event. The `getResult` should return
  /// the hit test result at the position of the event.
  ///
  /// The [updateWithEvent] will generate the new state for the pointer based on
  /// given information, and call [handleDeviceUpdate] based on the state changes.
  void updateWithEvent(PointerEvent event, ValueGetter<HitTestResult> getResult) {
    assert(event != null);
<<<<<<< HEAD
    final HitTestResult result = event is PointerRemovedEvent ?
        HitTestResult() : getResult();
=======
    final HitTestResult result = event is PointerRemovedEvent ? HitTestResult() : getResult();
>>>>>>> b831fecd
    assert(result != null);
    if (event.kind != PointerDeviceKind.mouse)
      return;
    if (event is PointerSignalEvent)
      return;
    final int device = event.device;
    final _MouseState existingState = _mouseStates[device];
    if (!_shouldMarkStateDirty(existingState, event))
      return;

    _monitorMouseConnection(() {
      _deviceUpdatePhase(() {
        // Update mouseState to the latest devices that have not been removed,
        // so that [mouseIsConnected], which is decided by `_mouseStates`, is
        // correct during the callbacks.
        if (existingState == null) {
          assert(event is! PointerRemovedEvent);
          _mouseStates[device] = _MouseState(initialEvent: event);
        } else {
          assert(event is! PointerAddedEvent);
          if (event is PointerRemovedEvent)
            _mouseStates.remove(event.device);
        }
        final _MouseState targetState = _mouseStates[device] ?? existingState;

        final PointerEvent lastEvent = targetState.replaceLatestEvent(event);
        final LinkedHashMap<MouseTrackerAnnotation, Matrix4> nextAnnotations = event is PointerRemovedEvent ?
            <MouseTrackerAnnotation, Matrix4>{} as LinkedHashMap<MouseTrackerAnnotation, Matrix4> :
            _hitTestResultToAnnotations(result);
        final LinkedHashMap<MouseTrackerAnnotation, Matrix4> lastAnnotations = targetState.replaceAnnotations(nextAnnotations);

        handleDeviceUpdate(MouseTrackerUpdateDetails.byPointerEvent(
          lastAnnotations: lastAnnotations,
          nextAnnotations: nextAnnotations,
          previousEvent: lastEvent,
          triggeringEvent: event,
        ));
      });
    });
  }

  /// Trigger a device update for all detected devices.
  ///
  /// The [updateAllDevices] is typically called during the post frame phase,
  /// indicating a frame has passed and all objects have potentially moved. The
  /// `hitTest` is a function that can acquire the hit test result at a given
  /// position, and must not be empty.
  ///
  /// For each connected device, the [updateAllDevices] will make a hit test on
  /// the device's last seen position, generate the new state for the pointer
  /// based on given information, and call [handleDeviceUpdate] based on the
  /// state changes.
  void updateAllDevices(MouseDetectorAnnotationFinder hitTest) {
    _deviceUpdatePhase(() {
      for (final _MouseState dirtyState in _mouseStates.values) {
        final PointerEvent lastEvent = dirtyState.latestEvent;
        final LinkedHashMap<MouseTrackerAnnotation, Matrix4> nextAnnotations = _findAnnotations(dirtyState, hitTest);
        final LinkedHashMap<MouseTrackerAnnotation, Matrix4> lastAnnotations = dirtyState.replaceAnnotations(nextAnnotations);

        handleDeviceUpdate(MouseTrackerUpdateDetails.byNewFrame(
          lastAnnotations: lastAnnotations,
          nextAnnotations: nextAnnotations,
          previousEvent: lastEvent,
        ));
      }
    });
  }
}

// A mixin for [BaseMouseTracker] that dispatches mouse events on device update.
//
// See also:
//
//  * [MouseTracker], which uses this mixin.
mixin _MouseTrackerEventMixin on BaseMouseTracker {
  // Handles device update and dispatches mouse event callbacks.
  static void _handleDeviceUpdateMouseEvents(MouseTrackerUpdateDetails details) {
    final PointerEvent latestEvent = details.latestEvent;

    final LinkedHashMap<MouseTrackerAnnotation, Matrix4> lastAnnotations = details.lastAnnotations;
    final LinkedHashMap<MouseTrackerAnnotation, Matrix4> nextAnnotations = details.nextAnnotations;

    // Order is important for mouse event callbacks. The `findAnnotations`
    // returns annotations in the visual order from front to back. We call
    // it the "visual order", and the opposite one "reverse visual order".
    // The algorithm here is explained in
    // https://github.com/flutter/flutter/issues/41420

    // Send exit events to annotations that are in last but not in next, in
    // visual order.
    final PointerExitEvent baseExitEvent = PointerExitEvent.fromMouseEvent(latestEvent);
    lastAnnotations.forEach((MouseTrackerAnnotation annotation, Matrix4 transform) {
      if (!nextAnnotations.containsKey(annotation))
        if (annotation.onExit != null)
          annotation.onExit(baseExitEvent.transformed(lastAnnotations[annotation]));
    });

    // Send enter events to annotations that are not in last but in next, in
    // reverse visual order.
    final List<MouseTrackerAnnotation> enteringAnnotations = nextAnnotations.keys.where(
      (MouseTrackerAnnotation annotation) => !lastAnnotations.containsKey(annotation),
    ).toList();
    final PointerEnterEvent baseEnterEvent = PointerEnterEvent.fromMouseEvent(latestEvent);
    for (final MouseTrackerAnnotation annotation in enteringAnnotations.reversed) {
      if (annotation.onEnter != null)
        annotation.onEnter(baseEnterEvent.transformed(nextAnnotations[annotation]));
    }
  }

  @protected
  @override
  void handleDeviceUpdate(MouseTrackerUpdateDetails details) {
    super.handleDeviceUpdate(details);
    _handleDeviceUpdateMouseEvents(details);
  }
}

/// Tracks the relationship between mouse devices and annotations, and
/// triggers mouse events and cursor changes accordingly.
///
/// The [MouseTracker] tracks the relationship between mouse devices and
/// [MouseTrackerAnnotation]s, and when such relationship changes, triggers
/// the following changes if applicable:
///
///  * Dispatches mouse-related pointer events (pointer enter, hover, and exit).
///  * Notifies changes of [mouseIsConnected].
///  * Changes mouse cursors.
///
/// An instance of [MouseTracker] is owned by the global singleton of
/// [RendererBinding].
///
/// This class is a [ChangeNotifier] that notifies its listeners if the value of
/// [mouseIsConnected] changes.
///
/// See also:
///
///   * [BaseMouseTracker], which introduces more details about the timing of
///     device updates.
class MouseTracker extends BaseMouseTracker with MouseTrackerCursorMixin, _MouseTrackerEventMixin {
}<|MERGE_RESOLUTION|>--- conflicted
+++ resolved
@@ -398,12 +398,7 @@
   /// given information, and call [handleDeviceUpdate] based on the state changes.
   void updateWithEvent(PointerEvent event, ValueGetter<HitTestResult> getResult) {
     assert(event != null);
-<<<<<<< HEAD
-    final HitTestResult result = event is PointerRemovedEvent ?
-        HitTestResult() : getResult();
-=======
     final HitTestResult result = event is PointerRemovedEvent ? HitTestResult() : getResult();
->>>>>>> b831fecd
     assert(result != null);
     if (event.kind != PointerDeviceKind.mouse)
       return;
