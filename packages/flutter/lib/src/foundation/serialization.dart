// Copyright 2017 The Chromium Authors. All rights reserved.
// Use of this source code is governed by a BSD-style license that can be
// found in the LICENSE file.

import 'dart:typed_data';

import 'package:typed_data/typed_buffers.dart' show Uint8Buffer;

/// Write-only buffer for incrementally building a [ByteData] instance.
///
/// A WriteBuffer instance can be used only once. Attempts to reuse will result
/// in [NoSuchMethodError]s being thrown.
///
<<<<<<< HEAD
/// The byte order used is [Endian.HOST_ENDIAN] throughout.
=======
/// The byte order used is [Endian.host] throughout.
>>>>>>> 07eb5ea0
class WriteBuffer {
  /// Creates an interface for incrementally building a [ByteData] instance.
  WriteBuffer() {
    _buffer = new Uint8Buffer();
    _eightBytes = new ByteData(8);
    _eightBytesAsList = _eightBytes.buffer.asUint8List();
  }

  Uint8Buffer _buffer;
  ByteData _eightBytes;
  Uint8List _eightBytesAsList;

  /// Write a Uint8 into the buffer.
  void putUint8(int byte) {
    _buffer.add(byte);
  }

  /// Write a Uint16 into the buffer.
  void putUint16(int value) {
    _eightBytes.setUint16(0, value, Endian.host);
    _buffer.addAll(_eightBytesAsList, 0, 2);
  }

  /// Write a Uint32 into the buffer.
  void putUint32(int value) {
    _eightBytes.setUint32(0, value, Endian.host);
    _buffer.addAll(_eightBytesAsList, 0, 4);
  }

  /// Write an Int32 into the buffer.
  void putInt32(int value) {
    _eightBytes.setInt32(0, value, Endian.host);
    _buffer.addAll(_eightBytesAsList, 0, 4);
  }

  /// Write an Int64 into the buffer.
  void putInt64(int value) {
    _eightBytes.setInt64(0, value, Endian.host);
    _buffer.addAll(_eightBytesAsList, 0, 8);
  }

  /// Write an Float64 into the buffer.
  void putFloat64(double value) {
    _alignTo(8);
    _eightBytes.setFloat64(0, value, Endian.host);
    _buffer.addAll(_eightBytesAsList);
  }

  /// Write all the values from a [Uint8List] into the buffer.
  void putUint8List(Uint8List list) {
    _buffer.addAll(list);
  }

  /// Write all the values from a [Int32List] into the buffer.
  void putInt32List(Int32List list) {
    _alignTo(4);
    _buffer.addAll(list.buffer.asUint8List(list.offsetInBytes, 4 * list.length));
  }

  /// Write all the values from an [Int64List] into the buffer.
  void putInt64List(Int64List list) {
    _alignTo(8);
    _buffer.addAll(list.buffer.asUint8List(list.offsetInBytes, 8 * list.length));
  }

  /// Write all the values from a [Float64List] into the buffer.
  void putFloat64List(Float64List list) {
    _alignTo(8);
    _buffer.addAll(list.buffer.asUint8List(list.offsetInBytes, 8 * list.length));
  }

  void _alignTo(int alignment) {
    final int mod = _buffer.length % alignment;
    if (mod != 0) {
      for (int i = 0; i < alignment - mod; i++)
        _buffer.add(0);
    }
  }

  /// Finalize and return the written [ByteData].
  ByteData done() {
    final ByteData result = _buffer.buffer.asByteData(0, _buffer.lengthInBytes);
    _buffer = null;
    return result;
  }
}

/// Read-only buffer for reading sequentially from a [ByteData] instance.
///
/// The byte order used is [Endian.host] throughout.
class ReadBuffer {
  /// Creates a [ReadBuffer] for reading from the specified [data].
  ReadBuffer(this.data)
    : assert(data != null);

  /// The underlying data being read.
  final ByteData data;

  /// The position to read next.
  int _position = 0;

  /// Whether the buffer has data remaining to read.
  bool get hasRemaining => _position < data.lengthInBytes;

  /// Reads a Uint8 from the buffer.
  int getUint8() {
    return data.getUint8(_position++);
  }

  /// Reads a Uint16 from the buffer.
  int getUint16() {
    final int value = data.getUint16(_position, Endian.host);
    _position += 2;
    return value;
  }

  /// Reads a Uint32 from the buffer.
  int getUint32() {
    final int value = data.getUint32(_position, Endian.host);
    _position += 4;
    return value;
  }

  /// Reads an Int32 from the buffer.
  int getInt32() {
    final int value = data.getInt32(_position, Endian.host);
    _position += 4;
    return value;
  }

  /// Reads an Int64 from the buffer.
  int getInt64() {
    final int value = data.getInt64(_position, Endian.host);
    _position += 8;
    return value;
  }

  /// Reads a Float64 from the buffer.
  double getFloat64() {
    _alignTo(8);
    final double value = data.getFloat64(_position, Endian.host);
    _position += 8;
    return value;
  }

  /// Reads the given number of Uint8s from the buffer.
  Uint8List getUint8List(int length) {
    final Uint8List list = data.buffer.asUint8List(data.offsetInBytes + _position, length);
    _position += length;
    return list;
  }

  /// Reads the given number of Int32s from the buffer.
  Int32List getInt32List(int length) {
    _alignTo(4);
    final Int32List list = data.buffer.asInt32List(data.offsetInBytes + _position, length);
    _position += 4 * length;
    return list;
  }

  /// Reads the given number of Int64s from the buffer.
  Int64List getInt64List(int length) {
    _alignTo(8);
    final Int64List list = data.buffer.asInt64List(data.offsetInBytes + _position, length);
    _position += 8 * length;
    return list;
  }

  /// Reads the given number of Float64s from the buffer.
  Float64List getFloat64List(int length) {
    _alignTo(8);
    final Float64List list = data.buffer.asFloat64List(data.offsetInBytes + _position, length);
    _position += 8 * length;
    return list;
  }

  void _alignTo(int alignment) {
    final int mod = _position % alignment;
    if (mod != 0)
      _position += alignment - mod;
  }
}<|MERGE_RESOLUTION|>--- conflicted
+++ resolved
@@ -11,11 +11,7 @@
 /// A WriteBuffer instance can be used only once. Attempts to reuse will result
 /// in [NoSuchMethodError]s being thrown.
 ///
-<<<<<<< HEAD
-/// The byte order used is [Endian.HOST_ENDIAN] throughout.
-=======
 /// The byte order used is [Endian.host] throughout.
->>>>>>> 07eb5ea0
 class WriteBuffer {
   /// Creates an interface for incrementally building a [ByteData] instance.
   WriteBuffer() {
