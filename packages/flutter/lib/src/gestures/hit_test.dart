// Copyright 2014 The Flutter Authors. All rights reserved.
// Use of this source code is governed by a BSD-style license that can be
// found in the LICENSE file.

<<<<<<< HEAD
import 'dart:math' show max, min;
=======
// @dart = 2.8

import 'dart:collection';
>>>>>>> e0ed12c7

import 'package:flutter/foundation.dart';
import 'package:vector_math/vector_math_64.dart';

import 'events.dart';

/// An object that can hit-test pointers.
abstract class HitTestable {
  // This class is intended to be used as an interface, and should not be
  // extended directly; this constructor prevents instantiation and extension.
  // ignore: unused_element
  factory HitTestable._() => null;

  /// Check whether the given position hits this object.
  ///
  /// If this given position hits this object, consider adding a [HitTestEntry]
  /// to the given hit test result.
  void hitTest(HitTestResult result, Offset position);
}

/// An object that can dispatch events.
abstract class HitTestDispatcher {
  // This class is intended to be used as an interface, and should not be
  // extended directly; this constructor prevents instantiation and extension.
  // ignore: unused_element
  factory HitTestDispatcher._() => null;

  /// Override this method to dispatch events.
  void dispatchEvent(PointerEvent event, HitTestResult result);
}

/// An object that can handle events.
abstract class HitTestTarget {
  // This class is intended to be used as an interface, and should not be
  // extended directly; this constructor prevents instantiation and extension.
  // ignore: unused_element
  factory HitTestTarget._() => null;

  /// Override this method to receive events.
  void handleEvent(PointerEvent event, HitTestEntry entry);
}

/// Data collected during a hit test about a specific [HitTestTarget].
///
/// Subclass this object to pass additional information from the hit test phase
/// to the event propagation phase.
class HitTestEntry {
  /// Creates a hit test entry.
  HitTestEntry(this.target);

  /// The [HitTestTarget] encountered during the hit test.
  final HitTestTarget target;

  @override
  String toString() => '${describeIdentity(this)}($target)';

  /// Returns a matrix describing how [PointerEvent]s delivered to this
  /// [HitTestEntry] should be transformed from the global coordinate space of
  /// the screen to the local coordinate space of [target].
  ///
  /// See also:
  ///
  ///  * [HitTestResult.addWithPaintTransform], which is used during hit testing
  ///    to build up this transform.
  Matrix4 get transform => _transform;
  Matrix4 _transform;
}

class _Ref<T> {
  _Ref(this.value);

  T value;
}

/// The result of performing a hit test.
class HitTestResult {
  /// Creates an empty hit test result.
  HitTestResult()
     : _path = <HitTestEntry>[],
       _transforms = <Matrix4>[],
       _globalizedTransforms = _Ref<int>(1);

  /// Wraps `result` (usually a subtype of [HitTestResult]) to create a
  /// generic [HitTestResult].
  ///
  /// The [HitTestEntry]s added to the returned [HitTestResult] are also
  /// added to the wrapped `result` (both share the same underlying data
  /// structure to store [HitTestEntry]s).
  HitTestResult.wrap(HitTestResult result)
     : _path = result._path,
       _transforms = result._transforms,
       _globalizedTransforms = result._globalizedTransforms;

  /// An unmodifiable list of [HitTestEntry] objects recorded during the hit test.
  ///
  /// The first entry in the path is the most specific, typically the one at
  /// the leaf of tree being hit tested. Event propagation starts with the most
  /// specific (i.e., first) entry and proceeds in order through the path.
  Iterable<HitTestEntry> get path => _path;
  final List<HitTestEntry> _path;

  final List<Matrix4> _transforms;
  // The number of elements (from the head) in `_transforms` that has been
  // globalized.
  //
  // An globalized matrix has been multiplied by the ancesters and is thus a
  // global transform matrix, while a matrix that has not been globalized is
  // only the local transform matrix to its parent.
  //
  // The `_globalizedTransforms` is a reference of int, instead of a direct int,
  // because a new instance created by [HitTestResult.wrap] needs to have
  // up-to-date properties automatically.
  final _Ref<int> _globalizedTransforms;

  void _globalizeTransforms() {
    assert(_transforms.isNotEmpty);
    int globalizedTransforms = max(_globalizedTransforms.value, 1);
    if (globalizedTransforms >= _transforms.length) {
      assert(globalizedTransforms == _transforms.length);
      return;
    }
    for (Matrix4 last = _transforms[globalizedTransforms - 1]; globalizedTransforms < _transforms.length; globalizedTransforms += 1) {
      last = _transforms[globalizedTransforms] * last as Matrix4;
      _transforms[globalizedTransforms] = last;
    }
    _globalizedTransforms.value = globalizedTransforms;
  }

  Matrix4 get _lastTransform {
    _globalizeTransforms();
    return _transforms.last;
  }

  /// Add a [HitTestEntry] to the path.
  ///
  /// The new entry is added at the end of the path, which means entries should
  /// be added in order from most specific to least specific, typically during an
  /// upward walk of the tree being hit tested.
  void add(HitTestEntry entry) {
    assert(entry._transform == null);
    entry._transform = _transforms.isEmpty ? null : _lastTransform;
    _path.add(entry);
  }

  /// Pushes a new transform matrix that is to be applied to all future
  /// [HitTestEntry]s added via [add] until it is removed via [popTransform].
  ///
  /// This method is only to be used by subclasses, which must provide
  /// coordinate space specific public wrappers around this function for their
  /// users (see [BoxHitTestResult.addWithPaintTransform] for such an example).
  ///
  /// The provided `transform` matrix should describe how to transform
  /// [PointerEvent]s from the coordinate space of the method caller to the
  /// coordinate space of its children. In most cases `transform` is derived
  /// from running the inverted result of [RenderObject.applyPaintTransform]
  /// through [PointerEvent.removePerspectiveTransform] to remove
  /// the perspective component.
  ///
  /// [HitTestable]s need to call this method indirectly through a convenience
  /// method defined on a subclass before hit testing a child that does not
  /// have the same origin as the parent. After hit testing the child,
  /// [popTransform] has to be called to remove the child-specific `transform`.
  ///
  /// See also:
  ///
  ///  * [BoxHitTestResult.addWithPaintTransform], which is a public wrapper
  ///    around this function for hit testing on [RenderBox]s.
  ///  * [SliverHitTestResult.addWithAxisOffset], which is a public wrapper
  ///    around this function for hit testing on [RenderSliver]s.
  @protected
  void pushTransform(Matrix4 transform) {
    assert(transform != null);
    assert(
      _debugVectorMoreOrLessEquals(transform.getRow(2), Vector4(0, 0, 1, 0)) &&
      _debugVectorMoreOrLessEquals(transform.getColumn(2), Vector4(0, 0, 1, 0)),
      'The third row and third column of a transform matrix for pointer '
      'events must be Vector4(0, 0, 1, 0) to ensure that a transformed '
      'point is directly under the pointing device. Did you forget to run the paint '
      'matrix through PointerEvent.removePerspectiveTransform? '
      'The provided matrix is:\n$transform'
    );
    _transforms.add(transform);
  }

  /// Removes the last transform added via [pushTransform].
  ///
  /// This method is only to be used by subclasses, which must provide
  /// coordinate space specific public wrappers around this function for their
  /// users (see [BoxHitTestResult.addWithPaintTransform] for such an example).
  ///
  /// This method must be called after hit testing is done on a child that
  /// required a call to [pushTransform].
  ///
  /// See also:
  ///
  ///  * [pushTransform], which describes the use case of this function pair in
  ///    more details.
  @protected
  void popTransform() {
    assert(_transforms.isNotEmpty);
    assert(_globalizedTransforms.value <= _transforms.length);
    _transforms.removeLast();
    _globalizedTransforms.value = min(_transforms.length, _globalizedTransforms.value);
  }

  bool _debugVectorMoreOrLessEquals(Vector4 a, Vector4 b, { double epsilon = precisionErrorTolerance }) {
    bool result = true;
    assert(() {
      final Vector4 difference = a - b;
      result = difference.storage.every((double component) => component.abs() < epsilon);
      return true;
    }());
    return result;
  }

  @override
  String toString() => 'HitTestResult(${_path.isEmpty ? "<empty path>" : _path.join(", ")})';
}<|MERGE_RESOLUTION|>--- conflicted
+++ resolved
@@ -2,13 +2,9 @@
 // Use of this source code is governed by a BSD-style license that can be
 // found in the LICENSE file.
 
-<<<<<<< HEAD
+// @dart = 2.8
+
 import 'dart:math' show max, min;
-=======
-// @dart = 2.8
-
-import 'dart:collection';
->>>>>>> e0ed12c7
 
 import 'package:flutter/foundation.dart';
 import 'package:vector_math/vector_math_64.dart';
