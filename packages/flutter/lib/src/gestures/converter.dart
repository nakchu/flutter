--- conflicted
+++ resolved
@@ -106,8 +106,7 @@
           state.lastPosition = position;
         }
         final Offset scrollDelta =
-<<<<<<< HEAD
-            new Offset(datum.scrollDeltaX, datum.scrollDeltaY) / devicePixelRatio;
+            Offset(datum.scrollDeltaX, datum.scrollDeltaY) / devicePixelRatio;
         // A gesture state of hover indicates that the gesture is immediate
         // (e.g., a scroll wheel tick) rather than an actual gesture, so don't
         // set a gestureChange.
@@ -117,10 +116,6 @@
           state.startNewPointer();
         }
         yield new PointerScrollEvent(
-=======
-            Offset(datum.scrollDeltaX, datum.scrollDeltaY) / devicePixelRatio;
-        yield PointerScrollEvent(
->>>>>>> 0df64a0b
           timeStamp: timeStamp,
           pointer: state.pointer,
           kind: kind,
