// Copyright 2014 The Flutter Authors. All rights reserved.
// Use of this source code is governed by a BSD-style license that can be
// found in the LICENSE file.


import 'dart:ui' show Offset, PointerDeviceKind;

import 'package:flutter/foundation.dart';
import 'package:vector_math/vector_math_64.dart';

import 'constants.dart';

export 'dart:ui' show Offset, PointerDeviceKind;

/// The bit of [PointerEvent.buttons] that corresponds to a cross-device
/// behavior of "primary operation".
///
/// More specifically, it includes:
///
///  * [kTouchContact]: The pointer contacts the touch screen.
///  * [kStylusContact]: The stylus contacts the screen.
///  * [kPrimaryMouseButton]: The primary mouse button.
///
/// See also:
///
///  * [kSecondaryButton], which describes a cross-device behavior of
///    "secondary operation".
///  * [kTertiaryButton], which describes a cross-device behavior of
///    "tertiary operation".
const int kPrimaryButton = 0x01;

/// The bit of [PointerEvent.buttons] that corresponds to a cross-device
/// behavior of "secondary operation".
///
/// It is equivalent to:
///
///  * [kPrimaryStylusButton]: The stylus contacts the screen.
///  * [kSecondaryMouseButton]: The secondary mouse button.
///
/// See also:
///
///  * [kPrimaryButton], which describes a cross-device behavior of
///    "primary operation".
///  * [kTertiaryButton], which describes a cross-device behavior of
///    "tertiary operation".
const int kSecondaryButton = 0x02;

/// The bit of [PointerEvent.buttons] that corresponds to the primary mouse button.
///
/// The primary mouse button is typically the left button on the top of the
/// mouse but can be reconfigured to be a different physical button.
///
/// See also:
///
///  * [kPrimaryButton], which has the same value but describes its cross-device
///    concept.
const int kPrimaryMouseButton = kPrimaryButton;

/// The bit of [PointerEvent.buttons] that corresponds to the secondary mouse button.
///
/// The secondary mouse button is typically the right button on the top of the
/// mouse but can be reconfigured to be a different physical button.
///
/// See also:
///
///  * [kSecondaryButton], which has the same value but describes its cross-device
///    concept.
const int kSecondaryMouseButton = kSecondaryButton;

/// The bit of [PointerEvent.buttons] that corresponds to when a stylus
/// contacting the screen.
///
/// See also:
///
///  * [kPrimaryButton], which has the same value but describes its cross-device
///    concept.
const int kStylusContact = kPrimaryButton;

/// The bit of [PointerEvent.buttons] that corresponds to the primary stylus button.
///
/// The primary stylus button is typically the top of the stylus and near the
/// tip but can be reconfigured to be a different physical button.
///
/// See also:
///
///  * [kSecondaryButton], which has the same value but describes its cross-device
///    concept.
const int kPrimaryStylusButton = kSecondaryButton;

/// The bit of [PointerEvent.buttons] that corresponds to a cross-device
/// behavior of "tertiary operation".
///
/// It is equivalent to:
///
///  * [kMiddleMouseButton]: The tertiary mouseButton.
///  * [kSecondaryStylusButton]: The secondary button on a stylus. This is considered
///    a tertiary button as the primary button of a stylus already corresponds to a
///    "secondary operation" (where stylus contact is the primary operation).
///
/// See also:
///
///  * [kPrimaryButton], which describes a cross-device behavior of
///    "primary operation".
///  * [kSecondaryButton], which describes a cross-device behavior of
///    "secondary operation".
const int kTertiaryButton = 0x04;

/// The bit of [PointerEvent.buttons] that corresponds to the middle mouse button.
///
/// The middle mouse button is typically between the left and right buttons on
/// the top of the mouse but can be reconfigured to be a different physical
/// button.
///
/// See also:
///
///  * [kTertiaryButton], which has the same value but describes its cross-device
///    concept.
const int kMiddleMouseButton = kTertiaryButton;

/// The bit of [PointerEvent.buttons] that corresponds to the secondary stylus button.
///
/// The secondary stylus button is typically on the end of the stylus farthest
/// from the tip but can be reconfigured to be a different physical button.
///
/// See also:
///
///  * [kTertiaryButton], which has the same value but describes its cross-device
///    concept.
const int kSecondaryStylusButton = kTertiaryButton;

/// The bit of [PointerEvent.buttons] that corresponds to the back mouse button.
///
/// The back mouse button is typically on the left side of the mouse but can be
/// reconfigured to be a different physical button.
const int kBackMouseButton = 0x08;

/// The bit of [PointerEvent.buttons] that corresponds to the forward mouse button.
///
/// The forward mouse button is typically on the right side of the mouse but can
/// be reconfigured to be a different physical button.
const int kForwardMouseButton = 0x10;

/// The bit of [PointerEvent.buttons] that corresponds to the pointer contacting
/// a touch screen.
///
/// See also:
///
///  * [kPrimaryButton], which has the same value but describes its cross-device
///    concept.
const int kTouchContact = kPrimaryButton;

/// The bit of [PointerEvent.buttons] that corresponds to the nth mouse button.
///
/// The `number` argument can be at most 62 in Flutter for mobile and desktop,
/// and at most 32 on Flutter for web.
///
/// See [kPrimaryMouseButton], [kSecondaryMouseButton], [kMiddleMouseButton],
/// [kBackMouseButton], and [kForwardMouseButton] for semantic names for some
/// mouse buttons.
int nthMouseButton(int number) => (kPrimaryMouseButton << (number - 1)) & kMaxUnsignedSMI;

/// The bit of [PointerEvent.buttons] that corresponds to the nth stylus button.
///
/// The `number` argument can be at most 62 in Flutter for mobile and desktop,
/// and at most 32 on Flutter for web.
///
/// See [kPrimaryStylusButton] and [kSecondaryStylusButton] for semantic names
/// for some stylus buttons.
int nthStylusButton(int number) => (kPrimaryStylusButton << (number - 1)) & kMaxUnsignedSMI;

/// Returns the button of `buttons` with the smallest integer.
///
/// The `buttons` parameter is a bit field where each set bit represents a button.
/// This function returns the set bit closest to the least significant bit.
///
/// It returns zero when `buttons` is zero.
///
/// Example:
///
/// ```dart
///   assert(rightmostButton(0x1) == 0x1);
///   assert(rightmostButton(0x11) == 0x1);
///   assert(rightmostButton(0) == 0);
/// ```
///
/// See also:
///
///  * [isSingleButton], which checks if a `buttons` contains exactly one button.
int smallestButton(int buttons) => buttons & (-buttons);

/// Returns whether `buttons` contains one and only one button.
///
/// The `buttons` parameter is a bit field where each set bit represents a button.
/// This function returns whether there is only one set bit in the given integer.
///
/// It returns false when `buttons` is zero.
///
/// Example:
///
/// ```dart
///   assert(isSingleButton(0x1) == true);
///   assert(isSingleButton(0x11) == false);
///   assert(isSingleButton(0) == false);
/// ```
///
/// See also:
///
///  * [smallestButton], which returns the button in a `buttons` bit field with
///    the smallest integer button.
bool isSingleButton(int buttons) => buttons != 0 && (smallestButton(buttons) == buttons);

/// Base class for touch, stylus, or mouse events.
///
/// Pointer events operate in the coordinate space of the screen, scaled to
/// logical pixels. Logical pixels approximate a grid with about 38 pixels per
/// centimeter, or 96 pixels per inch.
///
/// This allows gestures to be recognized independent of the precise hardware
/// characteristics of the device. In particular, features such as touch slop
/// (see [kTouchSlop]) can be defined in terms of roughly physical lengths so
/// that the user can shift their finger by the same distance on a high-density
/// display as on a low-resolution device.
///
/// For similar reasons, pointer events are not affected by any transforms in
/// the rendering layer. This means that deltas may need to be scaled before
/// being applied to movement within the rendering. For example, if a scrolling
/// list is shown scaled by 2x, the pointer deltas will have to be scaled by the
/// inverse amount if the list is to appear to scroll with the user's finger.
///
/// See also:
///
///  * [Window.devicePixelRatio], which defines the device's current resolution.
///  * [Listener], a widget that calls callbacks in response to common pointer
///    events.
@immutable
abstract class PointerEvent with Diagnosticable {
  /// Abstract const constructor. This constructor enables subclasses to provide
  /// const constructors so that they can be used in const expressions.
  const PointerEvent({
    this.embedderId = 0,
    this.timeStamp = Duration.zero,
    this.pointer = 0,
    this.kind = PointerDeviceKind.touch,
    this.device = 0,
    this.position = Offset.zero,
    this.delta = Offset.zero,
    this.buttons = 0,
    this.down = false,
    this.obscured = false,
    this.pressure = 1.0,
    this.pressureMin = 1.0,
    this.pressureMax = 1.0,
    this.distance = 0.0,
    this.distanceMax = 0.0,
    this.size = 0.0,
    this.radiusMajor = 0.0,
    this.radiusMinor = 0.0,
    this.radiusMin = 0.0,
    this.radiusMax = 0.0,
    this.orientation = 0.0,
    this.tilt = 0.0,
    this.platformData = 0,
    this.synthesized = false,
    this.transform,
    this.original,
  });

  /// Unique identifier that ties the [PointerEvent] to the embedder event that created it.
  ///
  /// No two pointer events can have the same [embedderId] on platforms that set it.
  /// This is different from [pointer] identifier - used for hit-testing,
  /// whereas [embedderId] is used to identify the platform event.
  ///
  /// On Android this is ID of the underlying [MotionEvent](https://developer.android.com/reference/android/view/MotionEvent).
  final int embedderId;

  /// Time of event dispatch, relative to an arbitrary timeline.
  final Duration timeStamp;

  /// Unique identifier for the pointer, not reused. Changes for each new
  /// pointer down event.
  final int pointer;

  /// The kind of input device for which the event was generated.
  final PointerDeviceKind kind;

  /// Unique identifier for the pointing device, reused across interactions.
  final int device;

  /// Coordinate of the position of the pointer, in logical pixels in the global
  /// coordinate space.
  ///
  /// See also:
  ///
  ///  * [localPosition], which is the [position] transformed into the local
  ///    coordinate system of the event receiver.
  final Offset position;

  /// The [position] transformed into the event receiver's local coordinate
  /// system according to [transform].
  ///
  /// If this event has not been transformed, [position] is returned as-is.
  /// See also:
  ///
  ///  * [position], which is the position in the global coordinate system of
  ///    the screen.
  Offset get localPosition => position;

  /// Distance in logical pixels that the pointer moved since the last
  /// [PointerMoveEvent] or [PointerHoverEvent].
  ///
  /// This value is always 0.0 for down, up, and cancel events.
  ///
  /// See also:
  ///
  ///  * [localDelta], which is the [delta] transformed into the local
  ///    coordinate space of the event receiver.
  final Offset delta;

  /// The [delta] transformed into the event receiver's local coordinate
  /// system according to [transform].
  ///
  /// If this event has not been transformed, [delta] is returned as-is.
  ///
  /// See also:
  ///
  ///  * [delta], which is the distance the pointer moved in the global
  ///    coordinate system of the screen.
  Offset get localDelta => delta;

  /// Bit field using the *Button constants such as [kPrimaryMouseButton],
  /// [kSecondaryStylusButton], etc.
  ///
  /// For example, if this has the value 6 and the
  /// [kind] is [PointerDeviceKind.invertedStylus], then this indicates an
  /// upside-down stylus with both its primary and secondary buttons pressed.
  final int buttons;

  /// Set if the pointer is currently down.
  ///
  /// For touch and stylus pointers, this means the object (finger, pen) is in
  /// contact with the input surface. For mice, it means a button is pressed.
  final bool down;

  /// Set if an application from a different security domain is in any way
  /// obscuring this application's window.
  ///
  /// This is not currently implemented.
  final bool obscured;

  /// The pressure of the touch.
  ///
  /// This value is a number ranging from 0.0, indicating a touch with no
  /// discernible pressure, to 1.0, indicating a touch with "normal" pressure,
  /// and possibly beyond, indicating a stronger touch. For devices that do not
  /// detect pressure (e.g. mice), returns 1.0.
  final double pressure;

  /// The minimum value that [pressure] can return for this pointer.
  ///
  /// For devices that do not detect pressure (e.g. mice), returns 1.0.
  /// This will always be a number less than or equal to 1.0.
  final double pressureMin;

  /// The maximum value that [pressure] can return for this pointer.
  ///
  /// For devices that do not detect pressure (e.g. mice), returns 1.0.
  /// This will always be a greater than or equal to 1.0.
  final double pressureMax;

  /// The distance of the detected object from the input surface.
  ///
  /// For instance, this value could be the distance of a stylus or finger
  /// from a touch screen, in arbitrary units on an arbitrary (not necessarily
  /// linear) scale. If the pointer is down, this is 0.0 by definition.
  final double distance;

  /// The minimum value that [distance] can return for this pointer.
  ///
  /// This value is always 0.0.
  double get distanceMin => 0.0;

  /// The maximum value that [distance] can return for this pointer.
  ///
  /// If this input device cannot detect "hover touch" input events,
  /// then this will be 0.0.
  final double distanceMax;

  /// The area of the screen being pressed.
  ///
  /// This value is scaled to a range between 0 and 1. It can be used to
  /// determine fat touch events. This value is only set on Android and is
  /// a device specific approximation within the range of detectable values.
  /// So, for example, the value of 0.1 could mean a touch with the tip of
  /// the finger, 0.2 a touch with full finger, and 0.3 the full palm.
  ///
  /// Because this value uses device-specific range and is uncalibrated,
  /// it is of limited use and is primarily retained in order to be able
  /// to reconstruct original pointer events for [AndroidView].
  final double size;

  /// The radius of the contact ellipse along the major axis, in logical pixels.
  final double radiusMajor;

  /// The radius of the contact ellipse along the minor axis, in logical pixels.
  final double radiusMinor;

  /// The minimum value that could be reported for [radiusMajor] and [radiusMinor]
  /// for this pointer, in logical pixels.
  final double radiusMin;

  /// The maximum value that could be reported for [radiusMajor] and [radiusMinor]
  /// for this pointer, in logical pixels.
  final double radiusMax;

  /// The orientation angle of the detected object, in radians.
  ///
  /// For [PointerDeviceKind.touch] events:
  ///
  /// The angle of the contact ellipse, in radians in the range:
  ///
  ///     -pi/2 < orientation <= pi/2
  ///
  /// ...giving the angle of the major axis of the ellipse with the y-axis
  /// (negative angles indicating an orientation along the top-left /
  /// bottom-right diagonal, positive angles indicating an orientation along the
  /// top-right / bottom-left diagonal, and zero indicating an orientation
  /// parallel with the y-axis).
  ///
  /// For [PointerDeviceKind.stylus] and [PointerDeviceKind.invertedStylus] events:
  ///
  /// The angle of the stylus, in radians in the range:
  ///
  ///     -pi < orientation <= pi
  ///
  /// ...giving the angle of the axis of the stylus projected onto the input
  /// surface, relative to the positive y-axis of that surface (thus 0.0
  /// indicates the stylus, if projected onto that surface, would go from the
  /// contact point vertically up in the positive y-axis direction, pi would
  /// indicate that the stylus would go down in the negative y-axis direction;
  /// pi/4 would indicate that the stylus goes up and to the right, -pi/2 would
  /// indicate that the stylus goes to the left, etc).
  final double orientation;

  /// The tilt angle of the detected object, in radians.
  ///
  /// For [PointerDeviceKind.stylus] and [PointerDeviceKind.invertedStylus] events:
  ///
  /// The angle of the stylus, in radians in the range:
  ///
  ///     0 <= tilt <= pi/2
  ///
  /// ...giving the angle of the axis of the stylus, relative to the axis
  /// perpendicular to the input surface (thus 0.0 indicates the stylus is
  /// orthogonal to the plane of the input surface, while pi/2 indicates that
  /// the stylus is flat on that surface).
  final double tilt;

  /// Opaque platform-specific data associated with the event.
  final int platformData;

  /// Set if the event was synthesized by Flutter.
  ///
  /// We occasionally synthesize PointerEvents that aren't exact translations
  /// of [PointerData] from the engine to cover small cross-OS discrepancies
  /// in pointer behaviors.
  ///
  /// For instance, on end events, Android always drops any location changes
  /// that happened between its reporting intervals when emitting the end events.
  ///
  /// On iOS, minor incorrect location changes from the previous move events
  /// can be reported on end events. We synthesize a [PointerEvent] to cover
  /// the difference between the 2 events in that case.
  final bool synthesized;

  /// The transformation used to transform this event from the global coordinate
  /// space into the coordinate space of the event receiver.
  ///
  /// This value affects what is returned by [localPosition] and [localDelta].
  /// If this value is null, it is treated as the identity transformation.
  ///
  /// Unlike a paint transform, this transform usually does not contain any
  /// "perspective" components, meaning that the third row and the third column
  /// of the matrix should be equal to "0, 0, 1, 0". This ensures that
  /// [localPosition] describes the point in the local coordinate system of the
  /// event receiver at which the user is actually touching the screen.
  ///
  /// See also:
  ///
  ///  * [transformed], which transforms this event into a different coordinate
  ///    space.
  final Matrix4? transform;

  /// The original un-transformed [PointerEvent] before any [transform]s were
  /// applied.
  ///
  /// If [transform] is null or the identity transformation this may be null.
  ///
  /// When multiple event receivers in different coordinate spaces receive an
  /// event, they all receive the event transformed to their local coordinate
  /// space. The [original] property can be used to determine if all those
  /// transformed events actually originated from the same pointer interaction.
  final PointerEvent? original;

  /// Transforms the event from the global coordinate space into the coordinate
  /// space of an event receiver.
  ///
  /// The coordinate space of the event receiver is described by `transform`. A
  /// null value for `transform` is treated as the identity transformation.
  ///
  /// The method may return the same object instance if for example the
  /// transformation has no effect on the event.
  ///
  /// Transforms are not commutative. If this method is called on a
  /// [PointerEvent] that has a non-null [transform] value, that value will be
  /// overridden by the provided `transform`.
  PointerEvent transformed(Matrix4? transform);

<<<<<<< HEAD
=======
  /// Creates a copy of event with the specified properties replaced.
  PointerEvent copyWith({
    Duration? timeStamp,
    int? pointer,
    PointerDeviceKind? kind,
    int? device,
    Offset? position,
    Offset? localPosition,
    Offset? delta,
    Offset? localDelta,
    int? buttons,
    bool? obscured,
    double? pressure,
    double? pressureMin,
    double? pressureMax,
    double? distance,
    double? distanceMax,
    double? size,
    double? radiusMajor,
    double? radiusMinor,
    double? radiusMin,
    double? radiusMax,
    double? orientation,
    double? tilt,
    bool? synthesized,
    Matrix4? transform,
    PointerEvent? original,
    int? embedderId,
  });

  @override
  void debugFillProperties(DiagnosticPropertiesBuilder properties) {
    super.debugFillProperties(properties);
    properties.add(DiagnosticsProperty<Offset>('position', position));
    properties.add(DiagnosticsProperty<Offset>('localPosition', localPosition, defaultValue: position, level: DiagnosticLevel.debug));
    properties.add(DiagnosticsProperty<Offset>('delta', delta, defaultValue: Offset.zero, level: DiagnosticLevel.debug));
    properties.add(DiagnosticsProperty<Offset>('localDelta', localDelta, defaultValue: delta, level: DiagnosticLevel.debug));
    properties.add(DiagnosticsProperty<Duration>('timeStamp', timeStamp, defaultValue: Duration.zero, level: DiagnosticLevel.debug));
    properties.add(IntProperty('pointer', pointer, level: DiagnosticLevel.debug));
    properties.add(EnumProperty<PointerDeviceKind>('kind', kind, level: DiagnosticLevel.debug));
    properties.add(IntProperty('device', device, defaultValue: 0, level: DiagnosticLevel.debug));
    properties.add(IntProperty('buttons', buttons, defaultValue: 0, level: DiagnosticLevel.debug));
    properties.add(DiagnosticsProperty<bool>('down', down, level: DiagnosticLevel.debug));
    properties.add(DoubleProperty('pressure', pressure, defaultValue: 1.0, level: DiagnosticLevel.debug));
    properties.add(DoubleProperty('pressureMin', pressureMin, defaultValue: 1.0, level: DiagnosticLevel.debug));
    properties.add(DoubleProperty('pressureMax', pressureMax, defaultValue: 1.0, level: DiagnosticLevel.debug));
    properties.add(DoubleProperty('distance', distance, defaultValue: 0.0, level: DiagnosticLevel.debug));
    properties.add(DoubleProperty('distanceMin', distanceMin, defaultValue: 0.0, level: DiagnosticLevel.debug));
    properties.add(DoubleProperty('distanceMax', distanceMax, defaultValue: 0.0, level: DiagnosticLevel.debug));
    properties.add(DoubleProperty('size', size, defaultValue: 0.0, level: DiagnosticLevel.debug));
    properties.add(DoubleProperty('radiusMajor', radiusMajor, defaultValue: 0.0, level: DiagnosticLevel.debug));
    properties.add(DoubleProperty('radiusMinor', radiusMinor, defaultValue: 0.0, level: DiagnosticLevel.debug));
    properties.add(DoubleProperty('radiusMin', radiusMin, defaultValue: 0.0, level: DiagnosticLevel.debug));
    properties.add(DoubleProperty('radiusMax', radiusMax, defaultValue: 0.0, level: DiagnosticLevel.debug));
    properties.add(DoubleProperty('orientation', orientation, defaultValue: 0.0, level: DiagnosticLevel.debug));
    properties.add(DoubleProperty('tilt', tilt, defaultValue: 0.0, level: DiagnosticLevel.debug));
    properties.add(IntProperty('platformData', platformData, defaultValue: 0, level: DiagnosticLevel.debug));
    properties.add(FlagProperty('obscured', value: obscured, ifTrue: 'obscured', level: DiagnosticLevel.debug));
    properties.add(FlagProperty('synthesized', value: synthesized, ifTrue: 'synthesized', level: DiagnosticLevel.debug));
    properties.add(IntProperty('embedderId', embedderId, defaultValue: 0, level: DiagnosticLevel.debug));
  }

  /// Returns a complete textual description of this event.
  String toStringFull() {
    return toString(minLevel: DiagnosticLevel.fine);
  }

>>>>>>> fb08acf1
  /// Returns the transformation of `position` into the coordinate system
  /// described by `transform`.
  ///
  /// The z-value of `position` is assumed to be 0.0. If `transform` is null,
  /// `position` is returned as-is.
  static Offset transformPosition(Matrix4? transform, Offset position) {
    if (transform == null) {
      return position;
    }
    final Vector3 position3 = Vector3(position.dx, position.dy, 0.0);
    final Vector3 transformed3 = transform.perspectiveTransform(position3);
    return Offset(transformed3.x, transformed3.y);
  }

  /// Transforms `untransformedDelta` into the coordinate system described by
  /// `transform`.
  ///
  /// It uses the provided `untransformedEndPosition` and
  /// `transformedEndPosition` of the provided delta to increase accuracy.
  ///
  /// If `transform` is null, `untransformedDelta` is returned.
  static Offset transformDeltaViaPositions({
    required Offset untransformedEndPosition,
    Offset? transformedEndPosition,
    required Offset untransformedDelta,
    required Matrix4? transform,
  }) {
    if (transform == null) {
      return untransformedDelta;
    }
    // We could transform the delta directly with the transformation matrix.
    // While that is mathematically equivalent, in practice we are seeing a
    // greater precision error with that approach. Instead, we are transforming
    // start and end point of the delta separately and calculate the delta in
    // the new space for greater accuracy.
    transformedEndPosition ??= transformPosition(transform, untransformedEndPosition);
    final Offset transformedStartPosition = transformPosition(transform, untransformedEndPosition - untransformedDelta);
    return transformedEndPosition - transformedStartPosition;
  }

  /// Removes the "perspective" component from `transform`.
  ///
  /// When applying the resulting transform matrix to a point with a
  /// z-coordinate of zero (which is generally assumed for all points
  /// represented by an [Offset]), the other coordinates will get transformed as
  /// before, but the new z-coordinate is going to be zero again. This is
  /// achieved by setting the third column and third row of the matrix to
  /// "0, 0, 1, 0".
  static Matrix4 removePerspectiveTransform(Matrix4 transform) {
    final Vector4 vector = Vector4(0, 0, 1, 0);
    return transform.clone()
      ..setColumn(2, vector)
      ..setRow(2, vector);
  }
}

// A mixin that adds implementation for [debugFillProperties] and [toStringFull]
// to [PointerEvent].
mixin _PointerEventDescription on PointerEvent {

  @override
  void debugFillProperties(DiagnosticPropertiesBuilder properties) {
    super.debugFillProperties(properties);
    properties.add(DiagnosticsProperty<Offset>('position', position));
    properties.add(DiagnosticsProperty<Offset>('localPosition', localPosition, defaultValue: position, level: DiagnosticLevel.debug));
    properties.add(DiagnosticsProperty<Offset>('delta', delta, defaultValue: Offset.zero, level: DiagnosticLevel.debug));
    properties.add(DiagnosticsProperty<Offset>('localDelta', localDelta, defaultValue: delta, level: DiagnosticLevel.debug));
    properties.add(DiagnosticsProperty<Duration>('timeStamp', timeStamp, defaultValue: Duration.zero, level: DiagnosticLevel.debug));
    properties.add(IntProperty('pointer', pointer, level: DiagnosticLevel.debug));
    properties.add(EnumProperty<PointerDeviceKind>('kind', kind, level: DiagnosticLevel.debug));
    properties.add(IntProperty('device', device, defaultValue: 0, level: DiagnosticLevel.debug));
    properties.add(IntProperty('buttons', buttons, defaultValue: 0, level: DiagnosticLevel.debug));
    properties.add(DiagnosticsProperty<bool>('down', down, level: DiagnosticLevel.debug));
    properties.add(DoubleProperty('pressure', pressure, defaultValue: 1.0, level: DiagnosticLevel.debug));
    properties.add(DoubleProperty('pressureMin', pressureMin, defaultValue: 1.0, level: DiagnosticLevel.debug));
    properties.add(DoubleProperty('pressureMax', pressureMax, defaultValue: 1.0, level: DiagnosticLevel.debug));
    properties.add(DoubleProperty('distance', distance, defaultValue: 0.0, level: DiagnosticLevel.debug));
    properties.add(DoubleProperty('distanceMin', distanceMin, defaultValue: 0.0, level: DiagnosticLevel.debug));
    properties.add(DoubleProperty('distanceMax', distanceMax, defaultValue: 0.0, level: DiagnosticLevel.debug));
    properties.add(DoubleProperty('size', size, defaultValue: 0.0, level: DiagnosticLevel.debug));
    properties.add(DoubleProperty('radiusMajor', radiusMajor, defaultValue: 0.0, level: DiagnosticLevel.debug));
    properties.add(DoubleProperty('radiusMinor', radiusMinor, defaultValue: 0.0, level: DiagnosticLevel.debug));
    properties.add(DoubleProperty('radiusMin', radiusMin, defaultValue: 0.0, level: DiagnosticLevel.debug));
    properties.add(DoubleProperty('radiusMax', radiusMax, defaultValue: 0.0, level: DiagnosticLevel.debug));
    properties.add(DoubleProperty('orientation', orientation, defaultValue: 0.0, level: DiagnosticLevel.debug));
    properties.add(DoubleProperty('tilt', tilt, defaultValue: 0.0, level: DiagnosticLevel.debug));
    properties.add(IntProperty('platformData', platformData, defaultValue: 0, level: DiagnosticLevel.debug));
    properties.add(FlagProperty('obscured', value: obscured, ifTrue: 'obscured', level: DiagnosticLevel.debug));
    properties.add(FlagProperty('synthesized', value: synthesized, ifTrue: 'synthesized', level: DiagnosticLevel.debug));
    properties.add(IntProperty('embedderId', embedderId, defaultValue: 0, level: DiagnosticLevel.debug));
  }

  /// Returns a complete textual description of this event.
  String toStringFull() {
    return toString(minLevel: DiagnosticLevel.fine);
  }
}

abstract class _AbstractPointerEvent implements PointerEvent {}

// The base class for transformed pointer event classes.
//
// A _TransformedPointerEvent stores an [original] event and the [transform]
// matrix. It defers all field getters to the original event, except for
// [localPosition] and [localDelta], which are calculated when first used.
abstract class _TransformedPointerEvent extends _AbstractPointerEvent with Diagnosticable, _PointerEventDescription {

  @override
  PointerEvent get original;

  @override
  Matrix4 get transform;

  @override
  int get embedderId => original.embedderId;

  @override
  Duration get timeStamp => original.timeStamp;

  @override
  int get pointer => original.pointer;

  @override
  PointerDeviceKind get kind => original.kind;

  @override
  int get device => original.device;

  @override
  Offset get position => original.position;

  @override
  Offset get delta => original.delta;

  @override
  int get buttons => original.buttons;

  @override
  bool get down => original.down;

  @override
  bool get obscured => original.obscured;

  @override
  double get pressure => original.pressure;

  @override
  double get pressureMin => original.pressureMin;

  @override
  double get pressureMax => original.pressureMax;

  @override
  double get distance => original.distance;

  @override
  double get distanceMin => 0.0;

  @override
  double get distanceMax => original.distanceMax;

  @override
  double get size => original.size;

  @override
  double get radiusMajor => original.radiusMajor;

  @override
  double get radiusMinor => original.radiusMinor;

  @override
  double get radiusMin => original.radiusMin;

  @override
  double get radiusMax => original.radiusMax;

  @override
  double get orientation => original.orientation;

  @override
  double get tilt => original.tilt;

  @override
  int get platformData => original.platformData;

  @override
  bool get synthesized => original.synthesized;

  /// The [position] transformed into the event receiver's local coordinate
  /// system according to [transform].
  ///
  /// If this event has not been transformed, [position] is returned as-is.
  /// See also:
  ///
  ///  * [position], which is the position in the global coordinate system of
  ///    the screen.
  @override
  late final Offset localPosition = PointerEvent.transformPosition(transform, position);

  /// The [delta] transformed into the event receiver's local coordinate
  /// system according to [transform].
  ///
  /// If this event has not been transformed, [delta] is returned as-is.
  ///
  /// See also:
  ///
  ///  * [delta], which is the distance the pointer moved in the global
  ///    coordinate system of the screen.
  @override
  late final Offset localDelta = PointerEvent.transformDeltaViaPositions(
    transform: transform,
    untransformedDelta: delta,
    untransformedEndPosition: position,
    transformedEndPosition: localPosition,
  );
}

/// The device has started tracking the pointer.
///
/// For example, the pointer might be hovering above the device, having not yet
/// made contact with the surface of the device.
class PointerAddedEvent extends PointerEvent with _PointerEventDescription {
  /// Creates a pointer added event.
  ///
  /// All of the arguments must be non-null.
  const PointerAddedEvent({
    Duration timeStamp = Duration.zero,
    PointerDeviceKind kind = PointerDeviceKind.touch,
    int device = 0,
    Offset position = Offset.zero,
    bool obscured = false,
    double pressureMin = 1.0,
    double pressureMax = 1.0,
    double distance = 0.0,
    double distanceMax = 0.0,
    double radiusMin = 0.0,
    double radiusMax = 0.0,
    double orientation = 0.0,
    double tilt = 0.0,
    int embedderId = 0,
  }) : super(
         timeStamp: timeStamp,
         kind: kind,
         device: device,
         position: position,
         obscured: obscured,
         pressure: 0.0,
         pressureMin: pressureMin,
         pressureMax: pressureMax,
         distance: distance,
         distanceMax: distanceMax,
         radiusMin: radiusMin,
         radiusMax: radiusMax,
         orientation: orientation,
         tilt: tilt,
         embedderId: embedderId,
       );

  @override
  PointerAddedEvent transformed(Matrix4? transform) {
    if (transform == null || transform == this.transform) {
      return this;
    }
    return _TransformedPointerAddedEvent(original as PointerAddedEvent? ?? this, transform);
  }

  @override
  PointerAddedEvent copyWith({
    Duration? timeStamp,
    int? pointer,
    PointerDeviceKind? kind,
    int? device,
    Offset? position,
    Offset? localPosition,
    Offset? delta,
    Offset? localDelta,
    int? buttons,
    bool? obscured,
    double? pressure,
    double? pressureMin,
    double? pressureMax,
    double? distance,
    double? distanceMax,
    double? size,
    double? radiusMajor,
    double? radiusMinor,
    double? radiusMin,
    double? radiusMax,
    double? orientation,
    double? tilt,
    bool? synthesized,
    Matrix4? transform,
    PointerEvent? original,
    int? embedderId,
  }) {
    return PointerAddedEvent(
      timeStamp: timeStamp ?? this.timeStamp,
      kind: kind ?? this.kind,
      device: device ?? this.device,
      position: position ?? this.position,
      localPosition: localPosition ?? this.localPosition,
      obscured: obscured ?? this.obscured,
      pressureMin: pressureMin ?? this.pressureMin,
      pressureMax: pressureMax ?? this.pressureMax,
      distance: distance ?? this.distance,
      distanceMax: distanceMax ?? this.distanceMax,
      radiusMin: radiusMin ?? this.radiusMin,
      radiusMax: radiusMax ?? this.radiusMax,
      orientation: orientation ?? this.orientation,
      tilt: tilt ?? this.tilt,
      transform: transform ?? this.transform,
      original: original as PointerAddedEvent? ?? this,
      embedderId: embedderId ?? this.embedderId,
    );
  }
}

class _TransformedPointerAddedEvent extends _TransformedPointerEvent implements PointerAddedEvent {
  _TransformedPointerAddedEvent(this.original, this.transform)
    : assert(original != null), assert(transform != null);

  @override
  final PointerAddedEvent original;

  @override
  final Matrix4 transform;

  @override
  PointerAddedEvent transformed(Matrix4? transform) => original.transformed(transform);
}

/// The device is no longer tracking the pointer.
///
/// For example, the pointer might have drifted out of the device's hover
/// detection range or might have been disconnected from the system entirely.
class PointerRemovedEvent extends PointerEvent with _PointerEventDescription {
  /// Creates a pointer removed event.
  ///
  /// All of the arguments must be non-null.
  const PointerRemovedEvent({
    Duration timeStamp = Duration.zero,
    PointerDeviceKind kind = PointerDeviceKind.touch,
    int device = 0,
    Offset position = Offset.zero,
    bool obscured = false,
    double pressureMin = 1.0,
    double pressureMax = 1.0,
    double distanceMax = 0.0,
    double radiusMin = 0.0,
    double radiusMax = 0.0,
    PointerRemovedEvent? original,
    int embedderId = 0,
  }) : super(
         timeStamp: timeStamp,
         kind: kind,
         device: device,
         position: position,
         obscured: obscured,
         pressure: 0.0,
         pressureMin: pressureMin,
         pressureMax: pressureMax,
         distanceMax: distanceMax,
         radiusMin: radiusMin,
         radiusMax: radiusMax,
         original: original,
         embedderId: embedderId,
       );

  @override
  PointerRemovedEvent transformed(Matrix4? transform) {
    if (transform == null || transform == this.transform) {
      return this;
    }
    return _TransformedPointerRemovedEvent(original as PointerRemovedEvent? ?? this, transform);
  }

  @override
  PointerRemovedEvent copyWith({
    Duration? timeStamp,
    int? pointer,
    PointerDeviceKind? kind,
    int? device,
    Offset? position,
    Offset? localPosition,
    Offset? delta,
    Offset? localDelta,
    int? buttons,
    bool? obscured,
    double? pressure,
    double? pressureMin,
    double? pressureMax,
    double? distance,
    double? distanceMax,
    double? size,
    double? radiusMajor,
    double? radiusMinor,
    double? radiusMin,
    double? radiusMax,
    double? orientation,
    double? tilt,
    bool? synthesized,
    Matrix4? transform,
    PointerEvent? original,
    int? embedderId,
  }) {
    return PointerRemovedEvent(
      timeStamp: timeStamp ?? this.timeStamp,
      kind: kind ?? this.kind,
      device: device ?? this.device,
      position: position ?? this.position,
      localPosition: localPosition ?? this.localPosition,
      obscured: obscured ?? this.obscured,
      pressureMin: pressureMin ?? this.pressureMin,
      pressureMax: pressureMax ?? this.pressureMax,
      distanceMax: distanceMax ?? this.distanceMax,
      radiusMin: radiusMin ?? this.radiusMin,
      radiusMax: radiusMax ?? this.radiusMax,
      transform: transform ?? this.transform,
      original: original as PointerRemovedEvent? ?? this,
      embedderId: embedderId ?? this.embedderId,
    );
  }
}

class _TransformedPointerRemovedEvent extends _TransformedPointerEvent implements PointerRemovedEvent {
  _TransformedPointerRemovedEvent(this.original, this.transform)
    : assert(original != null), assert(transform != null);

  @override
  final PointerRemovedEvent original;

  @override
  final Matrix4 transform;

  @override
  PointerRemovedEvent transformed(Matrix4? transform) => original.transformed(transform);
}

/// The pointer has moved with respect to the device while the pointer is not
/// in contact with the device.
///
/// See also:
///
///  * [PointerEnterEvent], which reports when the pointer has entered an
///    object.
///  * [PointerExitEvent], which reports when the pointer has left an object.
///  * [PointerMoveEvent], which reports movement while the pointer is in
///    contact with the device.
///  * [Listener.onPointerHover], which allows callers to be notified of these
///    events in a widget tree.
class PointerHoverEvent extends PointerEvent with _PointerEventDescription {
  /// Creates a pointer hover event.
  ///
  /// All of the arguments must be non-null.
  const PointerHoverEvent({
    Duration timeStamp = Duration.zero,
    PointerDeviceKind kind = PointerDeviceKind.touch,
    int device = 0,
    Offset position = Offset.zero,
    Offset delta = Offset.zero,
    int buttons = 0,
    bool obscured = false,
    double pressureMin = 1.0,
    double pressureMax = 1.0,
    double distance = 0.0,
    double distanceMax = 0.0,
    double size = 0.0,
    double radiusMajor = 0.0,
    double radiusMinor = 0.0,
    double radiusMin = 0.0,
    double radiusMax = 0.0,
    double orientation = 0.0,
    double tilt = 0.0,
    bool synthesized = false,
    PointerHoverEvent? original,
    int embedderId = 0,
  }) : super(
         timeStamp: timeStamp,
         kind: kind,
         device: device,
         position: position,
         delta: delta,
         buttons: buttons,
         down: false,
         obscured: obscured,
         pressure: 0.0,
         pressureMin: pressureMin,
         pressureMax: pressureMax,
         distance: distance,
         distanceMax: distanceMax,
         size: size,
         radiusMajor: radiusMajor,
         radiusMinor: radiusMinor,
         radiusMin: radiusMin,
         radiusMax: radiusMax,
         orientation: orientation,
         tilt: tilt,
         synthesized: synthesized,
         original: original,
         embedderId: embedderId,
       );

  @override
  PointerHoverEvent transformed(Matrix4? transform) {
    if (transform == null || transform == this.transform) {
      return this;
    }
    return _TransformedPointerHoverEvent(original as PointerHoverEvent? ?? this, transform);
  }

  @override
  PointerHoverEvent copyWith({
    Duration? timeStamp,
    int? pointer,
    PointerDeviceKind? kind,
    int? device,
    Offset? position,
    Offset? localPosition,
    Offset? delta,
    Offset? localDelta,
    int? buttons,
    bool? obscured,
    double? pressure,
    double? pressureMin,
    double? pressureMax,
    double? distance,
    double? distanceMax,
    double? size,
    double? radiusMajor,
    double? radiusMinor,
    double? radiusMin,
    double? radiusMax,
    double? orientation,
    double? tilt,
    bool? synthesized,
    Matrix4? transform,
    PointerEvent? original,
    int? embedderId,
  }) {
    return PointerHoverEvent(
      timeStamp: timeStamp ?? this.timeStamp,
      kind: kind ?? this.kind,
      device: device ?? this.device,
      position: position ?? this.position,
      localPosition: localPosition ?? this.localPosition,
      delta: delta ?? this.delta,
      localDelta: localDelta ?? this.localDelta,
      buttons: buttons ?? this.buttons,
      obscured: obscured ?? this.obscured,
      pressureMin: pressureMin ?? this.pressureMin,
      pressureMax: pressureMax ?? this.pressureMax,
      distance: distance ?? this.distance,
      distanceMax: distanceMax ?? this.distanceMax,
      size: size ?? this.size,
      radiusMajor: radiusMajor ?? this.radiusMajor,
      radiusMinor: radiusMinor ?? this.radiusMinor,
      radiusMin: radiusMin ?? this.radiusMin,
      radiusMax: radiusMax ?? this.radiusMax,
      orientation: orientation ?? this.orientation,
      tilt: tilt ?? this.tilt,
      synthesized: synthesized ?? this.synthesized,
      transform: transform ?? this.transform,
      original: original as PointerHoverEvent? ?? this,
      embedderId: embedderId ?? this.embedderId,
    );
  }
}

class _TransformedPointerHoverEvent extends _TransformedPointerEvent implements PointerHoverEvent {
  _TransformedPointerHoverEvent(this.original, this.transform)
    : assert(original != null), assert(transform != null);

  @override
  final PointerHoverEvent original;

  @override
  final Matrix4 transform;

  @override
  PointerHoverEvent transformed(Matrix4? transform) => original.transformed(transform);
}

/// The pointer has moved with respect to the device while the pointer is or is
/// not in contact with the device, and it has entered a target object.
///
/// See also:
///
///  * [PointerHoverEvent], which reports when the pointer has moved while
///    within an object.
///  * [PointerExitEvent], which reports when the pointer has left an object.
///  * [PointerMoveEvent], which reports movement while the pointer is in
///    contact with the device.
///  * [MouseRegion.onEnter], which allows callers to be notified of these
///    events in a widget tree.
class PointerEnterEvent extends PointerEvent with _PointerEventDescription {
  /// Creates a pointer enter event.
  ///
  /// All of the arguments must be non-null.
  const PointerEnterEvent({
    Duration timeStamp = Duration.zero,
    PointerDeviceKind kind = PointerDeviceKind.touch,
    int device = 0,
    Offset position = Offset.zero,
    Offset delta = Offset.zero,
    int buttons = 0,
    bool obscured = false,
    double pressureMin = 1.0,
    double pressureMax = 1.0,
    double distance = 0.0,
    double distanceMax = 0.0,
    double size = 0.0,
    double radiusMajor = 0.0,
    double radiusMinor = 0.0,
    double radiusMin = 0.0,
    double radiusMax = 0.0,
    double orientation = 0.0,
    double tilt = 0.0,
    bool down = false,
    bool synthesized = false,
    int embedderId = 0,
  }) : super(
         timeStamp: timeStamp,
         kind: kind,
         device: device,
         position: position,
         delta: delta,
         buttons: buttons,
         down: down,
         obscured: obscured,
         pressure: 0.0,
         pressureMin: pressureMin,
         pressureMax: pressureMax,
         distance: distance,
         distanceMax: distanceMax,
         size: size,
         radiusMajor: radiusMajor,
         radiusMinor: radiusMinor,
         radiusMin: radiusMin,
         radiusMax: radiusMax,
         orientation: orientation,
         tilt: tilt,
         synthesized: synthesized,
         embedderId: embedderId,
       );

  /// Creates an enter event from a [PointerHoverEvent].
  ///
  /// Deprecated. Please use [PointerEnterEvent.fromMouseEvent] instead.
  @Deprecated(
    'Use PointerEnterEvent.fromMouseEvent instead. '
    'This feature was deprecated after v1.4.3.'
  )
  factory PointerEnterEvent.fromHoverEvent(PointerHoverEvent event) => PointerEnterEvent.fromMouseEvent(event);

  /// Creates an enter event from a [PointerEvent].
  ///
  /// This is used by the [MouseTracker] to synthesize enter events.
  factory PointerEnterEvent.fromMouseEvent(PointerEvent event) => PointerEnterEvent(
    timeStamp: event.timeStamp,
    kind: event.kind,
    device: event.device,
    position: event.position,
    delta: event.delta,
    buttons: event.buttons,
    obscured: event.obscured,
    pressureMin: event.pressureMin,
    pressureMax: event.pressureMax,
    distance: event.distance,
    distanceMax: event.distanceMax,
    size: event.size,
    radiusMajor: event.radiusMajor,
    radiusMinor: event.radiusMinor,
    radiusMin: event.radiusMin,
    radiusMax: event.radiusMax,
    orientation: event.orientation,
    tilt: event.tilt,
    down: event.down,
    synthesized: event.synthesized,
  ).transformed(event.transform);

  @override
  PointerEnterEvent transformed(Matrix4? transform) {
    if (transform == null || transform == this.transform) {
      return this;
    }
    return _TransformedPointerEnterEvent(original as PointerEnterEvent? ?? this, transform);
  }

  @override
  PointerEnterEvent copyWith({
    Duration? timeStamp,
    int? pointer,
    PointerDeviceKind? kind,
    int? device,
    Offset? position,
    Offset? localPosition,
    Offset? delta,
    Offset? localDelta,
    int? buttons,
    bool? obscured,
    double? pressure,
    double? pressureMin,
    double? pressureMax,
    double? distance,
    double? distanceMax,
    double? size,
    double? radiusMajor,
    double? radiusMinor,
    double? radiusMin,
    double? radiusMax,
    double? orientation,
    double? tilt,
    bool? synthesized,
    Matrix4? transform,
    PointerEvent? original,
    int? embedderId,
  }) {
    return PointerEnterEvent(
      timeStamp: timeStamp ?? this.timeStamp,
      kind: kind ?? this.kind,
      device: device ?? this.device,
      position: position ?? this.position,
      localPosition: localPosition ?? this.localPosition,
      delta: delta ?? this.delta,
      localDelta: localDelta ?? this.localDelta,
      buttons: buttons ?? this.buttons,
      obscured: obscured ?? this.obscured,
      pressureMin: pressureMin ?? this.pressureMin,
      pressureMax: pressureMax ?? this.pressureMax,
      distance: distance ?? this.distance,
      distanceMax: distanceMax ?? this.distanceMax,
      size: size ?? this.size,
      radiusMajor: radiusMajor ?? this.radiusMajor,
      radiusMinor: radiusMinor ?? this.radiusMinor,
      radiusMin: radiusMin ?? this.radiusMin,
      radiusMax: radiusMax ?? this.radiusMax,
      orientation: orientation ?? this.orientation,
      tilt: tilt ?? this.tilt,
      synthesized: synthesized ?? this.synthesized,
      transform: transform ?? this.transform,
      original: original as PointerEnterEvent? ?? this,
      embedderId: embedderId ?? this.embedderId,
    );
  }
}

class _TransformedPointerEnterEvent extends _TransformedPointerEvent implements PointerEnterEvent {
  _TransformedPointerEnterEvent(this.original, this.transform)
    : assert(original != null), assert(transform != null);

  @override
  final PointerEnterEvent original;

  @override
  final Matrix4 transform;

  @override
  PointerEnterEvent transformed(Matrix4? transform) => original.transformed(transform);
}

/// The pointer has moved with respect to the device while the pointer is or is
/// not in contact with the device, and entered a target object.
///
/// See also:
///
///  * [PointerHoverEvent], which reports when the pointer has moved while
///    within an object.
///  * [PointerEnterEvent], which reports when the pointer has entered an object.
///  * [PointerMoveEvent], which reports movement while the pointer is in
///    contact with the device.
///  * [MouseRegion.onExit], which allows callers to be notified of these
///    events in a widget tree.
class PointerExitEvent extends PointerEvent with _PointerEventDescription {
  /// Creates a pointer exit event.
  ///
  /// All of the arguments must be non-null.
  const PointerExitEvent({
    Duration timeStamp = Duration.zero,
    PointerDeviceKind kind = PointerDeviceKind.touch,
    int device = 0,
    Offset position = Offset.zero,
    Offset delta = Offset.zero,
    int buttons = 0,
    bool obscured = false,
    double pressureMin = 1.0,
    double pressureMax = 1.0,
    double distance = 0.0,
    double distanceMax = 0.0,
    double size = 0.0,
    double radiusMajor = 0.0,
    double radiusMinor = 0.0,
    double radiusMin = 0.0,
    double radiusMax = 0.0,
    double orientation = 0.0,
    double tilt = 0.0,
    bool down = false,
    bool synthesized = false,
    int embedderId = 0,
  }) : super(
         timeStamp: timeStamp,
         kind: kind,
         device: device,
         position: position,
         delta: delta,
         buttons: buttons,
         down: down,
         obscured: obscured,
         pressure: 0.0,
         pressureMin: pressureMin,
         pressureMax: pressureMax,
         distance: distance,
         distanceMax: distanceMax,
         size: size,
         radiusMajor: radiusMajor,
         radiusMinor: radiusMinor,
         radiusMin: radiusMin,
         radiusMax: radiusMax,
         orientation: orientation,
         tilt: tilt,
         synthesized: synthesized,
         embedderId: embedderId,
       );

  /// Creates an enter event from a [PointerHoverEvent].
  ///
  /// Deprecated. Please use [PointerExitEvent.fromMouseEvent] instead.
  @Deprecated(
    'Use PointerExitEvent.fromMouseEvent instead. '
    'This feature was deprecated after v1.4.3.'
  )
  factory PointerExitEvent.fromHoverEvent(PointerHoverEvent event) => PointerExitEvent.fromMouseEvent(event);

  /// Creates an exit event from a [PointerEvent].
  ///
  /// This is used by the [MouseTracker] to synthesize exit events.
  factory PointerExitEvent.fromMouseEvent(PointerEvent event) => PointerExitEvent(
    timeStamp: event.timeStamp,
    kind: event.kind,
    device: event.device,
    position: event.position,
    delta: event.delta,
    buttons: event.buttons,
    obscured: event.obscured,
    pressureMin: event.pressureMin,
    pressureMax: event.pressureMax,
    distance: event.distance,
    distanceMax: event.distanceMax,
    size: event.size,
    radiusMajor: event.radiusMajor,
    radiusMinor: event.radiusMinor,
    radiusMin: event.radiusMin,
    radiusMax: event.radiusMax,
    orientation: event.orientation,
    tilt: event.tilt,
    down: event.down,
    synthesized: event.synthesized,
  ).transformed(event.transform);

  @override
  PointerExitEvent transformed(Matrix4? transform) {
    if (transform == null || transform == this.transform) {
      return this;
    }
    return _TransformedPointerExitEvent(original as PointerExitEvent? ?? this, transform);
  }

  @override
  PointerExitEvent copyWith({
    Duration? timeStamp,
    int? pointer,
    PointerDeviceKind? kind,
    int? device,
    Offset? position,
    Offset? localPosition,
    Offset? delta,
    Offset? localDelta,
    int? buttons,
    bool? obscured,
    double? pressure,
    double? pressureMin,
    double? pressureMax,
    double? distance,
    double? distanceMax,
    double? size,
    double? radiusMajor,
    double? radiusMinor,
    double? radiusMin,
    double? radiusMax,
    double? orientation,
    double? tilt,
    bool? synthesized,
    Matrix4? transform,
    PointerEvent? original,
    int? embedderId,
  }) {
    return PointerExitEvent(
      timeStamp: timeStamp ?? this.timeStamp,
      kind: kind ?? this.kind,
      device: device ?? this.device,
      position: position ?? this.position,
      localPosition: localPosition ?? this.localPosition,
      delta: delta ?? this.delta,
      localDelta: localDelta ?? this.localDelta,
      buttons: buttons ?? this.buttons,
      obscured: obscured ?? this.obscured,
      pressureMin: pressureMin ?? this.pressureMin,
      pressureMax: pressureMax ?? this.pressureMax,
      distance: distance ?? this.distance,
      distanceMax: distanceMax ?? this.distanceMax,
      size: size ?? this.size,
      radiusMajor: radiusMajor ?? this.radiusMajor,
      radiusMinor: radiusMinor ?? this.radiusMinor,
      radiusMin: radiusMin ?? this.radiusMin,
      radiusMax: radiusMax ?? this.radiusMax,
      orientation: orientation ?? this.orientation,
      tilt: tilt ?? this.tilt,
      synthesized: synthesized ?? this.synthesized,
      transform: transform ?? this.transform,
      original: original as PointerExitEvent? ?? this,
      embedderId: embedderId ?? this.embedderId,
    );
  }
}

class _TransformedPointerExitEvent extends _TransformedPointerEvent implements PointerExitEvent {
  _TransformedPointerExitEvent(this.original, this.transform)
    : assert(original != null), assert(transform != null);

  @override
  final PointerExitEvent original;

  @override
  final Matrix4 transform;

  @override
  PointerExitEvent transformed(Matrix4? transform) => original.transformed(transform);
}

/// The pointer has made contact with the device.
///
/// See also:
///
///  * [Listener.onPointerDown], which allows callers to be notified of these
///    events in a widget tree.
class PointerDownEvent extends PointerEvent with _PointerEventDescription {
  /// Creates a pointer down event.
  ///
  /// All of the arguments must be non-null.
  const PointerDownEvent({
    Duration timeStamp = Duration.zero,
    int pointer = 0,
    PointerDeviceKind kind = PointerDeviceKind.touch,
    int device = 0,
    Offset position = Offset.zero,
    int buttons = kPrimaryButton,
    bool obscured = false,
    double pressure = 1.0,
    double pressureMin = 1.0,
    double pressureMax = 1.0,
    double distanceMax = 0.0,
    double size = 0.0,
    double radiusMajor = 0.0,
    double radiusMinor = 0.0,
    double radiusMin = 0.0,
    double radiusMax = 0.0,
    double orientation = 0.0,
    double tilt = 0.0,
    int embedderId = 0,
  }) : super(
         timeStamp: timeStamp,
         pointer: pointer,
         kind: kind,
         device: device,
         position: position,
         buttons: buttons,
         down: true,
         obscured: obscured,
         pressure: pressure,
         pressureMin: pressureMin,
         pressureMax: pressureMax,
         distance: 0.0,
         distanceMax: distanceMax,
         size: size,
         radiusMajor: radiusMajor,
         radiusMinor: radiusMinor,
         radiusMin: radiusMin,
         radiusMax: radiusMax,
         orientation: orientation,
         tilt: tilt,
         embedderId: embedderId,
       );

  @override
  PointerDownEvent transformed(Matrix4? transform) {
    if (transform == null || transform == this.transform) {
      return this;
    }
    return _TransformedPointerDownEvent(original as PointerDownEvent? ?? this, transform);
  }

  @override
  PointerDownEvent copyWith({
    Duration? timeStamp,
    int? pointer,
    PointerDeviceKind? kind,
    int? device,
    Offset? position,
    Offset? localPosition,
    Offset? delta,
    Offset? localDelta,
    int? buttons,
    bool? obscured,
    double? pressure,
    double? pressureMin,
    double? pressureMax,
    double? distance,
    double? distanceMax,
    double? size,
    double? radiusMajor,
    double? radiusMinor,
    double? radiusMin,
    double? radiusMax,
    double? orientation,
    double? tilt,
    bool? synthesized,
    Matrix4? transform,
    PointerEvent? original,
    int? embedderId,
  }) {
    return PointerDownEvent(
      timeStamp: timeStamp ?? this.timeStamp,
      pointer: pointer ?? this.pointer,
      kind: kind ?? this.kind,
      device: device ?? this.device,
      position: position ?? this.position,
      localPosition: localPosition ?? this.localPosition,
      buttons: buttons ?? this.buttons,
      obscured: obscured ?? this.obscured,
      pressure: pressure ?? this.pressure,
      pressureMin: pressureMin ?? this.pressureMin,
      pressureMax: pressureMax ?? this.pressureMax,
      distanceMax: distanceMax ?? this.distanceMax,
      size: size ?? this.size,
      radiusMajor: radiusMajor ?? this.radiusMajor,
      radiusMinor: radiusMinor ?? this.radiusMinor,
      radiusMin: radiusMin ?? this.radiusMin,
      radiusMax: radiusMax ?? this.radiusMax,
      orientation: orientation ?? this.orientation,
      tilt: tilt ?? this.tilt,
      transform: transform ?? this.transform,
      original: original as PointerDownEvent? ?? this,
      embedderId: embedderId ?? this.embedderId,
    );
  }
}

class _TransformedPointerDownEvent extends _TransformedPointerEvent implements PointerDownEvent {
  _TransformedPointerDownEvent(this.original, this.transform)
    : assert(original != null), assert(transform != null);

  @override
  final PointerDownEvent original;

  @override
  final Matrix4 transform;

  @override
  PointerDownEvent transformed(Matrix4? transform) => original.transformed(transform);
}

/// The pointer has moved with respect to the device while the pointer is in
/// contact with the device.
///
/// See also:
///
///  * [PointerHoverEvent], which reports movement while the pointer is not in
///    contact with the device.
///  * [Listener.onPointerMove], which allows callers to be notified of these
///    events in a widget tree.
class PointerMoveEvent extends PointerEvent with _PointerEventDescription {
  /// Creates a pointer move event.
  ///
  /// All of the arguments must be non-null.
  const PointerMoveEvent({
    Duration timeStamp = Duration.zero,
    int pointer = 0,
    PointerDeviceKind kind = PointerDeviceKind.touch,
    int device = 0,
    Offset position = Offset.zero,
    Offset delta = Offset.zero,
    int buttons = kPrimaryButton,
    bool obscured = false,
    double pressure = 1.0,
    double pressureMin = 1.0,
    double pressureMax = 1.0,
    double distanceMax = 0.0,
    double size = 0.0,
    double radiusMajor = 0.0,
    double radiusMinor = 0.0,
    double radiusMin = 0.0,
    double radiusMax = 0.0,
    double orientation = 0.0,
    double tilt = 0.0,
    int platformData = 0,
    bool synthesized = false,
    int embedderId = 0,
  }) : super(
         timeStamp: timeStamp,
         pointer: pointer,
         kind: kind,
         device: device,
         position: position,
         delta: delta,
         buttons: buttons,
         down: true,
         obscured: obscured,
         pressure: pressure,
         pressureMin: pressureMin,
         pressureMax: pressureMax,
         distance: 0.0,
         distanceMax: distanceMax,
         size: size,
         radiusMajor: radiusMajor,
         radiusMinor: radiusMinor,
         radiusMin: radiusMin,
         radiusMax: radiusMax,
         orientation: orientation,
         tilt: tilt,
         platformData: platformData,
         synthesized: synthesized,
         embedderId: embedderId,
       );

  @override
  PointerMoveEvent transformed(Matrix4? transform) {
    if (transform == null || transform == this.transform) {
      return this;
    }

    return _TransformedPointerMoveEvent(original as PointerMoveEvent? ?? this, transform);
  }

  @override
  PointerMoveEvent copyWith({
    Duration? timeStamp,
    int? pointer,
    PointerDeviceKind? kind,
    int? device,
    Offset? position,
    Offset? localPosition,
    Offset? delta,
    Offset? localDelta,
    int? buttons,
    bool? obscured,
    double? pressure,
    double? pressureMin,
    double? pressureMax,
    double? distance,
    double? distanceMax,
    double? size,
    double? radiusMajor,
    double? radiusMinor,
    double? radiusMin,
    double? radiusMax,
    double? orientation,
    double? tilt,
    bool? synthesized,
    Matrix4? transform,
    PointerEvent? original,
    int? embedderId,
  }) {
    return PointerMoveEvent(
      timeStamp: timeStamp ?? this.timeStamp,
      pointer: pointer ?? this.pointer,
      kind: kind ?? this.kind,
      device: device ?? this.device,
      position: position ?? this.position,
      localPosition: localPosition ?? this.localPosition,
      delta: delta ?? this.delta,
      localDelta: localDelta ?? this.localDelta,
      buttons: buttons ?? this.buttons,
      obscured: obscured ?? this.obscured,
      pressure: pressure ?? this.pressure,
      pressureMin: pressureMin ?? this.pressureMin,
      pressureMax: pressureMax ?? this.pressureMax,
      distanceMax: distanceMax ?? this.distanceMax,
      size: size ?? this.size,
      radiusMajor: radiusMajor ?? this.radiusMajor,
      radiusMinor: radiusMinor ?? this.radiusMinor,
      radiusMin: radiusMin ?? this.radiusMin,
      radiusMax: radiusMax ?? this.radiusMax,
      orientation: orientation ?? this.orientation,
      tilt: tilt ?? this.tilt,
      synthesized: synthesized ?? this.synthesized,
      transform: transform ?? this.transform,
      original: original as PointerMoveEvent? ?? this,
      embedderId: embedderId ?? this.embedderId,
    );
  }
}

class _TransformedPointerMoveEvent extends _TransformedPointerEvent implements PointerMoveEvent {
  _TransformedPointerMoveEvent(this.original, this.transform)
    : assert(original != null), assert(transform != null);

  @override
  final PointerMoveEvent original;

  @override
  final Matrix4 transform;

  @override
  PointerMoveEvent transformed(Matrix4? transform) => original.transformed(transform);
}

/// The pointer has stopped making contact with the device.
///
/// See also:
///
///  * [Listener.onPointerUp], which allows callers to be notified of these
///    events in a widget tree.
class PointerUpEvent extends PointerEvent with _PointerEventDescription {
  /// Creates a pointer up event.
  ///
  /// All of the arguments must be non-null.
  const PointerUpEvent({
    Duration timeStamp = Duration.zero,
    int pointer = 0,
    PointerDeviceKind kind = PointerDeviceKind.touch,
    int device = 0,
    Offset position = Offset.zero,
    int buttons = 0,
    bool obscured = false,
    // Allow pressure customization here because PointerUpEvent can contain
    // non-zero pressure. See https://github.com/flutter/flutter/issues/31340
    double pressure = 0.0,
    double pressureMin = 1.0,
    double pressureMax = 1.0,
    double distance = 0.0,
    double distanceMax = 0.0,
    double size = 0.0,
    double radiusMajor = 0.0,
    double radiusMinor = 0.0,
    double radiusMin = 0.0,
    double radiusMax = 0.0,
    double orientation = 0.0,
    double tilt = 0.0,
    int embedderId = 0,
  }) : super(
         timeStamp: timeStamp,
         pointer: pointer,
         kind: kind,
         device: device,
         position: position,
         buttons: buttons,
         down: false,
         obscured: obscured,
         pressure: pressure,
         pressureMin: pressureMin,
         pressureMax: pressureMax,
         distance: distance,
         distanceMax: distanceMax,
         size: size,
         radiusMajor: radiusMajor,
         radiusMinor: radiusMinor,
         radiusMin: radiusMin,
         radiusMax: radiusMax,
         orientation: orientation,
         tilt: tilt,
         embedderId: embedderId,
       );

  @override
  PointerUpEvent transformed(Matrix4? transform) {
    if (transform == null || transform == this.transform) {
      return this;
    }
    return _TransformedPointerUpEvent(original as PointerUpEvent? ?? this, transform);
  }

  @override
  PointerUpEvent copyWith({
    Duration? timeStamp,
    int? pointer,
    PointerDeviceKind? kind,
    int? device,
    Offset? position,
    Offset? localPosition,
    Offset? delta,
    Offset? localDelta,
    int? buttons,
    bool? obscured,
    double? pressure,
    double? pressureMin,
    double? pressureMax,
    double? distance,
    double? distanceMax,
    double? size,
    double? radiusMajor,
    double? radiusMinor,
    double? radiusMin,
    double? radiusMax,
    double? orientation,
    double? tilt,
    bool? synthesized,
    Matrix4? transform,
    PointerEvent? original,
    int? embedderId,
  }) {
    return PointerUpEvent(
      timeStamp: timeStamp ?? this.timeStamp,
      pointer: pointer ?? this.pointer,
      kind: kind ?? this.kind,
      device: device ?? this.device,
      position: position ?? this.position,
      localPosition: localPosition ?? this.localPosition,
      buttons: buttons ?? this.buttons,
      obscured: obscured ?? this.obscured,
      pressure: pressure ?? this.pressure,
      pressureMin: pressureMin ?? this.pressureMin,
      pressureMax: pressureMax ?? this.pressureMax,
      distance: distance ?? this.distance,
      distanceMax: distanceMax ?? this.distanceMax,
      size: size ?? this.size,
      radiusMajor: radiusMajor ?? this.radiusMajor,
      radiusMinor: radiusMinor ?? this.radiusMinor,
      radiusMin: radiusMin ?? this.radiusMin,
      radiusMax: radiusMax ?? this.radiusMax,
      orientation: orientation ?? this.orientation,
      tilt: tilt ?? this.tilt,
      transform: transform ?? this.transform,
      original: original as PointerUpEvent? ?? this,
      embedderId: embedderId ?? this.embedderId,
    );
  }
}

class _TransformedPointerUpEvent extends _TransformedPointerEvent implements PointerUpEvent {
  _TransformedPointerUpEvent(this.original, this.transform)
    : assert(original != null), assert(transform != null);

  @override
  final PointerUpEvent original;

  @override
  final Matrix4 transform;

  @override
  PointerUpEvent transformed(Matrix4? transform) => original.transformed(transform);
}

/// An event that corresponds to a discrete pointer signal.
///
/// Pointer signals are events that originate from the pointer but don't change
/// the state of the pointer itself, and are discrete rather than needing to be
/// interpreted in the context of a series of events.
///
/// See also:
///
///  * [Listener.onPointerSignal], which allows callers to be notified of these
///    events in a widget tree.
abstract class PointerSignalEvent extends PointerEvent {
  /// Abstract const constructor. This constructor enables subclasses to provide
  /// const constructors so that they can be used in const expressions.
  const PointerSignalEvent({
    Duration timeStamp = Duration.zero,
    int pointer = 0,
    PointerDeviceKind kind = PointerDeviceKind.mouse,
    int device = 0,
    Offset position = Offset.zero,
    int embedderId = 0,
  }) : super(
         timeStamp: timeStamp,
         pointer: pointer,
         kind: kind,
         device: device,
         position: position,
         embedderId: embedderId,
       );
}

/// The pointer issued a scroll event.
///
/// Scrolling the scroll wheel on a mouse is an example of an event that
/// would create a [PointerScrollEvent].
///
/// See also:
///
///  * [Listener.onPointerSignal], which allows callers to be notified of these
///    events in a widget tree.
class PointerScrollEvent extends PointerSignalEvent with _PointerEventDescription {
  /// Creates a pointer scroll event.
  ///
  /// All of the arguments must be non-null.
  const PointerScrollEvent({
    Duration timeStamp = Duration.zero,
    PointerDeviceKind kind = PointerDeviceKind.mouse,
    int device = 0,
    Offset position = Offset.zero,
    this.scrollDelta = Offset.zero,
    int embedderId = 0,
  }) : assert(timeStamp != null),
       assert(kind != null),
       assert(device != null),
       assert(position != null),
       assert(scrollDelta != null),
       super(
         timeStamp: timeStamp,
         kind: kind,
         device: device,
         position: position,
         embedderId: embedderId,
       );

  /// The amount to scroll, in logical pixels.
  final Offset scrollDelta;

  @override
  PointerScrollEvent transformed(Matrix4? transform) {
    if (transform == null || transform == this.transform) {
      return this;
    }
    return _TransformedPointerScrollEvent(original as PointerScrollEvent? ?? this, transform);
  }

  @override
  void debugFillProperties(DiagnosticPropertiesBuilder properties) {
    super.debugFillProperties(properties);
    properties.add(DiagnosticsProperty<Offset>('scrollDelta', scrollDelta));
  }
}

class _TransformedPointerScrollEvent extends _TransformedPointerEvent implements PointerScrollEvent {
  _TransformedPointerScrollEvent(this.original, this.transform)
    : assert(original != null), assert(transform != null);

  @override
  final PointerScrollEvent original;

  @override
  final Matrix4 transform;

  @override
  Offset get scrollDelta => original.scrollDelta;

  @override
  PointerScrollEvent transformed(Matrix4? transform) => original.transformed(transform);

  @override
  PointerScrollEvent copyWith({
    Duration? timeStamp,
    int? pointer,
    PointerDeviceKind? kind,
    int? device,
    Offset? position,
    Offset? localPosition,
    Offset? delta,
    Offset? localDelta,
    int? buttons,
    bool? obscured,
    double? pressure,
    double? pressureMin,
    double? pressureMax,
    double? distance,
    double? distanceMax,
    double? size,
    double? radiusMajor,
    double? radiusMinor,
    double? radiusMin,
    double? radiusMax,
    double? orientation,
    double? tilt,
    bool? synthesized,
    Matrix4? transform,
    PointerEvent? original,
    int? embedderId,
  }) {
    return PointerScrollEvent(
      timeStamp: timeStamp ?? this.timeStamp,
      kind: kind ?? this.kind,
      device: device ?? this.device,
      position: position ?? this.position,
      localPosition: localPosition ?? this.localPosition,
      scrollDelta: scrollDelta,
      transform: transform ?? this.transform,
      original: original as PointerScrollEvent? ?? this,
      embedderId: embedderId ?? this.embedderId,
    );
  }

  @override
  void debugFillProperties(DiagnosticPropertiesBuilder properties) {
    super.debugFillProperties(properties);
    properties.add(DiagnosticsProperty<Offset>('scrollDelta', scrollDelta));
  }
}

/// The input from the pointer is no longer directed towards this receiver.
///
/// See also:
///
///  * [Listener.onPointerCancel], which allows callers to be notified of these
///    events in a widget tree.
class PointerCancelEvent extends PointerEvent with _PointerEventDescription {
  /// Creates a pointer cancel event.
  ///
  /// All of the arguments must be non-null.
  const PointerCancelEvent({
    Duration timeStamp = Duration.zero,
    int pointer = 0,
    PointerDeviceKind kind = PointerDeviceKind.touch,
    int device = 0,
    Offset position = Offset.zero,
    int buttons = 0,
    bool obscured = false,
    double pressureMin = 1.0,
    double pressureMax = 1.0,
    double distance = 0.0,
    double distanceMax = 0.0,
    double size = 0.0,
    double radiusMajor = 0.0,
    double radiusMinor = 0.0,
    double radiusMin = 0.0,
    double radiusMax = 0.0,
    double orientation = 0.0,
    double tilt = 0.0,
    int embedderId = 0,
  }) : super(
         timeStamp: timeStamp,
         pointer: pointer,
         kind: kind,
         device: device,
         position: position,
         buttons: buttons,
         down: false,
         obscured: obscured,
         pressure: 0.0,
         pressureMin: pressureMin,
         pressureMax: pressureMax,
         distance: distance,
         distanceMax: distanceMax,
         size: size,
         radiusMajor: radiusMajor,
         radiusMinor: radiusMinor,
         radiusMin: radiusMin,
         radiusMax: radiusMax,
         orientation: orientation,
         tilt: tilt,
         embedderId: embedderId,
       );

  @override
  PointerCancelEvent transformed(Matrix4? transform) {
    if (transform == null || transform == this.transform) {
      return this;
    }
    return _TransformedPointerCancelEvent(original as PointerCancelEvent? ?? this, transform);
  }
<<<<<<< HEAD
}

class _TransformedPointerCancelEvent extends _TransformedPointerEvent implements PointerCancelEvent {
  _TransformedPointerCancelEvent(this.original, this.transform)
    : assert(original != null), assert(transform != null);

  @override
  final PointerCancelEvent original;

  @override
  final Matrix4 transform;

  @override
  PointerCancelEvent transformed(Matrix4? transform) => original.transformed(transform);
=======

  @override
  PointerCancelEvent copyWith({
    Duration? timeStamp,
    int? pointer,
    PointerDeviceKind? kind,
    int? device,
    Offset? position,
    Offset? localPosition,
    Offset? delta,
    Offset? localDelta,
    int? buttons,
    bool? obscured,
    double? pressure,
    double? pressureMin,
    double? pressureMax,
    double? distance,
    double? distanceMax,
    double? size,
    double? radiusMajor,
    double? radiusMinor,
    double? radiusMin,
    double? radiusMax,
    double? orientation,
    double? tilt,
    bool? synthesized,
    Matrix4? transform,
    PointerEvent? original,
    int? embedderId,
  }) {
    return PointerCancelEvent(
      timeStamp: timeStamp ?? this.timeStamp,
      pointer: pointer ?? this.pointer,
      kind: kind ?? this.kind,
      device: device ?? this.device,
      position: position ?? this.position,
      localPosition: localPosition ?? this.localPosition,
      buttons: buttons ?? this.buttons,
      obscured: obscured ?? this.obscured,
      pressureMin: pressureMin ?? this.pressureMin,
      pressureMax: pressureMax ?? this.pressureMax,
      distance: distance ?? this.distance,
      distanceMax: distanceMax ?? this.distanceMax,
      size: size ?? this.size,
      radiusMajor: radiusMajor ?? this.radiusMajor,
      radiusMinor: radiusMinor ?? this.radiusMinor,
      radiusMin: radiusMin ?? this.radiusMin,
      radiusMax: radiusMax ?? this.radiusMax,
      orientation: orientation ?? this.orientation,
      tilt: tilt ?? this.tilt,
      transform: transform ?? this.transform,
      original: original as PointerCancelEvent? ?? this,
      embedderId: embedderId ?? this.embedderId,
    );
  }
}

/// Determine the approriate hit slop pixels based on the [kind] of pointer.
double computeHitSlop(PointerDeviceKind kind) {
  switch (kind) {
    case PointerDeviceKind.mouse:
    case PointerDeviceKind.stylus:
    case PointerDeviceKind.invertedStylus:
      return kPrecisePointerHitSlop;
    case PointerDeviceKind.unknown:
    case PointerDeviceKind.touch:
      return kTouchSlop;
  }
}

/// Determine the approriate pan slop pixels based on the [kind] of pointer.
double computePanSlop(PointerDeviceKind kind) {
  switch (kind) {
    case PointerDeviceKind.mouse:
    case PointerDeviceKind.stylus:
    case PointerDeviceKind.invertedStylus:
      return kPrecisePointerPanSlop;
    case PointerDeviceKind.unknown:
    case PointerDeviceKind.touch:
      return kPanSlop;
  }
}

/// Determine the approriate scale slop pixels based on the [kind] of pointer.
double computeScaleSlop(PointerDeviceKind kind) {
  switch (kind) {
    case PointerDeviceKind.mouse:
    case PointerDeviceKind.stylus:
    case PointerDeviceKind.invertedStylus:
      return kPrecisePointerScaleSlop;
    case PointerDeviceKind.unknown:
    case PointerDeviceKind.touch:
      return kScaleSlop;
  }
>>>>>>> fb08acf1
}<|MERGE_RESOLUTION|>--- conflicted
+++ resolved
@@ -508,16 +508,21 @@
   /// The coordinate space of the event receiver is described by `transform`. A
   /// null value for `transform` is treated as the identity transformation.
   ///
+  /// The resulting event will store the base event as [original], delegates
+  /// most properties to [original], except for [localPosition] and [localDelta],
+  /// which are calculated based on [transform] on first use and cached.
+  ///
   /// The method may return the same object instance if for example the
-  /// transformation has no effect on the event.
-  ///
-  /// Transforms are not commutative. If this method is called on a
-  /// [PointerEvent] that has a non-null [transform] value, that value will be
-  /// overridden by the provided `transform`.
+  /// transformation has no effect on the event. Otherwise, the resulting event
+  /// will be a subclass of, but not exactly, the original event class (e.g.
+  /// [PointerDownEvent.transformd] may return a subclass of [PointerDownEvent]).
+  ///
+  /// Transforms are not commutative, and are based on [original] events.
+  /// If this method is called on a transformed event, the provided `transform`
+  /// will override (instead of multiplied onto) the existing [transform] and
+  /// used to calculate the new [localPosition] and [localDelta].
   PointerEvent transformed(Matrix4? transform);
 
-<<<<<<< HEAD
-=======
   /// Creates a copy of event with the specified properties replaced.
   PointerEvent copyWith({
     Duration? timeStamp,
@@ -525,9 +530,7 @@
     PointerDeviceKind? kind,
     int? device,
     Offset? position,
-    Offset? localPosition,
     Offset? delta,
-    Offset? localDelta,
     int? buttons,
     bool? obscured,
     double? pressure,
@@ -543,10 +546,68 @@
     double? orientation,
     double? tilt,
     bool? synthesized,
-    Matrix4? transform,
-    PointerEvent? original,
     int? embedderId,
   });
+
+  /// Returns the transformation of `position` into the coordinate system
+  /// described by `transform`.
+  ///
+  /// The z-value of `position` is assumed to be 0.0. If `transform` is null,
+  /// `position` is returned as-is.
+  static Offset transformPosition(Matrix4? transform, Offset position) {
+    if (transform == null) {
+      return position;
+    }
+    final Vector3 position3 = Vector3(position.dx, position.dy, 0.0);
+    final Vector3 transformed3 = transform.perspectiveTransform(position3);
+    return Offset(transformed3.x, transformed3.y);
+  }
+
+  /// Transforms `untransformedDelta` into the coordinate system described by
+  /// `transform`.
+  ///
+  /// It uses the provided `untransformedEndPosition` and
+  /// `transformedEndPosition` of the provided delta to increase accuracy.
+  ///
+  /// If `transform` is null, `untransformedDelta` is returned.
+  static Offset transformDeltaViaPositions({
+    required Offset untransformedEndPosition,
+    Offset? transformedEndPosition,
+    required Offset untransformedDelta,
+    required Matrix4? transform,
+  }) {
+    if (transform == null) {
+      return untransformedDelta;
+    }
+    // We could transform the delta directly with the transformation matrix.
+    // While that is mathematically equivalent, in practice we are seeing a
+    // greater precision error with that approach. Instead, we are transforming
+    // start and end point of the delta separately and calculate the delta in
+    // the new space for greater accuracy.
+    transformedEndPosition ??= transformPosition(transform, untransformedEndPosition);
+    final Offset transformedStartPosition = transformPosition(transform, untransformedEndPosition - untransformedDelta);
+    return transformedEndPosition - transformedStartPosition;
+  }
+
+  /// Removes the "perspective" component from `transform`.
+  ///
+  /// When applying the resulting transform matrix to a point with a
+  /// z-coordinate of zero (which is generally assumed for all points
+  /// represented by an [Offset]), the other coordinates will get transformed as
+  /// before, but the new z-coordinate is going to be zero again. This is
+  /// achieved by setting the third column and third row of the matrix to
+  /// "0, 0, 1, 0".
+  static Matrix4 removePerspectiveTransform(Matrix4 transform) {
+    final Vector4 vector = Vector4(0, 0, 1, 0);
+    return transform.clone()
+      ..setColumn(2, vector)
+      ..setRow(2, vector);
+  }
+}
+
+// A mixin that adds implementation for [debugFillProperties] and [toStringFull]
+// to [PointerEvent].
+mixin _PointerEventDescription on PointerEvent {
 
   @override
   void debugFillProperties(DiagnosticPropertiesBuilder properties) {
@@ -584,104 +645,6 @@
   String toStringFull() {
     return toString(minLevel: DiagnosticLevel.fine);
   }
-
->>>>>>> fb08acf1
-  /// Returns the transformation of `position` into the coordinate system
-  /// described by `transform`.
-  ///
-  /// The z-value of `position` is assumed to be 0.0. If `transform` is null,
-  /// `position` is returned as-is.
-  static Offset transformPosition(Matrix4? transform, Offset position) {
-    if (transform == null) {
-      return position;
-    }
-    final Vector3 position3 = Vector3(position.dx, position.dy, 0.0);
-    final Vector3 transformed3 = transform.perspectiveTransform(position3);
-    return Offset(transformed3.x, transformed3.y);
-  }
-
-  /// Transforms `untransformedDelta` into the coordinate system described by
-  /// `transform`.
-  ///
-  /// It uses the provided `untransformedEndPosition` and
-  /// `transformedEndPosition` of the provided delta to increase accuracy.
-  ///
-  /// If `transform` is null, `untransformedDelta` is returned.
-  static Offset transformDeltaViaPositions({
-    required Offset untransformedEndPosition,
-    Offset? transformedEndPosition,
-    required Offset untransformedDelta,
-    required Matrix4? transform,
-  }) {
-    if (transform == null) {
-      return untransformedDelta;
-    }
-    // We could transform the delta directly with the transformation matrix.
-    // While that is mathematically equivalent, in practice we are seeing a
-    // greater precision error with that approach. Instead, we are transforming
-    // start and end point of the delta separately and calculate the delta in
-    // the new space for greater accuracy.
-    transformedEndPosition ??= transformPosition(transform, untransformedEndPosition);
-    final Offset transformedStartPosition = transformPosition(transform, untransformedEndPosition - untransformedDelta);
-    return transformedEndPosition - transformedStartPosition;
-  }
-
-  /// Removes the "perspective" component from `transform`.
-  ///
-  /// When applying the resulting transform matrix to a point with a
-  /// z-coordinate of zero (which is generally assumed for all points
-  /// represented by an [Offset]), the other coordinates will get transformed as
-  /// before, but the new z-coordinate is going to be zero again. This is
-  /// achieved by setting the third column and third row of the matrix to
-  /// "0, 0, 1, 0".
-  static Matrix4 removePerspectiveTransform(Matrix4 transform) {
-    final Vector4 vector = Vector4(0, 0, 1, 0);
-    return transform.clone()
-      ..setColumn(2, vector)
-      ..setRow(2, vector);
-  }
-}
-
-// A mixin that adds implementation for [debugFillProperties] and [toStringFull]
-// to [PointerEvent].
-mixin _PointerEventDescription on PointerEvent {
-
-  @override
-  void debugFillProperties(DiagnosticPropertiesBuilder properties) {
-    super.debugFillProperties(properties);
-    properties.add(DiagnosticsProperty<Offset>('position', position));
-    properties.add(DiagnosticsProperty<Offset>('localPosition', localPosition, defaultValue: position, level: DiagnosticLevel.debug));
-    properties.add(DiagnosticsProperty<Offset>('delta', delta, defaultValue: Offset.zero, level: DiagnosticLevel.debug));
-    properties.add(DiagnosticsProperty<Offset>('localDelta', localDelta, defaultValue: delta, level: DiagnosticLevel.debug));
-    properties.add(DiagnosticsProperty<Duration>('timeStamp', timeStamp, defaultValue: Duration.zero, level: DiagnosticLevel.debug));
-    properties.add(IntProperty('pointer', pointer, level: DiagnosticLevel.debug));
-    properties.add(EnumProperty<PointerDeviceKind>('kind', kind, level: DiagnosticLevel.debug));
-    properties.add(IntProperty('device', device, defaultValue: 0, level: DiagnosticLevel.debug));
-    properties.add(IntProperty('buttons', buttons, defaultValue: 0, level: DiagnosticLevel.debug));
-    properties.add(DiagnosticsProperty<bool>('down', down, level: DiagnosticLevel.debug));
-    properties.add(DoubleProperty('pressure', pressure, defaultValue: 1.0, level: DiagnosticLevel.debug));
-    properties.add(DoubleProperty('pressureMin', pressureMin, defaultValue: 1.0, level: DiagnosticLevel.debug));
-    properties.add(DoubleProperty('pressureMax', pressureMax, defaultValue: 1.0, level: DiagnosticLevel.debug));
-    properties.add(DoubleProperty('distance', distance, defaultValue: 0.0, level: DiagnosticLevel.debug));
-    properties.add(DoubleProperty('distanceMin', distanceMin, defaultValue: 0.0, level: DiagnosticLevel.debug));
-    properties.add(DoubleProperty('distanceMax', distanceMax, defaultValue: 0.0, level: DiagnosticLevel.debug));
-    properties.add(DoubleProperty('size', size, defaultValue: 0.0, level: DiagnosticLevel.debug));
-    properties.add(DoubleProperty('radiusMajor', radiusMajor, defaultValue: 0.0, level: DiagnosticLevel.debug));
-    properties.add(DoubleProperty('radiusMinor', radiusMinor, defaultValue: 0.0, level: DiagnosticLevel.debug));
-    properties.add(DoubleProperty('radiusMin', radiusMin, defaultValue: 0.0, level: DiagnosticLevel.debug));
-    properties.add(DoubleProperty('radiusMax', radiusMax, defaultValue: 0.0, level: DiagnosticLevel.debug));
-    properties.add(DoubleProperty('orientation', orientation, defaultValue: 0.0, level: DiagnosticLevel.debug));
-    properties.add(DoubleProperty('tilt', tilt, defaultValue: 0.0, level: DiagnosticLevel.debug));
-    properties.add(IntProperty('platformData', platformData, defaultValue: 0, level: DiagnosticLevel.debug));
-    properties.add(FlagProperty('obscured', value: obscured, ifTrue: 'obscured', level: DiagnosticLevel.debug));
-    properties.add(FlagProperty('synthesized', value: synthesized, ifTrue: 'synthesized', level: DiagnosticLevel.debug));
-    properties.add(IntProperty('embedderId', embedderId, defaultValue: 0, level: DiagnosticLevel.debug));
-  }
-
-  /// Returns a complete textual description of this event.
-  String toStringFull() {
-    return toString(minLevel: DiagnosticLevel.fine);
-  }
 }
 
 abstract class _AbstractPointerEvent implements PointerEvent {}
@@ -803,11 +766,56 @@
   );
 }
 
+mixin _CopyPointerAddedEvent on PointerEvent {
+  @override
+  PointerAddedEvent copyWith({
+    Duration? timeStamp,
+    int? pointer,
+    PointerDeviceKind? kind,
+    int? device,
+    Offset? position,
+    Offset? delta,
+    int? buttons,
+    bool? obscured,
+    double? pressure,
+    double? pressureMin,
+    double? pressureMax,
+    double? distance,
+    double? distanceMax,
+    double? size,
+    double? radiusMajor,
+    double? radiusMinor,
+    double? radiusMin,
+    double? radiusMax,
+    double? orientation,
+    double? tilt,
+    bool? synthesized,
+    int? embedderId,
+  }) {
+    return PointerAddedEvent(
+      timeStamp: timeStamp ?? this.timeStamp,
+      kind: kind ?? this.kind,
+      device: device ?? this.device,
+      position: position ?? this.position,
+      obscured: obscured ?? this.obscured,
+      pressureMin: pressureMin ?? this.pressureMin,
+      pressureMax: pressureMax ?? this.pressureMax,
+      distance: distance ?? this.distance,
+      distanceMax: distanceMax ?? this.distanceMax,
+      radiusMin: radiusMin ?? this.radiusMin,
+      radiusMax: radiusMax ?? this.radiusMax,
+      orientation: orientation ?? this.orientation,
+      tilt: tilt ?? this.tilt,
+      embedderId: embedderId ?? this.embedderId,
+    ).transformed(transform);
+  }
+}
+
 /// The device has started tracking the pointer.
 ///
 /// For example, the pointer might be hovering above the device, having not yet
 /// made contact with the surface of the device.
-class PointerAddedEvent extends PointerEvent with _PointerEventDescription {
+class PointerAddedEvent extends PointerEvent with _PointerEventDescription, _CopyPointerAddedEvent {
   /// Creates a pointer added event.
   ///
   /// All of the arguments must be non-null.
@@ -851,17 +859,31 @@
     }
     return _TransformedPointerAddedEvent(original as PointerAddedEvent? ?? this, transform);
   }
-
-  @override
-  PointerAddedEvent copyWith({
+}
+
+class _TransformedPointerAddedEvent extends _TransformedPointerEvent with _CopyPointerAddedEvent implements PointerAddedEvent {
+  _TransformedPointerAddedEvent(this.original, this.transform)
+    : assert(original != null), assert(transform != null);
+
+  @override
+  final PointerAddedEvent original;
+
+  @override
+  final Matrix4 transform;
+
+  @override
+  PointerAddedEvent transformed(Matrix4? transform) => original.transformed(transform);
+}
+
+mixin _CopyPointerRemovedEvent on PointerEvent {
+  @override
+  PointerRemovedEvent copyWith({
     Duration? timeStamp,
     int? pointer,
     PointerDeviceKind? kind,
     int? device,
     Offset? position,
-    Offset? localPosition,
     Offset? delta,
-    Offset? localDelta,
     int? buttons,
     bool? obscured,
     double? pressure,
@@ -877,51 +899,29 @@
     double? orientation,
     double? tilt,
     bool? synthesized,
-    Matrix4? transform,
-    PointerEvent? original,
     int? embedderId,
   }) {
-    return PointerAddedEvent(
+    return PointerRemovedEvent(
       timeStamp: timeStamp ?? this.timeStamp,
       kind: kind ?? this.kind,
       device: device ?? this.device,
       position: position ?? this.position,
-      localPosition: localPosition ?? this.localPosition,
       obscured: obscured ?? this.obscured,
       pressureMin: pressureMin ?? this.pressureMin,
       pressureMax: pressureMax ?? this.pressureMax,
-      distance: distance ?? this.distance,
       distanceMax: distanceMax ?? this.distanceMax,
       radiusMin: radiusMin ?? this.radiusMin,
       radiusMax: radiusMax ?? this.radiusMax,
-      orientation: orientation ?? this.orientation,
-      tilt: tilt ?? this.tilt,
-      transform: transform ?? this.transform,
-      original: original as PointerAddedEvent? ?? this,
       embedderId: embedderId ?? this.embedderId,
-    );
-  }
-}
-
-class _TransformedPointerAddedEvent extends _TransformedPointerEvent implements PointerAddedEvent {
-  _TransformedPointerAddedEvent(this.original, this.transform)
-    : assert(original != null), assert(transform != null);
-
-  @override
-  final PointerAddedEvent original;
-
-  @override
-  final Matrix4 transform;
-
-  @override
-  PointerAddedEvent transformed(Matrix4? transform) => original.transformed(transform);
+    ).transformed(transform);
+  }
 }
 
 /// The device is no longer tracking the pointer.
 ///
 /// For example, the pointer might have drifted out of the device's hover
 /// detection range or might have been disconnected from the system entirely.
-class PointerRemovedEvent extends PointerEvent with _PointerEventDescription {
+class PointerRemovedEvent extends PointerEvent with _PointerEventDescription, _CopyPointerRemovedEvent {
   /// Creates a pointer removed event.
   ///
   /// All of the arguments must be non-null.
@@ -961,17 +961,31 @@
     }
     return _TransformedPointerRemovedEvent(original as PointerRemovedEvent? ?? this, transform);
   }
-
-  @override
-  PointerRemovedEvent copyWith({
+}
+
+class _TransformedPointerRemovedEvent extends _TransformedPointerEvent with _CopyPointerRemovedEvent implements PointerRemovedEvent {
+  _TransformedPointerRemovedEvent(this.original, this.transform)
+    : assert(original != null), assert(transform != null);
+
+  @override
+  final PointerRemovedEvent original;
+
+  @override
+  final Matrix4 transform;
+
+  @override
+  PointerRemovedEvent transformed(Matrix4? transform) => original.transformed(transform);
+}
+
+mixin _CopyPointerHoverEvent on PointerEvent {
+  @override
+  PointerHoverEvent copyWith({
     Duration? timeStamp,
     int? pointer,
     PointerDeviceKind? kind,
     int? device,
     Offset? position,
-    Offset? localPosition,
     Offset? delta,
-    Offset? localDelta,
     int? buttons,
     bool? obscured,
     double? pressure,
@@ -987,41 +1001,31 @@
     double? orientation,
     double? tilt,
     bool? synthesized,
-    Matrix4? transform,
-    PointerEvent? original,
     int? embedderId,
   }) {
-    return PointerRemovedEvent(
+    return PointerHoverEvent(
       timeStamp: timeStamp ?? this.timeStamp,
       kind: kind ?? this.kind,
       device: device ?? this.device,
       position: position ?? this.position,
-      localPosition: localPosition ?? this.localPosition,
+      delta: delta ?? this.delta,
+      buttons: buttons ?? this.buttons,
       obscured: obscured ?? this.obscured,
       pressureMin: pressureMin ?? this.pressureMin,
       pressureMax: pressureMax ?? this.pressureMax,
+      distance: distance ?? this.distance,
       distanceMax: distanceMax ?? this.distanceMax,
+      size: size ?? this.size,
+      radiusMajor: radiusMajor ?? this.radiusMajor,
+      radiusMinor: radiusMinor ?? this.radiusMinor,
       radiusMin: radiusMin ?? this.radiusMin,
       radiusMax: radiusMax ?? this.radiusMax,
-      transform: transform ?? this.transform,
-      original: original as PointerRemovedEvent? ?? this,
+      orientation: orientation ?? this.orientation,
+      tilt: tilt ?? this.tilt,
+      synthesized: synthesized ?? this.synthesized,
       embedderId: embedderId ?? this.embedderId,
-    );
-  }
-}
-
-class _TransformedPointerRemovedEvent extends _TransformedPointerEvent implements PointerRemovedEvent {
-  _TransformedPointerRemovedEvent(this.original, this.transform)
-    : assert(original != null), assert(transform != null);
-
-  @override
-  final PointerRemovedEvent original;
-
-  @override
-  final Matrix4 transform;
-
-  @override
-  PointerRemovedEvent transformed(Matrix4? transform) => original.transformed(transform);
+    ).transformed(transform);
+  }
 }
 
 /// The pointer has moved with respect to the device while the pointer is not
@@ -1036,7 +1040,7 @@
 ///    contact with the device.
 ///  * [Listener.onPointerHover], which allows callers to be notified of these
 ///    events in a widget tree.
-class PointerHoverEvent extends PointerEvent with _PointerEventDescription {
+class PointerHoverEvent extends PointerEvent with _PointerEventDescription, _CopyPointerHoverEvent {
   /// Creates a pointer hover event.
   ///
   /// All of the arguments must be non-null.
@@ -1095,17 +1099,31 @@
     }
     return _TransformedPointerHoverEvent(original as PointerHoverEvent? ?? this, transform);
   }
-
-  @override
-  PointerHoverEvent copyWith({
+}
+
+class _TransformedPointerHoverEvent extends _TransformedPointerEvent with _CopyPointerHoverEvent implements PointerHoverEvent {
+  _TransformedPointerHoverEvent(this.original, this.transform)
+    : assert(original != null), assert(transform != null);
+
+  @override
+  final PointerHoverEvent original;
+
+  @override
+  final Matrix4 transform;
+
+  @override
+  PointerHoverEvent transformed(Matrix4? transform) => original.transformed(transform);
+}
+
+mixin _CopyPointerEnterEvent on PointerEvent {
+  @override
+  PointerEnterEvent copyWith({
     Duration? timeStamp,
     int? pointer,
     PointerDeviceKind? kind,
     int? device,
     Offset? position,
-    Offset? localPosition,
     Offset? delta,
-    Offset? localDelta,
     int? buttons,
     bool? obscured,
     double? pressure,
@@ -1121,18 +1139,14 @@
     double? orientation,
     double? tilt,
     bool? synthesized,
-    Matrix4? transform,
-    PointerEvent? original,
     int? embedderId,
   }) {
-    return PointerHoverEvent(
+    return PointerEnterEvent(
       timeStamp: timeStamp ?? this.timeStamp,
       kind: kind ?? this.kind,
       device: device ?? this.device,
       position: position ?? this.position,
-      localPosition: localPosition ?? this.localPosition,
       delta: delta ?? this.delta,
-      localDelta: localDelta ?? this.localDelta,
       buttons: buttons ?? this.buttons,
       obscured: obscured ?? this.obscured,
       pressureMin: pressureMin ?? this.pressureMin,
@@ -1147,25 +1161,9 @@
       orientation: orientation ?? this.orientation,
       tilt: tilt ?? this.tilt,
       synthesized: synthesized ?? this.synthesized,
-      transform: transform ?? this.transform,
-      original: original as PointerHoverEvent? ?? this,
       embedderId: embedderId ?? this.embedderId,
-    );
-  }
-}
-
-class _TransformedPointerHoverEvent extends _TransformedPointerEvent implements PointerHoverEvent {
-  _TransformedPointerHoverEvent(this.original, this.transform)
-    : assert(original != null), assert(transform != null);
-
-  @override
-  final PointerHoverEvent original;
-
-  @override
-  final Matrix4 transform;
-
-  @override
-  PointerHoverEvent transformed(Matrix4? transform) => original.transformed(transform);
+    ).transformed(transform);
+  }
 }
 
 /// The pointer has moved with respect to the device while the pointer is or is
@@ -1180,7 +1178,7 @@
 ///    contact with the device.
 ///  * [MouseRegion.onEnter], which allows callers to be notified of these
 ///    events in a widget tree.
-class PointerEnterEvent extends PointerEvent with _PointerEventDescription {
+class PointerEnterEvent extends PointerEvent with _PointerEventDescription, _CopyPointerEnterEvent {
   /// Creates a pointer enter event.
   ///
   /// All of the arguments must be non-null.
@@ -1273,17 +1271,31 @@
     }
     return _TransformedPointerEnterEvent(original as PointerEnterEvent? ?? this, transform);
   }
-
-  @override
-  PointerEnterEvent copyWith({
+}
+
+class _TransformedPointerEnterEvent extends _TransformedPointerEvent with _CopyPointerEnterEvent implements PointerEnterEvent {
+  _TransformedPointerEnterEvent(this.original, this.transform)
+    : assert(original != null), assert(transform != null);
+
+  @override
+  final PointerEnterEvent original;
+
+  @override
+  final Matrix4 transform;
+
+  @override
+  PointerEnterEvent transformed(Matrix4? transform) => original.transformed(transform);
+}
+
+mixin _CopyPointerExitEvent on PointerEvent {
+  @override
+  PointerExitEvent copyWith({
     Duration? timeStamp,
     int? pointer,
     PointerDeviceKind? kind,
     int? device,
     Offset? position,
-    Offset? localPosition,
     Offset? delta,
-    Offset? localDelta,
     int? buttons,
     bool? obscured,
     double? pressure,
@@ -1299,18 +1311,14 @@
     double? orientation,
     double? tilt,
     bool? synthesized,
-    Matrix4? transform,
-    PointerEvent? original,
     int? embedderId,
   }) {
-    return PointerEnterEvent(
+    return PointerExitEvent(
       timeStamp: timeStamp ?? this.timeStamp,
       kind: kind ?? this.kind,
       device: device ?? this.device,
       position: position ?? this.position,
-      localPosition: localPosition ?? this.localPosition,
       delta: delta ?? this.delta,
-      localDelta: localDelta ?? this.localDelta,
       buttons: buttons ?? this.buttons,
       obscured: obscured ?? this.obscured,
       pressureMin: pressureMin ?? this.pressureMin,
@@ -1325,25 +1333,9 @@
       orientation: orientation ?? this.orientation,
       tilt: tilt ?? this.tilt,
       synthesized: synthesized ?? this.synthesized,
-      transform: transform ?? this.transform,
-      original: original as PointerEnterEvent? ?? this,
       embedderId: embedderId ?? this.embedderId,
-    );
-  }
-}
-
-class _TransformedPointerEnterEvent extends _TransformedPointerEvent implements PointerEnterEvent {
-  _TransformedPointerEnterEvent(this.original, this.transform)
-    : assert(original != null), assert(transform != null);
-
-  @override
-  final PointerEnterEvent original;
-
-  @override
-  final Matrix4 transform;
-
-  @override
-  PointerEnterEvent transformed(Matrix4? transform) => original.transformed(transform);
+    ).transformed(transform);
+  }
 }
 
 /// The pointer has moved with respect to the device while the pointer is or is
@@ -1358,7 +1350,7 @@
 ///    contact with the device.
 ///  * [MouseRegion.onExit], which allows callers to be notified of these
 ///    events in a widget tree.
-class PointerExitEvent extends PointerEvent with _PointerEventDescription {
+class PointerExitEvent extends PointerEvent with _PointerEventDescription, _CopyPointerExitEvent {
   /// Creates a pointer exit event.
   ///
   /// All of the arguments must be non-null.
@@ -1452,16 +1444,31 @@
     return _TransformedPointerExitEvent(original as PointerExitEvent? ?? this, transform);
   }
 
-  @override
-  PointerExitEvent copyWith({
+}
+
+class _TransformedPointerExitEvent extends _TransformedPointerEvent with _CopyPointerExitEvent implements PointerExitEvent {
+  _TransformedPointerExitEvent(this.original, this.transform)
+    : assert(original != null), assert(transform != null);
+
+  @override
+  final PointerExitEvent original;
+
+  @override
+  final Matrix4 transform;
+
+  @override
+  PointerExitEvent transformed(Matrix4? transform) => original.transformed(transform);
+}
+
+mixin _CopyPointerDownEvent on PointerEvent {
+  @override
+  PointerDownEvent copyWith({
     Duration? timeStamp,
     int? pointer,
     PointerDeviceKind? kind,
     int? device,
     Offset? position,
-    Offset? localPosition,
     Offset? delta,
-    Offset? localDelta,
     int? buttons,
     bool? obscured,
     double? pressure,
@@ -1477,23 +1484,19 @@
     double? orientation,
     double? tilt,
     bool? synthesized,
-    Matrix4? transform,
-    PointerEvent? original,
     int? embedderId,
   }) {
-    return PointerExitEvent(
+    return PointerDownEvent(
       timeStamp: timeStamp ?? this.timeStamp,
+      pointer: pointer ?? this.pointer,
       kind: kind ?? this.kind,
       device: device ?? this.device,
       position: position ?? this.position,
-      localPosition: localPosition ?? this.localPosition,
-      delta: delta ?? this.delta,
-      localDelta: localDelta ?? this.localDelta,
       buttons: buttons ?? this.buttons,
       obscured: obscured ?? this.obscured,
+      pressure: pressure ?? this.pressure,
       pressureMin: pressureMin ?? this.pressureMin,
       pressureMax: pressureMax ?? this.pressureMax,
-      distance: distance ?? this.distance,
       distanceMax: distanceMax ?? this.distanceMax,
       size: size ?? this.size,
       radiusMajor: radiusMajor ?? this.radiusMajor,
@@ -1502,26 +1505,9 @@
       radiusMax: radiusMax ?? this.radiusMax,
       orientation: orientation ?? this.orientation,
       tilt: tilt ?? this.tilt,
-      synthesized: synthesized ?? this.synthesized,
-      transform: transform ?? this.transform,
-      original: original as PointerExitEvent? ?? this,
       embedderId: embedderId ?? this.embedderId,
-    );
-  }
-}
-
-class _TransformedPointerExitEvent extends _TransformedPointerEvent implements PointerExitEvent {
-  _TransformedPointerExitEvent(this.original, this.transform)
-    : assert(original != null), assert(transform != null);
-
-  @override
-  final PointerExitEvent original;
-
-  @override
-  final Matrix4 transform;
-
-  @override
-  PointerExitEvent transformed(Matrix4? transform) => original.transformed(transform);
+    ).transformed(transform);
+  }
 }
 
 /// The pointer has made contact with the device.
@@ -1530,7 +1516,7 @@
 ///
 ///  * [Listener.onPointerDown], which allows callers to be notified of these
 ///    events in a widget tree.
-class PointerDownEvent extends PointerEvent with _PointerEventDescription {
+class PointerDownEvent extends PointerEvent with _PointerEventDescription, _CopyPointerDownEvent {
   /// Creates a pointer down event.
   ///
   /// All of the arguments must be non-null.
@@ -1585,17 +1571,31 @@
     }
     return _TransformedPointerDownEvent(original as PointerDownEvent? ?? this, transform);
   }
-
-  @override
-  PointerDownEvent copyWith({
+}
+
+class _TransformedPointerDownEvent extends _TransformedPointerEvent with _CopyPointerDownEvent implements PointerDownEvent {
+  _TransformedPointerDownEvent(this.original, this.transform)
+    : assert(original != null), assert(transform != null);
+
+  @override
+  final PointerDownEvent original;
+
+  @override
+  final Matrix4 transform;
+
+  @override
+  PointerDownEvent transformed(Matrix4? transform) => original.transformed(transform);
+}
+
+mixin _CopyPointerMoveEvent on PointerEvent {
+  @override
+  PointerMoveEvent copyWith({
     Duration? timeStamp,
     int? pointer,
     PointerDeviceKind? kind,
     int? device,
     Offset? position,
-    Offset? localPosition,
     Offset? delta,
-    Offset? localDelta,
     int? buttons,
     bool? obscured,
     double? pressure,
@@ -1611,17 +1611,15 @@
     double? orientation,
     double? tilt,
     bool? synthesized,
-    Matrix4? transform,
-    PointerEvent? original,
     int? embedderId,
   }) {
-    return PointerDownEvent(
+    return PointerMoveEvent(
       timeStamp: timeStamp ?? this.timeStamp,
       pointer: pointer ?? this.pointer,
       kind: kind ?? this.kind,
       device: device ?? this.device,
       position: position ?? this.position,
-      localPosition: localPosition ?? this.localPosition,
+      delta: delta ?? this.delta,
       buttons: buttons ?? this.buttons,
       obscured: obscured ?? this.obscured,
       pressure: pressure ?? this.pressure,
@@ -1635,25 +1633,10 @@
       radiusMax: radiusMax ?? this.radiusMax,
       orientation: orientation ?? this.orientation,
       tilt: tilt ?? this.tilt,
-      transform: transform ?? this.transform,
-      original: original as PointerDownEvent? ?? this,
+      synthesized: synthesized ?? this.synthesized,
       embedderId: embedderId ?? this.embedderId,
-    );
-  }
-}
-
-class _TransformedPointerDownEvent extends _TransformedPointerEvent implements PointerDownEvent {
-  _TransformedPointerDownEvent(this.original, this.transform)
-    : assert(original != null), assert(transform != null);
-
-  @override
-  final PointerDownEvent original;
-
-  @override
-  final Matrix4 transform;
-
-  @override
-  PointerDownEvent transformed(Matrix4? transform) => original.transformed(transform);
+    ).transformed(transform);
+  }
 }
 
 /// The pointer has moved with respect to the device while the pointer is in
@@ -1665,7 +1648,7 @@
 ///    contact with the device.
 ///  * [Listener.onPointerMove], which allows callers to be notified of these
 ///    events in a widget tree.
-class PointerMoveEvent extends PointerEvent with _PointerEventDescription {
+class PointerMoveEvent extends PointerEvent with _PointerEventDescription, _CopyPointerMoveEvent {
   /// Creates a pointer move event.
   ///
   /// All of the arguments must be non-null.
@@ -1727,9 +1710,25 @@
 
     return _TransformedPointerMoveEvent(original as PointerMoveEvent? ?? this, transform);
   }
-
-  @override
-  PointerMoveEvent copyWith({
+}
+
+class _TransformedPointerMoveEvent extends _TransformedPointerEvent with _CopyPointerMoveEvent implements PointerMoveEvent {
+  _TransformedPointerMoveEvent(this.original, this.transform)
+    : assert(original != null), assert(transform != null);
+
+  @override
+  final PointerMoveEvent original;
+
+  @override
+  final Matrix4 transform;
+
+  @override
+  PointerMoveEvent transformed(Matrix4? transform) => original.transformed(transform);
+}
+
+mixin _CopyPointerUpEvent on PointerEvent {
+  @override
+  PointerUpEvent copyWith({
     Duration? timeStamp,
     int? pointer,
     PointerDeviceKind? kind,
@@ -1737,7 +1736,6 @@
     Offset? position,
     Offset? localPosition,
     Offset? delta,
-    Offset? localDelta,
     int? buttons,
     bool? obscured,
     double? pressure,
@@ -1753,24 +1751,20 @@
     double? orientation,
     double? tilt,
     bool? synthesized,
-    Matrix4? transform,
-    PointerEvent? original,
     int? embedderId,
   }) {
-    return PointerMoveEvent(
+    return PointerUpEvent(
       timeStamp: timeStamp ?? this.timeStamp,
       pointer: pointer ?? this.pointer,
       kind: kind ?? this.kind,
       device: device ?? this.device,
       position: position ?? this.position,
-      localPosition: localPosition ?? this.localPosition,
-      delta: delta ?? this.delta,
-      localDelta: localDelta ?? this.localDelta,
       buttons: buttons ?? this.buttons,
       obscured: obscured ?? this.obscured,
       pressure: pressure ?? this.pressure,
       pressureMin: pressureMin ?? this.pressureMin,
       pressureMax: pressureMax ?? this.pressureMax,
+      distance: distance ?? this.distance,
       distanceMax: distanceMax ?? this.distanceMax,
       size: size ?? this.size,
       radiusMajor: radiusMajor ?? this.radiusMajor,
@@ -1779,26 +1773,9 @@
       radiusMax: radiusMax ?? this.radiusMax,
       orientation: orientation ?? this.orientation,
       tilt: tilt ?? this.tilt,
-      synthesized: synthesized ?? this.synthesized,
-      transform: transform ?? this.transform,
-      original: original as PointerMoveEvent? ?? this,
       embedderId: embedderId ?? this.embedderId,
-    );
-  }
-}
-
-class _TransformedPointerMoveEvent extends _TransformedPointerEvent implements PointerMoveEvent {
-  _TransformedPointerMoveEvent(this.original, this.transform)
-    : assert(original != null), assert(transform != null);
-
-  @override
-  final PointerMoveEvent original;
-
-  @override
-  final Matrix4 transform;
-
-  @override
-  PointerMoveEvent transformed(Matrix4? transform) => original.transformed(transform);
+    ).transformed(transform);
+  }
 }
 
 /// The pointer has stopped making contact with the device.
@@ -1807,7 +1784,7 @@
 ///
 ///  * [Listener.onPointerUp], which allows callers to be notified of these
 ///    events in a widget tree.
-class PointerUpEvent extends PointerEvent with _PointerEventDescription {
+class PointerUpEvent extends PointerEvent with _PointerEventDescription, _CopyPointerUpEvent {
   /// Creates a pointer up event.
   ///
   /// All of the arguments must be non-null.
@@ -1865,65 +1842,9 @@
     }
     return _TransformedPointerUpEvent(original as PointerUpEvent? ?? this, transform);
   }
-
-  @override
-  PointerUpEvent copyWith({
-    Duration? timeStamp,
-    int? pointer,
-    PointerDeviceKind? kind,
-    int? device,
-    Offset? position,
-    Offset? localPosition,
-    Offset? delta,
-    Offset? localDelta,
-    int? buttons,
-    bool? obscured,
-    double? pressure,
-    double? pressureMin,
-    double? pressureMax,
-    double? distance,
-    double? distanceMax,
-    double? size,
-    double? radiusMajor,
-    double? radiusMinor,
-    double? radiusMin,
-    double? radiusMax,
-    double? orientation,
-    double? tilt,
-    bool? synthesized,
-    Matrix4? transform,
-    PointerEvent? original,
-    int? embedderId,
-  }) {
-    return PointerUpEvent(
-      timeStamp: timeStamp ?? this.timeStamp,
-      pointer: pointer ?? this.pointer,
-      kind: kind ?? this.kind,
-      device: device ?? this.device,
-      position: position ?? this.position,
-      localPosition: localPosition ?? this.localPosition,
-      buttons: buttons ?? this.buttons,
-      obscured: obscured ?? this.obscured,
-      pressure: pressure ?? this.pressure,
-      pressureMin: pressureMin ?? this.pressureMin,
-      pressureMax: pressureMax ?? this.pressureMax,
-      distance: distance ?? this.distance,
-      distanceMax: distanceMax ?? this.distanceMax,
-      size: size ?? this.size,
-      radiusMajor: radiusMajor ?? this.radiusMajor,
-      radiusMinor: radiusMinor ?? this.radiusMinor,
-      radiusMin: radiusMin ?? this.radiusMin,
-      radiusMax: radiusMax ?? this.radiusMax,
-      orientation: orientation ?? this.orientation,
-      tilt: tilt ?? this.tilt,
-      transform: transform ?? this.transform,
-      original: original as PointerUpEvent? ?? this,
-      embedderId: embedderId ?? this.embedderId,
-    );
-  }
-}
-
-class _TransformedPointerUpEvent extends _TransformedPointerEvent implements PointerUpEvent {
+}
+
+class _TransformedPointerUpEvent extends _TransformedPointerEvent with _CopyPointerUpEvent implements PointerUpEvent {
   _TransformedPointerUpEvent(this.original, this.transform)
     : assert(original != null), assert(transform != null);
 
@@ -1967,6 +1888,46 @@
        );
 }
 
+mixin _CopyPointerScrollEvent on PointerEvent {
+  /// The amount to scroll, in logical pixels.
+  Offset get scrollDelta;
+
+  @override
+  PointerScrollEvent copyWith({
+    Duration? timeStamp,
+    int? pointer,
+    PointerDeviceKind? kind,
+    int? device,
+    Offset? position,
+    Offset? delta,
+    int? buttons,
+    bool? obscured,
+    double? pressure,
+    double? pressureMin,
+    double? pressureMax,
+    double? distance,
+    double? distanceMax,
+    double? size,
+    double? radiusMajor,
+    double? radiusMinor,
+    double? radiusMin,
+    double? radiusMax,
+    double? orientation,
+    double? tilt,
+    bool? synthesized,
+    int? embedderId,
+  }) {
+    return PointerScrollEvent(
+      timeStamp: timeStamp ?? this.timeStamp,
+      kind: kind ?? this.kind,
+      device: device ?? this.device,
+      position: position ?? this.position,
+      scrollDelta: scrollDelta,
+      embedderId: embedderId ?? this.embedderId,
+    ).transformed(transform);
+  }
+}
+
 /// The pointer issued a scroll event.
 ///
 /// Scrolling the scroll wheel on a mouse is an example of an event that
@@ -1976,7 +1937,7 @@
 ///
 ///  * [Listener.onPointerSignal], which allows callers to be notified of these
 ///    events in a widget tree.
-class PointerScrollEvent extends PointerSignalEvent with _PointerEventDescription {
+class PointerScrollEvent extends PointerSignalEvent with _PointerEventDescription, _CopyPointerScrollEvent {
   /// Creates a pointer scroll event.
   ///
   /// All of the arguments must be non-null.
@@ -2000,7 +1961,7 @@
          embedderId: embedderId,
        );
 
-  /// The amount to scroll, in logical pixels.
+  @override
   final Offset scrollDelta;
 
   @override
@@ -2018,7 +1979,7 @@
   }
 }
 
-class _TransformedPointerScrollEvent extends _TransformedPointerEvent implements PointerScrollEvent {
+class _TransformedPointerScrollEvent extends _TransformedPointerEvent with _CopyPointerScrollEvent implements PointerScrollEvent {
   _TransformedPointerScrollEvent(this.original, this.transform)
     : assert(original != null), assert(transform != null);
 
@@ -2035,15 +1996,21 @@
   PointerScrollEvent transformed(Matrix4? transform) => original.transformed(transform);
 
   @override
-  PointerScrollEvent copyWith({
+  void debugFillProperties(DiagnosticPropertiesBuilder properties) {
+    super.debugFillProperties(properties);
+    properties.add(DiagnosticsProperty<Offset>('scrollDelta', scrollDelta));
+  }
+}
+
+mixin _CopyPointerCancelEvent on PointerEvent {
+  @override
+  PointerCancelEvent copyWith({
     Duration? timeStamp,
     int? pointer,
     PointerDeviceKind? kind,
     int? device,
     Offset? position,
-    Offset? localPosition,
     Offset? delta,
-    Offset? localDelta,
     int? buttons,
     bool? obscured,
     double? pressure,
@@ -2059,27 +2026,29 @@
     double? orientation,
     double? tilt,
     bool? synthesized,
-    Matrix4? transform,
-    PointerEvent? original,
     int? embedderId,
   }) {
-    return PointerScrollEvent(
+    return PointerCancelEvent(
       timeStamp: timeStamp ?? this.timeStamp,
+      pointer: pointer ?? this.pointer,
       kind: kind ?? this.kind,
       device: device ?? this.device,
       position: position ?? this.position,
-      localPosition: localPosition ?? this.localPosition,
-      scrollDelta: scrollDelta,
-      transform: transform ?? this.transform,
-      original: original as PointerScrollEvent? ?? this,
+      buttons: buttons ?? this.buttons,
+      obscured: obscured ?? this.obscured,
+      pressureMin: pressureMin ?? this.pressureMin,
+      pressureMax: pressureMax ?? this.pressureMax,
+      distance: distance ?? this.distance,
+      distanceMax: distanceMax ?? this.distanceMax,
+      size: size ?? this.size,
+      radiusMajor: radiusMajor ?? this.radiusMajor,
+      radiusMinor: radiusMinor ?? this.radiusMinor,
+      radiusMin: radiusMin ?? this.radiusMin,
+      radiusMax: radiusMax ?? this.radiusMax,
+      orientation: orientation ?? this.orientation,
+      tilt: tilt ?? this.tilt,
       embedderId: embedderId ?? this.embedderId,
-    );
-  }
-
-  @override
-  void debugFillProperties(DiagnosticPropertiesBuilder properties) {
-    super.debugFillProperties(properties);
-    properties.add(DiagnosticsProperty<Offset>('scrollDelta', scrollDelta));
+    ).transformed(transform);
   }
 }
 
@@ -2089,7 +2058,7 @@
 ///
 ///  * [Listener.onPointerCancel], which allows callers to be notified of these
 ///    events in a widget tree.
-class PointerCancelEvent extends PointerEvent with _PointerEventDescription {
+class PointerCancelEvent extends PointerEvent with _PointerEventDescription, _CopyPointerCancelEvent {
   /// Creates a pointer cancel event.
   ///
   /// All of the arguments must be non-null.
@@ -2144,77 +2113,6 @@
     }
     return _TransformedPointerCancelEvent(original as PointerCancelEvent? ?? this, transform);
   }
-<<<<<<< HEAD
-}
-
-class _TransformedPointerCancelEvent extends _TransformedPointerEvent implements PointerCancelEvent {
-  _TransformedPointerCancelEvent(this.original, this.transform)
-    : assert(original != null), assert(transform != null);
-
-  @override
-  final PointerCancelEvent original;
-
-  @override
-  final Matrix4 transform;
-
-  @override
-  PointerCancelEvent transformed(Matrix4? transform) => original.transformed(transform);
-=======
-
-  @override
-  PointerCancelEvent copyWith({
-    Duration? timeStamp,
-    int? pointer,
-    PointerDeviceKind? kind,
-    int? device,
-    Offset? position,
-    Offset? localPosition,
-    Offset? delta,
-    Offset? localDelta,
-    int? buttons,
-    bool? obscured,
-    double? pressure,
-    double? pressureMin,
-    double? pressureMax,
-    double? distance,
-    double? distanceMax,
-    double? size,
-    double? radiusMajor,
-    double? radiusMinor,
-    double? radiusMin,
-    double? radiusMax,
-    double? orientation,
-    double? tilt,
-    bool? synthesized,
-    Matrix4? transform,
-    PointerEvent? original,
-    int? embedderId,
-  }) {
-    return PointerCancelEvent(
-      timeStamp: timeStamp ?? this.timeStamp,
-      pointer: pointer ?? this.pointer,
-      kind: kind ?? this.kind,
-      device: device ?? this.device,
-      position: position ?? this.position,
-      localPosition: localPosition ?? this.localPosition,
-      buttons: buttons ?? this.buttons,
-      obscured: obscured ?? this.obscured,
-      pressureMin: pressureMin ?? this.pressureMin,
-      pressureMax: pressureMax ?? this.pressureMax,
-      distance: distance ?? this.distance,
-      distanceMax: distanceMax ?? this.distanceMax,
-      size: size ?? this.size,
-      radiusMajor: radiusMajor ?? this.radiusMajor,
-      radiusMinor: radiusMinor ?? this.radiusMinor,
-      radiusMin: radiusMin ?? this.radiusMin,
-      radiusMax: radiusMax ?? this.radiusMax,
-      orientation: orientation ?? this.orientation,
-      tilt: tilt ?? this.tilt,
-      transform: transform ?? this.transform,
-      original: original as PointerCancelEvent? ?? this,
-      embedderId: embedderId ?? this.embedderId,
-    );
-  }
 }
 
 /// Determine the approriate hit slop pixels based on the [kind] of pointer.
@@ -2254,5 +2152,18 @@
     case PointerDeviceKind.touch:
       return kScaleSlop;
   }
->>>>>>> fb08acf1
+}
+
+class _TransformedPointerCancelEvent extends _TransformedPointerEvent with _CopyPointerCancelEvent implements PointerCancelEvent {
+  _TransformedPointerCancelEvent(this.original, this.transform)
+    : assert(original != null), assert(transform != null);
+
+  @override
+  final PointerCancelEvent original;
+
+  @override
+  final Matrix4 transform;
+
+  @override
+  PointerCancelEvent transformed(Matrix4? transform) => original.transformed(transform);
 }