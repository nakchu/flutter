// Copyright 2014 The Flutter Authors. All rights reserved.
// Use of this source code is governed by a BSD-style license that can be
// found in the LICENSE file.

import 'package:flutter/foundation.dart';
import 'package:flutter/gestures.dart';
import 'package:flutter/rendering.dart';
import 'package:flutter/services.dart';

import 'basic.dart';
import 'debug.dart';
import 'focus_manager.dart';
import 'focus_scope.dart';
import 'framework.dart';

/// Embeds an Android view in the Widget hierarchy.
///
/// Requires Android API level 20 or greater.
///
/// Embedding Android views is an expensive operation and should be avoided when a Flutter
/// equivalent is possible.
///
/// The embedded Android view is painted just like any other Flutter widget and transformations
/// apply to it as well.
///
/// {@template flutter.widgets.platformViews.layout}
/// The widget fills all available space, the parent of this object must provide bounded layout
/// constraints.
/// {@endtemplate}
///
/// {@template flutter.widgets.platformViews.gestures}
/// The widget participates in Flutter's gesture arenas, and dispatches touch events to the
/// platform view iff it won the arena. Specific gestures that should be dispatched to the platform
/// view can be specified in the `gestureRecognizers` constructor parameter. If
/// the set of gesture recognizers is empty, a gesture will be dispatched to the platform
/// view iff it was not claimed by any other gesture recognizer.
/// {@endtemplate}
///
/// The Android view object is created using a [PlatformViewFactory](/javadoc/io/flutter/plugin/platform/PlatformViewFactory.html).
/// Plugins can register platform view factories with [PlatformViewRegistry#registerViewFactory](/javadoc/io/flutter/plugin/platform/PlatformViewRegistry.html#registerViewFactory-java.lang.String-io.flutter.plugin.platform.PlatformViewFactory-).
///
/// Registration is typically done in the plugin's registerWith method, e.g:
///
/// ```java
///   public static void registerWith(Registrar registrar) {
///     registrar.platformViewRegistry().registerViewFactory("webview", WebViewFactory(registrar.messenger()));
///   }
/// ```
///
/// {@template flutter.widgets.platformViews.lifetime}
/// The platform view's lifetime is the same as the lifetime of the [State] object for this widget.
/// When the [State] is disposed the platform view (and auxiliary resources) are lazily
/// released (some resources are immediately released and some by platform garbage collector).
/// A stateful widget's state is disposed when the widget is removed from the tree or when it is
/// moved within the tree. If the stateful widget has a key and it's only moved relative to its siblings,
/// or it has a [GlobalKey] and it's moved within the tree, it will not be disposed.
/// {@endtemplate}
class AndroidView extends StatefulWidget {
  /// Creates a widget that embeds an Android view.
  ///
  /// {@template flutter.widgets.platformViews.constructorParams}
  /// The `viewType` and `hitTestBehavior` parameters must not be null.
  /// If `creationParams` is not null then `creationParamsCodec` must not be null.
  /// {@endtemplate}
  const AndroidView({
    Key? key,
    required this.viewType,
    this.onPlatformViewCreated,
    this.hitTestBehavior = PlatformViewHitTestBehavior.opaque,
    this.layoutDirection,
    this.gestureRecognizers,
    this.creationParams,
    this.creationParamsCodec,
    this.clipBehavior = Clip.none,
  }) : assert(viewType != null),
       assert(hitTestBehavior != null),
       assert(creationParams == null || creationParamsCodec != null),
       assert(clipBehavior != null),
       super(key: key);

  /// The unique identifier for Android view type to be embedded by this widget.
  ///
  /// A [PlatformViewFactory](/javadoc/io/flutter/plugin/platform/PlatformViewFactory.html)
  /// for this type must have been registered.
  ///
  /// See also:
  ///
  ///  * [AndroidView] for an example of registering a platform view factory.
  final String viewType;

  /// {@template flutter.widgets.platformViews.createdParam}
  /// Callback to invoke after the platform view has been created.
  ///
  /// May be null.
  /// {@endtemplate}
  final PlatformViewCreatedCallback? onPlatformViewCreated;

  /// {@template flutter.widgets.platformViews.hittestParam}
  /// How this widget should behave during hit testing.
  ///
  /// This defaults to [PlatformViewHitTestBehavior.opaque].
  /// {@endtemplate}
  final PlatformViewHitTestBehavior hitTestBehavior;

  /// {@template flutter.widgets.platformViews.directionParam}
  /// The text direction to use for the embedded view.
  ///
  /// If this is null, the ambient [Directionality] is used instead.
  /// {@endtemplate}
  final TextDirection? layoutDirection;

  /// Which gestures should be forwarded to the Android view.
  ///
  /// {@template flutter.widgets.platformViews.gestureRecognizersDescHead}
  /// The gesture recognizers built by factories in this set participate in the gesture arena for
  /// each pointer that was put down on the widget. If any of these recognizers win the
  /// gesture arena, the entire pointer event sequence starting from the pointer down event
  /// will be dispatched to the platform view.
  ///
  /// When null, an empty set of gesture recognizer factories is used, in which case a pointer event sequence
  /// will only be dispatched to the platform view if no other member of the arena claimed it.
  /// {@endtemplate}
  ///
  /// For example, with the following setup vertical drags will not be dispatched to the Android
  /// view as the vertical drag gesture is claimed by the parent [GestureDetector].
  ///
  /// ```dart
  /// GestureDetector(
  ///   onVerticalDragStart: (DragStartDetails d) {},
  ///   child: AndroidView(
  ///     viewType: 'webview',
  ///   ),
  /// )
  /// ```
  ///
  /// To get the [AndroidView] to claim the vertical drag gestures we can pass a vertical drag
  /// gesture recognizer factory in [gestureRecognizers] e.g:
  ///
  /// ```dart
  /// GestureDetector(
  ///   onVerticalDragStart: (DragStartDetails details) {},
  ///   child: SizedBox(
  ///     width: 200.0,
  ///     height: 100.0,
  ///     child: AndroidView(
  ///       viewType: 'webview',
  ///       gestureRecognizers: <Factory<OneSequenceGestureRecognizer>>[
  ///         new Factory<OneSequenceGestureRecognizer>(
  ///           () => new EagerGestureRecognizer(),
  ///         ),
  ///       ].toSet(),
  ///     ),
  ///   ),
  /// )
  /// ```
  ///
  /// {@template flutter.widgets.platformViews.gestureRecognizersDescFoot}
  /// A platform view can be configured to consume all pointers that were put down in its bounds
  /// by passing a factory for an [EagerGestureRecognizer] in [gestureRecognizers].
  /// [EagerGestureRecognizer] is a special gesture recognizer that immediately claims the gesture
  /// after a pointer down event.
  ///
  /// The `gestureRecognizers` property must not contain more than one factory with the same [Factory.type].
  ///
  /// Changing `gestureRecognizers` results in rejection of any active gesture arenas (if the
  /// platform view is actively participating in an arena).
  /// {@endtemplate}
  // We use OneSequenceGestureRecognizers as they support gesture arena teams.
  // TODO(amirh): get a list of GestureRecognizers here.
  // https://github.com/flutter/flutter/issues/20953
  final Set<Factory<OneSequenceGestureRecognizer>>? gestureRecognizers;

  /// Passed as the args argument of [PlatformViewFactory#create](/javadoc/io/flutter/plugin/platform/PlatformViewFactory.html#create-android.content.Context-int-java.lang.Object-)
  ///
  /// This can be used by plugins to pass constructor parameters to the embedded Android view.
  final dynamic creationParams;

  /// The codec used to encode `creationParams` before sending it to the
  /// platform side. It should match the codec passed to the constructor of [PlatformViewFactory](/javadoc/io/flutter/plugin/platform/PlatformViewFactory.html#PlatformViewFactory-io.flutter.plugin.common.MessageCodec-).
  ///
  /// This is typically one of: [StandardMessageCodec], [JSONMessageCodec], [StringCodec], or [BinaryCodec].
  ///
  /// This must not be null if [creationParams] is not null.
  final MessageCodec<dynamic>? creationParamsCodec;

  /// {@macro flutter.widgets.Clip}
  ///
  /// Defaults to [Clip.none], and must not be null.
  final Clip clipBehavior;

  @override
  State<AndroidView> createState() => _AndroidViewState();
}

// TODO(amirh): describe the embedding mechanism.
// TODO(ychris): remove the documentation for conic path not supported once https://github.com/flutter/flutter/issues/35062 is resolved.
/// Embeds an iOS view in the Widget hierarchy.
///
/// {@macro flutter.rendering.platformView.preview}
///
/// Embedding iOS views is an expensive operation and should be avoided when a Flutter
/// equivalent is possible.
///
/// {@macro flutter.widgets.platformViews.layout}
///
/// {@macro flutter.widgets.platformViews.gestures}
///
/// {@macro flutter.widgets.platformViews.lifetime}
///
/// Construction of UIViews is done asynchronously, before the UIView is ready this widget paints
/// nothing while maintaining the same layout constraints.
///
/// If a conic path clipping is applied to a UIKitView,
/// a quad path is used to approximate the clip due to limitation of Quartz.
class UiKitView extends StatefulWidget {
  /// Creates a widget that embeds an iOS view.
  ///
  /// {@macro flutter.widgets.platformViews.constructorParams}
  const UiKitView({
    Key? key,
    required this.viewType,
    this.onPlatformViewCreated,
    this.hitTestBehavior = PlatformViewHitTestBehavior.opaque,
    this.layoutDirection,
    this.creationParams,
    this.creationParamsCodec,
    this.gestureRecognizers,
  }) : assert(viewType != null),
       assert(hitTestBehavior != null),
       assert(creationParams == null || creationParamsCodec != null),
       super(key: key);

  // TODO(amirh): reference the iOS API doc once available.
  /// The unique identifier for iOS view type to be embedded by this widget.
  ///
  /// A PlatformViewFactory for this type must have been registered.
  final String viewType;

  /// {@macro flutter.widgets.platformViews.createdParam}
  final PlatformViewCreatedCallback? onPlatformViewCreated;

  /// {@macro flutter.widgets.platformViews.hittestParam}
  final PlatformViewHitTestBehavior hitTestBehavior;

  /// {@macro flutter.widgets.platformViews.directionParam}
  final TextDirection? layoutDirection;

  /// Passed as the `arguments` argument of [-\[FlutterPlatformViewFactory createWithFrame:viewIdentifier:arguments:\]](/objcdoc/Protocols/FlutterPlatformViewFactory.html#/c:objc(pl)FlutterPlatformViewFactory(im)createWithFrame:viewIdentifier:arguments:)
  ///
  /// This can be used by plugins to pass constructor parameters to the embedded iOS view.
  final dynamic creationParams;

  /// The codec used to encode `creationParams` before sending it to the
  /// platform side. It should match the codec returned by [-\[FlutterPlatformViewFactory createArgsCodec:\]](/objcdoc/Protocols/FlutterPlatformViewFactory.html#/c:objc(pl)FlutterPlatformViewFactory(im)createArgsCodec)
  ///
  /// This is typically one of: [StandardMessageCodec], [JSONMessageCodec], [StringCodec], or [BinaryCodec].
  ///
  /// This must not be null if [creationParams] is not null.
  final MessageCodec<dynamic>? creationParamsCodec;

  /// Which gestures should be forwarded to the UIKit view.
  ///
  /// {@macro flutter.widgets.platformViews.gestureRecognizersDescHead}
  ///
  /// For example, with the following setup vertical drags will not be dispatched to the UIKit
  /// view as the vertical drag gesture is claimed by the parent [GestureDetector].
  ///
  /// ```dart
  /// GestureDetector(
  ///   onVerticalDragStart: (DragStartDetails details) {},
  ///   child: UiKitView(
  ///     viewType: 'webview',
  ///   ),
  /// )
  /// ```
  ///
  /// To get the [UiKitView] to claim the vertical drag gestures we can pass a vertical drag
  /// gesture recognizer factory in [gestureRecognizers] e.g:
  ///
  /// ```dart
  /// GestureDetector(
  ///   onVerticalDragStart: (DragStartDetails details) {},
  ///   child: SizedBox(
  ///     width: 200.0,
  ///     height: 100.0,
  ///     child: UiKitView(
  ///       viewType: 'webview',
  ///       gestureRecognizers: <Factory<OneSequenceGestureRecognizer>>[
  ///         new Factory<OneSequenceGestureRecognizer>(
  ///           () => new EagerGestureRecognizer(),
  ///         ),
  ///       ].toSet(),
  ///     ),
  ///   ),
  /// )
  /// ```
  ///
  /// {@macro flutter.widgets.platformViews.gestureRecognizersDescFoot}
  // We use OneSequenceGestureRecognizers as they support gesture arena teams.
  // TODO(amirh): get a list of GestureRecognizers here.
  // https://github.com/flutter/flutter/issues/20953
  final Set<Factory<OneSequenceGestureRecognizer>>? gestureRecognizers;

  @override
  State<UiKitView> createState() => _UiKitViewState();
}

/// Embeds an HTML element in the Widget hierarchy in Flutter Web.
///
/// *NOTE*: This only works in Flutter Web. To embed web content on other
/// platforms, consider using the `flutter_webview` plugin.
///
/// Embedding HTML is an expensive operation and should be avoided when a
/// Flutter equivalent is possible.
///
/// The embedded HTML is painted just like any other Flutter widget and
/// transformations apply to it as well. This widget should only be used in
/// Flutter Web.
///
/// {@macro flutter.widgets.platformViews.layout}
///
/// Due to security restrictions with cross-origin `<iframe>` elements, Flutter
/// cannot dispatch pointer events to an HTML view. If an `<iframe>` is the
/// target of an event, the window containing the `<iframe>` is not notified
/// of the event. In particular, this means that any pointer events which land
/// on an `<iframe>` will not be seen by Flutter, and so the HTML view cannot
/// participate in gesture detection with other widgets.
///
/// The way we enable accessibility on Flutter for web is to have a full-page
/// button which waits for a double tap. Placing this full-page button in front
/// of the scene would cause platform views not to receive pointer events. The
/// tradeoff is that by placing the scene in front of the semantics placeholder
/// will cause platform views to block pointer events from reaching the
/// placeholder. This means that in order to enable accessibility, you must
/// double tap the app *outside of a platform view*. As a consequence, a
/// full-screen platform view will make it impossible to enable accessibility.
/// Make sure that your HTML views are sized no larger than necessary, or you
/// may cause difficulty for users trying to enable accessibility.
///
/// {@macro flutter.widgets.platformViews.lifetime}
class HtmlElementView extends StatelessWidget {
  /// Creates a platform view for Flutter Web.
  ///
  /// `viewType` identifies the type of platform view to create.
  const HtmlElementView({
    Key? key,
    required this.viewType,
  }) : assert(viewType != null),
       assert(kIsWeb, 'HtmlElementView is only available on Flutter Web.'),
       super(key: key);

  /// The unique identifier for the HTML view type to be embedded by this widget.
  ///
  /// A PlatformViewFactory for this type must have been registered.
  final String viewType;

  @override
  Widget build(BuildContext context) {
    return PlatformViewLink(
      viewType: viewType,
      onCreatePlatformView: _createHtmlElementView,
      surfaceFactory: (BuildContext context, PlatformViewController controller) {
        return PlatformViewSurface(
          controller: controller,
          gestureRecognizers: const <Factory<OneSequenceGestureRecognizer>>{},
          hitTestBehavior: PlatformViewHitTestBehavior.opaque,
        );
      },
    );
  }

  /// Creates the controller and kicks off its initialization.
  _HtmlElementViewController _createHtmlElementView(PlatformViewCreationParams params) {
    final _HtmlElementViewController controller = _HtmlElementViewController(params.id, viewType);
    controller._initialize().then((_) { params.onPlatformViewCreated(params.id); });
    return controller;
  }
}

class _HtmlElementViewController extends PlatformViewController {
  _HtmlElementViewController(
    this.viewId,
    this.viewType,
  );

  @override
  final int viewId;

  /// The unique identifier for the HTML view type to be embedded by this widget.
  ///
  /// A PlatformViewFactory for this type must have been registered.
  final String viewType;

  bool _initialized = false;

  Future<void> _initialize() async {
    final Map<String, dynamic> args = <String, dynamic>{
      'id': viewId,
      'viewType': viewType,
    };
    await SystemChannels.platform_views.invokeMethod<void>('create', args);
    _initialized = true;
  }

  @override
  Future<void> clearFocus() async {
    // Currently this does nothing on Flutter Web.
    // TODO(het): Implement this. See https://github.com/flutter/flutter/issues/39496
  }

  @override
  Future<void> dispatchPointerEvent(PointerEvent event) async {
    // We do not dispatch pointer events to HTML views because they may contain
    // cross-origin iframes, which only accept user-generated events.
  }

  @override
  Future<void> dispose() async {
    if (_initialized) {
      await SystemChannels.platform_views.invokeMethod<void>('dispose', viewId);
    }
  }
}

class _AndroidViewState extends State<AndroidView> {
  int? _id;
  late AndroidViewController _controller;
  TextDirection? _layoutDirection;
  bool _initialized = false;
  FocusNode? _focusNode;

  static final Set<Factory<OneSequenceGestureRecognizer>> _emptyRecognizersSet =
    <Factory<OneSequenceGestureRecognizer>>{};

  @override
  Widget build(BuildContext context) {
    return Focus(
      focusNode: _focusNode,
      onFocusChange: _onFocusChange,
      child: _AndroidPlatformView(
        controller: _controller,
        hitTestBehavior: widget.hitTestBehavior,
        gestureRecognizers: widget.gestureRecognizers ?? _emptyRecognizersSet,
        clipBehavior: widget.clipBehavior,
      ),
    );
  }

  void _initializeOnce() {
    if (_initialized) {
      return;
    }
    _initialized = true;
    _createNewAndroidView();
    _focusNode = FocusNode(debugLabel: 'AndroidView(id: $_id)');
  }

  @override
  void didChangeDependencies() {
    super.didChangeDependencies();
    final TextDirection newLayoutDirection = _findLayoutDirection();
    final bool didChangeLayoutDirection = _layoutDirection != newLayoutDirection;
    _layoutDirection = newLayoutDirection;

    _initializeOnce();
    if (didChangeLayoutDirection) {
      // The native view will update asynchronously, in the meantime we don't want
      // to block the framework. (so this is intentionally not awaiting).
      _controller.setLayoutDirection(_layoutDirection!);
    }
  }

  @override
  void didUpdateWidget(AndroidView oldWidget) {
    super.didUpdateWidget(oldWidget);

    final TextDirection newLayoutDirection = _findLayoutDirection();
    final bool didChangeLayoutDirection = _layoutDirection != newLayoutDirection;
    _layoutDirection = newLayoutDirection;

    if (widget.viewType != oldWidget.viewType) {
      _controller.dispose();
      _createNewAndroidView();
      return;
    }

    if (didChangeLayoutDirection) {
      _controller.setLayoutDirection(_layoutDirection!);
    }
  }

  TextDirection _findLayoutDirection() {
    assert(widget.layoutDirection != null || debugCheckHasDirectionality(context));
    return widget.layoutDirection ?? Directionality.of(context)!;
  }

  @override
  void dispose() {
    _controller.dispose();
    super.dispose();
  }

  void _createNewAndroidView() {
    _id = platformViewsRegistry.getNextPlatformViewId();
    _controller = PlatformViewsService.initAndroidView(
      id: _id!,
      viewType: widget.viewType,
      layoutDirection: _layoutDirection!,
      creationParams: widget.creationParams,
      creationParamsCodec: widget.creationParamsCodec,
      onFocus: () {
        _focusNode!.requestFocus();
      },
    );
    if (widget.onPlatformViewCreated != null) {
      _controller.addOnPlatformViewCreatedListener(widget.onPlatformViewCreated!);
    }
  }

  void _onFocusChange(bool isFocused) {
    if (!_controller.isCreated) {
      return;
    }
    if (!isFocused) {
      _controller.clearFocus().catchError((dynamic e) {
        if (e is MissingPluginException) {
          // We land the framework part of Android platform views keyboard
          // support before the engine part. There will be a commit range where
          // clearFocus isn't implemented in the engine. When that happens we
          // just swallow the error here. Once the engine part is rolled to the
          // framework I'll remove this.
          // TODO(amirh): remove this once the engine's clearFocus is rolled.
          return;
        }
      });
      return;
    }
    SystemChannels.textInput.invokeMethod<void>(
      'TextInput.setPlatformViewClient',
      _id,
    ).catchError((dynamic e) {
      if (e is MissingPluginException) {
        // We land the framework part of Android platform views keyboard
        // support before the engine part. There will be a commit range where
        // setPlatformViewClient isn't implemented in the engine. When that
        // happens we just swallow the error here. Once the engine part is
        // rolled to the framework I'll remove this.
        // TODO(amirh): remove this once the engine's clearFocus is rolled.
        return;
      }
    });
  }
}

class _UiKitViewState extends State<UiKitView> {
  UiKitViewController? _controller;
  TextDirection? _layoutDirection;
  bool _initialized = false;

  static final Set<Factory<OneSequenceGestureRecognizer>> _emptyRecognizersSet =
    <Factory<OneSequenceGestureRecognizer>>{};

  @override
  Widget build(BuildContext context) {
    if (_controller == null) {
      return const SizedBox.expand();
    }
    return _UiKitPlatformView(
      controller: _controller!,
      hitTestBehavior: widget.hitTestBehavior,
      gestureRecognizers: widget.gestureRecognizers ?? _emptyRecognizersSet,
    );
  }

  void _initializeOnce() {
    if (_initialized) {
      return;
    }
    _initialized = true;
    _createNewUiKitView();
  }

  @override
  void didChangeDependencies() {
    super.didChangeDependencies();
    final TextDirection newLayoutDirection = _findLayoutDirection();
    final bool didChangeLayoutDirection = _layoutDirection != newLayoutDirection;
    _layoutDirection = newLayoutDirection;

    _initializeOnce();
    if (didChangeLayoutDirection) {
      // The native view will update asynchronously, in the meantime we don't want
      // to block the framework. (so this is intentionally not awaiting).
      _controller?.setLayoutDirection(_layoutDirection!);
    }
  }

  @override
  void didUpdateWidget(UiKitView oldWidget) {
    super.didUpdateWidget(oldWidget);

    final TextDirection newLayoutDirection = _findLayoutDirection();
    final bool didChangeLayoutDirection = _layoutDirection != newLayoutDirection;
    _layoutDirection = newLayoutDirection;

    if (widget.viewType != oldWidget.viewType) {
      _controller?.dispose();
      _createNewUiKitView();
      return;
    }

    if (didChangeLayoutDirection) {
      _controller?.setLayoutDirection(_layoutDirection!);
    }
  }

  TextDirection _findLayoutDirection() {
    assert(widget.layoutDirection != null || debugCheckHasDirectionality(context));
    return widget.layoutDirection ?? Directionality.of(context)!;
  }

  @override
  void dispose() {
    _controller?.dispose();
    super.dispose();
  }

  Future<void> _createNewUiKitView() async {
    final int id = platformViewsRegistry.getNextPlatformViewId();
    final UiKitViewController controller = await PlatformViewsService.initUiKitView(
      id: id,
      viewType: widget.viewType,
      layoutDirection: _layoutDirection!,
      creationParams: widget.creationParams,
      creationParamsCodec: widget.creationParamsCodec,
    );
    if (!mounted) {
      controller.dispose();
      return;
    }
    if (widget.onPlatformViewCreated != null) {
      widget.onPlatformViewCreated!(id);
    }
    setState(() { _controller = controller; });
  }
}

class _AndroidPlatformView extends LeafRenderObjectWidget {
  const _AndroidPlatformView({
<<<<<<< HEAD
    Key key,
    @required this.controller,
    @required this.hitTestBehavior,
    @required this.gestureRecognizers,
    this.clipBehavior = Clip.none,
=======
    Key? key,
    required this.controller,
    required this.hitTestBehavior,
    required this.gestureRecognizers,
>>>>>>> ea039ed3
  }) : assert(controller != null),
       assert(hitTestBehavior != null),
       assert(gestureRecognizers != null),
       assert(clipBehavior != null),
       super(key: key);

  final AndroidViewController controller;
  final PlatformViewHitTestBehavior hitTestBehavior;
  final Set<Factory<OneSequenceGestureRecognizer>> gestureRecognizers;
  final Clip clipBehavior;

  @override
  RenderObject createRenderObject(BuildContext context) =>
      RenderAndroidView(
        viewController: controller,
        hitTestBehavior: hitTestBehavior,
        gestureRecognizers: gestureRecognizers,
        clipBehavior: clipBehavior,
      );

  @override
  void updateRenderObject(BuildContext context, RenderAndroidView renderObject) {
    renderObject.viewController = controller;
    renderObject.hitTestBehavior = hitTestBehavior;
    renderObject.updateGestureRecognizers(gestureRecognizers);
    renderObject.clipBehavior = clipBehavior;
  }
}

class _UiKitPlatformView extends LeafRenderObjectWidget {
  const _UiKitPlatformView({
    Key? key,
    required this.controller,
    required this.hitTestBehavior,
    required this.gestureRecognizers,
  }) : assert(controller != null),
       assert(hitTestBehavior != null),
       assert(gestureRecognizers != null),
       super(key: key);

  final UiKitViewController controller;
  final PlatformViewHitTestBehavior hitTestBehavior;
  final Set<Factory<OneSequenceGestureRecognizer>> gestureRecognizers;

  @override
  RenderObject createRenderObject(BuildContext context) {
    return RenderUiKitView(
      viewController: controller,
      hitTestBehavior: hitTestBehavior,
      gestureRecognizers: gestureRecognizers,
    );
  }

  @override
  void updateRenderObject(BuildContext context, RenderUiKitView renderObject) {
    renderObject.viewController = controller;
    renderObject.hitTestBehavior = hitTestBehavior;
    renderObject.updateGestureRecognizers(gestureRecognizers);
  }
}

/// The parameters used to create a [PlatformViewController].
///
/// See also:
///
///  * [CreatePlatformViewCallback] which uses this object to create a [PlatformViewController].
class PlatformViewCreationParams {

  const PlatformViewCreationParams._({
    required this.id,
    required this.viewType,
    required this.onPlatformViewCreated,
    required this.onFocusChanged,
  }) : assert(id != null),
       assert(onPlatformViewCreated != null);

  /// The unique identifier for the new platform view.
  ///
  /// [PlatformViewController.viewId] should match this id.
  final int id;

  /// The unique identifier for the type of platform view to be embedded.
  ///
  /// This viewType is used to tell the platform which type of view to
  /// associate with the [id].
  final String viewType;

  /// Callback invoked after the platform view has been created.
  final PlatformViewCreatedCallback onPlatformViewCreated;

  /// Callback invoked when the platform view's focus is changed on the platform side.
  ///
  /// The value is true when the platform view gains focus and false when it loses focus.
  final ValueChanged<bool> onFocusChanged;
}

/// A factory for a surface presenting a platform view as part of the widget hierarchy.
///
/// The returned widget should present the platform view associated with `controller`.
///
/// See also:
///
///  * [PlatformViewSurface], a common widget for presenting platform views.
typedef PlatformViewSurfaceFactory = Widget Function(BuildContext context, PlatformViewController controller);

/// Constructs a [PlatformViewController].
///
/// The [PlatformViewController.viewId] field of the created controller must match the value of the
/// params [PlatformViewCreationParams.id] field.
///
/// See also:
///
///  * [PlatformViewLink], which links a platform view with the Flutter framework.
typedef CreatePlatformViewCallback = PlatformViewController Function(PlatformViewCreationParams params);

/// Links a platform view with the Flutter framework.
///
/// Provides common functionality for embedding a platform view (e.g an android.view.View on Android)
/// with the Flutter framework.
///
/// {@macro flutter.widgets.platformViews.lifetime}
///
/// To implement a new platform view widget, return this widget in the `build` method.
/// For example:
/// ```dart
/// class FooPlatformView extends StatelessWidget {
///   @override
///   Widget build(BuildContext context) {
///     return PlatformViewLink(
///       viewType: 'webview',
///       onCreatePlatformView: createFooWebView,
///       surfaceFactory: (BuildContext context, PlatformViewController controller) {
///        return PlatformViewSurface(
///            gestureRecognizers: gestureRecognizers,
///            controller: controller,
///            hitTestBehavior: PlatformViewHitTestBehavior.opaque,
///        );
///       },
///    );
///   }
/// }
/// ```
///
/// The `surfaceFactory` and the `onCreatePlatformView` are only called when the
/// state of this widget is initialized, or when the `viewType` changes.
class PlatformViewLink extends StatefulWidget {

  /// Construct a [PlatformViewLink] widget.
  ///
  /// The `surfaceFactory` and the `onCreatePlatformView` must not be null.
  ///
  /// See also:
  ///
  ///  * [PlatformViewSurface] for details on the widget returned by `surfaceFactory`.
  ///  * [PlatformViewCreationParams] for how each parameter can be used when implementing `createPlatformView`.
  const PlatformViewLink({
    Key? key,
    required PlatformViewSurfaceFactory surfaceFactory,
    required CreatePlatformViewCallback onCreatePlatformView,
    required this.viewType,
    }) : assert(surfaceFactory != null),
         assert(onCreatePlatformView != null),
         assert(viewType != null),
         _surfaceFactory = surfaceFactory,
         _onCreatePlatformView = onCreatePlatformView,
         super(key: key);


  final PlatformViewSurfaceFactory _surfaceFactory;
  final CreatePlatformViewCallback _onCreatePlatformView;

  /// The unique identifier for the view type to be embedded.
  ///
  /// Typically, this viewType has already been registered on the platform side.
  final String viewType;

  @override
  State<StatefulWidget> createState() => _PlatformViewLinkState();
}

class _PlatformViewLinkState extends State<PlatformViewLink> {
  int? _id;
  PlatformViewController? _controller;
  bool _platformViewCreated = false;
  Widget? _surface;
  FocusNode? _focusNode;

  @override
  Widget build(BuildContext context) {
    if (!_platformViewCreated) {
      return const SizedBox.expand();
    }
    _surface ??= widget._surfaceFactory(context, _controller!);
    return Focus(
      focusNode: _focusNode,
      onFocusChange: _handleFrameworkFocusChanged,
      child: _surface!,
    );
  }

  @override
  void initState() {
    _focusNode = FocusNode(debugLabel: 'PlatformView(id: $_id)',);
    _initialize();
    super.initState();
  }

  @override
  void didUpdateWidget(PlatformViewLink oldWidget) {
    super.didUpdateWidget(oldWidget);

    if (widget.viewType != oldWidget.viewType) {
      _controller?.dispose();
      // The _surface has to be recreated as its controller is disposed.
      // Setting _surface to null will trigger its creation in build().
      _surface = null;

      // We are about to create a new platform view.
      _platformViewCreated = false;
      _initialize();
    }
  }

  void _initialize() {
    _id = platformViewsRegistry.getNextPlatformViewId();
    _controller = widget._onCreatePlatformView(
      PlatformViewCreationParams._(
        id: _id!,
        viewType: widget.viewType,
        onPlatformViewCreated: _onPlatformViewCreated,
        onFocusChanged: _handlePlatformFocusChanged,
      ),
    );
  }

  void _onPlatformViewCreated(int id) {
    setState(() { _platformViewCreated = true; });
  }

  void _handleFrameworkFocusChanged(bool isFocused) {
    if (!isFocused) {
      _controller?.clearFocus();
    }
  }

  void _handlePlatformFocusChanged(bool isFocused){
    if (isFocused) {
      _focusNode!.requestFocus();
    }
  }

  @override
  void dispose() {
    _controller?.dispose();
    _controller = null;
    super.dispose();
  }
}

/// Integrates a platform view with Flutter's compositor, touch, and semantics subsystems.
///
/// The compositor integration is done by adding a [PlatformViewLayer] to the layer tree. [PlatformViewSurface]
/// isn't supported on all platforms (e.g on Android platform views can be composited by using a [TextureLayer] or
/// [AndroidViewSurface]).
/// Custom Flutter embedders can support [PlatformViewLayer]s by implementing a SystemCompositor.
///
/// The widget fills all available space, the parent of this object must provide bounded layout
/// constraints.
///
/// If the associated platform view is not created the [PlatformViewSurface] does not paint any contents.
///
/// See also:
///
///  * [AndroidView] which embeds an Android platform view in the widget hierarchy using a [TextureLayer].
///  * [UiKitView] which embeds an iOS platform view in the widget hierarchy.
// TODO(amirh): Link to the embedder's system compositor documentation once available.
class PlatformViewSurface extends LeafRenderObjectWidget {

  /// Construct a `PlatformViewSurface`.
  ///
  /// The [controller] must not be null.
  const PlatformViewSurface({
    Key? key,
    required this.controller,
    required this.hitTestBehavior,
    required this.gestureRecognizers,
  }) : assert(controller != null),
       assert(hitTestBehavior != null),
       assert(gestureRecognizers != null),
       super(key: key);

  /// The controller for the platform view integrated by this [PlatformViewSurface].
  ///
  /// [PlatformViewController] is used for dispatching touch events to the platform view.
  /// [PlatformViewController.viewId] identifies the platform view whose contents are painted by this widget.
  final PlatformViewController controller;

  /// Which gestures should be forwarded to the PlatformView.
  ///
  /// {@macro flutter.widgets.platformViews.gestureRecognizersDescHead}
  ///
  /// For example, with the following setup vertical drags will not be dispatched to the platform view
  /// as the vertical drag gesture is claimed by the parent [GestureDetector].
  ///
  /// ```dart
  /// GestureDetector(
  ///   onVerticalDragStart: (DragStartDetails details) {},
  ///   child: PlatformViewSurface(
  ///   ),
  /// )
  /// ```
  ///
  /// To get the [PlatformViewSurface] to claim the vertical drag gestures we can pass a vertical drag
  /// gesture recognizer factory in [gestureRecognizers] e.g:
  ///
  /// ```dart
  /// GestureDetector(
  ///   onVerticalDragStart: (DragStartDetails details) {},
  ///   child: SizedBox(
  ///     width: 200.0,
  ///     height: 100.0,
  ///     child: PlatformViewSurface(
  ///       gestureRecognizers: <Factory<OneSequenceGestureRecognizer>>[
  ///         new Factory<OneSequenceGestureRecognizer>(
  ///           () => new EagerGestureRecognizer(),
  ///         ),
  ///       ].toSet(),
  ///     ),
  ///   ),
  /// )
  /// ```
  ///
  /// {@macro flutter.widgets.platformViews.gestureRecognizersDescFoot}
  // We use OneSequenceGestureRecognizers as they support gesture arena teams.
  // TODO(amirh): get a list of GestureRecognizers here.
  // https://github.com/flutter/flutter/issues/20953
  final Set<Factory<OneSequenceGestureRecognizer>> gestureRecognizers;

  /// {@macro flutter.widgets.platformViews.hittestParam}
  final PlatformViewHitTestBehavior hitTestBehavior;

  @override
  RenderObject createRenderObject(BuildContext context) {
    return PlatformViewRenderBox(controller: controller, gestureRecognizers: gestureRecognizers, hitTestBehavior: hitTestBehavior);
  }

  @override
  void updateRenderObject(BuildContext context, PlatformViewRenderBox renderObject) {
    renderObject
      ..controller = controller
      ..hitTestBehavior = hitTestBehavior
      ..updateGestureRecognizers(gestureRecognizers);
  }
}

/// Integrates an Android view with Flutter's compositor, touch, and semantics subsystems.
///
/// The compositor integration is done by adding a [PlatformViewLayer] to the layer tree. [PlatformViewLayer]
/// isn't supported on all platforms. Custom Flutter embedders can support
/// [PlatformViewLayer]s by implementing a SystemCompositor.
///
/// The widget fills all available space, the parent of this object must provide bounded layout
/// constraints.
///
/// If the associated platform view is not created, the [AndroidViewSurface] does not paint any contents.
///
/// See also:
///
///  * [AndroidView] which embeds an Android platform view in the widget hierarchy using a [TextureLayer].
///  * [UiKitView] which embeds an iOS platform view in the widget hierarchy.
class AndroidViewSurface extends PlatformViewSurface {
  /// Construct an `AndroidPlatformViewSurface`.
  const AndroidViewSurface({
    Key? key,
    required AndroidViewController controller,
    required PlatformViewHitTestBehavior hitTestBehavior,
    required Set<Factory<OneSequenceGestureRecognizer>> gestureRecognizers,
  }) : assert(controller != null),
       assert(hitTestBehavior != null),
       assert(gestureRecognizers != null),
       super(
          key: key,
          controller: controller,
          hitTestBehavior: hitTestBehavior,
          gestureRecognizers: gestureRecognizers);

  @override
  RenderObject createRenderObject(BuildContext context) {
    final PlatformViewRenderBox renderBox =
        super.createRenderObject(context) as PlatformViewRenderBox;

    (controller as AndroidViewController).pointTransformer =
        (Offset position) => renderBox.globalToLocal(position);

    return renderBox;
  }
}<|MERGE_RESOLUTION|>--- conflicted
+++ resolved
@@ -647,18 +647,11 @@
 
 class _AndroidPlatformView extends LeafRenderObjectWidget {
   const _AndroidPlatformView({
-<<<<<<< HEAD
-    Key key,
-    @required this.controller,
-    @required this.hitTestBehavior,
-    @required this.gestureRecognizers,
-    this.clipBehavior = Clip.none,
-=======
     Key? key,
     required this.controller,
     required this.hitTestBehavior,
     required this.gestureRecognizers,
->>>>>>> ea039ed3
+    this.clipBehavior = Clip.none,
   }) : assert(controller != null),
        assert(hitTestBehavior != null),
        assert(gestureRecognizers != null),
