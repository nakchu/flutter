--- conflicted
+++ resolved
@@ -359,7 +359,7 @@
 ///   },
 /// )
 /// ```
-<<<<<<< HEAD
+/// {@end-tool}
 ///
 /// See also:
 ///
@@ -368,10 +368,6 @@
 ///  * [StreamBuilderBase], which supports widget building based on a computation
 ///    that spans all interactions made with the stream.
 // TODO(ianh): remove unreachable code above once https://github.com/dart-lang/linter/issues/1139 is fixed
-=======
-/// {@end-tool}
-// TODO(ianh): remove unreachable code above once https://github.com/dart-lang/linter/issues/1141 is fixed
->>>>>>> 52513068
 class StreamBuilder<T> extends StreamBuilderBase<T, AsyncSnapshot<T>> {
   /// Creates a new [StreamBuilder] that builds itself based on the latest
   /// snapshot of interaction with the specified [stream] and whose build
