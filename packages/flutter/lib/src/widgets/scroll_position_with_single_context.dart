--- conflicted
+++ resolved
@@ -142,17 +142,14 @@
     assert(hasPixels);
     final Simulation? simulation = physics.createBallisticSimulation(this, velocity);
     if (simulation != null) {
-<<<<<<< HEAD
       beginActivity(BallisticScrollActivity(
         this,
         simulation,
         context.vsync,
+        activity?.shouldIgnorePointer ?? true,
         initVelocity: velocity,
         initPosition: pixels,
       ));
-=======
-      beginActivity(BallisticScrollActivity(this, simulation, context.vsync, activity?.shouldIgnorePointer ?? true));
->>>>>>> 70f6a32c
     } else {
       goIdle();
     }
