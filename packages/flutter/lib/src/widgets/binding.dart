// Copyright 2014 The Flutter Authors. All rights reserved.
// Use of this source code is governed by a BSD-style license that can be
// found in the LICENSE file.

import 'dart:async';
import 'dart:developer' as developer;
import 'dart:ui' show AccessibilityFeatures, AppExitResponse, AppLifecycleState, FrameTiming, Locale, PlatformDispatcher, TimingsCallback;

import 'package:flutter/foundation.dart';
import 'package:flutter/gestures.dart';
import 'package:flutter/rendering.dart';
import 'package:flutter/scheduler.dart';
import 'package:flutter/services.dart';

import 'app.dart';
import 'debug.dart';
import 'focus_manager.dart';
import 'framework.dart';
import 'platform_menu_bar.dart';
import 'router.dart';
import 'service_extensions.dart';
import 'view.dart';
import 'widget_inspector.dart';

export 'dart:ui' show AppLifecycleState, Locale;

/// A callback that can be registered with [WidgetsBinding.registerHotRestartCallback].
typedef PreHotRestartCallback = Object? Function();

/// Interface for classes that register with the Widgets layer binding.
///
/// This can be used by any class, not just widgets. It provides an interface
/// which is used by [WidgetsBinding.addObserver] and
/// [WidgetsBinding.removeObserver] to notify objects of changes in the
/// environment, such as changes to the device metrics or accessibility
/// settings. It is used to implement features such as [MediaQuery].
///
/// This class can be extended directly, or mixed in, to get default behaviors
/// for all of the handlers. Alternatively it can can be used with the
/// `implements` keyword, in which case all the handlers must be implemented
/// (and the analyzer will list those that have been omitted).
///
/// To start receiving notifications, call `WidgetsBinding.instance.addObserver`
/// with a reference to the object implementing the [WidgetsBindingObserver]
/// interface. To avoid memory leaks, call
/// `WidgetsBinding.instance.removeObserver` to unregister the object when it
/// reaches the end of its lifecycle.
///
/// {@tool dartpad}
/// This sample shows how to implement parts of the [State] and
/// [WidgetsBindingObserver] protocols necessary to react to application
/// lifecycle messages. See [didChangeAppLifecycleState].
///
/// To respond to other notifications, replace the [didChangeAppLifecycleState]
/// method in this example with other methods from this class.
///
/// ** See code in examples/api/lib/widgets/binding/widget_binding_observer.0.dart **
/// {@end-tool}
abstract mixin class WidgetsBindingObserver {
  /// Called when the system tells the app to pop the current route.
  /// For example, on Android, this is called when the user presses
  /// the back button.
  ///
  /// Observers are notified in registration order until one returns
  /// true. If none return true, the application quits.
  ///
  /// Observers are expected to return true if they were able to
  /// handle the notification, for example by closing an active dialog
  /// box, and false otherwise. The [WidgetsApp] widget uses this
  /// mechanism to notify the [Navigator] widget that it should pop
  /// its current route if possible.
  ///
  /// This method exposes the `popRoute` notification from
  /// [SystemChannels.navigation].
  Future<bool> didPopRoute() => Future<bool>.value(false);

  /// Called when the host tells the application to push a new route onto the
  /// navigator.
  ///
  /// Observers are expected to return true if they were able to
  /// handle the notification. Observers are notified in registration
  /// order until one returns true.
  ///
  /// This method exposes the `pushRoute` notification from
  /// [SystemChannels.navigation].
  @Deprecated(
    'Use didPushRouteInformation instead. '
    'This feature was deprecated after v3.8.0-14.0.pre.'
  )
  Future<bool> didPushRoute(String route) => Future<bool>.value(false);

  /// Called when the host tells the application to push a new
  /// [RouteInformation] and a restoration state onto the router.
  ///
  /// Observers are expected to return true if they were able to
  /// handle the notification. Observers are notified in registration
  /// order until one returns true.
  ///
  /// This method exposes the `pushRouteInformation` notification from
  /// [SystemChannels.navigation].
  ///
  /// The default implementation is to call the [didPushRoute] directly with the
  /// string constructed from [RouteInformation.uri]'s path and query parameters.
  // TODO(chunhtai): remove the default implementation once `didPushRoute` is
  // removed.
  Future<bool> didPushRouteInformation(RouteInformation routeInformation) {
    final Uri uri = routeInformation.uri;
    return didPushRoute(
      Uri.decodeComponent(
        Uri(
          path: uri.path.isEmpty ? '/' : uri.path,
          queryParameters: uri.queryParametersAll.isEmpty ? null : uri.queryParametersAll,
          fragment: uri.fragment.isEmpty ? null : uri.fragment,
        ).toString(),
      ),
    );
  }

  /// Called when the application's dimensions change. For example,
  /// when a phone is rotated.
  ///
  /// This method exposes notifications from
  /// [dart:ui.PlatformDispatcher.onMetricsChanged].
  ///
  /// {@tool snippet}
  ///
  /// This [StatefulWidget] implements the parts of the [State] and
  /// [WidgetsBindingObserver] protocols necessary to react when the device is
  /// rotated (or otherwise changes dimensions).
  ///
  /// ```dart
  /// class MetricsReactor extends StatefulWidget {
  ///   const MetricsReactor({ super.key });
  ///
  ///   @override
  ///   State<MetricsReactor> createState() => _MetricsReactorState();
  /// }
  ///
  /// class _MetricsReactorState extends State<MetricsReactor> with WidgetsBindingObserver {
  ///   late Size _lastSize;
  ///
  ///   @override
  ///   void initState() {
  ///     super.initState();
  ///     // [View.of] exposes the view from `WidgetsBinding.instance.platformDispatcher.views`
  ///     // into which this widget is drawn.
  ///     _lastSize = View.of(context).physicalSize;
  ///     WidgetsBinding.instance.addObserver(this);
  ///   }
  ///
  ///   @override
  ///   void dispose() {
  ///     WidgetsBinding.instance.removeObserver(this);
  ///     super.dispose();
  ///   }
  ///
  ///   @override
  ///   void didChangeMetrics() {
  ///     setState(() { _lastSize = View.of(context).physicalSize; });
  ///   }
  ///
  ///   @override
  ///   Widget build(BuildContext context) {
  ///     return Text('Current size: $_lastSize');
  ///   }
  /// }
  /// ```
  /// {@end-tool}
  ///
  /// In general, this is unnecessary as the layout system takes care of
  /// automatically recomputing the application geometry when the application
  /// size changes.
  ///
  /// See also:
  ///
  ///  * [MediaQuery.of], which provides a similar service with less
  ///    boilerplate.
  void didChangeMetrics() { }

  /// Called when the platform's text scale factor changes.
  ///
  /// This typically happens as the result of the user changing system
  /// preferences, and it should affect all of the text sizes in the
  /// application.
  ///
  /// This method exposes notifications from
  /// [dart:ui.PlatformDispatcher.onTextScaleFactorChanged].
  ///
  /// {@tool snippet}
  ///
  /// ```dart
  /// class TextScaleFactorReactor extends StatefulWidget {
  ///   const TextScaleFactorReactor({ super.key });
  ///
  ///   @override
  ///   State<TextScaleFactorReactor> createState() => _TextScaleFactorReactorState();
  /// }
  ///
  /// class _TextScaleFactorReactorState extends State<TextScaleFactorReactor> with WidgetsBindingObserver {
  ///   @override
  ///   void initState() {
  ///     super.initState();
  ///     WidgetsBinding.instance.addObserver(this);
  ///   }
  ///
  ///   @override
  ///   void dispose() {
  ///     WidgetsBinding.instance.removeObserver(this);
  ///     super.dispose();
  ///   }
  ///
  ///   late double _lastTextScaleFactor;
  ///
  ///   @override
  ///   void didChangeTextScaleFactor() {
  ///     setState(() { _lastTextScaleFactor = WidgetsBinding.instance.platformDispatcher.textScaleFactor; });
  ///   }
  ///
  ///   @override
  ///   Widget build(BuildContext context) {
  ///     return Text('Current scale factor: $_lastTextScaleFactor');
  ///   }
  /// }
  /// ```
  /// {@end-tool}
  ///
  /// See also:
  ///
  ///  * [MediaQuery.of], which provides a similar service with less
  ///    boilerplate.
  void didChangeTextScaleFactor() { }

  /// Called when the platform brightness changes.
  ///
  /// This method exposes notifications from
  /// [dart:ui.PlatformDispatcher.onPlatformBrightnessChanged].
  void didChangePlatformBrightness() { }

  /// Called when the system tells the app that the user's locale has
  /// changed. For example, if the user changes the system language
  /// settings.
  ///
  /// This method exposes notifications from
  /// [dart:ui.PlatformDispatcher.onLocaleChanged].
  void didChangeLocales(List<Locale>? locales) { }

  /// Called when the system puts the app in the background or returns
  /// the app to the foreground.
  ///
  /// An example of implementing this method is provided in the class-level
  /// documentation for the [WidgetsBindingObserver] class.
  ///
  /// This method exposes notifications from [SystemChannels.lifecycle].
  void didChangeAppLifecycleState(AppLifecycleState state) { }

  /// Called when a request is received from the system to exit the application.
  ///
  /// If any observer responds with [AppExitResponse.cancel], it will cancel the
  /// exit. All observers will be asked before exiting.
  ///
  /// {@macro flutter.services.binding.ServicesBinding.requestAppExit}
  ///
  /// See also:
  ///
  /// * [ServicesBinding.exitApplication] for a function to call that will request
  ///   that the application exits.
  Future<AppExitResponse> didRequestAppExit() async {
    return AppExitResponse.exit;
  }

  /// Called when the system is running low on memory.
  ///
  /// This method exposes the `memoryPressure` notification from
  /// [SystemChannels.system].
  void didHaveMemoryPressure() { }

  /// Called when the system changes the set of currently active accessibility
  /// features.
  ///
  /// This method exposes notifications from
  /// [dart:ui.PlatformDispatcher.onAccessibilityFeaturesChanged].
  void didChangeAccessibilityFeatures() { }
}

/// The glue between the widgets layer and the Flutter engine.
mixin WidgetsBinding on BindingBase, ServicesBinding, SchedulerBinding, GestureBinding, RendererBinding, SemanticsBinding {
  @override
  void initInstances() {
    super.initInstances();
    _instance = this;

    assert(() {
      _debugAddStackFilters();
      return true;
    }());

    // Initialization of [_buildOwner] has to be done after
    // [super.initInstances] is called, as it requires [ServicesBinding] to
    // properly setup the [defaultBinaryMessenger] instance.
    _buildOwner = BuildOwner();
    buildOwner!.onBuildScheduled = _handleBuildScheduled;
    platformDispatcher.onLocaleChanged = handleLocaleChanged;
    SystemChannels.navigation.setMethodCallHandler(_handleNavigationInvocation);
    assert(() {
      FlutterErrorDetails.propertiesTransformers.add(debugTransformDebugCreator);
      return true;
    }());
    platformMenuDelegate = DefaultPlatformMenuDelegate();
  }

  /// The current [WidgetsBinding], if one has been created.
  ///
  /// Provides access to the features exposed by this mixin. The binding must
  /// be initialized before using this getter; this is typically done by calling
  /// [runApp] or [WidgetsFlutterBinding.ensureInitialized].
  static WidgetsBinding get instance => BindingBase.checkInstance(_instance);
  static WidgetsBinding? _instance;

  void _debugAddStackFilters() {
    const PartialStackFrame elementInflateWidget = PartialStackFrame(package: 'package:flutter/src/widgets/framework.dart', className: 'Element', method: 'inflateWidget');
    const PartialStackFrame elementUpdateChild = PartialStackFrame(package: 'package:flutter/src/widgets/framework.dart', className: 'Element', method: 'updateChild');
    const PartialStackFrame elementRebuild = PartialStackFrame(package: 'package:flutter/src/widgets/framework.dart', className: 'Element', method: 'rebuild');
    const PartialStackFrame componentElementPerformRebuild = PartialStackFrame(package: 'package:flutter/src/widgets/framework.dart', className: 'ComponentElement', method: 'performRebuild');
    const PartialStackFrame componentElementFirstBuild = PartialStackFrame(package: 'package:flutter/src/widgets/framework.dart', className: 'ComponentElement', method: '_firstBuild');
    const PartialStackFrame componentElementMount = PartialStackFrame(package: 'package:flutter/src/widgets/framework.dart', className: 'ComponentElement', method: 'mount');
    const PartialStackFrame statefulElementFirstBuild = PartialStackFrame(package: 'package:flutter/src/widgets/framework.dart', className: 'StatefulElement', method: '_firstBuild');
    const PartialStackFrame singleChildMount = PartialStackFrame(package: 'package:flutter/src/widgets/framework.dart', className: 'SingleChildRenderObjectElement', method: 'mount');
    const PartialStackFrame statefulElementRebuild = PartialStackFrame(package: 'package:flutter/src/widgets/framework.dart', className: 'StatefulElement', method: 'performRebuild');

    const String replacementString = '...     Normal element mounting';

    // ComponentElement variations
    FlutterError.addDefaultStackFilter(const RepetitiveStackFrameFilter(
      frames: <PartialStackFrame>[
        elementInflateWidget,
        elementUpdateChild,
        componentElementPerformRebuild,
        elementRebuild,
        componentElementFirstBuild,
        componentElementMount,
      ],
      replacement: replacementString,
    ));
    FlutterError.addDefaultStackFilter(const RepetitiveStackFrameFilter(
      frames: <PartialStackFrame>[
        elementUpdateChild,
        componentElementPerformRebuild,
        elementRebuild,
        componentElementFirstBuild,
        componentElementMount,
      ],
      replacement: replacementString,
    ));

    // StatefulElement variations
    FlutterError.addDefaultStackFilter(const RepetitiveStackFrameFilter(
      frames: <PartialStackFrame>[
        elementInflateWidget,
        elementUpdateChild,
        componentElementPerformRebuild,
        statefulElementRebuild,
        elementRebuild,
        componentElementFirstBuild,
        statefulElementFirstBuild,
        componentElementMount,
      ],
      replacement: replacementString,
    ));
    FlutterError.addDefaultStackFilter(const RepetitiveStackFrameFilter(
      frames: <PartialStackFrame>[
        elementUpdateChild,
        componentElementPerformRebuild,
        statefulElementRebuild,
        elementRebuild,
        componentElementFirstBuild,
        statefulElementFirstBuild,
        componentElementMount,
      ],
      replacement: replacementString,
    ));

    // SingleChildRenderObjectElement variations
    FlutterError.addDefaultStackFilter(const RepetitiveStackFrameFilter(
      frames: <PartialStackFrame>[
        elementInflateWidget,
        elementUpdateChild,
        singleChildMount,
      ],
      replacement: replacementString,
    ));
    FlutterError.addDefaultStackFilter(const RepetitiveStackFrameFilter(
      frames: <PartialStackFrame>[
        elementUpdateChild,
        singleChildMount,
      ],
      replacement: replacementString,
    ));
  }

  @override
  void initServiceExtensions() {
    super.initServiceExtensions();

    if (!kReleaseMode) {
      registerServiceExtension(
        name: WidgetsServiceExtensions.debugDumpApp.name,
        callback: (Map<String, String> parameters) async {
          final String data = _debugDumpAppString();
          return <String, Object>{
            'data': data,
          };
        },
      );

      registerServiceExtension(
        name: WidgetsServiceExtensions.debugDumpFocusTree.name,
        callback: (Map<String, String> parameters) async {
          final String data = focusManager.toStringDeep();
          return <String, Object>{
            'data': data,
          };
        },
      );

      if (!kIsWeb) {
        registerBoolServiceExtension(
          name: WidgetsServiceExtensions.showPerformanceOverlay.name,
          getter: () =>
          Future<bool>.value(WidgetsApp.showPerformanceOverlayOverride),
          setter: (bool value) {
            if (WidgetsApp.showPerformanceOverlayOverride == value) {
              return Future<void>.value();
            }
            WidgetsApp.showPerformanceOverlayOverride = value;
            return _forceRebuild();
          },
        );
      }

      registerServiceExtension(
        name: WidgetsServiceExtensions.didSendFirstFrameEvent.name,
        callback: (_) async {
          return <String, dynamic>{
            // This is defined to return a STRING, not a boolean.
            // Devtools, the Intellij plugin, and the flutter tool all depend
            // on it returning a string and not a boolean.
            'enabled': _needToReportFirstFrame ? 'false' : 'true',
          };
        },
      );

      registerServiceExtension(
        name: WidgetsServiceExtensions.didSendFirstFrameRasterizedEvent.name,
        callback: (_) async {
          return <String, dynamic>{
            // This is defined to return a STRING, not a boolean.
            // Devtools, the Intellij plugin, and the flutter tool all depend
            // on it returning a string and not a boolean.
            'enabled': firstFrameRasterized ? 'true' : 'false',
          };
        },
      );

      registerServiceExtension(
        name: WidgetsServiceExtensions.fastReassemble.name,
        callback: (Map<String, Object> params) async {
          // This mirrors the implementation of the 'reassemble' callback registration
          // in lib/src/foundation/binding.dart, but with the extra binding config used
          // to skip some reassemble work.
          final String? className = params['className'] as String?;
          BindingBase.debugReassembleConfig = DebugReassembleConfig(widgetName: className);
          try {
            await reassembleApplication();
          } finally {
            BindingBase.debugReassembleConfig = null;
          }
          return <String, String>{'type': 'Success'};
        },
      );

      // Expose the ability to send Widget rebuilds as [Timeline] events.
      registerBoolServiceExtension(
        name: WidgetsServiceExtensions.profileWidgetBuilds.name,
        getter: () async => debugProfileBuildsEnabled,
        setter: (bool value) async {
          debugProfileBuildsEnabled = value;
        }
      );
      registerBoolServiceExtension(
        name: WidgetsServiceExtensions.profileUserWidgetBuilds.name,
        getter: () async => debugProfileBuildsEnabledUserWidgets,
        setter: (bool value) async {
          debugProfileBuildsEnabledUserWidgets = value;
        }
      );
    }

    assert(() {
      registerBoolServiceExtension(
        name: WidgetsServiceExtensions.debugAllowBanner.name,
        getter: () => Future<bool>.value(WidgetsApp.debugAllowBannerOverride),
        setter: (bool value) {
          if (WidgetsApp.debugAllowBannerOverride == value) {
            return Future<void>.value();
          }
          WidgetsApp.debugAllowBannerOverride = value;
          return _forceRebuild();
        },
      );

<<<<<<< HEAD
      // This service extension is deprecated and will be removed by 12/1/2018.
      // Use ext.flutter.inspector.show instead.
      registerBoolServiceExtension(
          name: 'debugWidgetInspector',
          getter: () async => WidgetsApp.debugShowWidgetInspectorOverride,
          setter: (bool value) {
            if (WidgetsApp.debugShowWidgetInspectorOverride == value)
              return Future<void>.value();
            WidgetsApp.debugShowWidgetInspectorOverride = value;
            return _forceRebuild();
          },
      );

      registerServiceExtension(name: 'invokePreHotRestartCallbacks', callback: (Map<String, Object> params) async {
        Future<void> invokeAndWait(PreHotRestartCallback callback, String label) async {
          developer.postEvent('preHotRestartCallback', <String, Object>{'label': label, 'finished': false});
          try {
            await Future<Object?>.value(callback());
          } catch (error, stack) {
            FlutterError.reportError(
              FlutterErrorDetails(
                exception: error,
                stack: stack,
                context: ErrorSummary('Failed to invoke preHotRestartCallback "$label"'),
              )
            );
          } finally {
            developer.postEvent('preHotRestartCallback', <String, Object>{'label': label, 'finished': true});
          }
        }

        await Future.wait(<Future<void>>[
          for (MapEntry<PreHotRestartCallback, String> entry in _hotRestartCallbacks.entries)
            invokeAndWait(entry.key, entry.value),
        ]);
        return <String, Object>{};
      });

=======
>>>>>>> 5e5b0263
      WidgetInspectorService.instance.initServiceExtensions(registerServiceExtension);

      return true;
    }());
  }

  Future<void> _forceRebuild() {
    if (rootElement != null) {
      buildOwner!.reassemble(rootElement!, null);
      return endOfFrame;
    }
    return Future<void>.value();
  }

  final Map<PreHotRestartCallback, String> _hotRestartCallbacks = <PreHotRestartCallback, String>{};

  /// Register a callback that will be invoked before a hot restart is called.
  ///
  /// In non-debug modes this method is a no-op. This can be used to release native
  /// resources acquired through platform channels or `dart:ffi`. Future returning
  /// callbacks will be awaited, allowing for async tear downs.
  ///
  /// The following sample code shows how to use registerHotRestartCallback to handle
  /// tearing down a native resource acquired through `dart:ffi`. In this example, if
  /// the `context` pointer is not passed through to the `_destroyContext` function before
  /// a hot restart, the application will crash after a hot restart.
  ///
  /// ```dart
  /// import 'dart:ffi';
  /// import 'package:flutter/widgets.dart';
  ///
  /// final DynamicLibrary _lib = DynamicLibrary.open('some_native_lib.dll');
  /// final Pointer Function() _createContext = _lib.lookupFunction<Pointer Function(), Pointer Function()>('Native_create');
  /// final void Function(Pointer) _destroyContext = _lib.lookupFunction<Void Function(Pointer), void Function(Pointer)>('Native_destroy');
  ///
  /// class NativeResourceService {
  ///   NativeResourceService() {
  ///     if (kDebugMode) {
  ///       WidgetsBinding.instance!.registerHotRestartCallback(() => _destroyContext(_context), debugLabel: 'NativeResourceService');
  ///     }
  ///   }
  ///
  ///   /// Acquire native resources that must be released before they can
  ///   /// be re-acquired.
  ///   late final Pointer _context = _createContext();
  /// }
  /// ```
  void registerHotRestartCallback(PreHotRestartCallback callback, {String debugLabel = 'unknown'}) {
    if (!kDebugMode) {
      return;
    }
    _hotRestartCallbacks[callback] = debugLabel;
  }

  /// The [BuildOwner] in charge of executing the build pipeline for the
  /// widget tree rooted at this binding.
  BuildOwner? get buildOwner => _buildOwner;
  // Initialization of [_buildOwner] has to be done within the [initInstances]
  // method, as it requires [ServicesBinding] to properly setup the
  // [defaultBinaryMessenger] instance.
  BuildOwner? _buildOwner;

  /// The object in charge of the focus tree.
  ///
  /// Rarely used directly. Instead, consider using [FocusScope.of] to obtain
  /// the [FocusScopeNode] for a given [BuildContext].
  ///
  /// See [FocusManager] for more details.
  FocusManager get focusManager => _buildOwner!.focusManager;

  /// A delegate that communicates with a platform plugin for serializing and
  /// managing platform-rendered menu bars created by [PlatformMenuBar].
  ///
  /// This is set by default to a [DefaultPlatformMenuDelegate] instance in
  /// [initInstances].
  late PlatformMenuDelegate platformMenuDelegate;

  final List<WidgetsBindingObserver> _observers = <WidgetsBindingObserver>[];

  /// Registers the given object as a binding observer. Binding
  /// observers are notified when various application events occur,
  /// for example when the system locale changes. Generally, one
  /// widget in the widget tree registers itself as a binding
  /// observer, and converts the system state into inherited widgets.
  ///
  /// For example, the [WidgetsApp] widget registers as a binding
  /// observer and passes the screen size to a [MediaQuery] widget
  /// each time it is built, which enables other widgets to use the
  /// [MediaQuery.of] static method and (implicitly) the
  /// [InheritedWidget] mechanism to be notified whenever the screen
  /// size changes (e.g. whenever the screen rotates).
  ///
  /// See also:
  ///
  ///  * [removeObserver], to release the resources reserved by this method.
  ///  * [WidgetsBindingObserver], which has an example of using this method.
  void addObserver(WidgetsBindingObserver observer) => _observers.add(observer);

  /// Unregisters the given observer. This should be used sparingly as
  /// it is relatively expensive (O(N) in the number of registered
  /// observers).
  ///
  /// See also:
  ///
  ///  * [addObserver], for the method that adds observers in the first place.
  ///  * [WidgetsBindingObserver], which has an example of using this method.
  bool removeObserver(WidgetsBindingObserver observer) => _observers.remove(observer);

  @override
  Future<AppExitResponse> handleRequestAppExit() async {
    bool didCancel = false;
    for (final WidgetsBindingObserver observer in _observers) {
      if ((await observer.didRequestAppExit()) == AppExitResponse.cancel) {
        didCancel = true;
        // Don't early return. For the case where someone is just using the
        // observer to know when exit happens, we want to call all the
        // observers, even if we already know we're going to cancel.
      }
    }
    return didCancel ? AppExitResponse.cancel : AppExitResponse.exit;
  }

  @override
  void handleMetricsChanged() {
    super.handleMetricsChanged();
    for (final WidgetsBindingObserver observer in _observers) {
      observer.didChangeMetrics();
    }
  }

  @override
  void handleTextScaleFactorChanged() {
    super.handleTextScaleFactorChanged();
    for (final WidgetsBindingObserver observer in _observers) {
      observer.didChangeTextScaleFactor();
    }
  }

  @override
  void handlePlatformBrightnessChanged() {
    super.handlePlatformBrightnessChanged();
    for (final WidgetsBindingObserver observer in _observers) {
      observer.didChangePlatformBrightness();
    }
  }

  @override
  void handleAccessibilityFeaturesChanged() {
    super.handleAccessibilityFeaturesChanged();
    for (final WidgetsBindingObserver observer in _observers) {
      observer.didChangeAccessibilityFeatures();
    }
  }

  /// Called when the system locale changes.
  ///
  /// Calls [dispatchLocalesChanged] to notify the binding observers.
  ///
  /// See [dart:ui.PlatformDispatcher.onLocaleChanged].
  @protected
  @mustCallSuper
  void handleLocaleChanged() {
    dispatchLocalesChanged(platformDispatcher.locales);
  }

  /// Notify all the observers that the locale has changed (using
  /// [WidgetsBindingObserver.didChangeLocales]), giving them the
  /// `locales` argument.
  ///
  /// This is called by [handleLocaleChanged] when the
  /// [PlatformDispatcher.onLocaleChanged] notification is received.
  @protected
  @mustCallSuper
  void dispatchLocalesChanged(List<Locale>? locales) {
    for (final WidgetsBindingObserver observer in _observers) {
      observer.didChangeLocales(locales);
    }
  }

  /// Notify all the observers that the active set of [AccessibilityFeatures]
  /// has changed (using [WidgetsBindingObserver.didChangeAccessibilityFeatures]),
  /// giving them the `features` argument.
  ///
  /// This is called by [handleAccessibilityFeaturesChanged] when the
  /// [PlatformDispatcher.onAccessibilityFeaturesChanged] notification is received.
  @protected
  @mustCallSuper
  void dispatchAccessibilityFeaturesChanged() {
    for (final WidgetsBindingObserver observer in _observers) {
      observer.didChangeAccessibilityFeatures();
    }
  }

  /// Called when the system pops the current route.
  ///
  /// This first notifies the binding observers (using
  /// [WidgetsBindingObserver.didPopRoute]), in registration order, until one
  /// returns true, meaning that it was able to handle the request (e.g. by
  /// closing a dialog box). If none return true, then the application is shut
  /// down by calling [SystemNavigator.pop].
  ///
  /// [WidgetsApp] uses this in conjunction with a [Navigator] to
  /// cause the back button to close dialog boxes, return from modal
  /// pages, and so forth.
  ///
  /// This method exposes the `popRoute` notification from
  /// [SystemChannels.navigation].
  @protected
  Future<void> handlePopRoute() async {
    for (final WidgetsBindingObserver observer in List<WidgetsBindingObserver>.of(_observers)) {
      if (await observer.didPopRoute()) {
        return;
      }
    }
    SystemNavigator.pop();
  }

  /// Called when the host tells the app to push a new route onto the
  /// navigator.
  ///
  /// This notifies the binding observers (using
  /// [WidgetsBindingObserver.didPushRoute]), in registration order, until one
  /// returns true, meaning that it was able to handle the request (e.g. by
  /// opening a dialog box). If none return true, then nothing happens.
  ///
  /// This method exposes the `pushRoute` notification from
  /// [SystemChannels.navigation].
  @protected
  @mustCallSuper
  Future<void> handlePushRoute(String route) async {
    final RouteInformation routeInformation = RouteInformation(uri: Uri.parse(route));
    for (final WidgetsBindingObserver observer in List<WidgetsBindingObserver>.of(_observers)) {
      if (await observer.didPushRouteInformation(routeInformation)) {
        return;
      }
    }
  }

  Future<void> _handlePushRouteInformation(Map<dynamic, dynamic> routeArguments) async {
    final RouteInformation routeInformation = RouteInformation(
      uri: Uri.parse(routeArguments['location'] as String),
      state: routeArguments['state'] as Object?,
    );
    for (final WidgetsBindingObserver observer in List<WidgetsBindingObserver>.of(_observers)) {
      if (await observer.didPushRouteInformation(routeInformation)) {
        return;
      }
    }
  }

  Future<dynamic> _handleNavigationInvocation(MethodCall methodCall) {
    switch (methodCall.method) {
      case 'popRoute':
        return handlePopRoute();
      case 'pushRoute':
        return handlePushRoute(methodCall.arguments as String);
      case 'pushRouteInformation':
        return _handlePushRouteInformation(methodCall.arguments as Map<dynamic, dynamic>);
    }
    return Future<dynamic>.value();
  }

  @override
  void handleAppLifecycleStateChanged(AppLifecycleState state) {
    super.handleAppLifecycleStateChanged(state);
    for (final WidgetsBindingObserver observer in _observers) {
      observer.didChangeAppLifecycleState(state);
    }
  }

  @override
  void handleMemoryPressure() {
    super.handleMemoryPressure();
    for (final WidgetsBindingObserver observer in _observers) {
      observer.didHaveMemoryPressure();
    }
  }

  bool _needToReportFirstFrame = true;

  final Completer<void> _firstFrameCompleter = Completer<void>();

  /// Whether the Flutter engine has rasterized the first frame.
  ///
  /// Usually, the time that a frame is rasterized is very close to the time that
  /// it gets presented on the display. Specifically, rasterization is the last
  /// expensive phase of a frame that's still in Flutter's control.
  ///
  /// See also:
  ///
  ///  * [waitUntilFirstFrameRasterized], the future when [firstFrameRasterized]
  ///    becomes true.
  bool get firstFrameRasterized => _firstFrameCompleter.isCompleted;

  /// A future that completes when the Flutter engine has rasterized the first
  /// frame.
  ///
  /// Usually, the time that a frame is rasterized is very close to the time that
  /// it gets presented on the display. Specifically, rasterization is the last
  /// expensive phase of a frame that's still in Flutter's control.
  ///
  /// See also:
  ///
  ///  * [firstFrameRasterized], whether this future has completed or not.
  Future<void> get waitUntilFirstFrameRasterized => _firstFrameCompleter.future;

  /// Whether the first frame has finished building.
  ///
  /// This value can also be obtained over the VM service protocol as
  /// `ext.flutter.didSendFirstFrameEvent`.
  ///
  /// See also:
  ///
  ///  * [firstFrameRasterized], whether the first frame has finished rendering.
  bool get debugDidSendFirstFrameEvent => !_needToReportFirstFrame;

  void _handleBuildScheduled() {
    // If we're in the process of building dirty elements, then changes
    // should not trigger a new frame.
    assert(() {
      if (debugBuildingDirtyElements) {
        throw FlutterError.fromParts(<DiagnosticsNode>[
          ErrorSummary('Build scheduled during frame.'),
          ErrorDescription(
            'While the widget tree was being built, laid out, and painted, '
            'a new frame was scheduled to rebuild the widget tree.',
          ),
          ErrorHint(
            'This might be because setState() was called from a layout or '
            'paint callback. '
            'If a change is needed to the widget tree, it should be applied '
            'as the tree is being built. Scheduling a change for the subsequent '
            'frame instead results in an interface that lags behind by one frame. '
            'If this was done to make your build dependent on a size measured at '
            'layout time, consider using a LayoutBuilder, CustomSingleChildLayout, '
            'or CustomMultiChildLayout. If, on the other hand, the one frame delay '
            'is the desired effect, for example because this is an '
            'animation, consider scheduling the frame in a post-frame callback '
            'using SchedulerBinding.addPostFrameCallback or '
            'using an AnimationController to trigger the animation.',
          ),
        ]);
      }
      return true;
    }());
    ensureVisualUpdate();
  }

  /// Whether we are currently in a frame. This is used to verify
  /// that frames are not scheduled redundantly.
  ///
  /// This is public so that test frameworks can change it.
  ///
  /// This flag is not used in release builds.
  @protected
  bool debugBuildingDirtyElements = false;

  /// Pump the build and rendering pipeline to generate a frame.
  ///
  /// This method is called by [handleDrawFrame], which itself is called
  /// automatically by the engine when it is time to lay out and paint a
  /// frame.
  ///
  /// Each frame consists of the following phases:
  ///
  /// 1. The animation phase: The [handleBeginFrame] method, which is registered
  /// with [PlatformDispatcher.onBeginFrame], invokes all the transient frame
  /// callbacks registered with [scheduleFrameCallback], in registration order.
  /// This includes all the [Ticker] instances that are driving
  /// [AnimationController] objects, which means all of the active [Animation]
  /// objects tick at this point.
  ///
  /// 2. Microtasks: After [handleBeginFrame] returns, any microtasks that got
  /// scheduled by transient frame callbacks get to run. This typically includes
  /// callbacks for futures from [Ticker]s and [AnimationController]s that
  /// completed this frame.
  ///
  /// After [handleBeginFrame], [handleDrawFrame], which is registered with
  /// [PlatformDispatcher.onDrawFrame], is called, which invokes all the
  /// persistent frame callbacks, of which the most notable is this method,
  /// [drawFrame], which proceeds as follows:
  ///
  /// 3. The build phase: All the dirty [Element]s in the widget tree are
  /// rebuilt (see [State.build]). See [State.setState] for further details on
  /// marking a widget dirty for building. See [BuildOwner] for more information
  /// on this step.
  ///
  /// 4. The layout phase: All the dirty [RenderObject]s in the system are laid
  /// out (see [RenderObject.performLayout]). See [RenderObject.markNeedsLayout]
  /// for further details on marking an object dirty for layout.
  ///
  /// 5. The compositing bits phase: The compositing bits on any dirty
  /// [RenderObject] objects are updated. See
  /// [RenderObject.markNeedsCompositingBitsUpdate].
  ///
  /// 6. The paint phase: All the dirty [RenderObject]s in the system are
  /// repainted (see [RenderObject.paint]). This generates the [Layer] tree. See
  /// [RenderObject.markNeedsPaint] for further details on marking an object
  /// dirty for paint.
  ///
  /// 7. The compositing phase: The layer tree is turned into a [Scene] and
  /// sent to the GPU.
  ///
  /// 8. The semantics phase: All the dirty [RenderObject]s in the system have
  /// their semantics updated (see [RenderObject.assembleSemanticsNode]). This
  /// generates the [SemanticsNode] tree. See
  /// [RenderObject.markNeedsSemanticsUpdate] for further details on marking an
  /// object dirty for semantics.
  ///
  /// For more details on steps 4-8, see [PipelineOwner].
  ///
  /// 9. The finalization phase in the widgets layer: The widgets tree is
  /// finalized. This causes [State.dispose] to be invoked on any objects that
  /// were removed from the widgets tree this frame. See
  /// [BuildOwner.finalizeTree] for more details.
  ///
  /// 10. The finalization phase in the scheduler layer: After [drawFrame]
  /// returns, [handleDrawFrame] then invokes post-frame callbacks (registered
  /// with [addPostFrameCallback]).
  //
  // When editing the above, also update rendering/binding.dart's copy.
  @override
  void drawFrame() {
    assert(!debugBuildingDirtyElements);
    assert(() {
      debugBuildingDirtyElements = true;
      return true;
    }());

    TimingsCallback? firstFrameCallback;
    if (_needToReportFirstFrame) {
      assert(!_firstFrameCompleter.isCompleted);

      firstFrameCallback = (List<FrameTiming> timings) {
        assert(sendFramesToEngine);
        if (!kReleaseMode) {
          // Change the current user tag back to the default tag. At this point,
          // the user tag should be set to "AppStartUp" (originally set in the
          // engine), so we need to change it back to the default tag to mark
          // the end of app start up for CPU profiles.
          developer.UserTag.defaultTag.makeCurrent();
          developer.Timeline.instantSync('Rasterized first useful frame');
          developer.postEvent('Flutter.FirstFrame', <String, dynamic>{});
        }
        SchedulerBinding.instance.removeTimingsCallback(firstFrameCallback!);
        firstFrameCallback = null;
        _firstFrameCompleter.complete();
      };
      // Callback is only invoked when FlutterView.render is called. When
      // sendFramesToEngine is set to false during the frame, it will not be
      // called and we need to remove the callback (see below).
      SchedulerBinding.instance.addTimingsCallback(firstFrameCallback!);
    }

    try {
      if (rootElement != null) {
        buildOwner!.buildScope(rootElement!);
      }
      super.drawFrame();
      buildOwner!.finalizeTree();
    } finally {
      assert(() {
        debugBuildingDirtyElements = false;
        return true;
      }());
    }
    if (!kReleaseMode) {
      if (_needToReportFirstFrame && sendFramesToEngine) {
        developer.Timeline.instantSync('Widgets built first useful frame');
      }
    }
    _needToReportFirstFrame = false;
    if (firstFrameCallback != null && !sendFramesToEngine) {
      // This frame is deferred and not the first frame sent to the engine that
      // should be reported.
      _needToReportFirstFrame = true;
      SchedulerBinding.instance.removeTimingsCallback(firstFrameCallback!);
    }
  }

  /// The [Element] that is at the root of the element tree hierarchy.
  ///
  /// This is initialized the first time [runApp] is called.
  Element? get rootElement => _rootElement;
  Element? _rootElement;

  /// Deprecated. Will be removed in a future version of Flutter.
  ///
  /// Use [rootElement] instead.
  @Deprecated(
    'Use rootElement instead. '
    'This feature was deprecated after v3.9.0-16.0.pre.'
  )
  Element? get renderViewElement => rootElement;

  bool _readyToProduceFrames = false;

  @override
  bool get framesEnabled => super.framesEnabled && _readyToProduceFrames;

  /// Used by [runApp] to wrap the provided `rootWidget` in the default [View].
  ///
  /// The [View] determines into what [FlutterView] the app is rendered into.
  /// This is currently [PlatformDispatcher.implicitView] from [platformDispatcher].
  ///
  /// The `rootWidget` widget provided to this method must not already be
  /// wrapped in a [View].
  Widget wrapWithDefaultView(Widget rootWidget) {
    return View(
      view: platformDispatcher.implicitView!,
      child: rootWidget,
    );
  }

  /// Schedules a [Timer] for attaching the root widget.
  ///
  /// This is called by [runApp] to configure the widget tree. Consider using
  /// [attachRootWidget] if you want to build the widget tree synchronously.
  @protected
  void scheduleAttachRootWidget(Widget rootWidget) {
    Timer.run(() {
      attachRootWidget(rootWidget);
    });
  }

  /// Takes a widget and attaches it to the [rootElement], creating it if
  /// necessary.
  ///
  /// This is called by [runApp] to configure the widget tree.
  ///
  /// See also:
  ///
  ///  * [RenderObjectToWidgetAdapter.attachToRenderTree], which inflates a
  ///    widget and attaches it to the render tree.
  void attachRootWidget(Widget rootWidget) {
    final bool isBootstrapFrame = rootElement == null;
    _readyToProduceFrames = true;
    _rootElement = RenderObjectToWidgetAdapter<RenderBox>(
      container: renderView,
      debugShortDescription: '[root]',
      child: rootWidget,
    ).attachToRenderTree(buildOwner!, rootElement as RenderObjectToWidgetElement<RenderBox>?);
    if (isBootstrapFrame) {
      SchedulerBinding.instance.ensureVisualUpdate();
    }
  }

  /// Whether the [rootElement] has been initialized.
  ///
  /// This will be false until [runApp] is called (or [WidgetTester.pumpWidget]
  /// is called in the context of a [TestWidgetsFlutterBinding]).
  bool get isRootWidgetAttached => _rootElement != null;

  @override
  Future<void> performReassemble() {
    assert(() {
      WidgetInspectorService.instance.performReassemble();
      return true;
    }());

    if (rootElement != null) {
      buildOwner!.reassemble(rootElement!, BindingBase.debugReassembleConfig);
    }
    return super.performReassemble();
  }

  /// Computes the locale the current platform would resolve to.
  ///
  /// This method is meant to be used as part of a
  /// [WidgetsApp.localeListResolutionCallback]. Since this method may return
  /// null, a Flutter/dart algorithm should still be provided as a fallback in
  /// case a native resolved locale cannot be determined or if the native
  /// resolved locale is undesirable.
  ///
  /// This method may return a null [Locale] if the platform does not support
  /// native locale resolution, or if the resolution failed.
  ///
  /// The first `supportedLocale` is treated as the default locale and will be returned
  /// if no better match is found.
  ///
  /// Android and iOS are currently supported.
  ///
  /// On Android, the algorithm described in
  /// https://developer.android.com/guide/topics/resources/multilingual-support
  /// is used to determine the resolved locale. Depending on the android version
  /// of the device, either the modern (>= API 24) or legacy (< API 24) algorithm
  /// will be used.
  ///
  /// On iOS, the result of `preferredLocalizationsFromArray` method of `NSBundle`
  /// is returned. See:
  /// https://developer.apple.com/documentation/foundation/nsbundle/1417249-preferredlocalizationsfromarray?language=objc
  /// for details on the used method.
  ///
  /// iOS treats script code as necessary for a match, so a user preferred locale of
  /// `zh_Hans_CN` will not resolve to a supported locale of `zh_CN`.
  ///
  /// Since implementation may vary by platform and has potential to be heavy,
  /// it is recommended to cache the results of this method if the value is
  /// used multiple times.
  ///
  /// Second-best (and n-best) matching locales should be obtained by calling this
  /// method again with the matched locale of the first call omitted from
  /// `supportedLocales`.
  Locale? computePlatformResolvedLocale(List<Locale> supportedLocales) {
    return platformDispatcher.computePlatformResolvedLocale(supportedLocales);
  }
}

/// Inflate the given widget and attach it to the screen.
///
/// The widget is given constraints during layout that force it to fill the
/// entire screen. If you wish to align your widget to one side of the screen
/// (e.g., the top), consider using the [Align] widget. If you wish to center
/// your widget, you can also use the [Center] widget.
///
/// Calling [runApp] again will detach the previous root widget from the screen
/// and attach the given widget in its place. The new widget tree is compared
/// against the previous widget tree and any differences are applied to the
/// underlying render tree, similar to what happens when a [StatefulWidget]
/// rebuilds after calling [State.setState].
///
/// Initializes the binding using [WidgetsFlutterBinding] if necessary.
///
/// See also:
///
///  * [WidgetsBinding.attachRootWidget], which creates the root widget for the
///    widget hierarchy.
///  * [RenderObjectToWidgetAdapter.attachToRenderTree], which creates the root
///    element for the element hierarchy.
///  * [WidgetsBinding.handleBeginFrame], which pumps the widget pipeline to
///    ensure the widget, element, and render trees are all built.
void runApp(Widget app) {
  final WidgetsBinding binding = WidgetsFlutterBinding.ensureInitialized();
  assert(binding.debugCheckZone('runApp'));
  binding
    ..scheduleAttachRootWidget(binding.wrapWithDefaultView(app))
    ..scheduleWarmUpFrame();
}

String _debugDumpAppString() {
  const String mode = kDebugMode ? 'DEBUG MODE' : kReleaseMode ? 'RELEASE MODE' : 'PROFILE MODE';
  final StringBuffer buffer = StringBuffer();
  buffer.writeln('${WidgetsBinding.instance.runtimeType} - $mode');
  if (WidgetsBinding.instance.rootElement != null) {
    buffer.writeln(WidgetsBinding.instance.rootElement!.toStringDeep());
  } else {
    buffer.writeln('<no tree currently mounted>');
  }
  return buffer.toString();
}

/// Print a string representation of the currently running app.
void debugDumpApp() {
  debugPrint(_debugDumpAppString());
}

/// A bridge from a [RenderObject] to an [Element] tree.
///
/// The given container is the [RenderObject] that the [Element] tree should be
/// inserted into. It must be a [RenderObject] that implements the
/// [RenderObjectWithChildMixin] protocol. The type argument `T` is the kind of
/// [RenderObject] that the container expects as its child.
///
/// Used by [runApp] to bootstrap applications.
class RenderObjectToWidgetAdapter<T extends RenderObject> extends RenderObjectWidget {
  /// Creates a bridge from a [RenderObject] to an [Element] tree.
  ///
  /// Used by [WidgetsBinding] to attach the root widget to the [RenderView].
  RenderObjectToWidgetAdapter({
    this.child,
    required this.container,
    this.debugShortDescription,
  }) : super(key: GlobalObjectKey(container));

  /// The widget below this widget in the tree.
  ///
  /// {@macro flutter.widgets.ProxyWidget.child}
  final Widget? child;

  /// The [RenderObject] that is the parent of the [Element] created by this widget.
  final RenderObjectWithChildMixin<T> container;

  /// A short description of this widget used by debugging aids.
  final String? debugShortDescription;

  @override
  RenderObjectToWidgetElement<T> createElement() => RenderObjectToWidgetElement<T>(this);

  @override
  RenderObjectWithChildMixin<T> createRenderObject(BuildContext context) => container;

  @override
  void updateRenderObject(BuildContext context, RenderObject renderObject) { }

  /// Inflate this widget and actually set the resulting [RenderObject] as the
  /// child of [container].
  ///
  /// If `element` is null, this function will create a new element. Otherwise,
  /// the given element will have an update scheduled to switch to this widget.
  ///
  /// Used by [runApp] to bootstrap applications.
  RenderObjectToWidgetElement<T> attachToRenderTree(BuildOwner owner, [ RenderObjectToWidgetElement<T>? element ]) {
    if (element == null) {
      owner.lockState(() {
        element = createElement();
        assert(element != null);
        element!.assignOwner(owner);
      });
      owner.buildScope(element!, () {
        element!.mount(null, null);
      });
    } else {
      element._newWidget = this;
      element.markNeedsBuild();
    }
    return element!;
  }

  @override
  String toStringShort() => debugShortDescription ?? super.toStringShort();
}

/// The root of the element tree that is hosted by a [RenderObject].
///
/// This element class is the instantiation of a [RenderObjectToWidgetAdapter]
/// widget. It can be used only as the root of an [Element] tree (it cannot be
/// mounted into another [Element]; it's parent must be null).
///
/// In typical usage, it will be instantiated for a [RenderObjectToWidgetAdapter]
/// whose container is the [RenderView] that connects to the Flutter engine. In
/// this usage, it is normally instantiated by the bootstrapping logic in the
/// [WidgetsFlutterBinding] singleton created by [runApp].
class RenderObjectToWidgetElement<T extends RenderObject> extends RenderObjectElement with RootElementMixin {
  /// Creates an element that is hosted by a [RenderObject].
  ///
  /// The [RenderObject] created by this element is not automatically set as a
  /// child of the hosting [RenderObject]. To actually attach this element to
  /// the render tree, call [RenderObjectToWidgetAdapter.attachToRenderTree].
  RenderObjectToWidgetElement(RenderObjectToWidgetAdapter<T> super.widget);

  Element? _child;

  static const Object _rootChildSlot = Object();

  @override
  void visitChildren(ElementVisitor visitor) {
    if (_child != null) {
      visitor(_child!);
    }
  }

  @override
  void forgetChild(Element child) {
    assert(child == _child);
    _child = null;
    super.forgetChild(child);
  }

  @override
  void mount(Element? parent, Object? newSlot) {
    assert(parent == null);
    super.mount(parent, newSlot);
    _rebuild();
    assert(_child != null);
  }

  @override
  void update(RenderObjectToWidgetAdapter<T> newWidget) {
    super.update(newWidget);
    assert(widget == newWidget);
    _rebuild();
  }

  // When we are assigned a new widget, we store it here
  // until we are ready to update to it.
  Widget? _newWidget;

  @override
  void performRebuild() {
    if (_newWidget != null) {
      // _newWidget can be null if, for instance, we were rebuilt
      // due to a reassemble.
      final Widget newWidget = _newWidget!;
      _newWidget = null;
      update(newWidget as RenderObjectToWidgetAdapter<T>);
    }
    super.performRebuild();
    assert(_newWidget == null);
  }

  @pragma('vm:notify-debugger-on-exception')
  void _rebuild() {
    try {
      _child = updateChild(_child, (widget as RenderObjectToWidgetAdapter<T>).child, _rootChildSlot);
    } catch (exception, stack) {
      final FlutterErrorDetails details = FlutterErrorDetails(
        exception: exception,
        stack: stack,
        library: 'widgets library',
        context: ErrorDescription('attaching to the render tree'),
      );
      FlutterError.reportError(details);
      final Widget error = ErrorWidget.builder(details);
      _child = updateChild(null, error, _rootChildSlot);
    }
  }

  @override
  RenderObjectWithChildMixin<T> get renderObject => super.renderObject as RenderObjectWithChildMixin<T>;

  @override
  void insertRenderObjectChild(RenderObject child, Object? slot) {
    assert(slot == _rootChildSlot);
    assert(renderObject.debugValidateChild(child));
    renderObject.child = child as T;
  }

  @override
  void moveRenderObjectChild(RenderObject child, Object? oldSlot, Object? newSlot) {
    assert(false);
  }

  @override
  void removeRenderObjectChild(RenderObject child, Object? slot) {
    assert(renderObject.child == child);
    renderObject.child = null;
  }
}

/// A concrete binding for applications based on the Widgets framework.
///
/// This is the glue that binds the framework to the Flutter engine.
///
/// When using the widgets framework, this binding, or one that
/// implements the same interfaces, must be used. The following
/// mixins are used to implement this binding:
///
/// * [GestureBinding], which implements the basics of hit testing.
/// * [SchedulerBinding], which introduces the concepts of frames.
/// * [ServicesBinding], which provides access to the plugin subsystem.
/// * [PaintingBinding], which enables decoding images.
/// * [SemanticsBinding], which supports accessibility.
/// * [RendererBinding], which handles the render tree.
/// * [WidgetsBinding], which handles the widget tree.
class WidgetsFlutterBinding extends BindingBase with GestureBinding, SchedulerBinding, ServicesBinding, PaintingBinding, SemanticsBinding, RendererBinding, WidgetsBinding {
  /// Returns an instance of the binding that implements
  /// [WidgetsBinding]. If no binding has yet been initialized, the
  /// [WidgetsFlutterBinding] class is used to create and initialize
  /// one.
  ///
  /// You only need to call this method if you need the binding to be
  /// initialized before calling [runApp].
  ///
  /// In the `flutter_test` framework, [testWidgets] initializes the
  /// binding instance to a [TestWidgetsFlutterBinding], not a
  /// [WidgetsFlutterBinding]. See
  /// [TestWidgetsFlutterBinding.ensureInitialized].
  static WidgetsBinding ensureInitialized() {
    if (WidgetsBinding._instance == null) {
      WidgetsFlutterBinding();
    }
    return WidgetsBinding.instance;
  }
}<|MERGE_RESOLUTION|>--- conflicted
+++ resolved
@@ -508,20 +508,6 @@
         },
       );
 
-<<<<<<< HEAD
-      // This service extension is deprecated and will be removed by 12/1/2018.
-      // Use ext.flutter.inspector.show instead.
-      registerBoolServiceExtension(
-          name: 'debugWidgetInspector',
-          getter: () async => WidgetsApp.debugShowWidgetInspectorOverride,
-          setter: (bool value) {
-            if (WidgetsApp.debugShowWidgetInspectorOverride == value)
-              return Future<void>.value();
-            WidgetsApp.debugShowWidgetInspectorOverride = value;
-            return _forceRebuild();
-          },
-      );
-
       registerServiceExtension(name: 'invokePreHotRestartCallbacks', callback: (Map<String, Object> params) async {
         Future<void> invokeAndWait(PreHotRestartCallback callback, String label) async {
           developer.postEvent('preHotRestartCallback', <String, Object>{'label': label, 'finished': false});
@@ -547,8 +533,6 @@
         return <String, Object>{};
       });
 
-=======
->>>>>>> 5e5b0263
       WidgetInspectorService.instance.initServiceExtensions(registerServiceExtension);
 
       return true;
