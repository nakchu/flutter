--- conflicted
+++ resolved
@@ -293,20 +293,6 @@
       }
     );
 
-<<<<<<< HEAD
-    // This service extension is deprecated and will be removed by 7/1/2018.
-    // Use ext.flutter.inspector.show instead.
-    registerBoolServiceExtension(
-        name: 'debugWidgetInspector',
-        getter: () async => WidgetsApp.debugShowWidgetInspectorOverride,
-        setter: (bool value) {
-          if (WidgetsApp.debugShowWidgetInspectorOverride == value)
-            return Future<Null>.value();
-          WidgetsApp.debugShowWidgetInspectorOverride = value;
-          return _forceRebuild();
-        }
-    );
-=======
     assert(() {
       // This service extension is deprecated and will be removed by 7/1/2018.
       // Use ext.flutter.inspector.show instead.
@@ -315,12 +301,11 @@
           getter: () async => WidgetsApp.debugShowWidgetInspectorOverride,
           setter: (bool value) {
             if (WidgetsApp.debugShowWidgetInspectorOverride == value)
-              return new Future<Null>.value();
+              return Future<Null>.value();
             WidgetsApp.debugShowWidgetInspectorOverride = value;
             return _forceRebuild();
           }
       );
->>>>>>> d7a0dcaa
 
       WidgetInspectorService.instance.initServiceExtensions(registerServiceExtension);
       return true;
