--- conflicted
+++ resolved
@@ -391,7 +391,6 @@
     final AnimatedListState result = context.ancestorStateOfType(const TypeMatcher<AnimatedListState>());
     if (nullOk || result != null)
       return result;
-<<<<<<< HEAD
     throw FlutterError.fromParts(<DiagnosticsNode>[
       ErrorSummary('AnimatedList.of() called with a context that does not contain an AnimatedList.'),
       ErrorDescription('No AnimatedList ancestor could be found starting from the context that was passed to AnimatedList.of().'),
@@ -403,18 +402,6 @@
       ),
       context.describeElement('The context used was')
     ]);
-=======
-    throw FlutterError(
-      'AnimatedList.of() called with a context that does not contain an AnimatedList.\n'
-      'No AnimatedList ancestor could be found starting from the context that '
-      'was passed to AnimatedList.of(). This can happen when the context '
-      'provided is from the same StatefulWidget that built the AnimatedList. '
-      'Please see the AnimatedList documentation for examples of how to refer to '
-      'an AnimatedListState object: https://api.flutter.dev/flutter/widgets/AnimatedListState-class.html \n'
-      'The context used was:\n'
-      '  $context'
-    );
->>>>>>> c1d3ca07
   }
 
   @override
