// Copyright 2014 The Flutter Authors. All rights reserved.
// Use of this source code is governed by a BSD-style license that can be
// found in the LICENSE file.

import 'dart:async';
import 'dart:ui' as ui;

import 'package:flutter/foundation.dart';
import 'package:flutter/gestures.dart';
import 'package:flutter/rendering.dart';
import 'package:flutter/scheduler.dart';
import 'package:flutter/services.dart';

import 'actions.dart';
import 'basic.dart';
import 'display_feature_sub_screen.dart';
import 'focus_manager.dart';
import 'focus_scope.dart';
import 'framework.dart';
import 'modal_barrier.dart';
import 'navigator.dart';
import 'overlay.dart';
import 'page_storage.dart';
import 'primary_scroll_controller.dart';
import 'restoration.dart';
import 'scroll_controller.dart';
import 'transitions.dart';

// Examples can assume:
// late RouteObserver<Route<void>> routeObserver;
// late NavigatorState navigator;
// late BuildContext context;
// Future<bool> askTheUserIfTheyAreSure() async { return true; }
// abstract class MyWidget extends StatefulWidget { const MyWidget({super.key}); }

/// A route that displays widgets in the [Navigator]'s [Overlay].
abstract class OverlayRoute<T> extends Route<T> {
  /// Creates a route that knows how to interact with an [Overlay].
  OverlayRoute({
    super.settings,
  });

  /// Subclasses should override this getter to return the builders for the overlay.
  @factory
  Iterable<OverlayEntry> createOverlayEntries();

  @override
  List<OverlayEntry> get overlayEntries => _overlayEntries;
  final List<OverlayEntry> _overlayEntries = <OverlayEntry>[];

  @override
  void install() {
    assert(_overlayEntries.isEmpty);
    _overlayEntries.addAll(createOverlayEntries());
    super.install();
  }

  /// Controls whether [didPop] calls [NavigatorState.finalizeRoute].
  ///
  /// If true, this route removes its overlay entries during [didPop].
  /// Subclasses can override this getter if they want to delay finalization
  /// (for example to animate the route's exit before removing it from the
  /// overlay).
  ///
  /// Subclasses that return false from [finishedWhenPopped] are responsible for
  /// calling [NavigatorState.finalizeRoute] themselves.
  @protected
  bool get finishedWhenPopped => true;

  @override
  bool didPop(T? result) {
    final bool returnValue = super.didPop(result);
    assert(returnValue);
    if (finishedWhenPopped) {
      navigator!.finalizeRoute(this);
    }
    return returnValue;
  }

  @override
  void dispose() {
    _overlayEntries.clear();
    super.dispose();
  }
}

/// A route with entrance and exit transitions.
abstract class TransitionRoute<T> extends OverlayRoute<T> {
  /// Creates a route that animates itself when it is pushed or popped.
  TransitionRoute({
    super.settings,
  });

  /// This future completes only once the transition itself has finished, after
  /// the overlay entries have been removed from the navigator's overlay.
  ///
  /// This future completes once the animation has been dismissed. That will be
  /// after [popped], because [popped] typically completes before the animation
  /// even starts, as soon as the route is popped.
  Future<T?> get completed => _transitionCompleter.future;
  final Completer<T?> _transitionCompleter = Completer<T?>();

  /// {@template flutter.widgets.TransitionRoute.transitionDuration}
  /// The duration the transition going forwards.
  ///
  /// See also:
  ///
  /// * [reverseTransitionDuration], which controls the duration of the
  /// transition when it is in reverse.
  /// {@endtemplate}
  Duration get transitionDuration;

  /// {@template flutter.widgets.TransitionRoute.reverseTransitionDuration}
  /// The duration the transition going in reverse.
  ///
  /// By default, the reverse transition duration is set to the value of
  /// the forwards [transitionDuration].
  /// {@endtemplate}
  Duration get reverseTransitionDuration => transitionDuration;

  /// {@template flutter.widgets.TransitionRoute.opaque}
  /// Whether the route obscures previous routes when the transition is complete.
  ///
  /// When an opaque route's entrance transition is complete, the routes behind
  /// the opaque route will not be built to save resources.
  /// {@endtemplate}
  bool get opaque;

  // This ensures that if we got to the dismissed state while still current,
  // we will still be disposed when we are eventually popped.
  //
  // This situation arises when dealing with the Cupertino dismiss gesture.
  @override
  bool get finishedWhenPopped => _controller!.status == AnimationStatus.dismissed && !_popFinalized;

  bool _popFinalized = false;

  /// The animation that drives the route's transition and the previous route's
  /// forward transition.
  Animation<double>? get animation => _animation;
  Animation<double>? _animation;

  /// The animation controller that the route uses to drive the transitions.
  ///
  /// The animation itself is exposed by the [animation] property.
  @protected
  AnimationController? get controller => _controller;
  AnimationController? _controller;

  /// The animation for the route being pushed on top of this route. This
  /// animation lets this route coordinate with the entrance and exit transition
  /// of route pushed on top of this route.
  Animation<double>? get secondaryAnimation => _secondaryAnimation;
  final ProxyAnimation _secondaryAnimation = ProxyAnimation(kAlwaysDismissedAnimation);

  /// Whether to takeover the [controller] created by [createAnimationController].
  ///
  /// If true, this route will call [AnimationController.dispose] when the
  /// controller is no longer needed.
  /// If false, the controller should be disposed by whoever owned it.
  ///
  /// It defaults to `true`.
  bool willDisposeAnimationController = true;

  /// Called to create the animation controller that will drive the transitions to
  /// this route from the previous one, and back to the previous route from this
  /// one.
  ///
  /// The returned controller will be disposed by [AnimationController.dispose]
  /// if the [willDisposeAnimationController] is `true`.
  AnimationController createAnimationController() {
    assert(!_transitionCompleter.isCompleted, 'Cannot reuse a $runtimeType after disposing it.');
    final Duration duration = transitionDuration;
    final Duration reverseDuration = reverseTransitionDuration;
    assert(duration != null && duration >= Duration.zero);
    return AnimationController(
      duration: duration,
      reverseDuration: reverseDuration,
      debugLabel: debugLabel,
      vsync: navigator!,
    );
  }

  /// Called to create the animation that exposes the current progress of
  /// the transition controlled by the animation controller created by
  /// [createAnimationController()].
  Animation<double> createAnimation() {
    assert(!_transitionCompleter.isCompleted, 'Cannot reuse a $runtimeType after disposing it.');
    assert(_controller != null);
    return _controller!.view;
  }

  T? _result;

  void _handleStatusChanged(AnimationStatus status) {
    switch (status) {
      case AnimationStatus.completed:
        if (overlayEntries.isNotEmpty) {
          overlayEntries.first.opaque = opaque;
        }
        break;
      case AnimationStatus.forward:
      case AnimationStatus.reverse:
        if (overlayEntries.isNotEmpty) {
          overlayEntries.first.opaque = false;
        }
        break;
      case AnimationStatus.dismissed:
        // We might still be an active route if a subclass is controlling the
        // transition and hits the dismissed status. For example, the iOS
        // back gesture drives this animation to the dismissed status before
        // removing the route and disposing it.
        if (!isActive) {
          navigator!.finalizeRoute(this);
          _popFinalized = true;
        }
        break;
    }
  }

  @override
  void install() {
    assert(!_transitionCompleter.isCompleted, 'Cannot install a $runtimeType after disposing it.');
    _controller = createAnimationController();
    assert(_controller != null, '$runtimeType.createAnimationController() returned null.');
    _animation = createAnimation()
      ..addStatusListener(_handleStatusChanged);
    assert(_animation != null, '$runtimeType.createAnimation() returned null.');
    super.install();
    if (_animation!.isCompleted && overlayEntries.isNotEmpty) {
      overlayEntries.first.opaque = opaque;
    }
  }

  @override
  TickerFuture didPush() {
    assert(_controller != null, '$runtimeType.didPush called before calling install() or after calling dispose().');
    assert(!_transitionCompleter.isCompleted, 'Cannot reuse a $runtimeType after disposing it.');
    super.didPush();
    return _controller!.forward();
  }

  @override
  void didAdd() {
    assert(_controller != null, '$runtimeType.didPush called before calling install() or after calling dispose().');
    assert(!_transitionCompleter.isCompleted, 'Cannot reuse a $runtimeType after disposing it.');
    super.didAdd();
    _controller!.value = _controller!.upperBound;
  }

  @override
  void didReplace(Route<dynamic>? oldRoute) {
    assert(_controller != null, '$runtimeType.didReplace called before calling install() or after calling dispose().');
    assert(!_transitionCompleter.isCompleted, 'Cannot reuse a $runtimeType after disposing it.');
    if (oldRoute is TransitionRoute) {
      _controller!.value = oldRoute._controller!.value;
    }
    super.didReplace(oldRoute);
  }

  @override
  bool didPop(T? result) {
    assert(_controller != null, '$runtimeType.didPop called before calling install() or after calling dispose().');
    assert(!_transitionCompleter.isCompleted, 'Cannot reuse a $runtimeType after disposing it.');
    _result = result;
    _controller!.reverse();
    return super.didPop(result);
  }

  @override
  void didPopNext(Route<dynamic> nextRoute) {
    assert(_controller != null, '$runtimeType.didPopNext called before calling install() or after calling dispose().');
    assert(!_transitionCompleter.isCompleted, 'Cannot reuse a $runtimeType after disposing it.');
    _updateSecondaryAnimation(nextRoute);
    super.didPopNext(nextRoute);
  }

  @override
  void didChangeNext(Route<dynamic>? nextRoute) {
    assert(_controller != null, '$runtimeType.didChangeNext called before calling install() or after calling dispose().');
    assert(!_transitionCompleter.isCompleted, 'Cannot reuse a $runtimeType after disposing it.');
    _updateSecondaryAnimation(nextRoute);
    super.didChangeNext(nextRoute);
  }

  // A callback method that disposes existing train hopping animation and
  // removes its listener.
  //
  // This property is non-null if there is a train hopping in progress, and the
  // caller must reset this property to null after it is called.
  VoidCallback? _trainHoppingListenerRemover;

  void _updateSecondaryAnimation(Route<dynamic>? nextRoute) {
    // There is an existing train hopping in progress. Unfortunately, we cannot
    // dispose current train hopping animation until we replace it with a new
    // animation.
    final VoidCallback? previousTrainHoppingListenerRemover = _trainHoppingListenerRemover;
    _trainHoppingListenerRemover = null;

    if (nextRoute is TransitionRoute<dynamic> && canTransitionTo(nextRoute) && nextRoute.canTransitionFrom(this)) {
      final Animation<double>? current = _secondaryAnimation.parent;
      if (current != null) {
        final Animation<double> currentTrain = (current is TrainHoppingAnimation ? current.currentTrain : current)!;
        final Animation<double> nextTrain = nextRoute._animation!;
        if (
          currentTrain.value == nextTrain.value ||
          nextTrain.status == AnimationStatus.completed ||
          nextTrain.status == AnimationStatus.dismissed
        ) {
          _setSecondaryAnimation(nextTrain, nextRoute.completed);
        } else {
          // Two trains animate at different values. We have to do train hopping.
          // There are three possibilities of train hopping:
          //  1. We hop on the nextTrain when two trains meet in the middle using
          //     TrainHoppingAnimation.
          //  2. There is no chance to hop on nextTrain because two trains never
          //     cross each other. We have to directly set the animation to
          //     nextTrain once the nextTrain stops animating.
          //  3. A new _updateSecondaryAnimation is called before train hopping
          //     finishes. We leave a listener remover for the next call to
          //     properly clean up the existing train hopping.
          TrainHoppingAnimation? newAnimation;
          void jumpOnAnimationEnd(AnimationStatus status) {
            switch (status) {
              case AnimationStatus.completed:
              case AnimationStatus.dismissed:
                // The nextTrain has stopped animating without train hopping.
                // Directly sets the secondary animation and disposes the
                // TrainHoppingAnimation.
                _setSecondaryAnimation(nextTrain, nextRoute.completed);
                if (_trainHoppingListenerRemover != null) {
                  _trainHoppingListenerRemover!();
                  _trainHoppingListenerRemover = null;
                }
                break;
              case AnimationStatus.forward:
              case AnimationStatus.reverse:
                break;
            }
          }
          _trainHoppingListenerRemover = () {
            nextTrain.removeStatusListener(jumpOnAnimationEnd);
            newAnimation?.dispose();
          };
          nextTrain.addStatusListener(jumpOnAnimationEnd);
          newAnimation = TrainHoppingAnimation(
            currentTrain,
            nextTrain,
            onSwitchedTrain: () {
              assert(_secondaryAnimation.parent == newAnimation);
              assert(newAnimation!.currentTrain == nextRoute._animation);
              // We can hop on the nextTrain, so we don't need to listen to
              // whether the nextTrain has stopped.
              _setSecondaryAnimation(newAnimation!.currentTrain, nextRoute.completed);
              if (_trainHoppingListenerRemover != null) {
                _trainHoppingListenerRemover!();
                _trainHoppingListenerRemover = null;
              }
            },
          );
          _setSecondaryAnimation(newAnimation, nextRoute.completed);
        }
      } else {
        _setSecondaryAnimation(nextRoute._animation, nextRoute.completed);
      }
    } else {
      _setSecondaryAnimation(kAlwaysDismissedAnimation);
    }
    // Finally, we dispose any previous train hopping animation because it
    // has been successfully updated at this point.
    if (previousTrainHoppingListenerRemover != null) {
      previousTrainHoppingListenerRemover();
    }
  }

  void _setSecondaryAnimation(Animation<double>? animation, [Future<dynamic>? disposed]) {
    _secondaryAnimation.parent = animation;
    // Releases the reference to the next route's animation when that route
    // is disposed.
    disposed?.then((dynamic _) {
      if (_secondaryAnimation.parent == animation) {
        _secondaryAnimation.parent = kAlwaysDismissedAnimation;
        if (animation is TrainHoppingAnimation) {
          animation.dispose();
        }
      }
    });
  }

  /// Returns true if this route supports a transition animation that runs
  /// when [nextRoute] is pushed on top of it or when [nextRoute] is popped
  /// off of it.
  ///
  /// Subclasses can override this method to restrict the set of routes they
  /// need to coordinate transitions with.
  ///
  /// If true, and `nextRoute.canTransitionFrom()` is true, then the
  /// [ModalRoute.buildTransitions] `secondaryAnimation` will run from 0.0 - 1.0
  /// when [nextRoute] is pushed on top of this one.  Similarly, if
  /// the [nextRoute] is popped off of this route, the
  /// `secondaryAnimation` will run from 1.0 - 0.0.
  ///
  /// If false, this route's [ModalRoute.buildTransitions] `secondaryAnimation` parameter
  /// value will be [kAlwaysDismissedAnimation]. In other words, this route
  /// will not animate when [nextRoute] is pushed on top of it or when
  /// [nextRoute] is popped off of it.
  ///
  /// Returns true by default.
  ///
  /// See also:
  ///
  ///  * [canTransitionFrom], which must be true for [nextRoute] for the
  ///    [ModalRoute.buildTransitions] `secondaryAnimation` to run.
  bool canTransitionTo(TransitionRoute<dynamic> nextRoute) => true;

  /// Returns true if [previousRoute] should animate when this route
  /// is pushed on top of it or when then this route is popped off of it.
  ///
  /// Subclasses can override this method to restrict the set of routes they
  /// need to coordinate transitions with.
  ///
  /// If true, and `previousRoute.canTransitionTo()` is true, then the
  /// previous route's [ModalRoute.buildTransitions] `secondaryAnimation` will
  /// run from 0.0 - 1.0 when this route is pushed on top of
  /// it. Similarly, if this route is popped off of [previousRoute]
  /// the previous route's `secondaryAnimation` will run from 1.0 - 0.0.
  ///
  /// If false, then the previous route's [ModalRoute.buildTransitions]
  /// `secondaryAnimation` value will be kAlwaysDismissedAnimation. In
  /// other words [previousRoute] will not animate when this route is
  /// pushed on top of it or when then this route is popped off of it.
  ///
  /// Returns true by default.
  ///
  /// See also:
  ///
  ///  * [canTransitionTo], which must be true for [previousRoute] for its
  ///    [ModalRoute.buildTransitions] `secondaryAnimation` to run.
  bool canTransitionFrom(TransitionRoute<dynamic> previousRoute) => true;

  @override
  void dispose() {
    assert(!_transitionCompleter.isCompleted, 'Cannot dispose a $runtimeType twice.');
    _animation?.removeStatusListener(_handleStatusChanged);
    if (willDisposeAnimationController) {
      _controller?.dispose();
    }
    _transitionCompleter.complete(_result);
    super.dispose();
  }

  /// A short description of this route useful for debugging.
  String get debugLabel => objectRuntimeType(this, 'TransitionRoute');

  @override
  String toString() => '${objectRuntimeType(this, 'TransitionRoute')}(animation: $_controller)';
}

/// An entry in the history of a [LocalHistoryRoute].
class LocalHistoryEntry {
  /// Creates an entry in the history of a [LocalHistoryRoute].
  ///
  /// The [impliesAppBarDismissal] defaults to true if not provided.
  LocalHistoryEntry({ this.onRemove, this.impliesAppBarDismissal = true });

  /// Called when this entry is removed from the history of its associated [LocalHistoryRoute].
  final VoidCallback? onRemove;

  LocalHistoryRoute<dynamic>? _owner;

  /// Whether an [AppBar] in the route this entry belongs to should
  /// automatically add a back button or close button.
  ///
  /// Defaults to true.
  final bool impliesAppBarDismissal;

  /// Remove this entry from the history of its associated [LocalHistoryRoute].
  void remove() {
    _owner?.removeLocalHistoryEntry(this);
    assert(_owner == null);
  }

  void _notifyRemoved() {
    onRemove?.call();
  }
}

/// A mixin used by routes to handle back navigations internally by popping a list.
///
/// When a [Navigator] is instructed to pop, the current route is given an
/// opportunity to handle the pop internally. A `LocalHistoryRoute` handles the
/// pop internally if its list of local history entries is non-empty. Rather
/// than being removed as the current route, the most recent [LocalHistoryEntry]
/// is removed from the list and its [LocalHistoryEntry.onRemove] is called.
mixin LocalHistoryRoute<T> on Route<T> {
  List<LocalHistoryEntry>? _localHistory;
  int _entriesImpliesAppBarDismissal = 0;
  /// Adds a local history entry to this route.
  ///
  /// When asked to pop, if this route has any local history entries, this route
  /// will handle the pop internally by removing the most recently added local
  /// history entry.
  ///
  /// The given local history entry must not already be part of another local
  /// history route.
  ///
  /// {@tool snippet}
  ///
  /// The following example is an app with 2 pages: `HomePage` and `SecondPage`.
  /// The `HomePage` can navigate to the `SecondPage`.
  ///
  /// The `SecondPage` uses a [LocalHistoryEntry] to implement local navigation
  /// within that page. Pressing 'show rectangle' displays a red rectangle and
  /// adds a local history entry. At that point, pressing the '< back' button
  /// pops the latest route, which is the local history entry, and the red
  /// rectangle disappears. Pressing the '< back' button a second time
  /// once again pops the latest route, which is the `SecondPage`, itself.
  /// Therefore, the second press navigates back to the `HomePage`.
  ///
  /// ```dart
  /// class App extends StatelessWidget {
  ///   const App({super.key});
  ///
  ///   @override
  ///   Widget build(BuildContext context) {
  ///     return MaterialApp(
  ///       initialRoute: '/',
  ///       routes: <String, WidgetBuilder>{
  ///         '/': (BuildContext context) => const HomePage(),
  ///         '/second_page': (BuildContext context) => const SecondPage(),
  ///       },
  ///     );
  ///   }
  /// }
  ///
  /// class HomePage extends StatefulWidget {
  ///   const HomePage({super.key});
  ///
  ///   @override
  ///   State<HomePage> createState() => _HomePageState();
  /// }
  ///
  /// class _HomePageState extends State<HomePage> {
  ///   @override
  ///   Widget build(BuildContext context) {
  ///     return Scaffold(
  ///       body: Center(
  ///         child: Column(
  ///           mainAxisSize: MainAxisSize.min,
  ///           children: <Widget>[
  ///             const Text('HomePage'),
  ///             // Press this button to open the SecondPage.
  ///             ElevatedButton(
  ///               child: const Text('Second Page >'),
  ///               onPressed: () {
  ///                 Navigator.pushNamed(context, '/second_page');
  ///               },
  ///             ),
  ///           ],
  ///         ),
  ///       ),
  ///     );
  ///   }
  /// }
  ///
  /// class SecondPage extends StatefulWidget {
  ///   const SecondPage({super.key});
  ///
  ///   @override
  ///   State<SecondPage> createState() => _SecondPageState();
  /// }
  ///
  /// class _SecondPageState extends State<SecondPage> {
  ///
  ///   bool _showRectangle = false;
  ///
  ///   Future<void> _navigateLocallyToShowRectangle() async {
  ///     // This local history entry essentially represents the display of the red
  ///     // rectangle. When this local history entry is removed, we hide the red
  ///     // rectangle.
  ///     setState(() => _showRectangle = true);
  ///     ModalRoute.of(context)?.addLocalHistoryEntry(
  ///         LocalHistoryEntry(
  ///             onRemove: () {
  ///               // Hide the red rectangle.
  ///               setState(() => _showRectangle = false);
  ///             }
  ///         )
  ///     );
  ///   }
  ///
  ///   @override
  ///   Widget build(BuildContext context) {
  ///     final Widget localNavContent = _showRectangle
  ///       ? Container(
  ///           width: 100.0,
  ///           height: 100.0,
  ///           color: Colors.red,
  ///         )
  ///       : ElevatedButton(
  ///           onPressed: _navigateLocallyToShowRectangle,
  ///           child: const Text('Show Rectangle'),
  ///         );
  ///
  ///     return Scaffold(
  ///       body: Center(
  ///         child: Column(
  ///           mainAxisAlignment: MainAxisAlignment.center,
  ///           children: <Widget>[
  ///             localNavContent,
  ///             ElevatedButton(
  ///               child: const Text('< Back'),
  ///               onPressed: () {
  ///                 // Pop a route. If this is pressed while the red rectangle is
  ///                 // visible then it will pop our local history entry, which
  ///                 // will hide the red rectangle. Otherwise, the SecondPage will
  ///                 // navigate back to the HomePage.
  ///                 Navigator.of(context).pop();
  ///               },
  ///             ),
  ///           ],
  ///         ),
  ///       ),
  ///     );
  ///   }
  /// }
  /// ```
  /// {@end-tool}
  void addLocalHistoryEntry(LocalHistoryEntry entry) {
    assert(entry._owner == null);
    entry._owner = this;
    _localHistory ??= <LocalHistoryEntry>[];
    final bool wasEmpty = _localHistory!.isEmpty;
    _localHistory!.add(entry);
    bool internalStateChanged = false;
    if (entry.impliesAppBarDismissal) {
      internalStateChanged = _entriesImpliesAppBarDismissal == 0;
      _entriesImpliesAppBarDismissal += 1;
    }
    if (wasEmpty || internalStateChanged) {
      changedInternalState();
    }
  }

  /// Remove a local history entry from this route.
  ///
  /// The entry's [LocalHistoryEntry.onRemove] callback, if any, will be called
  /// synchronously.
  void removeLocalHistoryEntry(LocalHistoryEntry entry) {
    assert(entry != null);
    assert(entry._owner == this);
    assert(_localHistory!.contains(entry));
    bool internalStateChanged = false;
    if (_localHistory!.remove(entry) && entry.impliesAppBarDismissal) {
      _entriesImpliesAppBarDismissal -= 1;
      internalStateChanged = _entriesImpliesAppBarDismissal == 0;
    }
    entry._owner = null;
    entry._notifyRemoved();
    if (_localHistory!.isEmpty || internalStateChanged) {
      assert(_entriesImpliesAppBarDismissal == 0);
      if (SchedulerBinding.instance.schedulerPhase == SchedulerPhase.persistentCallbacks) {
        // The local history might be removed as a result of disposing inactive
        // elements during finalizeTree. The state is locked at this moment, and
        // we can only notify state has changed in the next frame.
        SchedulerBinding.instance.addPostFrameCallback((Duration duration) {
          changedInternalState();
        });
      } else {
        changedInternalState();
      }
    }
  }

  @override
  Future<RoutePopDisposition> willPop() async {
    if (willHandlePopInternally) {
      return RoutePopDisposition.pop;
    }
    return super.willPop();
  }

  @override
  bool didPop(T? result) {
    if (_localHistory != null && _localHistory!.isNotEmpty) {
      final LocalHistoryEntry entry = _localHistory!.removeLast();
      assert(entry._owner == this);
      entry._owner = null;
      entry._notifyRemoved();
      bool internalStateChanged = false;
      if (entry.impliesAppBarDismissal) {
        _entriesImpliesAppBarDismissal -= 1;
        internalStateChanged = _entriesImpliesAppBarDismissal == 0;
      }
      if (_localHistory!.isEmpty || internalStateChanged) {
        changedInternalState();
      }
      return false;
    }
    return super.didPop(result);
  }

  @override
  bool get willHandlePopInternally {
    return _localHistory != null && _localHistory!.isNotEmpty;
  }
}

class _DismissModalAction extends DismissAction {
  _DismissModalAction(this.context);

  final BuildContext context;

  @override
  bool isEnabled(DismissIntent intent) {
    final ModalRoute<dynamic> route = ModalRoute.of<dynamic>(context)!;
    return route.barrierDismissible;
  }

  @override
  Object invoke(DismissIntent intent) {
    return Navigator.of(context).maybePop();
  }
}

class _ModalScopeStatus extends InheritedWidget {
  const _ModalScopeStatus({
    required this.isCurrent,
    required this.canPop,
    required this.impliesAppBarDismissal,
    required this.route,
    required super.child,
  }) : assert(isCurrent != null),
       assert(canPop != null),
       assert(route != null),
       assert(child != null);

  final bool isCurrent;
  final bool canPop;
  final bool impliesAppBarDismissal;
  final Route<dynamic> route;

  @override
  bool updateShouldNotify(_ModalScopeStatus old) {
    return isCurrent != old.isCurrent ||
           canPop != old.canPop ||
           impliesAppBarDismissal != old.impliesAppBarDismissal ||
           route != old.route;
  }

  @override
  void debugFillProperties(DiagnosticPropertiesBuilder description) {
    super.debugFillProperties(description);
    description.add(FlagProperty('isCurrent', value: isCurrent, ifTrue: 'active', ifFalse: 'inactive'));
    description.add(FlagProperty('canPop', value: canPop, ifTrue: 'can pop'));
    description.add(FlagProperty('impliesAppBarDismissal', value: impliesAppBarDismissal, ifTrue: 'implies app bar dismissal'));
  }
}

class _ModalScope<T> extends StatefulWidget {
  const _ModalScope({
    super.key,
    required this.route,
  });

  final ModalRoute<T> route;

  @override
  _ModalScopeState<T> createState() => _ModalScopeState<T>();
}

class _ModalScopeState<T> extends State<_ModalScope<T>> {
  // We cache the result of calling the route's buildPage, and clear the cache
  // whenever the dependencies change. This implements the contract described in
  // the documentation for buildPage, namely that it gets called once, unless
  // something like a ModalRoute.of() dependency triggers an update.
  Widget? _page;

  // This is the combination of the two animations for the route.
  late Listenable _listenable;

  /// The node this scope will use for its root [FocusScope] widget.
  final FocusScopeNode focusScopeNode = FocusScopeNode(debugLabel: '$_ModalScopeState Focus Scope');
  final ScrollController primaryScrollController = ScrollController();

  @override
  void initState() {
    super.initState();
    final List<Listenable> animations = <Listenable>[
      if (widget.route.animation != null) widget.route.animation!,
      if (widget.route.secondaryAnimation != null) widget.route.secondaryAnimation!,
    ];
    _listenable = Listenable.merge(animations);
    if (widget.route.isCurrent && _shouldRequestFocus) {
      widget.route.navigator!.focusScopeNode.setFirstFocus(focusScopeNode);
    }
  }

  @override
  void didUpdateWidget(_ModalScope<T> oldWidget) {
    super.didUpdateWidget(oldWidget);
    assert(widget.route == oldWidget.route);
    if (widget.route.isCurrent && _shouldRequestFocus) {
      widget.route.navigator!.focusScopeNode.setFirstFocus(focusScopeNode);
    }
  }

  @override
  void didChangeDependencies() {
    super.didChangeDependencies();
    _page = null;
  }

  void _forceRebuildPage() {
    setState(() {
      _page = null;
    });
  }

  @override
  void dispose() {
    focusScopeNode.dispose();
    super.dispose();
  }

  bool get _shouldIgnoreFocusRequest {
    return widget.route.animation?.status == AnimationStatus.reverse ||
      (widget.route.navigator?.userGestureInProgress ?? false);
  }

  bool get _shouldRequestFocus {
    return widget.route.navigator!.widget.requestFocus;
  }

  // This should be called to wrap any changes to route.isCurrent, route.canPop,
  // and route.offstage.
  void _routeSetState(VoidCallback fn) {
    if (widget.route.isCurrent && !_shouldIgnoreFocusRequest && _shouldRequestFocus) {
      widget.route.navigator!.focusScopeNode.setFirstFocus(focusScopeNode);
    }
    setState(fn);
  }

  @override
  Widget build(BuildContext context) {
    return AnimatedBuilder(
      animation: widget.route.restorationScopeId,
      builder: (BuildContext context, Widget? child) {
        assert(child != null);
        return RestorationScope(
          restorationId: widget.route.restorationScopeId.value,
          child: child!,
        );
      },
      child: _ModalScopeStatus(
        route: widget.route,
        isCurrent: widget.route.isCurrent, // _routeSetState is called if this updates
        canPop: widget.route.canPop, // _routeSetState is called if this updates
        impliesAppBarDismissal: widget.route.impliesAppBarDismissal,
        child: Offstage(
          offstage: widget.route.offstage, // _routeSetState is called if this updates
          child: PageStorage(
            bucket: widget.route._storageBucket, // immutable
            child: Builder(
              builder: (BuildContext context) {
                return Actions(
                  actions: <Type, Action<Intent>>{
                    DismissIntent: _DismissModalAction(context),
                  },
                  child: PrimaryScrollController(
                    controller: primaryScrollController,
                    child: FocusScope(
                      node: focusScopeNode, // immutable
                      child: FocusTrap(
                        focusScopeNode: focusScopeNode,
                        child: RepaintBoundary(
                          child: AnimatedBuilder(
                            animation: _listenable, // immutable
                            builder: (BuildContext context, Widget? child) {
                              return widget.route.buildTransitions(
                                context,
                                widget.route.animation!,
                                widget.route.secondaryAnimation!,
                                // This additional AnimatedBuilder is include because if the
                                // value of the userGestureInProgressNotifier changes, it's
                                // only necessary to rebuild the IgnorePointer widget and set
                                // the focus node's ability to focus.
                                AnimatedBuilder(
                                  animation: widget.route.navigator?.userGestureInProgressNotifier ?? ValueNotifier<bool>(false),
                                  builder: (BuildContext context, Widget? child) {
                                    final bool ignoreEvents = _shouldIgnoreFocusRequest;
                                    focusScopeNode.canRequestFocus = !ignoreEvents;
                                    return IgnorePointer(
                                      ignoring: ignoreEvents,
                                      child: child,
                                    );
                                  },
                                  child: child,
                                ),
                              );
                            },
                            child: _page ??= RepaintBoundary(
                              key: widget.route._subtreeKey, // immutable
                              child: Builder(
                                builder: (BuildContext context) {
                                  return widget.route.buildPage(
                                    context,
                                    widget.route.animation!,
                                    widget.route.secondaryAnimation!,
                                  );
                                },
                              ),
                            ),
                          ),
                        ),
                      ),
                    ),
                  ),
                );
              },
            ),
          ),
        ),
      ),
    );
  }
}

/// A route that blocks interaction with previous routes.
///
/// [ModalRoute]s cover the entire [Navigator]. They are not necessarily
/// [opaque], however; for example, a pop-up menu uses a [ModalRoute] but only
/// shows the menu in a small box overlapping the previous route.
///
/// The `T` type argument is the return value of the route. If there is no
/// return value, consider using `void` as the return value.
abstract class ModalRoute<T> extends TransitionRoute<T> with LocalHistoryRoute<T> {
  /// Creates a route that blocks interaction with previous routes.
  ModalRoute({
    super.settings,
    this.filter,
  });

  /// The filter to add to the barrier.
  ///
  /// If given, this filter will be applied to the modal barrier using
  /// [BackdropFilter]. This allows blur effects, for example.
  final ui.ImageFilter? filter;

  // The API for general users of this class

  /// Returns the modal route most closely associated with the given context.
  ///
  /// Returns null if the given context is not associated with a modal route.
  ///
  /// {@tool snippet}
  ///
  /// Typical usage is as follows:
  ///
  /// ```dart
  /// ModalRoute<int>? route = ModalRoute.of<int>(context);
  /// ```
  /// {@end-tool}
  ///
  /// The given [BuildContext] will be rebuilt if the state of the route changes
  /// while it is visible (specifically, if [isCurrent] or [canPop] change value).
  @optionalTypeArgs
  static ModalRoute<T>? of<T extends Object?>(BuildContext context) {
    final _ModalScopeStatus? widget = context.dependOnInheritedWidgetOfExactType<_ModalScopeStatus>();
    return widget?.route as ModalRoute<T>?;
  }

  /// Schedule a call to [buildTransitions].
  ///
  /// Whenever you need to change internal state for a [ModalRoute] object, make
  /// the change in a function that you pass to [setState], as in:
  ///
  /// ```dart
  /// setState(() { myState = newValue });
  /// ```
  ///
  /// If you just change the state directly without calling [setState], then the
  /// route will not be scheduled for rebuilding, meaning that its rendering
  /// will not be updated.
  @protected
  void setState(VoidCallback fn) {
    if (_scopeKey.currentState != null) {
      _scopeKey.currentState!._routeSetState(fn);
    } else {
      // The route isn't currently visible, so we don't have to call its setState
      // method, but we do still need to call the fn callback, otherwise the state
      // in the route won't be updated!
      fn();
    }
  }

  /// Returns a predicate that's true if the route has the specified name and if
  /// popping the route will not yield the same route, i.e. if the route's
  /// [willHandlePopInternally] property is false.
  ///
  /// This function is typically used with [Navigator.popUntil()].
  static RoutePredicate withName(String name) {
    return (Route<dynamic> route) {
      return !route.willHandlePopInternally
          && route is ModalRoute
          && route.settings.name == name;
    };
  }

  // The API for subclasses to override - used by _ModalScope

  /// Override this method to build the primary content of this route.
  ///
  /// The arguments have the following meanings:
  ///
  ///  * `context`: The context in which the route is being built.
  ///  * [animation]: The animation for this route's transition. When entering,
  ///    the animation runs forward from 0.0 to 1.0. When exiting, this animation
  ///    runs backwards from 1.0 to 0.0.
  ///  * [secondaryAnimation]: The animation for the route being pushed on top of
  ///    this route. This animation lets this route coordinate with the entrance
  ///    and exit transition of routes pushed on top of this route.
  ///
  /// This method is only called when the route is first built, and rarely
  /// thereafter. In particular, it is not automatically called again when the
  /// route's state changes unless it uses [ModalRoute.of]. For a builder that
  /// is called every time the route's state changes, consider
  /// [buildTransitions]. For widgets that change their behavior when the
  /// route's state changes, consider [ModalRoute.of] to obtain a reference to
  /// the route; this will cause the widget to be rebuilt each time the route
  /// changes state.
  ///
  /// In general, [buildPage] should be used to build the page contents, and
  /// [buildTransitions] for the widgets that change as the page is brought in
  /// and out of view. Avoid using [buildTransitions] for content that never
  /// changes; building such content once from [buildPage] is more efficient.
  Widget buildPage(BuildContext context, Animation<double> animation, Animation<double> secondaryAnimation);

  /// Override this method to wrap the [child] with one or more transition
  /// widgets that define how the route arrives on and leaves the screen.
  ///
  /// By default, the child (which contains the widget returned by [buildPage])
  /// is not wrapped in any transition widgets.
  ///
  /// The [buildTransitions] method, in contrast to [buildPage], is called each
  /// time the [Route]'s state changes while it is visible (e.g. if the value of
  /// [canPop] changes on the active route).
  ///
  /// The [buildTransitions] method is typically used to define transitions
  /// that animate the new topmost route's comings and goings. When the
  /// [Navigator] pushes a route on the top of its stack, the new route's
  /// primary [animation] runs from 0.0 to 1.0. When the Navigator pops the
  /// topmost route, e.g. because the use pressed the back button, the
  /// primary animation runs from 1.0 to 0.0.
  ///
  /// {@tool snippet}
  /// The following example uses the primary animation to drive a
  /// [SlideTransition] that translates the top of the new route vertically
  /// from the bottom of the screen when it is pushed on the Navigator's
  /// stack. When the route is popped the SlideTransition translates the
  /// route from the top of the screen back to the bottom.
  ///
  /// We've used [PageRouteBuilder] to demonstrate the [buildTransitions] method
  /// here. The body of an override of the [buildTransitions] method would be
  /// defined in the same way.
  ///
  /// ```dart
  /// PageRouteBuilder<void>(
  ///   pageBuilder: (BuildContext context,
  ///       Animation<double> animation,
  ///       Animation<double> secondaryAnimation,
  ///   ) {
  ///     return Scaffold(
  ///       appBar: AppBar(title: const Text('Hello')),
  ///       body: const Center(
  ///         child: Text('Hello World'),
  ///       ),
  ///     );
  ///   },
  ///   transitionsBuilder: (
  ///       BuildContext context,
  ///       Animation<double> animation,
  ///       Animation<double> secondaryAnimation,
  ///       Widget child,
  ///    ) {
  ///     return SlideTransition(
  ///       position: Tween<Offset>(
  ///         begin: const Offset(0.0, 1.0),
  ///         end: Offset.zero,
  ///       ).animate(animation),
  ///       child: child, // child is the value returned by pageBuilder
  ///     );
  ///   },
  /// )
  /// ```
  /// {@end-tool}
  ///
  /// When the [Navigator] pushes a route on the top of its stack, the
  /// [secondaryAnimation] can be used to define how the route that was on
  /// the top of the stack leaves the screen. Similarly when the topmost route
  /// is popped, the secondaryAnimation can be used to define how the route
  /// below it reappears on the screen. When the Navigator pushes a new route
  /// on the top of its stack, the old topmost route's secondaryAnimation
  /// runs from 0.0 to 1.0. When the Navigator pops the topmost route, the
  /// secondaryAnimation for the route below it runs from 1.0 to 0.0.
  ///
  /// {@tool snippet}
  /// The example below adds a transition that's driven by the
  /// [secondaryAnimation]. When this route disappears because a new route has
  /// been pushed on top of it, it translates in the opposite direction of
  /// the new route. Likewise when the route is exposed because the topmost
  /// route has been popped off.
  ///
  /// ```dart
  /// PageRouteBuilder<void>(
  ///   pageBuilder: (BuildContext context,
  ///       Animation<double> animation,
  ///       Animation<double> secondaryAnimation,
  ///   ) {
  ///     return Scaffold(
  ///       appBar: AppBar(title: const Text('Hello')),
  ///       body: const Center(
  ///         child: Text('Hello World'),
  ///       ),
  ///     );
  ///   },
  ///   transitionsBuilder: (
  ///       BuildContext context,
  ///       Animation<double> animation,
  ///       Animation<double> secondaryAnimation,
  ///       Widget child,
  ///   ) {
  ///     return SlideTransition(
  ///       position: Tween<Offset>(
  ///         begin: const Offset(0.0, 1.0),
  ///         end: Offset.zero,
  ///       ).animate(animation),
  ///       child: SlideTransition(
  ///         position: Tween<Offset>(
  ///           begin: Offset.zero,
  ///           end: const Offset(0.0, 1.0),
  ///         ).animate(secondaryAnimation),
  ///         child: child,
  ///       ),
  ///      );
  ///   },
  /// )
  /// ```
  /// {@end-tool}
  ///
  /// In practice the `secondaryAnimation` is used pretty rarely.
  ///
  /// The arguments to this method are as follows:
  ///
  ///  * `context`: The context in which the route is being built.
  ///  * [animation]: When the [Navigator] pushes a route on the top of its stack,
  ///    the new route's primary [animation] runs from 0.0 to 1.0. When the [Navigator]
  ///    pops the topmost route this animation runs from 1.0 to 0.0.
  ///  * [secondaryAnimation]: When the Navigator pushes a new route
  ///    on the top of its stack, the old topmost route's [secondaryAnimation]
  ///    runs from 0.0 to 1.0. When the [Navigator] pops the topmost route, the
  ///    [secondaryAnimation] for the route below it runs from 1.0 to 0.0.
  ///  * `child`, the page contents, as returned by [buildPage].
  ///
  /// See also:
  ///
  ///  * [buildPage], which is used to describe the actual contents of the page,
  ///    and whose result is passed to the `child` argument of this method.
  Widget buildTransitions(
    BuildContext context,
    Animation<double> animation,
    Animation<double> secondaryAnimation,
    Widget child,
  ) {
    return child;
  }

  @override
  void install() {
    super.install();
    _animationProxy = ProxyAnimation(super.animation);
    _secondaryAnimationProxy = ProxyAnimation(super.secondaryAnimation);
  }

  @override
  TickerFuture didPush() {
    if (_scopeKey.currentState != null && navigator!.widget.requestFocus) {
      navigator!.focusScopeNode.setFirstFocus(_scopeKey.currentState!.focusScopeNode);
    }
    return super.didPush();
  }

  @override
  void didAdd() {
    if (_scopeKey.currentState != null && navigator!.widget.requestFocus) {
      navigator!.focusScopeNode.setFirstFocus(_scopeKey.currentState!.focusScopeNode);
    }
    super.didAdd();
  }

  // The API for subclasses to override - used by this class

  /// {@template flutter.widgets.ModalRoute.barrierDismissible}
  /// Whether you can dismiss this route by tapping the modal barrier.
  ///
  /// The modal barrier is the scrim that is rendered behind each route, which
  /// generally prevents the user from interacting with the route below the
  /// current route, and normally partially obscures such routes.
  ///
  /// For example, when a dialog is on the screen, the page below the dialog is
  /// usually darkened by the modal barrier.
  ///
  /// If [barrierDismissible] is true, then tapping this barrier will cause the
  /// current route to be popped (see [Navigator.pop]) with null as the value.
  ///
  /// If [barrierDismissible] is false, then tapping the barrier has no effect.
  ///
  /// If this getter would ever start returning a different value,
  /// either [changedInternalState] or [changedExternalState] should
  /// be invoked so that the change can take effect.
  ///
  /// It is safe to use `navigator.context` to look up inherited
  /// widgets here, because the [Navigator] calls
  /// [changedExternalState] whenever its dependencies change, and
  /// [changedExternalState] causes the modal barrier to rebuild.
  ///
  /// See also:
  ///
  ///  * [barrierColor], which controls the color of the scrim for this route.
  ///  * [ModalBarrier], the widget that implements this feature.
  /// {@endtemplate}
  bool get barrierDismissible;

  /// Whether the semantics of the modal barrier are included in the
  /// semantics tree.
  ///
  /// The modal barrier is the scrim that is rendered behind each route, which
  /// generally prevents the user from interacting with the route below the
  /// current route, and normally partially obscures such routes.
  ///
  /// If [semanticsDismissible] is true, then modal barrier semantics are
  /// included in the semantics tree.
  ///
  /// If [semanticsDismissible] is false, then modal barrier semantics are
  /// excluded from the semantics tree and tapping on the modal barrier
  /// has no effect.
  ///
  /// If this getter would ever start returning a different value,
  /// either [changedInternalState] or [changedExternalState] should
  /// be invoked so that the change can take effect.
  ///
  /// It is safe to use `navigator.context` to look up inherited
  /// widgets here, because the [Navigator] calls
  /// [changedExternalState] whenever its dependencies change, and
  /// [changedExternalState] causes the modal barrier to rebuild.
  bool get semanticsDismissible => true;

  /// {@template flutter.widgets.ModalRoute.barrierColor}
  /// The color to use for the modal barrier. If this is null, the barrier will
  /// be transparent.
  ///
  /// The modal barrier is the scrim that is rendered behind each route, which
  /// generally prevents the user from interacting with the route below the
  /// current route, and normally partially obscures such routes.
  ///
  /// For example, when a dialog is on the screen, the page below the dialog is
  /// usually darkened by the modal barrier.
  ///
  /// The color is ignored, and the barrier made invisible, when
  /// [ModalRoute.offstage] is true.
  ///
  /// While the route is animating into position, the color is animated from
  /// transparent to the specified color.
  /// {@endtemplate}
  ///
  /// If this getter would ever start returning a different color, one
  /// of the [changedInternalState] or [changedExternalState] methods
  /// should be invoked so that the change can take effect.
  ///
  /// It is safe to use `navigator.context` to look up inherited
  /// widgets here, because the [Navigator] calls
  /// [changedExternalState] whenever its dependencies change, and
  /// [changedExternalState] causes the modal barrier to rebuild.
  ///
  /// {@tool snippet}
  ///
  /// For example, to make the barrier color use the theme's
  /// background color, one could say:
  ///
  /// ```dart
  /// Color get barrierColor => Theme.of(navigator.context).backgroundColor;
  /// ```
  ///
  /// {@end-tool}
  ///
  /// See also:
  ///
  ///  * [barrierDismissible], which controls the behavior of the barrier when
  ///    tapped.
  ///  * [ModalBarrier], the widget that implements this feature.
  Color? get barrierColor;

  /// {@template flutter.widgets.ModalRoute.barrierLabel}
  /// The semantic label used for a dismissible barrier.
  ///
  /// If the barrier is dismissible, this label will be read out if
  /// accessibility tools (like VoiceOver on iOS) focus on the barrier.
  ///
  /// The modal barrier is the scrim that is rendered behind each route, which
  /// generally prevents the user from interacting with the route below the
  /// current route, and normally partially obscures such routes.
  ///
  /// For example, when a dialog is on the screen, the page below the dialog is
  /// usually darkened by the modal barrier.
  /// {@endtemplate}
  ///
  /// If this getter would ever start returning a different label,
  /// either [changedInternalState] or [changedExternalState] should
  /// be invoked so that the change can take effect.
  ///
  /// It is safe to use `navigator.context` to look up inherited
  /// widgets here, because the [Navigator] calls
  /// [changedExternalState] whenever its dependencies change, and
  /// [changedExternalState] causes the modal barrier to rebuild.
  ///
  /// See also:
  ///
  ///  * [barrierDismissible], which controls the behavior of the barrier when
  ///    tapped.
  ///  * [ModalBarrier], the widget that implements this feature.
  String? get barrierLabel;

  /// The curve that is used for animating the modal barrier in and out.
  ///
  /// The modal barrier is the scrim that is rendered behind each route, which
  /// generally prevents the user from interacting with the route below the
  /// current route, and normally partially obscures such routes.
  ///
  /// For example, when a dialog is on the screen, the page below the dialog is
  /// usually darkened by the modal barrier.
  ///
  /// While the route is animating into position, the color is animated from
  /// transparent to the specified [barrierColor].
  ///
  /// If this getter would ever start returning a different curve,
  /// either [changedInternalState] or [changedExternalState] should
  /// be invoked so that the change can take effect.
  ///
  /// It is safe to use `navigator.context` to look up inherited
  /// widgets here, because the [Navigator] calls
  /// [changedExternalState] whenever its dependencies change, and
  /// [changedExternalState] causes the modal barrier to rebuild.
  ///
  /// It defaults to [Curves.ease].
  ///
  /// See also:
  ///
  ///  * [barrierColor], which determines the color that the modal transitions
  ///    to.
  ///  * [Curves] for a collection of common curves.
  ///  * [AnimatedModalBarrier], the widget that implements this feature.
  Curve get barrierCurve => Curves.ease;

  /// {@template flutter.widgets.ModalRoute.maintainState}
  /// Whether the route should remain in memory when it is inactive.
  ///
  /// If this is true, then the route is maintained, so that any futures it is
  /// holding from the next route will properly resolve when the next route
  /// pops. If this is not necessary, this can be set to false to allow the
  /// framework to entirely discard the route's widget hierarchy when it is not
  /// visible.
  /// {@endtemplate}
  ///
  /// If this getter would ever start returning a different value, the
  /// [changedInternalState] should be invoked so that the change can take
  /// effect.
  bool get maintainState;


  // The API for _ModalScope and HeroController

  /// Whether this route is currently offstage.
  ///
  /// On the first frame of a route's entrance transition, the route is built
  /// [Offstage] using an animation progress of 1.0. The route is invisible and
  /// non-interactive, but each widget has its final size and position. This
  /// mechanism lets the [HeroController] determine the final local of any hero
  /// widgets being animated as part of the transition.
  ///
  /// The modal barrier, if any, is not rendered if [offstage] is true (see
  /// [barrierColor]).
  ///
  /// Whenever this changes value, [changedInternalState] is called.
  bool get offstage => _offstage;
  bool _offstage = false;
  set offstage(bool value) {
    if (_offstage == value) {
      return;
    }
    setState(() {
      _offstage = value;
    });
    _animationProxy!.parent = _offstage ? kAlwaysCompleteAnimation : super.animation;
    _secondaryAnimationProxy!.parent = _offstage ? kAlwaysDismissedAnimation : super.secondaryAnimation;
    changedInternalState();
  }

  /// The build context for the subtree containing the primary content of this route.
  BuildContext? get subtreeContext => _subtreeKey.currentContext;

  @override
  Animation<double>? get animation => _animationProxy;
  ProxyAnimation? _animationProxy;

  @override
  Animation<double>? get secondaryAnimation => _secondaryAnimationProxy;
  ProxyAnimation? _secondaryAnimationProxy;

  final List<WillPopCallback> _willPopCallbacks = <WillPopCallback>[];

  /// Returns [RoutePopDisposition.doNotPop] if any of callbacks added with
  /// [addScopedWillPopCallback] returns either false or null. If they all
  /// return true, the base [Route.willPop]'s result will be returned. The
  /// callbacks will be called in the order they were added, and will only be
  /// called if all previous callbacks returned true.
  ///
  /// Typically this method is not overridden because applications usually
  /// don't create modal routes directly, they use higher level primitives
  /// like [showDialog]. The scoped [WillPopCallback] list makes it possible
  /// for ModalRoute descendants to collectively define the value of `willPop`.
  ///
  /// See also:
  ///
  ///  * [Form], which provides an `onWillPop` callback that uses this mechanism.
  ///  * [addScopedWillPopCallback], which adds a callback to the list this
  ///    method checks.
  ///  * [removeScopedWillPopCallback], which removes a callback from the list
  ///    this method checks.
  @override
  Future<RoutePopDisposition> willPop() async {
    final _ModalScopeState<T>? scope = _scopeKey.currentState;
    assert(scope != null);
    for (final WillPopCallback callback in List<WillPopCallback>.of(_willPopCallbacks)) {
      if (await callback() != true) {
        return RoutePopDisposition.doNotPop;
      }
    }
    return super.willPop();
  }

  /// Enables this route to veto attempts by the user to dismiss it.
  ///
  /// {@tool snippet}
  /// This callback is typically added using a [WillPopScope] widget. That
  /// widget finds the enclosing [ModalRoute] and uses this function to register
  /// this callback:
  ///
  /// ```dart
  /// Widget build(BuildContext context) {
  ///   return WillPopScope(
  ///     onWillPop: () async {
  ///       // ask the user if they are sure
  ///       return true;
  ///     },
  ///     child: Container(),
  ///   );
  /// }
  /// ```
  /// {@end-tool}
  ///
  /// This callback runs asynchronously and it's possible that it will be called
  /// after its route has been disposed. The callback should check [State.mounted]
  /// before doing anything.
  ///
  /// A typical application of this callback would be to warn the user about
  /// unsaved [Form] data if the user attempts to back out of the form. In that
  /// case, use the [Form.onWillPop] property to register the callback.
  ///
  /// {@tool snippet}
  /// To register a callback manually, look up the enclosing [ModalRoute] in a
  /// [State.didChangeDependencies] callback:
  ///
  /// ```dart
  /// abstract class _MyWidgetState extends State<MyWidget> {
  ///   ModalRoute<dynamic>? _route;
  ///
  ///   // ...
  ///
  ///   @override
  ///   void didChangeDependencies() {
  ///    super.didChangeDependencies();
  ///    _route?.removeScopedWillPopCallback(askTheUserIfTheyAreSure);
  ///    _route = ModalRoute.of(context);
  ///    _route?.addScopedWillPopCallback(askTheUserIfTheyAreSure);
  ///   }
  /// }
  /// ```
  /// {@end-tool}
  ///
  /// {@tool snippet}
  /// If you register a callback manually, be sure to remove the callback with
  /// [removeScopedWillPopCallback] by the time the widget has been disposed. A
  /// stateful widget can do this in its dispose method (continuing the previous
  /// example):
  ///
  /// ```dart
  /// abstract class _MyWidgetState2 extends State<MyWidget> {
  ///   ModalRoute<dynamic>? _route;
  ///
  ///   // ...
  ///
  ///   @override
  ///   void dispose() {
  ///     _route?.removeScopedWillPopCallback(askTheUserIfTheyAreSure);
  ///     _route = null;
  ///     super.dispose();
  ///   }
  /// }
  /// ```
  /// {@end-tool}
  ///
  /// See also:
  ///
  ///  * [WillPopScope], which manages the registration and unregistration
  ///    process automatically.
  ///  * [Form], which provides an `onWillPop` callback that uses this mechanism.
  ///  * [willPop], which runs the callbacks added with this method.
  ///  * [removeScopedWillPopCallback], which removes a callback from the list
  ///    that [willPop] checks.
  void addScopedWillPopCallback(WillPopCallback callback) {
    assert(_scopeKey.currentState != null, 'Tried to add a willPop callback to a route that is not currently in the tree.');
    _willPopCallbacks.add(callback);
  }

  /// Remove one of the callbacks run by [willPop].
  ///
  /// See also:
  ///
  ///  * [Form], which provides an `onWillPop` callback that uses this mechanism.
  ///  * [addScopedWillPopCallback], which adds callback to the list
  ///    checked by [willPop].
  void removeScopedWillPopCallback(WillPopCallback callback) {
    assert(_scopeKey.currentState != null, 'Tried to remove a willPop callback from a route that is not currently in the tree.');
    _willPopCallbacks.remove(callback);
  }

  /// True if one or more [WillPopCallback] callbacks exist.
  ///
  /// This method is used to disable the horizontal swipe pop gesture supported
  /// by [MaterialPageRoute] for [TargetPlatform.iOS] and
  /// [TargetPlatform.macOS]. If a pop might be vetoed, then the back gesture is
  /// disabled.
  ///
  /// The [buildTransitions] method will not be called again if this changes,
  /// since it can change during the build as descendants of the route add or
  /// remove callbacks.
  ///
  /// See also:
  ///
  ///  * [addScopedWillPopCallback], which adds a callback.
  ///  * [removeScopedWillPopCallback], which removes a callback.
  ///  * [willHandlePopInternally], which reports on another reason why
  ///    a pop might be vetoed.
  @protected
  bool get hasScopedWillPopCallback {
    return _willPopCallbacks.isNotEmpty;
  }

  @override
  void didChangePrevious(Route<dynamic>? previousRoute) {
    super.didChangePrevious(previousRoute);
    changedInternalState();
  }

  @override
  void changedInternalState() {
    super.changedInternalState();
    setState(() { /* internal state already changed */ });
    _modalBarrier.markNeedsBuild();
    _modalScope.maintainState = maintainState;
  }

  @override
  void changedExternalState() {
    super.changedExternalState();
    _modalBarrier.markNeedsBuild();
    if (_scopeKey.currentState != null) {
      _scopeKey.currentState!._forceRebuildPage();
    }
  }

  /// Whether this route can be popped.
  ///
  /// A route can be popped if there is at least one active route below it, or
  /// if [willHandlePopInternally] returns true.
  ///
  /// When this changes, if the route is visible, the route will
  /// rebuild, and any widgets that used [ModalRoute.of] will be
  /// notified.
  bool get canPop => hasActiveRouteBelow || willHandlePopInternally;

  /// Whether an [AppBar] in the route should automatically add a back button or
  /// close button.
  ///
  /// This getter returns true if there is at least one active route below it,
  /// or there is at least one [LocalHistoryEntry] with `impliesAppBarDismissal`
  /// set to true
  bool get impliesAppBarDismissal => hasActiveRouteBelow || _entriesImpliesAppBarDismissal > 0;

  // Internals

  final GlobalKey<_ModalScopeState<T>> _scopeKey = GlobalKey<_ModalScopeState<T>>();
  final GlobalKey _subtreeKey = GlobalKey();
  final PageStorageBucket _storageBucket = PageStorageBucket();

  // one of the builders
  late OverlayEntry _modalBarrier;
  Widget _buildModalBarrier(BuildContext context) {
    Widget barrier;
    if (barrierColor != null && barrierColor!.alpha != 0 && !offstage) { // changedInternalState is called if barrierColor or offstage updates
      assert(barrierColor != barrierColor!.withOpacity(0.0));
      final Animation<Color?> color = animation!.drive(
        ColorTween(
          begin: barrierColor!.withOpacity(0.0),
          end: barrierColor, // changedInternalState is called if barrierColor updates
        ).chain(CurveTween(curve: barrierCurve)), // changedInternalState is called if barrierCurve updates
      );
      barrier = AnimatedModalBarrier(
        color: color,
        dismissible: barrierDismissible, // changedInternalState is called if barrierDismissible updates
        semanticsLabel: barrierLabel, // changedInternalState is called if barrierLabel updates
        barrierSemanticsDismissible: semanticsDismissible,
      );
    } else {
      barrier = ModalBarrier(
        dismissible: barrierDismissible, // changedInternalState is called if barrierDismissible updates
        semanticsLabel: barrierLabel, // changedInternalState is called if barrierLabel updates
        barrierSemanticsDismissible: semanticsDismissible,
      );
    }
    if (filter != null) {
      barrier = BackdropFilter(
        filter: filter!,
        child: barrier,
      );
    }
    barrier = IgnorePointer(
      ignoring: animation!.status == AnimationStatus.reverse || // changedInternalState is called when animation.status updates
                animation!.status == AnimationStatus.dismissed, // dismissed is possible when doing a manual pop gesture
      child: barrier,
    );
    if (semanticsDismissible && barrierDismissible) {
      // To be sorted after the _modalScope.
      barrier = Semantics(
        sortKey: const OrdinalSortKey(1.0),
        child: barrier,
      );
    }
    return barrier;
  }

  // We cache the part of the modal scope that doesn't change from frame to
  // frame so that we minimize the amount of building that happens.
  Widget? _modalScopeCache;

  // one of the builders
  Widget _buildModalScope(BuildContext context) {
    // To be sorted before the _modalBarrier.
    return _modalScopeCache ??= Semantics(
      sortKey: const OrdinalSortKey(0.0),
      child: _ModalScope<T>(
        key: _scopeKey,
        route: this,
        // _ModalScope calls buildTransitions() and buildChild(), defined above
      ),
    );
  }

  late OverlayEntry _modalScope;

  @override
  Iterable<OverlayEntry> createOverlayEntries() {
    return <OverlayEntry>[
      _modalBarrier = OverlayEntry(builder: _buildModalBarrier),
      _modalScope = OverlayEntry(builder: _buildModalScope, maintainState: maintainState),
    ];
  }

  @override
  String toString() => '${objectRuntimeType(this, 'ModalRoute')}($settings, animation: $_animation)';
}

/// A modal route that overlays a widget over the current route.
abstract class PopupRoute<T> extends ModalRoute<T> {
  /// Initializes the [PopupRoute].
  PopupRoute({
    super.settings,
    super.filter,
  });

  @override
  bool get opaque => false;

  @override
  bool get maintainState => true;
}

/// A [Navigator] observer that notifies [RouteAware]s of changes to the
/// state of their [Route].
///
/// [RouteObserver] informs subscribers whenever a route of type `R` is pushed
/// on top of their own route of type `R` or popped from it. This is for example
/// useful to keep track of page transitions, e.g. a `RouteObserver<PageRoute>`
/// will inform subscribed [RouteAware]s whenever the user navigates away from
/// the current page route to another page route.
///
/// To be informed about route changes of any type, consider instantiating a
/// `RouteObserver<Route>`.
///
/// ## Type arguments
///
/// When using more aggressive
/// [lints](http://dart-lang.github.io/linter/lints/), in particular lints such
/// as `always_specify_types`, the Dart analyzer will require that certain types
/// be given with their type arguments. Since the [Route] class and its
/// subclasses have a type argument, this includes the arguments passed to this
/// class. Consider using `dynamic` to specify the entire class of routes rather
/// than only specific subtypes. For example, to watch for all [ModalRoute]
/// variants, the `RouteObserver<ModalRoute<dynamic>>` type may be used.
///
/// {@tool snippet}
///
/// To make a [StatefulWidget] aware of its current [Route] state, implement
/// [RouteAware] in its [State] and subscribe it to a [RouteObserver]:
///
/// ```dart
/// // Register the RouteObserver as a navigation observer.
/// final RouteObserver<ModalRoute<void>> routeObserver = RouteObserver<ModalRoute<void>>();
/// void main() {
///   runApp(MaterialApp(
///     home: Container(),
///     navigatorObservers: <RouteObserver<ModalRoute<void>>>[ routeObserver ],
///   ));
/// }
///
/// class RouteAwareWidget extends StatefulWidget {
///   const RouteAwareWidget({super.key});
///
///   @override
///   State<RouteAwareWidget> createState() => RouteAwareWidgetState();
/// }
///
/// // Implement RouteAware in a widget's state and subscribe it to the RouteObserver.
/// class RouteAwareWidgetState extends State<RouteAwareWidget> with RouteAware {
///
///   @override
///   void didChangeDependencies() {
///     super.didChangeDependencies();
///     routeObserver.subscribe(this, ModalRoute.of(context)!);
///   }
///
///   @override
///   void dispose() {
///     routeObserver.unsubscribe(this);
///     super.dispose();
///   }
///
///   @override
///   void didPush() {
///     // Route was pushed onto navigator and is now topmost route.
///   }
///
///   @override
///   void didPopNext() {
///     // Covering route was popped off the navigator.
///   }
///
///   @override
///   Widget build(BuildContext context) => Container();
///
/// }
/// ```
/// {@end-tool}
class RouteObserver<R extends Route<dynamic>> extends NavigatorObserver {
  final Map<R, Set<RouteAware>> _listeners = <R, Set<RouteAware>>{};

  /// Whether this observer is managing changes for the specified route.
  ///
  /// If asserts are disabled, this method will throw an exception.
  @visibleForTesting
  bool debugObservingRoute(R route) {
    late bool contained;
    assert(() {
      contained = _listeners.containsKey(route);
      return true;
    }());
    return contained;
  }

  /// Subscribe [routeAware] to be informed about changes to [route].
  ///
  /// Going forward, [routeAware] will be informed about qualifying changes
  /// to [route], e.g. when [route] is covered by another route or when [route]
  /// is popped off the [Navigator] stack.
  void subscribe(RouteAware routeAware, R route) {
    assert(routeAware != null);
    assert(route != null);
    final Set<RouteAware> subscribers = _listeners.putIfAbsent(route, () => <RouteAware>{});
    if (subscribers.add(routeAware)) {
      routeAware.didPush();
    }
  }

  /// Unsubscribe [routeAware].
  ///
  /// [routeAware] is no longer informed about changes to its route. If the given argument was
  /// subscribed to multiple types, this will unregister it (once) from each type.
  void unsubscribe(RouteAware routeAware) {
    assert(routeAware != null);
    final List<R> routes = _listeners.keys.toList();
    for (final R route in routes) {
      final Set<RouteAware>? subscribers = _listeners[route];
      if (subscribers != null) {
        subscribers.remove(routeAware);
        if (subscribers.isEmpty) {
          _listeners.remove(route);
        }
      }
    }
  }

  @override
  void didPop(Route<dynamic> route, Route<dynamic>? previousRoute) {
    if (route is R && previousRoute is R) {
      final List<RouteAware>? previousSubscribers = _listeners[previousRoute]?.toList();

      if (previousSubscribers != null) {
        for (final RouteAware routeAware in previousSubscribers) {
          routeAware.didPopNext();
        }
      }

      final List<RouteAware>? subscribers = _listeners[route]?.toList();

      if (subscribers != null) {
        for (final RouteAware routeAware in subscribers) {
          routeAware.didPop();
        }
      }
    }
  }

  @override
  void didPush(Route<dynamic> route, Route<dynamic>? previousRoute) {
    if (route is R && previousRoute is R) {
      final Set<RouteAware>? previousSubscribers = _listeners[previousRoute];

      if (previousSubscribers != null) {
        for (final RouteAware routeAware in previousSubscribers) {
          routeAware.didPushNext();
        }
      }
    }
  }
}

/// An interface for objects that are aware of their current [Route].
///
/// This is used with [RouteObserver] to make a widget aware of changes to the
/// [Navigator]'s session history.
abstract class RouteAware {
  /// Called when the top route has been popped off, and the current route
  /// shows up.
  void didPopNext() { }

  /// Called when the current route has been pushed.
  void didPush() { }

  /// Called when the current route has been popped off.
  void didPop() { }

  /// Called when a new route has been pushed, and the current route is no
  /// longer visible.
  void didPushNext() { }
}

/// A general dialog route which allows for customization of the dialog popup.
///
/// It is used internally by [showGeneralDialog] or can be directly pushed
/// onto the [Navigator] stack to enable state restoration. See
/// [showGeneralDialog] for a state restoration app example.
///
/// This function takes a `pageBuilder`, which typically builds a dialog.
/// Content below the dialog is dimmed with a [ModalBarrier]. The widget
/// returned by the `builder` does not share a context with the location that
/// `showDialog` is originally called from. Use a [StatefulBuilder] or a
/// custom [StatefulWidget] if the dialog needs to update dynamically.
///
/// The `barrierDismissible` argument is used to indicate whether tapping on the
/// barrier will dismiss the dialog. It is `true` by default and cannot be `null`.
///
/// The `barrierColor` argument is used to specify the color of the modal
/// barrier that darkens everything below the dialog. If `null`, the default
/// color `Colors.black54` is used.
///
/// The `settings` argument define the settings for this route. See
/// [RouteSettings] for details.
///
/// {@template flutter.widgets.RawDialogRoute}
/// A [DisplayFeature] can split the screen into sub-screens. The closest one to
/// [anchorPoint] is used to render the content.
///
/// If no [anchorPoint] is provided, then [Directionality] is used:
///
///   * for [TextDirection.ltr], [anchorPoint] is `Offset.zero`, which will
///     cause the content to appear in the top-left sub-screen.
///   * for [TextDirection.rtl], [anchorPoint] is `Offset(double.maxFinite, 0)`,
///     which will cause the content to appear in the top-right sub-screen.
///
/// If no [anchorPoint] is provided, and there is no [Directionality] ancestor
/// widget in the tree, then the widget asserts during build in debug mode.
/// {@endtemplate}
///
/// See also:
///
///  * [DisplayFeatureSubScreen], which documents the specifics of how
///    [DisplayFeature]s can split the screen into sub-screens.
///  * [showGeneralDialog], which is a way to display a RawDialogRoute.
///  * [showDialog], which is a way to display a DialogRoute.
///  * [showCupertinoDialog], which displays an iOS-style dialog.
class RawDialogRoute<T> extends PopupRoute<T> {
  /// A general dialog route which allows for customization of the dialog popup.
  RawDialogRoute({
    required RoutePageBuilder pageBuilder,
    bool barrierDismissible = true,
    Color? barrierColor = const Color(0x80000000),
    String? barrierLabel,
    Duration transitionDuration = const Duration(milliseconds: 200),
    RouteTransitionsBuilder? transitionBuilder,
    super.settings,
    this.anchorPoint,
  }) : assert(barrierDismissible != null),
       _pageBuilder = pageBuilder,
       _barrierDismissible = barrierDismissible,
       _barrierLabel = barrierLabel,
       _barrierColor = barrierColor,
       _transitionDuration = transitionDuration,
       _transitionBuilder = transitionBuilder;

  final RoutePageBuilder _pageBuilder;

  @override
  bool get barrierDismissible => _barrierDismissible;
  final bool _barrierDismissible;

  @override
  String? get barrierLabel => _barrierLabel;
  final String? _barrierLabel;

  @override
  Color? get barrierColor => _barrierColor;
  final Color? _barrierColor;

  @override
  Duration get transitionDuration => _transitionDuration;
  final Duration _transitionDuration;

  final RouteTransitionsBuilder? _transitionBuilder;

  /// {@macro flutter.widgets.DisplayFeatureSubScreen.anchorPoint}
  final Offset? anchorPoint;

  @override
  Widget buildPage(BuildContext context, Animation<double> animation, Animation<double> secondaryAnimation) {
    return Semantics(
      scopesRoute: true,
      explicitChildNodes: true,
      child: DisplayFeatureSubScreen(
        anchorPoint: anchorPoint,
        child: _pageBuilder(context, animation, secondaryAnimation),
      ),
    );
  }

  @override
  Widget buildTransitions(BuildContext context, Animation<double> animation, Animation<double> secondaryAnimation, Widget child) {
    if (_transitionBuilder == null) {
      // Some default transition.
      return FadeTransition(
        opacity: CurvedAnimation(
          parent: animation,
          curve: Curves.linear,
        ),
        child: child,
      );
    }
    return _transitionBuilder!(context, animation, secondaryAnimation, child);
  }
}

/// Displays a dialog above the current contents of the app.
///
/// This function allows for customization of aspects of the dialog popup.
///
/// This function takes a `pageBuilder` which is used to build the primary
/// content of the route (typically a dialog widget). Content below the dialog
/// is dimmed with a [ModalBarrier]. The widget returned by the `pageBuilder`
/// does not share a context with the location that `showGeneralDialog` is
/// originally called from. Use a [StatefulBuilder] or a custom
/// [StatefulWidget] if the dialog needs to update dynamically. The
/// `pageBuilder` argument can not be null.
///
/// The `context` argument is used to look up the [Navigator] for the
/// dialog. It is only used when the method is called. Its corresponding widget
/// can be safely removed from the tree before the dialog is closed.
///
/// The `useRootNavigator` argument is used to determine whether to push the
/// dialog to the [Navigator] furthest from or nearest to the given `context`.
/// By default, `useRootNavigator` is `true` and the dialog route created by
/// this method is pushed to the root navigator.
///
/// If the application has multiple [Navigator] objects, it may be necessary to
/// call `Navigator.of(context, rootNavigator: true).pop(result)` to close the
/// dialog rather than just `Navigator.pop(context, result)`.
///
/// The `barrierDismissible` argument is used to determine whether this route
/// can be dismissed by tapping the modal barrier. This argument defaults
/// to false. If `barrierDismissible` is true, a non-null `barrierLabel` must be
/// provided.
///
/// The `barrierLabel` argument is the semantic label used for a dismissible
/// barrier. This argument defaults to `null`.
///
/// The `barrierColor` argument is the color used for the modal barrier. This
/// argument defaults to `Color(0x80000000)`.
///
/// The `transitionDuration` argument is used to determine how long it takes
/// for the route to arrive on or leave off the screen. This argument defaults
/// to 200 milliseconds.
///
/// The `transitionBuilder` argument is used to define how the route arrives on
/// and leaves off the screen. By default, the transition is a linear fade of
/// the page's contents.
///
/// The `routeSettings` will be used in the construction of the dialog's route.
/// See [RouteSettings] for more details.
///
/// {@macro flutter.widgets.RawDialogRoute}
///
/// Returns a [Future] that resolves to the value (if any) that was passed to
/// [Navigator.pop] when the dialog was closed.
///
/// ### State Restoration in Dialogs
///
/// Using this method will not enable state restoration for the dialog. In order
/// to enable state restoration for a dialog, use [Navigator.restorablePush]
/// or [Navigator.restorablePushNamed] with [RawDialogRoute].
///
/// For more information about state restoration, see [RestorationManager].
///
/// {@tool sample}
/// This sample demonstrates how to create a restorable dialog. This is
/// accomplished by enabling state restoration by specifying
/// [WidgetsApp.restorationScopeId] and using [Navigator.restorablePush] to
/// push [RawDialogRoute] when the button is tapped.
///
/// {@macro flutter.widgets.RestorationManager}
///
/// ** See code in examples/api/lib/widgets/routes/show_general_dialog.0.dart **
/// {@end-tool}
///
/// See also:
///
///  * [DisplayFeatureSubScreen], which documents the specifics of how
///    [DisplayFeature]s can split the screen into sub-screens.
///  * [showDialog], which displays a Material-style dialog.
///  * [showCupertinoDialog], which displays an iOS-style dialog.
Future<T?> showGeneralDialog<T extends Object?>({
  required BuildContext context,
  required RoutePageBuilder pageBuilder,
  bool barrierDismissible = false,
  String? barrierLabel,
  Color barrierColor = const Color(0x80000000),
  Duration transitionDuration = const Duration(milliseconds: 200),
  RouteTransitionsBuilder? transitionBuilder,
  bool useRootNavigator = true,
  RouteSettings? routeSettings,
  Offset? anchorPoint,
}) {
  assert(pageBuilder != null);
  assert(useRootNavigator != null);
  assert(!barrierDismissible || barrierLabel != null);
  return Navigator.of(context, rootNavigator: useRootNavigator).push<T>(RawDialogRoute<T>(
    pageBuilder: pageBuilder,
    barrierDismissible: barrierDismissible,
    barrierLabel: barrierLabel,
    barrierColor: barrierColor,
    transitionDuration: transitionDuration,
    transitionBuilder: transitionBuilder,
    settings: routeSettings,
    anchorPoint: anchorPoint,
  ));
}

/// Signature for the function that builds a route's primary contents.
/// Used in [PageRouteBuilder] and [showGeneralDialog].
///
/// See [ModalRoute.buildPage] for complete definition of the parameters.
typedef RoutePageBuilder = Widget Function(BuildContext context, Animation<double> animation, Animation<double> secondaryAnimation);

/// Signature for the function that builds a route's transitions.
/// Used in [PageRouteBuilder] and [showGeneralDialog].
///
/// See [ModalRoute.buildTransitions] for complete definition of the parameters.
typedef RouteTransitionsBuilder = Widget Function(BuildContext context, Animation<double> animation, Animation<double> secondaryAnimation, Widget child);

/// The [FocusTrap] widget removes focus when a mouse primary pointer makes contact with another
/// region of the screen.
///
/// When a primary pointer makes contact with the screen, this widget determines if that pointer
/// contacted an existing focused widget. If not, this asks the [FocusScopeNode] to reset the
/// focus state. This allows [TextField]s and other focusable widgets to give up their focus
/// state, without creating a gesture detector that competes with others on screen.
///
/// In cases where focus is conceptually larger than the focused render object, a [FocusTrapArea]
/// can be used to expand the focus area to include all render objects below that. This is used by
/// the [TextField] widgets to prevent a loss of focus when interacting with decorations on the
/// text area.
///
/// See also:
///
///  * [FocusTrapArea], the widget that allows expanding the conceptual focus area.
class FocusTrap extends SingleChildRenderObjectWidget {

  /// Create a new [FocusTrap] widget scoped to the provided [focusScopeNode].
  const FocusTrap({
    required this.focusScopeNode,
    required Widget super.child,
    super.key,
  });

  /// The [focusScopeNode] that this focus trap widget operates on.
  final FocusScopeNode focusScopeNode;

  @override
  RenderObject createRenderObject(BuildContext context) {
    return _RenderFocusTrap(focusScopeNode);
  }

  @override
  void updateRenderObject(BuildContext context, RenderObject renderObject) {
    if (renderObject is _RenderFocusTrap) {
      renderObject.focusScopeNode = focusScopeNode;
    }
  }
}

/// Declares a widget subtree which is part of the provided [focusNode]'s focus area
/// without attaching focus to that region.
///
/// This is used by text field widgets which decorate a smaller editable text area.
/// This area is conceptually part of the editable text, but not attached to the
/// focus context. The [FocusTrapArea] is used to inform the framework of this
/// relationship, so that primary pointer contact inside of this region but above
/// the editable text focus will not trigger loss of focus.
///
/// See also:
///
///  * [FocusTrap], the widget which removes focus based on primary pointer interactions.
class FocusTrapArea extends SingleChildRenderObjectWidget {

  /// Create a new [FocusTrapArea] that expands the area of the provided [focusNode].
  const FocusTrapArea({required this.focusNode, super.key, super.child});

  /// The [FocusNode] that the focus trap area will expand to.
  final FocusNode focusNode;

  @override
  RenderObject createRenderObject(BuildContext context) {
    return _RenderFocusTrapArea(focusNode);
  }

  @override
  void updateRenderObject(BuildContext context, RenderObject renderObject) {
    if (renderObject is _RenderFocusTrapArea) {
      renderObject.focusNode = focusNode;
    }
  }
}

class _RenderFocusTrapArea extends RenderProxyBox {
  _RenderFocusTrapArea(this.focusNode);

  FocusNode focusNode;
}

class _RenderFocusTrap extends RenderProxyBoxWithHitTestBehavior {
  _RenderFocusTrap(this._focusScopeNode);

  Rect? currentFocusRect;
  Expando<BoxHitTestResult> cachedResults = Expando<BoxHitTestResult>();

  FocusScopeNode _focusScopeNode;
  FocusNode? _previousFocus;
  FocusScopeNode get focusScopeNode => _focusScopeNode;
  set focusScopeNode(FocusScopeNode value) {
    if (focusScopeNode == value) {
      return;
    }
    _focusScopeNode = value;
  }

  @override
  bool hitTest(BoxHitTestResult result, { required Offset position }) {
    bool hitTarget = false;
    if (size.contains(position)) {
      hitTarget = hitTestChildren(result, position: position) || hitTestSelf(position);
      if (hitTarget) {
        final BoxHitTestEntry entry = BoxHitTestEntry(this, position);
        cachedResults[entry] = result;
        result.add(entry);
      }
    }
    return hitTarget;
  }

  /// The focus dropping behavior is present on supported mouse-based pointer
  /// devices and touch-based pointer devices.
  ///
  /// See also:
  ///
  ///  * [_shouldIgnoreMouseEvents], which describes supported mouse-based
  ///   pointer devices.
  ///  * [_shouldIgnoreTouchEvents], which describes supported touch-based
  ///   pointer devices.
  bool _shouldIgnorePointerDevice(PointerDeviceKind pointerDeviceKind) {
    switch (pointerDeviceKind) {
      case PointerDeviceKind.mouse:
        return _shouldIgnoreMouseEvents;
      case PointerDeviceKind.touch:
        return _shouldIgnoreTouchEvents;
      case PointerDeviceKind.stylus:
      case PointerDeviceKind.invertedStylus:
      case PointerDeviceKind.trackpad:
      case PointerDeviceKind.unknown:
        return true;
    }
  }

  /// The mouse focus dropping behavior is only present on desktop platforms,
  /// Fuchsia, and browsers on both Android and iOS.
  bool get _shouldIgnoreMouseEvents {
    switch (defaultTargetPlatform) {
      case TargetPlatform.android:
      case TargetPlatform.iOS:
        return !kIsWeb;
      case TargetPlatform.linux:
      case TargetPlatform.macOS:
      case TargetPlatform.windows:
      case TargetPlatform.fuchsia:
        return false;
    }
  }

  /// The touch focus dropping behavior is present on all platform browsers.
  bool get _shouldIgnoreTouchEvents {
    return !kIsWeb;
  }

  void _checkForUnfocus() {
    if (_previousFocus == null) {
      return;
    }
    // Only continue to unfocus if the previous focus matches the current focus.
    // If the focus has changed in the meantime, it was probably intentional.
    if (FocusManager.instance.primaryFocus == _previousFocus) {
      _previousFocus!.unfocus();
    }
    _previousFocus = null;
  }

  @override
  void handleEvent(PointerEvent event, HitTestEntry entry) {
    assert(debugHandleEvent(event, entry));
    if (event is! PointerDownEvent
      || event.buttons != kPrimaryButton
      || _shouldIgnorePointerDevice(event.kind)
      || _focusScopeNode.focusedChild == null) {
      return;
    }
    final BoxHitTestResult? result = cachedResults[entry];
    final FocusNode? focusNode = _focusScopeNode.focusedChild;
    if (focusNode == null || result == null) {
      return;
<<<<<<< HEAD
=======
    }

>>>>>>> df52b510
    final RenderObject? renderObject = focusNode.context?.findRenderObject();
    if (renderObject == null) {
      return;
    }

    bool hitCurrentFocus = false;
    for (final HitTestEntry entry in result.path) {
      final HitTestTarget target = entry.target;
      if (target == renderObject) {
        hitCurrentFocus = true;
        break;
      }
      if (target is _RenderFocusTrapArea && target.focusNode == focusNode) {
        hitCurrentFocus = true;
        break;
      }
      if (event.kind == PointerDeviceKind.touch) {
        if (target is _RenderFocusTrapArea || target is TextSpan) {
          // Keep focusing when we switch from one TextField to another.
          hitCurrentFocus = true;
          break;
        }
      }
    }
    if (!hitCurrentFocus) {
      if (event.kind == PointerDeviceKind.touch) {
        focusNode.unfocus();
        return;
      }
      _previousFocus = focusNode;
      // Check post-frame to see that the focus hasn't changed before
      // unfocusing. This also allows a button tap to capture the previously
      // active focus before FocusTrap tries to unfocus it, and avoids a bounce
      // through the scope's focus node in between.
      SchedulerBinding.instance.scheduleTask<void>(_checkForUnfocus, Priority.touch);
    }
  }
}<|MERGE_RESOLUTION|>--- conflicted
+++ resolved
@@ -2292,11 +2292,8 @@
     final FocusNode? focusNode = _focusScopeNode.focusedChild;
     if (focusNode == null || result == null) {
       return;
-<<<<<<< HEAD
-=======
-    }
-
->>>>>>> df52b510
+    }
+
     final RenderObject? renderObject = focusNode.context?.findRenderObject();
     if (renderObject == null) {
       return;
