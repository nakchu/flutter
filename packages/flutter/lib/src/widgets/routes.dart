// Copyright 2014 The Flutter Authors. All rights reserved.
// Use of this source code is governed by a BSD-style license that can be
// found in the LICENSE file.

import 'dart:async';
import 'dart:ui' as ui;

import 'package:flutter/foundation.dart';
import 'package:flutter/gestures.dart';
import 'package:flutter/rendering.dart';
import 'package:flutter/scheduler.dart';
import 'package:flutter/services.dart';

import 'actions.dart';
import 'basic.dart';
import 'display_feature_sub_screen.dart';
import 'focus_manager.dart';
import 'focus_scope.dart';
import 'framework.dart';
import 'modal_barrier.dart';
import 'navigator.dart';
import 'overlay.dart';
import 'page_storage.dart';
import 'primary_scroll_controller.dart';
import 'restoration.dart';
import 'scroll_controller.dart';
import 'transitions.dart';

// Examples can assume:
// dynamic routeObserver;
// late NavigatorState navigator;
// late BuildContext context;
// Future<bool> askTheUserIfTheyAreSure() async { return true; }
// abstract class MyWidget extends StatefulWidget { const MyWidget({Key? key}) : super(key: key); }

/// A route that displays widgets in the [Navigator]'s [Overlay].
abstract class OverlayRoute<T> extends Route<T> {
  /// Creates a route that knows how to interact with an [Overlay].
  OverlayRoute({
    super.settings,
  });

  /// Subclasses should override this getter to return the builders for the overlay.
  @factory
  Iterable<OverlayEntry> createOverlayEntries();

  @override
  List<OverlayEntry> get overlayEntries => _overlayEntries;
  final List<OverlayEntry> _overlayEntries = <OverlayEntry>[];

  @override
  void install() {
    assert(_overlayEntries.isEmpty);
    _overlayEntries.addAll(createOverlayEntries());
    super.install();
  }

  /// Controls whether [didPop] calls [NavigatorState.finalizeRoute].
  ///
  /// If true, this route removes its overlay entries during [didPop].
  /// Subclasses can override this getter if they want to delay finalization
  /// (for example to animate the route's exit before removing it from the
  /// overlay).
  ///
  /// Subclasses that return false from [finishedWhenPopped] are responsible for
  /// calling [NavigatorState.finalizeRoute] themselves.
  @protected
  bool get finishedWhenPopped => true;

  @override
  bool didPop(T? result) {
    final bool returnValue = super.didPop(result);
    assert(returnValue);
    if (finishedWhenPopped)
      navigator!.finalizeRoute(this);
    return returnValue;
  }

  @override
  void dispose() {
    _overlayEntries.clear();
    super.dispose();
  }
}

/// A route with entrance and exit transitions.
abstract class TransitionRoute<T> extends OverlayRoute<T> {
  /// Creates a route that animates itself when it is pushed or popped.
  TransitionRoute({
    super.settings,
  });

  /// This future completes only once the transition itself has finished, after
  /// the overlay entries have been removed from the navigator's overlay.
  ///
  /// This future completes once the animation has been dismissed. That will be
  /// after [popped], because [popped] typically completes before the animation
  /// even starts, as soon as the route is popped.
  Future<T?> get completed => _transitionCompleter.future;
  final Completer<T?> _transitionCompleter = Completer<T?>();

  /// {@template flutter.widgets.TransitionRoute.transitionDuration}
  /// The duration the transition going forwards.
  ///
  /// See also:
  ///
  /// * [reverseTransitionDuration], which controls the duration of the
  /// transition when it is in reverse.
  /// {@endtemplate}
  Duration get transitionDuration;

  /// {@template flutter.widgets.TransitionRoute.reverseTransitionDuration}
  /// The duration the transition going in reverse.
  ///
  /// By default, the reverse transition duration is set to the value of
  /// the forwards [transitionDuration].
  /// {@endtemplate}
  Duration get reverseTransitionDuration => transitionDuration;

  /// {@template flutter.widgets.TransitionRoute.opaque}
  /// Whether the route obscures previous routes when the transition is complete.
  ///
  /// When an opaque route's entrance transition is complete, the routes behind
  /// the opaque route will not be built to save resources.
  /// {@endtemplate}
  bool get opaque;

  // This ensures that if we got to the dismissed state while still current,
  // we will still be disposed when we are eventually popped.
  //
  // This situation arises when dealing with the Cupertino dismiss gesture.
  @override
  bool get finishedWhenPopped => _controller!.status == AnimationStatus.dismissed && !_popFinalized;

  bool _popFinalized = false;

  /// The animation that drives the route's transition and the previous route's
  /// forward transition.
  Animation<double>? get animation => _animation;
  Animation<double>? _animation;

  /// The animation controller that the route uses to drive the transitions.
  ///
  /// The animation itself is exposed by the [animation] property.
  @protected
  AnimationController? get controller => _controller;
  AnimationController? _controller;

  /// The animation for the route being pushed on top of this route. This
  /// animation lets this route coordinate with the entrance and exit transition
  /// of route pushed on top of this route.
  Animation<double>? get secondaryAnimation => _secondaryAnimation;
  final ProxyAnimation _secondaryAnimation = ProxyAnimation(kAlwaysDismissedAnimation);

  /// Whether to takeover the [controller] created by [createAnimationController].
  ///
  /// If true, this route will call [AnimationController.dispose] when the
  /// controller is no longer needed.
  /// If false, the controller should be disposed by whoever owned it.
  ///
  /// It defaults to `true`.
  bool willDisposeAnimationController = true;

  /// Called to create the animation controller that will drive the transitions to
  /// this route from the previous one, and back to the previous route from this
  /// one.
  ///
  /// The returned controller will be disposed by [AnimationController.dispose]
  /// if the [willDisposeAnimationController] is `true`.
  AnimationController createAnimationController() {
    assert(!_transitionCompleter.isCompleted, 'Cannot reuse a $runtimeType after disposing it.');
    final Duration duration = transitionDuration;
    final Duration reverseDuration = reverseTransitionDuration;
    assert(duration != null && duration >= Duration.zero);
    return AnimationController(
      duration: duration,
      reverseDuration: reverseDuration,
      debugLabel: debugLabel,
      vsync: navigator!,
    );
  }

  /// Called to create the animation that exposes the current progress of
  /// the transition controlled by the animation controller created by
  /// [createAnimationController()].
  Animation<double> createAnimation() {
    assert(!_transitionCompleter.isCompleted, 'Cannot reuse a $runtimeType after disposing it.');
    assert(_controller != null);
    return _controller!.view;
  }

  T? _result;

  void _handleStatusChanged(AnimationStatus status) {
    switch (status) {
      case AnimationStatus.completed:
        if (overlayEntries.isNotEmpty)
          overlayEntries.first.opaque = opaque;
        break;
      case AnimationStatus.forward:
      case AnimationStatus.reverse:
        if (overlayEntries.isNotEmpty)
          overlayEntries.first.opaque = false;
        break;
      case AnimationStatus.dismissed:
        // We might still be an active route if a subclass is controlling the
        // transition and hits the dismissed status. For example, the iOS
        // back gesture drives this animation to the dismissed status before
        // removing the route and disposing it.
        if (!isActive) {
          navigator!.finalizeRoute(this);
          _popFinalized = true;
        }
        break;
    }
  }

  @override
  void install() {
    assert(!_transitionCompleter.isCompleted, 'Cannot install a $runtimeType after disposing it.');
    _controller = createAnimationController();
    assert(_controller != null, '$runtimeType.createAnimationController() returned null.');
    _animation = createAnimation()
      ..addStatusListener(_handleStatusChanged);
    assert(_animation != null, '$runtimeType.createAnimation() returned null.');
    super.install();
    if (_animation!.isCompleted && overlayEntries.isNotEmpty) {
      overlayEntries.first.opaque = opaque;
    }
  }

  @override
  TickerFuture didPush() {
    assert(_controller != null, '$runtimeType.didPush called before calling install() or after calling dispose().');
    assert(!_transitionCompleter.isCompleted, 'Cannot reuse a $runtimeType after disposing it.');
    super.didPush();
    return _controller!.forward();
  }

  @override
  void didAdd() {
    assert(_controller != null, '$runtimeType.didPush called before calling install() or after calling dispose().');
    assert(!_transitionCompleter.isCompleted, 'Cannot reuse a $runtimeType after disposing it.');
    super.didAdd();
    _controller!.value = _controller!.upperBound;
  }

  @override
  void didReplace(Route<dynamic>? oldRoute) {
    assert(_controller != null, '$runtimeType.didReplace called before calling install() or after calling dispose().');
    assert(!_transitionCompleter.isCompleted, 'Cannot reuse a $runtimeType after disposing it.');
    if (oldRoute is TransitionRoute)
      _controller!.value = oldRoute._controller!.value;
    super.didReplace(oldRoute);
  }

  @override
  bool didPop(T? result) {
    assert(_controller != null, '$runtimeType.didPop called before calling install() or after calling dispose().');
    assert(!_transitionCompleter.isCompleted, 'Cannot reuse a $runtimeType after disposing it.');
    _result = result;
    _controller!.reverse();
    return super.didPop(result);
  }

  @override
  void didPopNext(Route<dynamic> nextRoute) {
    assert(_controller != null, '$runtimeType.didPopNext called before calling install() or after calling dispose().');
    assert(!_transitionCompleter.isCompleted, 'Cannot reuse a $runtimeType after disposing it.');
    _updateSecondaryAnimation(nextRoute);
    super.didPopNext(nextRoute);
  }

  @override
  void didChangeNext(Route<dynamic>? nextRoute) {
    assert(_controller != null, '$runtimeType.didChangeNext called before calling install() or after calling dispose().');
    assert(!_transitionCompleter.isCompleted, 'Cannot reuse a $runtimeType after disposing it.');
    _updateSecondaryAnimation(nextRoute);
    super.didChangeNext(nextRoute);
  }

  // A callback method that disposes existing train hopping animation and
  // removes its listener.
  //
  // This property is non-null if there is a train hopping in progress, and the
  // caller must reset this property to null after it is called.
  VoidCallback? _trainHoppingListenerRemover;

  void _updateSecondaryAnimation(Route<dynamic>? nextRoute) {
    // There is an existing train hopping in progress. Unfortunately, we cannot
    // dispose current train hopping animation until we replace it with a new
    // animation.
    final VoidCallback? previousTrainHoppingListenerRemover = _trainHoppingListenerRemover;
    _trainHoppingListenerRemover = null;

    if (nextRoute is TransitionRoute<dynamic> && canTransitionTo(nextRoute) && nextRoute.canTransitionFrom(this)) {
      final Animation<double>? current = _secondaryAnimation.parent;
      if (current != null) {
        final Animation<double> currentTrain = (current is TrainHoppingAnimation ? current.currentTrain : current)!;
        final Animation<double> nextTrain = nextRoute._animation!;
        if (
          currentTrain.value == nextTrain.value ||
          nextTrain.status == AnimationStatus.completed ||
          nextTrain.status == AnimationStatus.dismissed
        ) {
          _setSecondaryAnimation(nextTrain, nextRoute.completed);
        } else {
          // Two trains animate at different values. We have to do train hopping.
          // There are three possibilities of train hopping:
          //  1. We hop on the nextTrain when two trains meet in the middle using
          //     TrainHoppingAnimation.
          //  2. There is no chance to hop on nextTrain because two trains never
          //     cross each other. We have to directly set the animation to
          //     nextTrain once the nextTrain stops animating.
          //  3. A new _updateSecondaryAnimation is called before train hopping
          //     finishes. We leave a listener remover for the next call to
          //     properly clean up the existing train hopping.
          TrainHoppingAnimation? newAnimation;
          void _jumpOnAnimationEnd(AnimationStatus status) {
            switch (status) {
              case AnimationStatus.completed:
              case AnimationStatus.dismissed:
                // The nextTrain has stopped animating without train hopping.
                // Directly sets the secondary animation and disposes the
                // TrainHoppingAnimation.
                _setSecondaryAnimation(nextTrain, nextRoute.completed);
                if (_trainHoppingListenerRemover != null) {
                  _trainHoppingListenerRemover!();
                  _trainHoppingListenerRemover = null;
                }
                break;
              case AnimationStatus.forward:
              case AnimationStatus.reverse:
                break;
            }
          }
          _trainHoppingListenerRemover = () {
            nextTrain.removeStatusListener(_jumpOnAnimationEnd);
            newAnimation?.dispose();
          };
          nextTrain.addStatusListener(_jumpOnAnimationEnd);
          newAnimation = TrainHoppingAnimation(
            currentTrain,
            nextTrain,
            onSwitchedTrain: () {
              assert(_secondaryAnimation.parent == newAnimation);
              assert(newAnimation!.currentTrain == nextRoute._animation);
              // We can hop on the nextTrain, so we don't need to listen to
              // whether the nextTrain has stopped.
              _setSecondaryAnimation(newAnimation!.currentTrain, nextRoute.completed);
              if (_trainHoppingListenerRemover != null) {
                _trainHoppingListenerRemover!();
                _trainHoppingListenerRemover = null;
              }
            },
          );
          _setSecondaryAnimation(newAnimation, nextRoute.completed);
        }
      } else {
        _setSecondaryAnimation(nextRoute._animation, nextRoute.completed);
      }
    } else {
      _setSecondaryAnimation(kAlwaysDismissedAnimation);
    }
    // Finally, we dispose any previous train hopping animation because it
    // has been successfully updated at this point.
    if (previousTrainHoppingListenerRemover != null) {
      previousTrainHoppingListenerRemover();
    }
  }

  void _setSecondaryAnimation(Animation<double>? animation, [Future<dynamic>? disposed]) {
    _secondaryAnimation.parent = animation;
    // Releases the reference to the next route's animation when that route
    // is disposed.
    disposed?.then((dynamic _) {
      if (_secondaryAnimation.parent == animation) {
        _secondaryAnimation.parent = kAlwaysDismissedAnimation;
        if (animation is TrainHoppingAnimation) {
          animation.dispose();
        }
      }
    });
  }

  /// Returns true if this route supports a transition animation that runs
  /// when [nextRoute] is pushed on top of it or when [nextRoute] is popped
  /// off of it.
  ///
  /// Subclasses can override this method to restrict the set of routes they
  /// need to coordinate transitions with.
  ///
  /// If true, and `nextRoute.canTransitionFrom()` is true, then the
  /// [ModalRoute.buildTransitions] `secondaryAnimation` will run from 0.0 - 1.0
  /// when [nextRoute] is pushed on top of this one.  Similarly, if
  /// the [nextRoute] is popped off of this route, the
  /// `secondaryAnimation` will run from 1.0 - 0.0.
  ///
  /// If false, this route's [ModalRoute.buildTransitions] `secondaryAnimation` parameter
  /// value will be [kAlwaysDismissedAnimation]. In other words, this route
  /// will not animate when [nextRoute] is pushed on top of it or when
  /// [nextRoute] is popped off of it.
  ///
  /// Returns true by default.
  ///
  /// See also:
  ///
  ///  * [canTransitionFrom], which must be true for [nextRoute] for the
  ///    [ModalRoute.buildTransitions] `secondaryAnimation` to run.
  bool canTransitionTo(TransitionRoute<dynamic> nextRoute) => true;

  /// Returns true if [previousRoute] should animate when this route
  /// is pushed on top of it or when then this route is popped off of it.
  ///
  /// Subclasses can override this method to restrict the set of routes they
  /// need to coordinate transitions with.
  ///
  /// If true, and `previousRoute.canTransitionTo()` is true, then the
  /// previous route's [ModalRoute.buildTransitions] `secondaryAnimation` will
  /// run from 0.0 - 1.0 when this route is pushed on top of
  /// it. Similarly, if this route is popped off of [previousRoute]
  /// the previous route's `secondaryAnimation` will run from 1.0 - 0.0.
  ///
  /// If false, then the previous route's [ModalRoute.buildTransitions]
  /// `secondaryAnimation` value will be kAlwaysDismissedAnimation. In
  /// other words [previousRoute] will not animate when this route is
  /// pushed on top of it or when then this route is popped off of it.
  ///
  /// Returns true by default.
  ///
  /// See also:
  ///
  ///  * [canTransitionTo], which must be true for [previousRoute] for its
  ///    [ModalRoute.buildTransitions] `secondaryAnimation` to run.
  bool canTransitionFrom(TransitionRoute<dynamic> previousRoute) => true;

  @override
  void dispose() {
    assert(!_transitionCompleter.isCompleted, 'Cannot dispose a $runtimeType twice.');
    _animation?.removeStatusListener(_handleStatusChanged);
    if (willDisposeAnimationController) {
      _controller?.dispose();
    }
    _transitionCompleter.complete(_result);
    super.dispose();
  }

  /// A short description of this route useful for debugging.
  String get debugLabel => objectRuntimeType(this, 'TransitionRoute');

  @override
  String toString() => '${objectRuntimeType(this, 'TransitionRoute')}(animation: $_controller)';
}

/// An entry in the history of a [LocalHistoryRoute].
class LocalHistoryEntry {
  /// Creates an entry in the history of a [LocalHistoryRoute].
  LocalHistoryEntry({ this.onRemove });

  /// Called when this entry is removed from the history of its associated [LocalHistoryRoute].
  final VoidCallback? onRemove;

  LocalHistoryRoute<dynamic>? _owner;

  /// Remove this entry from the history of its associated [LocalHistoryRoute].
  void remove() {
    _owner?.removeLocalHistoryEntry(this);
    assert(_owner == null);
  }

  void _notifyRemoved() {
    onRemove?.call();
  }
}

/// A mixin used by routes to handle back navigations internally by popping a list.
///
/// When a [Navigator] is instructed to pop, the current route is given an
/// opportunity to handle the pop internally. A `LocalHistoryRoute` handles the
/// pop internally if its list of local history entries is non-empty. Rather
/// than being removed as the current route, the most recent [LocalHistoryEntry]
/// is removed from the list and its [LocalHistoryEntry.onRemove] is called.
mixin LocalHistoryRoute<T> on Route<T> {
  List<LocalHistoryEntry>? _localHistory;

  /// Adds a local history entry to this route.
  ///
  /// When asked to pop, if this route has any local history entries, this route
  /// will handle the pop internally by removing the most recently added local
  /// history entry.
  ///
  /// The given local history entry must not already be part of another local
  /// history route.
  ///
  /// {@tool snippet}
  ///
  /// The following example is an app with 2 pages: `HomePage` and `SecondPage`.
  /// The `HomePage` can navigate to the `SecondPage`.
  ///
  /// The `SecondPage` uses a [LocalHistoryEntry] to implement local navigation
  /// within that page. Pressing 'show rectangle' displays a red rectangle and
  /// adds a local history entry. At that point, pressing the '< back' button
  /// pops the latest route, which is the local history entry, and the red
  /// rectangle disappears. Pressing the '< back' button a second time
  /// once again pops the latest route, which is the `SecondPage`, itself.
  /// Therefore, the second press navigates back to the `HomePage`.
  ///
  /// ```dart
  /// class App extends StatelessWidget {
  ///   const App({Key? key}) : super(key: key);
  ///
  ///   @override
  ///   Widget build(BuildContext context) {
  ///     return MaterialApp(
  ///       initialRoute: '/',
  ///       routes: <String, WidgetBuilder>{
  ///         '/': (BuildContext context) => const HomePage(),
  ///         '/second_page': (BuildContext context) => const SecondPage(),
  ///       },
  ///     );
  ///   }
  /// }
  ///
  /// class HomePage extends StatefulWidget {
  ///   const HomePage({Key? key}) : super(key: key);
  ///
  ///   @override
  ///   State<HomePage> createState() => _HomePageState();
  /// }
  ///
  /// class _HomePageState extends State<HomePage> {
  ///   @override
  ///   Widget build(BuildContext context) {
  ///     return Scaffold(
  ///       body: Center(
  ///         child: Column(
  ///           mainAxisSize: MainAxisSize.min,
  ///           children: <Widget>[
  ///             const Text('HomePage'),
  ///             // Press this button to open the SecondPage.
  ///             ElevatedButton(
  ///               child: const Text('Second Page >'),
  ///               onPressed: () {
  ///                 Navigator.pushNamed(context, '/second_page');
  ///               },
  ///             ),
  ///           ],
  ///         ),
  ///       ),
  ///     );
  ///   }
  /// }
  ///
  /// class SecondPage extends StatefulWidget {
  ///   const SecondPage({Key? key}) : super(key: key);
  ///
  ///   @override
  ///   State<SecondPage> createState() => _SecondPageState();
  /// }
  ///
  /// class _SecondPageState extends State<SecondPage> {
  ///
  ///   bool _showRectangle = false;
  ///
  ///   Future<void> _navigateLocallyToShowRectangle() async {
  ///     // This local history entry essentially represents the display of the red
  ///     // rectangle. When this local history entry is removed, we hide the red
  ///     // rectangle.
  ///     setState(() => _showRectangle = true);
  ///     ModalRoute.of(context)?.addLocalHistoryEntry(
  ///         LocalHistoryEntry(
  ///             onRemove: () {
  ///               // Hide the red rectangle.
  ///               setState(() => _showRectangle = false);
  ///             }
  ///         )
  ///     );
  ///   }
  ///
  ///   @override
  ///   Widget build(BuildContext context) {
  ///     final Widget localNavContent = _showRectangle
  ///       ? Container(
  ///           width: 100.0,
  ///           height: 100.0,
  ///           color: Colors.red,
  ///         )
  ///       : ElevatedButton(
  ///           onPressed: _navigateLocallyToShowRectangle,
  ///           child: const Text('Show Rectangle'),
  ///         );
  ///
  ///     return Scaffold(
  ///       body: Center(
  ///         child: Column(
  ///           mainAxisAlignment: MainAxisAlignment.center,
  ///           children: <Widget>[
  ///             localNavContent,
  ///             ElevatedButton(
  ///               child: const Text('< Back'),
  ///               onPressed: () {
  ///                 // Pop a route. If this is pressed while the red rectangle is
  ///                 // visible then it will pop our local history entry, which
  ///                 // will hide the red rectangle. Otherwise, the SecondPage will
  ///                 // navigate back to the HomePage.
  ///                 Navigator.of(context).pop();
  ///               },
  ///             ),
  ///           ],
  ///         ),
  ///       ),
  ///     );
  ///   }
  /// }
  /// ```
  /// {@end-tool}
  void addLocalHistoryEntry(LocalHistoryEntry entry) {
    assert(entry._owner == null);
    entry._owner = this;
    _localHistory ??= <LocalHistoryEntry>[];
    final bool wasEmpty = _localHistory!.isEmpty;
    _localHistory!.add(entry);
    if (wasEmpty)
      changedInternalState();
  }

  /// Remove a local history entry from this route.
  ///
  /// The entry's [LocalHistoryEntry.onRemove] callback, if any, will be called
  /// synchronously.
  void removeLocalHistoryEntry(LocalHistoryEntry entry) {
    assert(entry != null);
    assert(entry._owner == this);
    assert(_localHistory!.contains(entry));
    _localHistory!.remove(entry);
    entry._owner = null;
    entry._notifyRemoved();
    if (_localHistory!.isEmpty) {
      if (SchedulerBinding.instance.schedulerPhase == SchedulerPhase.persistentCallbacks) {
        // The local history might be removed as a result of disposing inactive
        // elements during finalizeTree. The state is locked at this moment, and
        // we can only notify state has changed in the next frame.
        SchedulerBinding.instance.addPostFrameCallback((Duration duration) {
          changedInternalState();
        });
      } else {
        changedInternalState();
      }
    }
  }

  @override
  Future<RoutePopDisposition> willPop() async {
    if (willHandlePopInternally)
      return RoutePopDisposition.pop;
    return super.willPop();
  }

  @override
  bool didPop(T? result) {
    if (_localHistory != null && _localHistory!.isNotEmpty) {
      final LocalHistoryEntry entry = _localHistory!.removeLast();
      assert(entry._owner == this);
      entry._owner = null;
      entry._notifyRemoved();
      if (_localHistory!.isEmpty)
        changedInternalState();
      return false;
    }
    return super.didPop(result);
  }

  @override
  bool get willHandlePopInternally {
    return _localHistory != null && _localHistory!.isNotEmpty;
  }
}

class _DismissModalAction extends DismissAction {
  _DismissModalAction(this.context);

  final BuildContext context;

  @override
  bool isEnabled(DismissIntent intent) {
    final ModalRoute<dynamic> route = ModalRoute.of<dynamic>(context)!;
    return route.barrierDismissible;
  }

  @override
  Object invoke(DismissIntent intent) {
    return Navigator.of(context).maybePop();
  }
}

class _ModalScopeStatus extends InheritedWidget {
  const _ModalScopeStatus({
    required this.isCurrent,
    required this.canPop,
    required this.route,
    required super.child,
  }) : assert(isCurrent != null),
       assert(canPop != null),
       assert(route != null),
       assert(child != null);

  final bool isCurrent;
  final bool canPop;
  final Route<dynamic> route;

  @override
  bool updateShouldNotify(_ModalScopeStatus old) {
    return isCurrent != old.isCurrent ||
           canPop != old.canPop ||
           route != old.route;
  }

  @override
  void debugFillProperties(DiagnosticPropertiesBuilder description) {
    super.debugFillProperties(description);
    description.add(FlagProperty('isCurrent', value: isCurrent, ifTrue: 'active', ifFalse: 'inactive'));
    description.add(FlagProperty('canPop', value: canPop, ifTrue: 'can pop'));
  }
}

class _ModalScope<T> extends StatefulWidget {
  const _ModalScope({
    super.key,
    required this.route,
  });

  final ModalRoute<T> route;

  @override
  _ModalScopeState<T> createState() => _ModalScopeState<T>();
}

class _ModalScopeState<T> extends State<_ModalScope<T>> {
  // We cache the result of calling the route's buildPage, and clear the cache
  // whenever the dependencies change. This implements the contract described in
  // the documentation for buildPage, namely that it gets called once, unless
  // something like a ModalRoute.of() dependency triggers an update.
  Widget? _page;

  // This is the combination of the two animations for the route.
  late Listenable _listenable;

  /// The node this scope will use for its root [FocusScope] widget.
  final FocusScopeNode focusScopeNode = FocusScopeNode(debugLabel: '$_ModalScopeState Focus Scope');
  final ScrollController primaryScrollController = ScrollController();

  @override
  void initState() {
    super.initState();
    final List<Listenable> animations = <Listenable>[
      if (widget.route.animation != null) widget.route.animation!,
      if (widget.route.secondaryAnimation != null) widget.route.secondaryAnimation!,
    ];
    _listenable = Listenable.merge(animations);
    if (widget.route.isCurrent && _shouldRequestFocus) {
      widget.route.navigator!.focusScopeNode.setFirstFocus(focusScopeNode);
    }
  }

  @override
  void didUpdateWidget(_ModalScope<T> oldWidget) {
    super.didUpdateWidget(oldWidget);
    assert(widget.route == oldWidget.route);
    if (widget.route.isCurrent && _shouldRequestFocus) {
      widget.route.navigator!.focusScopeNode.setFirstFocus(focusScopeNode);
    }
  }

  @override
  void didChangeDependencies() {
    super.didChangeDependencies();
    _page = null;
  }

  void _forceRebuildPage() {
    setState(() {
      _page = null;
    });
  }

  @override
  void dispose() {
    focusScopeNode.dispose();
    super.dispose();
  }

  bool get _shouldIgnoreFocusRequest {
    return widget.route.animation?.status == AnimationStatus.reverse ||
      (widget.route.navigator?.userGestureInProgress ?? false);
  }

  bool get _shouldRequestFocus {
    return widget.route.navigator!.widget.requestFocus;
  }

  // This should be called to wrap any changes to route.isCurrent, route.canPop,
  // and route.offstage.
  void _routeSetState(VoidCallback fn) {
    if (widget.route.isCurrent && !_shouldIgnoreFocusRequest && _shouldRequestFocus) {
      widget.route.navigator!.focusScopeNode.setFirstFocus(focusScopeNode);
    }
    setState(fn);
  }

  @override
  Widget build(BuildContext context) {
    return AnimatedBuilder(
      animation: widget.route.restorationScopeId,
      builder: (BuildContext context, Widget? child) {
        assert(child != null);
        return RestorationScope(
          restorationId: widget.route.restorationScopeId.value,
          child: child!,
        );
      },
      child: _ModalScopeStatus(
        route: widget.route,
        isCurrent: widget.route.isCurrent, // _routeSetState is called if this updates
        canPop: widget.route.canPop, // _routeSetState is called if this updates
        child: Offstage(
          offstage: widget.route.offstage, // _routeSetState is called if this updates
          child: PageStorage(
            bucket: widget.route._storageBucket, // immutable
            child: Builder(
              builder: (BuildContext context) {
                return Actions(
                  actions: <Type, Action<Intent>>{
                    DismissIntent: _DismissModalAction(context),
                  },
                  child: PrimaryScrollController(
                    controller: primaryScrollController,
                    child: FocusScope(
                      node: focusScopeNode, // immutable
                      child: FocusTrap(
                        focusScopeNode: focusScopeNode,
                        child: RepaintBoundary(
                          child: AnimatedBuilder(
                            animation: _listenable, // immutable
                            builder: (BuildContext context, Widget? child) {
                              return widget.route.buildTransitions(
                                context,
                                widget.route.animation!,
                                widget.route.secondaryAnimation!,
                                // This additional AnimatedBuilder is include because if the
                                // value of the userGestureInProgressNotifier changes, it's
                                // only necessary to rebuild the IgnorePointer widget and set
                                // the focus node's ability to focus.
                                AnimatedBuilder(
                                  animation: widget.route.navigator?.userGestureInProgressNotifier ?? ValueNotifier<bool>(false),
                                  builder: (BuildContext context, Widget? child) {
                                    final bool ignoreEvents = _shouldIgnoreFocusRequest;
                                    focusScopeNode.canRequestFocus = !ignoreEvents;
                                    return IgnorePointer(
                                      ignoring: ignoreEvents,
                                      child: child,
                                    );
                                  },
                                  child: child,
                                ),
                              );
                            },
                            child: _page ??= RepaintBoundary(
                              key: widget.route._subtreeKey, // immutable
                              child: Builder(
                                builder: (BuildContext context) {
                                  return widget.route.buildPage(
                                    context,
                                    widget.route.animation!,
                                    widget.route.secondaryAnimation!,
                                  );
                                },
                              ),
                            ),
                          ),
                        ),
                      ),
                    ),
                  ),
                );
              },
            ),
          ),
        ),
      ),
    );
  }
}

/// A route that blocks interaction with previous routes.
///
/// [ModalRoute]s cover the entire [Navigator]. They are not necessarily
/// [opaque], however; for example, a pop-up menu uses a [ModalRoute] but only
/// shows the menu in a small box overlapping the previous route.
///
/// The `T` type argument is the return value of the route. If there is no
/// return value, consider using `void` as the return value.
abstract class ModalRoute<T> extends TransitionRoute<T> with LocalHistoryRoute<T> {
  /// Creates a route that blocks interaction with previous routes.
  ModalRoute({
    super.settings,
    this.filter,
  });

  /// The filter to add to the barrier.
  ///
  /// If given, this filter will be applied to the modal barrier using
  /// [BackdropFilter]. This allows blur effects, for example.
  final ui.ImageFilter? filter;

  // The API for general users of this class

  /// Returns the modal route most closely associated with the given context.
  ///
  /// Returns null if the given context is not associated with a modal route.
  ///
  /// {@tool snippet}
  ///
  /// Typical usage is as follows:
  ///
  /// ```dart
  /// ModalRoute<int>? route = ModalRoute.of<int>(context);
  /// ```
  /// {@end-tool}
  ///
  /// The given [BuildContext] will be rebuilt if the state of the route changes
  /// while it is visible (specifically, if [isCurrent] or [canPop] change value).
  @optionalTypeArgs
  static ModalRoute<T>? of<T extends Object?>(BuildContext context) {
    final _ModalScopeStatus? widget = context.dependOnInheritedWidgetOfExactType<_ModalScopeStatus>();
    return widget?.route as ModalRoute<T>?;
  }

  /// Schedule a call to [buildTransitions].
  ///
  /// Whenever you need to change internal state for a [ModalRoute] object, make
  /// the change in a function that you pass to [setState], as in:
  ///
  /// ```dart
  /// setState(() { myState = newValue });
  /// ```
  ///
  /// If you just change the state directly without calling [setState], then the
  /// route will not be scheduled for rebuilding, meaning that its rendering
  /// will not be updated.
  @protected
  void setState(VoidCallback fn) {
    if (_scopeKey.currentState != null) {
      _scopeKey.currentState!._routeSetState(fn);
    } else {
      // The route isn't currently visible, so we don't have to call its setState
      // method, but we do still need to call the fn callback, otherwise the state
      // in the route won't be updated!
      fn();
    }
  }

  /// Returns a predicate that's true if the route has the specified name and if
  /// popping the route will not yield the same route, i.e. if the route's
  /// [willHandlePopInternally] property is false.
  ///
  /// This function is typically used with [Navigator.popUntil()].
  static RoutePredicate withName(String name) {
    return (Route<dynamic> route) {
      return !route.willHandlePopInternally
          && route is ModalRoute
          && route.settings.name == name;
    };
  }

  // The API for subclasses to override - used by _ModalScope

  /// Override this method to build the primary content of this route.
  ///
  /// The arguments have the following meanings:
  ///
  ///  * `context`: The context in which the route is being built.
  ///  * [animation]: The animation for this route's transition. When entering,
  ///    the animation runs forward from 0.0 to 1.0. When exiting, this animation
  ///    runs backwards from 1.0 to 0.0.
  ///  * [secondaryAnimation]: The animation for the route being pushed on top of
  ///    this route. This animation lets this route coordinate with the entrance
  ///    and exit transition of routes pushed on top of this route.
  ///
  /// This method is only called when the route is first built, and rarely
  /// thereafter. In particular, it is not automatically called again when the
  /// route's state changes unless it uses [ModalRoute.of]. For a builder that
  /// is called every time the route's state changes, consider
  /// [buildTransitions]. For widgets that change their behavior when the
  /// route's state changes, consider [ModalRoute.of] to obtain a reference to
  /// the route; this will cause the widget to be rebuilt each time the route
  /// changes state.
  ///
  /// In general, [buildPage] should be used to build the page contents, and
  /// [buildTransitions] for the widgets that change as the page is brought in
  /// and out of view. Avoid using [buildTransitions] for content that never
  /// changes; building such content once from [buildPage] is more efficient.
  Widget buildPage(BuildContext context, Animation<double> animation, Animation<double> secondaryAnimation);

  /// Override this method to wrap the [child] with one or more transition
  /// widgets that define how the route arrives on and leaves the screen.
  ///
  /// By default, the child (which contains the widget returned by [buildPage])
  /// is not wrapped in any transition widgets.
  ///
  /// The [buildTransitions] method, in contrast to [buildPage], is called each
  /// time the [Route]'s state changes while it is visible (e.g. if the value of
  /// [canPop] changes on the active route).
  ///
  /// The [buildTransitions] method is typically used to define transitions
  /// that animate the new topmost route's comings and goings. When the
  /// [Navigator] pushes a route on the top of its stack, the new route's
  /// primary [animation] runs from 0.0 to 1.0. When the Navigator pops the
  /// topmost route, e.g. because the use pressed the back button, the
  /// primary animation runs from 1.0 to 0.0.
  ///
  /// {@tool snippet}
  /// The following example uses the primary animation to drive a
  /// [SlideTransition] that translates the top of the new route vertically
  /// from the bottom of the screen when it is pushed on the Navigator's
  /// stack. When the route is popped the SlideTransition translates the
  /// route from the top of the screen back to the bottom.
  ///
  /// We've used [PageRouteBuilder] to demonstrate the [buildTransitions] method
  /// here. The body of an override of the [buildTransitions] method would be
  /// defined in the same way.
  ///
  /// ```dart
  /// PageRouteBuilder(
  ///   pageBuilder: (BuildContext context,
  ///       Animation<double> animation,
  ///       Animation<double> secondaryAnimation,
  ///   ) {
  ///     return Scaffold(
  ///       appBar: AppBar(title: const Text('Hello')),
  ///       body: const Center(
  ///         child: Text('Hello World'),
  ///       ),
  ///     );
  ///   },
  ///   transitionsBuilder: (
  ///       BuildContext context,
  ///       Animation<double> animation,
  ///       Animation<double> secondaryAnimation,
  ///       Widget child,
  ///    ) {
  ///     return SlideTransition(
  ///       position: Tween<Offset>(
  ///         begin: const Offset(0.0, 1.0),
  ///         end: Offset.zero,
  ///       ).animate(animation),
  ///       child: child, // child is the value returned by pageBuilder
  ///     );
  ///   },
  /// )
  /// ```
  /// {@end-tool}
  ///
  /// When the [Navigator] pushes a route on the top of its stack, the
  /// [secondaryAnimation] can be used to define how the route that was on
  /// the top of the stack leaves the screen. Similarly when the topmost route
  /// is popped, the secondaryAnimation can be used to define how the route
  /// below it reappears on the screen. When the Navigator pushes a new route
  /// on the top of its stack, the old topmost route's secondaryAnimation
  /// runs from 0.0 to 1.0. When the Navigator pops the topmost route, the
  /// secondaryAnimation for the route below it runs from 1.0 to 0.0.
  ///
  /// {@tool snippet}
  /// The example below adds a transition that's driven by the
  /// [secondaryAnimation]. When this route disappears because a new route has
  /// been pushed on top of it, it translates in the opposite direction of
  /// the new route. Likewise when the route is exposed because the topmost
  /// route has been popped off.
  ///
  /// ```dart
  /// PageRouteBuilder(
  ///   pageBuilder: (BuildContext context,
  ///       Animation<double> animation,
  ///       Animation<double> secondaryAnimation,
  ///   ) {
  ///     return Scaffold(
  ///       appBar: AppBar(title: const Text('Hello')),
  ///       body: const Center(
  ///         child: Text('Hello World'),
  ///       ),
  ///     );
  ///   },
  ///   transitionsBuilder: (
  ///       BuildContext context,
  ///       Animation<double> animation,
  ///       Animation<double> secondaryAnimation,
  ///       Widget child,
  ///   ) {
  ///     return SlideTransition(
  ///       position: Tween<Offset>(
  ///         begin: const Offset(0.0, 1.0),
  ///         end: Offset.zero,
  ///       ).animate(animation),
  ///       child: SlideTransition(
  ///         position: Tween<Offset>(
  ///           begin: Offset.zero,
  ///           end: const Offset(0.0, 1.0),
  ///         ).animate(secondaryAnimation),
  ///         child: child,
  ///       ),
  ///      );
  ///   },
  /// )
  /// ```
  /// {@end-tool}
  ///
  /// In practice the `secondaryAnimation` is used pretty rarely.
  ///
  /// The arguments to this method are as follows:
  ///
  ///  * `context`: The context in which the route is being built.
  ///  * [animation]: When the [Navigator] pushes a route on the top of its stack,
  ///    the new route's primary [animation] runs from 0.0 to 1.0. When the [Navigator]
  ///    pops the topmost route this animation runs from 1.0 to 0.0.
  ///  * [secondaryAnimation]: When the Navigator pushes a new route
  ///    on the top of its stack, the old topmost route's [secondaryAnimation]
  ///    runs from 0.0 to 1.0. When the [Navigator] pops the topmost route, the
  ///    [secondaryAnimation] for the route below it runs from 1.0 to 0.0.
  ///  * `child`, the page contents, as returned by [buildPage].
  ///
  /// See also:
  ///
  ///  * [buildPage], which is used to describe the actual contents of the page,
  ///    and whose result is passed to the `child` argument of this method.
  Widget buildTransitions(
    BuildContext context,
    Animation<double> animation,
    Animation<double> secondaryAnimation,
    Widget child,
  ) {
    return child;
  }

  @override
  void install() {
    super.install();
    _animationProxy = ProxyAnimation(super.animation);
    _secondaryAnimationProxy = ProxyAnimation(super.secondaryAnimation);
  }

  @override
  TickerFuture didPush() {
    if (_scopeKey.currentState != null && navigator!.widget.requestFocus) {
      navigator!.focusScopeNode.setFirstFocus(_scopeKey.currentState!.focusScopeNode);
    }
    return super.didPush();
  }

  @override
  void didAdd() {
    if (_scopeKey.currentState != null && navigator!.widget.requestFocus) {
      navigator!.focusScopeNode.setFirstFocus(_scopeKey.currentState!.focusScopeNode);
    }
    super.didAdd();
  }

  // The API for subclasses to override - used by this class

  /// {@template flutter.widgets.ModalRoute.barrierDismissible}
  /// Whether you can dismiss this route by tapping the modal barrier.
  ///
  /// The modal barrier is the scrim that is rendered behind each route, which
  /// generally prevents the user from interacting with the route below the
  /// current route, and normally partially obscures such routes.
  ///
  /// For example, when a dialog is on the screen, the page below the dialog is
  /// usually darkened by the modal barrier.
  ///
  /// If [barrierDismissible] is true, then tapping this barrier will cause the
  /// current route to be popped (see [Navigator.pop]) with null as the value.
  ///
  /// If [barrierDismissible] is false, then tapping the barrier has no effect.
  ///
  /// If this getter would ever start returning a different value,
  /// either [changedInternalState] or [changedExternalState] should
  /// be invoked so that the change can take effect.
  ///
  /// It is safe to use `navigator.context` to look up inherited
  /// widgets here, because the [Navigator] calls
  /// [changedExternalState] whenever its dependencies change, and
  /// [changedExternalState] causes the modal barrier to rebuild.
  ///
  /// See also:
  ///
  ///  * [barrierColor], which controls the color of the scrim for this route.
  ///  * [ModalBarrier], the widget that implements this feature.
  /// {@endtemplate}
  bool get barrierDismissible;

  /// Whether the semantics of the modal barrier are included in the
  /// semantics tree.
  ///
  /// The modal barrier is the scrim that is rendered behind each route, which
  /// generally prevents the user from interacting with the route below the
  /// current route, and normally partially obscures such routes.
  ///
  /// If [semanticsDismissible] is true, then modal barrier semantics are
  /// included in the semantics tree.
  ///
  /// If [semanticsDismissible] is false, then modal barrier semantics are
  /// excluded from the semantics tree and tapping on the modal barrier
  /// has no effect.
  ///
  /// If this getter would ever start returning a different value,
  /// either [changedInternalState] or [changedExternalState] should
  /// be invoked so that the change can take effect.
  ///
  /// It is safe to use `navigator.context` to look up inherited
  /// widgets here, because the [Navigator] calls
  /// [changedExternalState] whenever its dependencies change, and
  /// [changedExternalState] causes the modal barrier to rebuild.
  bool get semanticsDismissible => true;

  /// {@template flutter.widgets.ModalRoute.barrierColor}
  /// The color to use for the modal barrier. If this is null, the barrier will
  /// be transparent.
  ///
  /// The modal barrier is the scrim that is rendered behind each route, which
  /// generally prevents the user from interacting with the route below the
  /// current route, and normally partially obscures such routes.
  ///
  /// For example, when a dialog is on the screen, the page below the dialog is
  /// usually darkened by the modal barrier.
  ///
  /// The color is ignored, and the barrier made invisible, when
  /// [ModalRoute.offstage] is true.
  ///
  /// While the route is animating into position, the color is animated from
  /// transparent to the specified color.
  /// {@endtemplate}
  ///
  /// If this getter would ever start returning a different color, one
  /// of the [changedInternalState] or [changedExternalState] methods
  /// should be invoked so that the change can take effect.
  ///
  /// It is safe to use `navigator.context` to look up inherited
  /// widgets here, because the [Navigator] calls
  /// [changedExternalState] whenever its dependencies change, and
  /// [changedExternalState] causes the modal barrier to rebuild.
  ///
  /// {@tool snippet}
  ///
  /// For example, to make the barrier color use the theme's
  /// background color, one could say:
  ///
  /// ```dart
  /// Color get barrierColor => Theme.of(navigator.context).backgroundColor;
  /// ```
  ///
  /// {@end-tool}
  ///
  /// See also:
  ///
  ///  * [barrierDismissible], which controls the behavior of the barrier when
  ///    tapped.
  ///  * [ModalBarrier], the widget that implements this feature.
  Color? get barrierColor;

  /// {@template flutter.widgets.ModalRoute.barrierLabel}
  /// The semantic label used for a dismissible barrier.
  ///
  /// If the barrier is dismissible, this label will be read out if
  /// accessibility tools (like VoiceOver on iOS) focus on the barrier.
  ///
  /// The modal barrier is the scrim that is rendered behind each route, which
  /// generally prevents the user from interacting with the route below the
  /// current route, and normally partially obscures such routes.
  ///
  /// For example, when a dialog is on the screen, the page below the dialog is
  /// usually darkened by the modal barrier.
  /// {@endtemplate}
  ///
  /// If this getter would ever start returning a different label,
  /// either [changedInternalState] or [changedExternalState] should
  /// be invoked so that the change can take effect.
  ///
  /// It is safe to use `navigator.context` to look up inherited
  /// widgets here, because the [Navigator] calls
  /// [changedExternalState] whenever its dependencies change, and
  /// [changedExternalState] causes the modal barrier to rebuild.
  ///
  /// See also:
  ///
  ///  * [barrierDismissible], which controls the behavior of the barrier when
  ///    tapped.
  ///  * [ModalBarrier], the widget that implements this feature.
  String? get barrierLabel;

  /// The curve that is used for animating the modal barrier in and out.
  ///
  /// The modal barrier is the scrim that is rendered behind each route, which
  /// generally prevents the user from interacting with the route below the
  /// current route, and normally partially obscures such routes.
  ///
  /// For example, when a dialog is on the screen, the page below the dialog is
  /// usually darkened by the modal barrier.
  ///
  /// While the route is animating into position, the color is animated from
  /// transparent to the specified [barrierColor].
  ///
  /// If this getter would ever start returning a different curve,
  /// either [changedInternalState] or [changedExternalState] should
  /// be invoked so that the change can take effect.
  ///
  /// It is safe to use `navigator.context` to look up inherited
  /// widgets here, because the [Navigator] calls
  /// [changedExternalState] whenever its dependencies change, and
  /// [changedExternalState] causes the modal barrier to rebuild.
  ///
  /// It defaults to [Curves.ease].
  ///
  /// See also:
  ///
  ///  * [barrierColor], which determines the color that the modal transitions
  ///    to.
  ///  * [Curves] for a collection of common curves.
  ///  * [AnimatedModalBarrier], the widget that implements this feature.
  Curve get barrierCurve => Curves.ease;

  /// {@template flutter.widgets.ModalRoute.maintainState}
  /// Whether the route should remain in memory when it is inactive.
  ///
  /// If this is true, then the route is maintained, so that any futures it is
  /// holding from the next route will properly resolve when the next route
  /// pops. If this is not necessary, this can be set to false to allow the
  /// framework to entirely discard the route's widget hierarchy when it is not
  /// visible.
  /// {@endtemplate}
  ///
  /// If this getter would ever start returning a different value, the
  /// [changedInternalState] should be invoked so that the change can take
  /// effect.
  bool get maintainState;


  // The API for _ModalScope and HeroController

  /// Whether this route is currently offstage.
  ///
  /// On the first frame of a route's entrance transition, the route is built
  /// [Offstage] using an animation progress of 1.0. The route is invisible and
  /// non-interactive, but each widget has its final size and position. This
  /// mechanism lets the [HeroController] determine the final local of any hero
  /// widgets being animated as part of the transition.
  ///
  /// The modal barrier, if any, is not rendered if [offstage] is true (see
  /// [barrierColor]).
  ///
  /// Whenever this changes value, [changedInternalState] is called.
  bool get offstage => _offstage;
  bool _offstage = false;
  set offstage(bool value) {
    if (_offstage == value)
      return;
    setState(() {
      _offstage = value;
    });
    _animationProxy!.parent = _offstage ? kAlwaysCompleteAnimation : super.animation;
    _secondaryAnimationProxy!.parent = _offstage ? kAlwaysDismissedAnimation : super.secondaryAnimation;
    changedInternalState();
  }

  /// The build context for the subtree containing the primary content of this route.
  BuildContext? get subtreeContext => _subtreeKey.currentContext;

  @override
  Animation<double>? get animation => _animationProxy;
  ProxyAnimation? _animationProxy;

  @override
  Animation<double>? get secondaryAnimation => _secondaryAnimationProxy;
  ProxyAnimation? _secondaryAnimationProxy;

  final List<WillPopCallback> _willPopCallbacks = <WillPopCallback>[];

  /// Returns [RoutePopDisposition.doNotPop] if any of callbacks added with
  /// [addScopedWillPopCallback] returns either false or null. If they all
  /// return true, the base [Route.willPop]'s result will be returned. The
  /// callbacks will be called in the order they were added, and will only be
  /// called if all previous callbacks returned true.
  ///
  /// Typically this method is not overridden because applications usually
  /// don't create modal routes directly, they use higher level primitives
  /// like [showDialog]. The scoped [WillPopCallback] list makes it possible
  /// for ModalRoute descendants to collectively define the value of `willPop`.
  ///
  /// See also:
  ///
  ///  * [Form], which provides an `onWillPop` callback that uses this mechanism.
  ///  * [addScopedWillPopCallback], which adds a callback to the list this
  ///    method checks.
  ///  * [removeScopedWillPopCallback], which removes a callback from the list
  ///    this method checks.
  @override
  Future<RoutePopDisposition> willPop() async {
    final _ModalScopeState<T>? scope = _scopeKey.currentState;
    assert(scope != null);
    for (final WillPopCallback callback in List<WillPopCallback>.of(_willPopCallbacks)) {
      if (await callback() != true)
        return RoutePopDisposition.doNotPop;
    }
    return super.willPop();
  }

  /// Enables this route to veto attempts by the user to dismiss it.
  ///
  /// {@tool snippet}
  /// This callback is typically added using a [WillPopScope] widget. That
  /// widget finds the enclosing [ModalRoute] and uses this function to register
  /// this callback:
  ///
  /// ```dart
  /// Widget build(BuildContext context) {
  ///   return WillPopScope(
  ///     onWillPop: () async {
  ///       // ask the user if they are sure
  ///       return true;
  ///     },
  ///     child: Container(),
  ///   );
  /// }
  /// ```
  /// {@end-tool}
  ///
  /// This callback runs asynchronously and it's possible that it will be called
  /// after its route has been disposed. The callback should check [State.mounted]
  /// before doing anything.
  ///
  /// A typical application of this callback would be to warn the user about
  /// unsaved [Form] data if the user attempts to back out of the form. In that
  /// case, use the [Form.onWillPop] property to register the callback.
  ///
  /// {@tool snippet}
  /// To register a callback manually, look up the enclosing [ModalRoute] in a
  /// [State.didChangeDependencies] callback:
  ///
  /// ```dart
  /// abstract class _MyWidgetState extends State<MyWidget> {
  ///   ModalRoute<dynamic>? _route;
  ///
  ///   // ...
  ///
  ///   @override
  ///   void didChangeDependencies() {
  ///    super.didChangeDependencies();
  ///    _route?.removeScopedWillPopCallback(askTheUserIfTheyAreSure);
  ///    _route = ModalRoute.of(context);
  ///    _route?.addScopedWillPopCallback(askTheUserIfTheyAreSure);
  ///   }
  /// }
  /// ```
  /// {@end-tool}
  ///
  /// {@tool snippet}
  /// If you register a callback manually, be sure to remove the callback with
  /// [removeScopedWillPopCallback] by the time the widget has been disposed. A
  /// stateful widget can do this in its dispose method (continuing the previous
  /// example):
  ///
  /// ```dart
  /// abstract class _MyWidgetState2 extends State<MyWidget> {
  ///   ModalRoute<dynamic>? _route;
  ///
  ///   // ...
  ///
  ///   @override
  ///   void dispose() {
  ///     _route?.removeScopedWillPopCallback(askTheUserIfTheyAreSure);
  ///     _route = null;
  ///     super.dispose();
  ///   }
  /// }
  /// ```
  /// {@end-tool}
  ///
  /// See also:
  ///
  ///  * [WillPopScope], which manages the registration and unregistration
  ///    process automatically.
  ///  * [Form], which provides an `onWillPop` callback that uses this mechanism.
  ///  * [willPop], which runs the callbacks added with this method.
  ///  * [removeScopedWillPopCallback], which removes a callback from the list
  ///    that [willPop] checks.
  void addScopedWillPopCallback(WillPopCallback callback) {
    assert(_scopeKey.currentState != null, 'Tried to add a willPop callback to a route that is not currently in the tree.');
    _willPopCallbacks.add(callback);
  }

  /// Remove one of the callbacks run by [willPop].
  ///
  /// See also:
  ///
  ///  * [Form], which provides an `onWillPop` callback that uses this mechanism.
  ///  * [addScopedWillPopCallback], which adds callback to the list
  ///    checked by [willPop].
  void removeScopedWillPopCallback(WillPopCallback callback) {
    assert(_scopeKey.currentState != null, 'Tried to remove a willPop callback from a route that is not currently in the tree.');
    _willPopCallbacks.remove(callback);
  }

  /// True if one or more [WillPopCallback] callbacks exist.
  ///
  /// This method is used to disable the horizontal swipe pop gesture supported
  /// by [MaterialPageRoute] for [TargetPlatform.iOS] and
  /// [TargetPlatform.macOS]. If a pop might be vetoed, then the back gesture is
  /// disabled.
  ///
  /// The [buildTransitions] method will not be called again if this changes,
  /// since it can change during the build as descendants of the route add or
  /// remove callbacks.
  ///
  /// See also:
  ///
  ///  * [addScopedWillPopCallback], which adds a callback.
  ///  * [removeScopedWillPopCallback], which removes a callback.
  ///  * [willHandlePopInternally], which reports on another reason why
  ///    a pop might be vetoed.
  @protected
  bool get hasScopedWillPopCallback {
    return _willPopCallbacks.isNotEmpty;
  }

  @override
  void didChangePrevious(Route<dynamic>? previousRoute) {
    super.didChangePrevious(previousRoute);
    changedInternalState();
  }

  @override
  void changedInternalState() {
    super.changedInternalState();
    setState(() { /* internal state already changed */ });
    _modalBarrier.markNeedsBuild();
    _modalScope.maintainState = maintainState;
  }

  @override
  void changedExternalState() {
    super.changedExternalState();
    _modalBarrier.markNeedsBuild();
    if (_scopeKey.currentState != null)
      _scopeKey.currentState!._forceRebuildPage();
  }

  /// Whether this route can be popped.
  ///
  /// A route can be popped if there is at least one active route below it, or
  /// if [willHandlePopInternally] returns true.
  ///
  /// When this changes, if the route is visible, the route will
  /// rebuild, and any widgets that used [ModalRoute.of] will be
  /// notified.
  bool get canPop => hasActiveRouteBelow || willHandlePopInternally;

  // Internals

  final GlobalKey<_ModalScopeState<T>> _scopeKey = GlobalKey<_ModalScopeState<T>>();
  final GlobalKey _subtreeKey = GlobalKey();
  final PageStorageBucket _storageBucket = PageStorageBucket();

  // one of the builders
  late OverlayEntry _modalBarrier;
  Widget _buildModalBarrier(BuildContext context) {
    Widget barrier;
    if (barrierColor != null && barrierColor!.alpha != 0 && !offstage) { // changedInternalState is called if barrierColor or offstage updates
      assert(barrierColor != barrierColor!.withOpacity(0.0));
      final Animation<Color?> color = animation!.drive(
        ColorTween(
          begin: barrierColor!.withOpacity(0.0),
          end: barrierColor, // changedInternalState is called if barrierColor updates
        ).chain(CurveTween(curve: barrierCurve)), // changedInternalState is called if barrierCurve updates
      );
      barrier = AnimatedModalBarrier(
        color: color,
        dismissible: barrierDismissible, // changedInternalState is called if barrierDismissible updates
        semanticsLabel: barrierLabel, // changedInternalState is called if barrierLabel updates
        barrierSemanticsDismissible: semanticsDismissible,
      );
    } else {
      barrier = ModalBarrier(
        dismissible: barrierDismissible, // changedInternalState is called if barrierDismissible updates
        semanticsLabel: barrierLabel, // changedInternalState is called if barrierLabel updates
        barrierSemanticsDismissible: semanticsDismissible,
      );
    }
    if (filter != null) {
      barrier = BackdropFilter(
        filter: filter!,
        child: barrier,
      );
    }
    barrier = IgnorePointer(
      ignoring: animation!.status == AnimationStatus.reverse || // changedInternalState is called when animation.status updates
                animation!.status == AnimationStatus.dismissed, // dismissed is possible when doing a manual pop gesture
      child: barrier,
    );
    if (semanticsDismissible && barrierDismissible) {
      // To be sorted after the _modalScope.
      barrier = Semantics(
        sortKey: const OrdinalSortKey(1.0),
        child: barrier,
      );
    }
    return barrier;
  }

  // We cache the part of the modal scope that doesn't change from frame to
  // frame so that we minimize the amount of building that happens.
  Widget? _modalScopeCache;

  // one of the builders
  Widget _buildModalScope(BuildContext context) {
    // To be sorted before the _modalBarrier.
    return _modalScopeCache ??= Semantics(
      sortKey: const OrdinalSortKey(0.0),
      child: _ModalScope<T>(
        key: _scopeKey,
        route: this,
        // _ModalScope calls buildTransitions() and buildChild(), defined above
      ),
    );
  }

  late OverlayEntry _modalScope;

  @override
  Iterable<OverlayEntry> createOverlayEntries() {
    return <OverlayEntry>[
      _modalBarrier = OverlayEntry(builder: _buildModalBarrier),
      _modalScope = OverlayEntry(builder: _buildModalScope, maintainState: maintainState),
    ];
  }

  @override
  String toString() => '${objectRuntimeType(this, 'ModalRoute')}($settings, animation: $_animation)';
}

/// A modal route that overlays a widget over the current route.
abstract class PopupRoute<T> extends ModalRoute<T> {
  /// Initializes the [PopupRoute].
  PopupRoute({
    super.settings,
    super.filter,
  });

  @override
  bool get opaque => false;

  @override
  bool get maintainState => true;
}

/// A [Navigator] observer that notifies [RouteAware]s of changes to the
/// state of their [Route].
///
/// [RouteObserver] informs subscribers whenever a route of type `R` is pushed
/// on top of their own route of type `R` or popped from it. This is for example
/// useful to keep track of page transitions, e.g. a `RouteObserver<PageRoute>`
/// will inform subscribed [RouteAware]s whenever the user navigates away from
/// the current page route to another page route.
///
/// To be informed about route changes of any type, consider instantiating a
/// `RouteObserver<Route>`.
///
/// ## Type arguments
///
/// When using more aggressive
/// [lints](http://dart-lang.github.io/linter/lints/), in particular lints such
/// as `always_specify_types`, the Dart analyzer will require that certain types
/// be given with their type arguments. Since the [Route] class and its
/// subclasses have a type argument, this includes the arguments passed to this
/// class. Consider using `dynamic` to specify the entire class of routes rather
/// than only specific subtypes. For example, to watch for all [ModalRoute]
/// variants, the `RouteObserver<ModalRoute<dynamic>>` type may be used.
///
/// {@tool snippet}
///
/// To make a [StatefulWidget] aware of its current [Route] state, implement
/// [RouteAware] in its [State] and subscribe it to a [RouteObserver]:
///
/// ```dart
/// // Register the RouteObserver as a navigation observer.
/// final RouteObserver<ModalRoute<void>> routeObserver = RouteObserver<ModalRoute<void>>();
/// void main() {
///   runApp(MaterialApp(
///     home: Container(),
///     navigatorObservers: <RouteObserver<ModalRoute<void>>>[ routeObserver ],
///   ));
/// }
///
/// class RouteAwareWidget extends StatefulWidget {
///   const RouteAwareWidget({Key? key}) : super(key: key);
///
///   @override
///   State<RouteAwareWidget> createState() => RouteAwareWidgetState();
/// }
///
/// // Implement RouteAware in a widget's state and subscribe it to the RouteObserver.
/// class RouteAwareWidgetState extends State<RouteAwareWidget> with RouteAware {
///
///   @override
///   void didChangeDependencies() {
///     super.didChangeDependencies();
///     routeObserver.subscribe(this, ModalRoute.of(context)!);
///   }
///
///   @override
///   void dispose() {
///     routeObserver.unsubscribe(this);
///     super.dispose();
///   }
///
///   @override
///   void didPush() {
///     // Route was pushed onto navigator and is now topmost route.
///   }
///
///   @override
///   void didPopNext() {
///     // Covering route was popped off the navigator.
///   }
///
///   @override
///   Widget build(BuildContext context) => Container();
///
/// }
/// ```
/// {@end-tool}
class RouteObserver<R extends Route<dynamic>> extends NavigatorObserver {
  final Map<R, Set<RouteAware>> _listeners = <R, Set<RouteAware>>{};

  /// Whether this observer is managing changes for the specified route.
  ///
  /// If asserts are disabled, this method will throw an exception.
  @visibleForTesting
  bool debugObservingRoute(R route) {
    late bool contained;
    assert(() {
      contained = _listeners.containsKey(route);
      return true;
    }());
    return contained;
  }

  /// Subscribe [routeAware] to be informed about changes to [route].
  ///
  /// Going forward, [routeAware] will be informed about qualifying changes
  /// to [route], e.g. when [route] is covered by another route or when [route]
  /// is popped off the [Navigator] stack.
  void subscribe(RouteAware routeAware, R route) {
    assert(routeAware != null);
    assert(route != null);
    final Set<RouteAware> subscribers = _listeners.putIfAbsent(route, () => <RouteAware>{});
    if (subscribers.add(routeAware)) {
      routeAware.didPush();
    }
  }

  /// Unsubscribe [routeAware].
  ///
  /// [routeAware] is no longer informed about changes to its route. If the given argument was
  /// subscribed to multiple types, this will unregister it (once) from each type.
  void unsubscribe(RouteAware routeAware) {
    assert(routeAware != null);
    final List<R> routes = _listeners.keys.toList();
    for (final R route in routes) {
      final Set<RouteAware>? subscribers = _listeners[route];
      if (subscribers != null) {
        subscribers.remove(routeAware);
        if (subscribers.isEmpty) {
          _listeners.remove(route);
        }
      }
    }
  }

  @override
  void didPop(Route<dynamic> route, Route<dynamic>? previousRoute) {
    if (route is R && previousRoute is R) {
      final List<RouteAware>? previousSubscribers = _listeners[previousRoute]?.toList();

      if (previousSubscribers != null) {
        for (final RouteAware routeAware in previousSubscribers) {
          routeAware.didPopNext();
        }
      }

      final List<RouteAware>? subscribers = _listeners[route]?.toList();

      if (subscribers != null) {
        for (final RouteAware routeAware in subscribers) {
          routeAware.didPop();
        }
      }
    }
  }

  @override
  void didPush(Route<dynamic> route, Route<dynamic>? previousRoute) {
    if (route is R && previousRoute is R) {
      final Set<RouteAware>? previousSubscribers = _listeners[previousRoute];

      if (previousSubscribers != null) {
        for (final RouteAware routeAware in previousSubscribers) {
          routeAware.didPushNext();
        }
      }
    }
  }
}

/// An interface for objects that are aware of their current [Route].
///
/// This is used with [RouteObserver] to make a widget aware of changes to the
/// [Navigator]'s session history.
abstract class RouteAware {
  /// Called when the top route has been popped off, and the current route
  /// shows up.
  void didPopNext() { }

  /// Called when the current route has been pushed.
  void didPush() { }

  /// Called when the current route has been popped off.
  void didPop() { }

  /// Called when a new route has been pushed, and the current route is no
  /// longer visible.
  void didPushNext() { }
}

/// A general dialog route which allows for customization of the dialog popup.
///
/// It is used internally by [showGeneralDialog] or can be directly pushed
/// onto the [Navigator] stack to enable state restoration. See
/// [showGeneralDialog] for a state restoration app example.
///
/// This function takes a `pageBuilder`, which typically builds a dialog.
/// Content below the dialog is dimmed with a [ModalBarrier]. The widget
/// returned by the `builder` does not share a context with the location that
/// `showDialog` is originally called from. Use a [StatefulBuilder] or a
/// custom [StatefulWidget] if the dialog needs to update dynamically.
///
/// The `barrierDismissible` argument is used to indicate whether tapping on the
/// barrier will dismiss the dialog. It is `true` by default and cannot be `null`.
///
/// The `barrierColor` argument is used to specify the color of the modal
/// barrier that darkens everything below the dialog. If `null`, the default
/// color `Colors.black54` is used.
///
/// The `settings` argument define the settings for this route. See
/// [RouteSettings] for details.
///
/// {@template flutter.widgets.RawDialogRoute}
/// A [DisplayFeature] can split the screen into sub-screens. The closest one to
/// [anchorPoint] is used to render the content.
///
/// If no [anchorPoint] is provided, then [Directionality] is used:
///
///   * for [TextDirection.ltr], [anchorPoint] is `Offset.zero`, which will
///     cause the content to appear in the top-left sub-screen.
///   * for [TextDirection.rtl], [anchorPoint] is `Offset(double.maxFinite, 0)`,
///     which will cause the content to appear in the top-right sub-screen.
///
/// If no [anchorPoint] is provided, and there is no [Directionality] ancestor
/// widget in the tree, then the widget asserts during build in debug mode.
/// {@endtemplate}
///
/// See also:
///
///  * [DisplayFeatureSubScreen], which documents the specifics of how
///    [DisplayFeature]s can split the screen into sub-screens.
///  * [showGeneralDialog], which is a way to display a RawDialogRoute.
///  * [showDialog], which is a way to display a DialogRoute.
///  * [showCupertinoDialog], which displays an iOS-style dialog.
class RawDialogRoute<T> extends PopupRoute<T> {
  /// A general dialog route which allows for customization of the dialog popup.
  RawDialogRoute({
    required RoutePageBuilder pageBuilder,
    bool barrierDismissible = true,
    Color? barrierColor = const Color(0x80000000),
    String? barrierLabel,
    Duration transitionDuration = const Duration(milliseconds: 200),
    RouteTransitionsBuilder? transitionBuilder,
    super.settings,
    this.anchorPoint,
  }) : assert(barrierDismissible != null),
       _pageBuilder = pageBuilder,
       _barrierDismissible = barrierDismissible,
       _barrierLabel = barrierLabel,
       _barrierColor = barrierColor,
       _transitionDuration = transitionDuration,
       _transitionBuilder = transitionBuilder;

  final RoutePageBuilder _pageBuilder;

  @override
  bool get barrierDismissible => _barrierDismissible;
  final bool _barrierDismissible;

  @override
  String? get barrierLabel => _barrierLabel;
  final String? _barrierLabel;

  @override
  Color? get barrierColor => _barrierColor;
  final Color? _barrierColor;

  @override
  Duration get transitionDuration => _transitionDuration;
  final Duration _transitionDuration;

  final RouteTransitionsBuilder? _transitionBuilder;

  /// {@macro flutter.widgets.DisplayFeatureSubScreen.anchorPoint}
  final Offset? anchorPoint;

  @override
  Widget buildPage(BuildContext context, Animation<double> animation, Animation<double> secondaryAnimation) {
    return Semantics(
      scopesRoute: true,
      explicitChildNodes: true,
      child: DisplayFeatureSubScreen(
        anchorPoint: anchorPoint,
        child: _pageBuilder(context, animation, secondaryAnimation),
      ),
    );
  }

  @override
  Widget buildTransitions(BuildContext context, Animation<double> animation, Animation<double> secondaryAnimation, Widget child) {
    if (_transitionBuilder == null) {
      return FadeTransition(
        opacity: CurvedAnimation(
          parent: animation,
          curve: Curves.linear,
        ),
        child: child,
      );
    } // Some default transition
    return _transitionBuilder!(context, animation, secondaryAnimation, child);
  }
}

/// Displays a dialog above the current contents of the app.
///
/// This function allows for customization of aspects of the dialog popup.
///
/// This function takes a `pageBuilder` which is used to build the primary
/// content of the route (typically a dialog widget). Content below the dialog
/// is dimmed with a [ModalBarrier]. The widget returned by the `pageBuilder`
/// does not share a context with the location that `showGeneralDialog` is
/// originally called from. Use a [StatefulBuilder] or a custom
/// [StatefulWidget] if the dialog needs to update dynamically. The
/// `pageBuilder` argument can not be null.
///
/// The `context` argument is used to look up the [Navigator] for the
/// dialog. It is only used when the method is called. Its corresponding widget
/// can be safely removed from the tree before the dialog is closed.
///
/// The `useRootNavigator` argument is used to determine whether to push the
/// dialog to the [Navigator] furthest from or nearest to the given `context`.
/// By default, `useRootNavigator` is `true` and the dialog route created by
/// this method is pushed to the root navigator.
///
/// If the application has multiple [Navigator] objects, it may be necessary to
/// call `Navigator.of(context, rootNavigator: true).pop(result)` to close the
/// dialog rather than just `Navigator.pop(context, result)`.
///
/// The `barrierDismissible` argument is used to determine whether this route
/// can be dismissed by tapping the modal barrier. This argument defaults
/// to false. If `barrierDismissible` is true, a non-null `barrierLabel` must be
/// provided.
///
/// The `barrierLabel` argument is the semantic label used for a dismissible
/// barrier. This argument defaults to `null`.
///
/// The `barrierColor` argument is the color used for the modal barrier. This
/// argument defaults to `Color(0x80000000)`.
///
/// The `transitionDuration` argument is used to determine how long it takes
/// for the route to arrive on or leave off the screen. This argument defaults
/// to 200 milliseconds.
///
/// The `transitionBuilder` argument is used to define how the route arrives on
/// and leaves off the screen. By default, the transition is a linear fade of
/// the page's contents.
///
/// The `routeSettings` will be used in the construction of the dialog's route.
/// See [RouteSettings] for more details.
///
/// {@macro flutter.widgets.RawDialogRoute}
///
/// Returns a [Future] that resolves to the value (if any) that was passed to
/// [Navigator.pop] when the dialog was closed.
///
/// ### State Restoration in Dialogs
///
/// Using this method will not enable state restoration for the dialog. In order
/// to enable state restoration for a dialog, use [Navigator.restorablePush]
/// or [Navigator.restorablePushNamed] with [RawDialogRoute].
///
/// For more information about state restoration, see [RestorationManager].
///
/// {@tool sample}
/// This sample demonstrates how to create a restorable dialog. This is
/// accomplished by enabling state restoration by specifying
/// [WidgetsApp.restorationScopeId] and using [Navigator.restorablePush] to
/// push [RawDialogRoute] when the button is tapped.
///
/// {@macro flutter.widgets.RestorationManager}
///
/// ** See code in examples/api/lib/widgets/routes/show_general_dialog.0.dart **
/// {@end-tool}
///
/// See also:
///
///  * [DisplayFeatureSubScreen], which documents the specifics of how
///    [DisplayFeature]s can split the screen into sub-screens.
///  * [showDialog], which displays a Material-style dialog.
///  * [showCupertinoDialog], which displays an iOS-style dialog.
Future<T?> showGeneralDialog<T extends Object?>({
  required BuildContext context,
  required RoutePageBuilder pageBuilder,
  bool barrierDismissible = false,
  String? barrierLabel,
  Color barrierColor = const Color(0x80000000),
  Duration transitionDuration = const Duration(milliseconds: 200),
  RouteTransitionsBuilder? transitionBuilder,
  bool useRootNavigator = true,
  RouteSettings? routeSettings,
  Offset? anchorPoint,
}) {
  assert(pageBuilder != null);
  assert(useRootNavigator != null);
  assert(!barrierDismissible || barrierLabel != null);
  return Navigator.of(context, rootNavigator: useRootNavigator).push<T>(RawDialogRoute<T>(
    pageBuilder: pageBuilder,
    barrierDismissible: barrierDismissible,
    barrierLabel: barrierLabel,
    barrierColor: barrierColor,
    transitionDuration: transitionDuration,
    transitionBuilder: transitionBuilder,
    settings: routeSettings,
    anchorPoint: anchorPoint,
  ));
}

/// Signature for the function that builds a route's primary contents.
/// Used in [PageRouteBuilder] and [showGeneralDialog].
///
/// See [ModalRoute.buildPage] for complete definition of the parameters.
typedef RoutePageBuilder = Widget Function(BuildContext context, Animation<double> animation, Animation<double> secondaryAnimation);

/// Signature for the function that builds a route's transitions.
/// Used in [PageRouteBuilder] and [showGeneralDialog].
///
/// See [ModalRoute.buildTransitions] for complete definition of the parameters.
typedef RouteTransitionsBuilder = Widget Function(BuildContext context, Animation<double> animation, Animation<double> secondaryAnimation, Widget child);

/// The [FocusTrap] widget removes focus when a mouse primary pointer makes contact with another
/// region of the screen.
///
/// When a primary pointer makes contact with the screen, this widget determines if that pointer
/// contacted an existing focused widget. If not, this asks the [FocusScopeNode] to reset the
/// focus state. This allows [TextField]s and other focusable widgets to give up their focus
/// state, without creating a gesture detector that competes with others on screen.
///
/// In cases where focus is conceptually larger than the focused render object, a [FocusTrapArea]
/// can be used to expand the focus area to include all render objects below that. This is used by
/// the [TextField] widgets to prevent a loss of focus when interacting with decorations on the
/// text area.
///
/// See also:
///
///  * [FocusTrapArea], the widget that allows expanding the conceptual focus area.
class FocusTrap extends SingleChildRenderObjectWidget {

  /// Create a new [FocusTrap] widget scoped to the provided [focusScopeNode].
  const FocusTrap({
    required this.focusScopeNode,
    required Widget super.child,
    super.key,
  });

  /// The [focusScopeNode] that this focus trap widget operates on.
  final FocusScopeNode focusScopeNode;

  @override
  RenderObject createRenderObject(BuildContext context) {
    return _RenderFocusTrap(focusScopeNode);
  }

  @override
  void updateRenderObject(BuildContext context, RenderObject renderObject) {
    if (renderObject is _RenderFocusTrap)
      renderObject.focusScopeNode = focusScopeNode;
  }
}

/// Declares a widget subtree which is part of the provided [focusNode]'s focus area
/// without attaching focus to that region.
///
/// This is used by text field widgets which decorate a smaller editable text area.
/// This area is conceptually part of the editable text, but not attached to the
/// focus context. The [FocusTrapArea] is used to inform the framework of this
/// relationship, so that primary pointer contact inside of this region but above
/// the editable text focus will not trigger loss of focus.
///
/// See also:
///
///  * [FocusTrap], the widget which removes focus based on primary pointer interactions.
class FocusTrapArea extends SingleChildRenderObjectWidget {

  /// Create a new [FocusTrapArea] that expands the area of the provided [focusNode].
  const FocusTrapArea({required this.focusNode, super.key, super.child});

  /// The [FocusNode] that the focus trap area will expand to.
  final FocusNode focusNode;

  @override
  RenderObject createRenderObject(BuildContext context) {
    return _RenderFocusTrapArea(focusNode);
  }

  @override
  void updateRenderObject(BuildContext context, RenderObject renderObject) {
    if (renderObject is _RenderFocusTrapArea)
      renderObject.focusNode = focusNode;
  }
}

class _RenderFocusTrapArea extends RenderProxyBox {
  _RenderFocusTrapArea(this.focusNode);

  FocusNode focusNode;
}

class _RenderFocusTrap extends RenderProxyBoxWithHitTestBehavior {
  _RenderFocusTrap(this._focusScopeNode);

  Rect? currentFocusRect;
  Expando<BoxHitTestResult> cachedResults = Expando<BoxHitTestResult>();

  FocusScopeNode _focusScopeNode;
  FocusNode? _previousFocus;
  FocusScopeNode get focusScopeNode => _focusScopeNode;
  set focusScopeNode(FocusScopeNode value) {
    if (focusScopeNode == value)
      return;
    _focusScopeNode = value;
  }

  @override
  bool hitTest(BoxHitTestResult result, { required Offset position }) {
    bool hitTarget = false;
    if (size.contains(position)) {
      hitTarget = hitTestChildren(result, position: position) || hitTestSelf(position);
      if (hitTarget) {
        final BoxHitTestEntry entry = BoxHitTestEntry(this, position);
        cachedResults[entry] = result;
        result.add(entry);
      }
    }
    return hitTarget;
  }

  /// The focus dropping behavior is present on supported mouse-based pointer
  /// devices and touch-based pointer devices.
  ///
  /// See also:
  ///
  ///  * [_shouldIgnoreMouseEvents], which describes supported mouse-based
  ///   pointer devices.
  ///  * [_shouldIgnoreTouchEvents], which describes supported touch-based
  ///   pointer devices.
  bool _shouldIgnorePointerDevice(PointerDeviceKind pointerDeviceKind) {
    switch (pointerDeviceKind) {
      case PointerDeviceKind.mouse:
        return _shouldIgnoreMouseEvents;
      case PointerDeviceKind.touch:
        return _shouldIgnoreTouchEvents;
      case PointerDeviceKind.stylus:
      case PointerDeviceKind.invertedStylus:
      case PointerDeviceKind.trackpad:
      case PointerDeviceKind.unknown:
        return true;
    }
  }

  /// The mouse focus dropping behavior is only present on desktop platforms
  /// and mobile browsers.
  bool get _shouldIgnoreMouseEvents {
    switch (defaultTargetPlatform) {
      case TargetPlatform.android:
      case TargetPlatform.iOS:
        return !kIsWeb;
      case TargetPlatform.linux:
      case TargetPlatform.macOS:
      case TargetPlatform.windows:
      case TargetPlatform.fuchsia:
        return false;
    }
  }

<<<<<<< HEAD
  /// The touch focus dropping behavior is present on all platform browsers.
  bool get _shouldIgnoreTouchEvents {
    return !kIsWeb;
=======
  void _checkForUnfocus() {
    if (_previousFocus == null) {
      return;
    }
    // Only continue to unfocus if the previous focus matches the current focus.
    // If the focus has changed in the meantime, it was probably intentional.
    if (FocusManager.instance.primaryFocus == _previousFocus) {
      _previousFocus!.unfocus();
    }
    _previousFocus = null;
>>>>>>> 220ffc77
  }

  @override
  void handleEvent(PointerEvent event, HitTestEntry entry) {
    assert(debugHandleEvent(event, entry));
    if (event is! PointerDownEvent
      || event.buttons != kPrimaryButton
      || _shouldIgnorePointerDevice(event.kind)
      || _focusScopeNode.focusedChild == null) {
      return;
    }
    final BoxHitTestResult? result = cachedResults[entry];
    final FocusNode? focusNode = _focusScopeNode.focusedChild;

    if (event.kind == PointerDeviceKind.touch && focusNode is FocusScopeNode)
      // Avoid exception occurs when querying Drawer in an inactive state.
      return;

    if (focusNode == null || result == null)
      return;
    final RenderObject? renderObject = focusNode.context?.findRenderObject();
    if (renderObject == null)
      return;

    bool hitCurrentFocus = false;
    for (final HitTestEntry entry in result.path) {
      final HitTestTarget target = entry.target;
      if (target == renderObject) {
        hitCurrentFocus = true;
        break;
      }
      if (target is _RenderFocusTrapArea && target.focusNode == focusNode) {
        hitCurrentFocus = true;
        break;
      }
      if (event.kind == PointerDeviceKind.touch) {
        if (target is _RenderFocusTrapArea || target is TextSpan) {
          // Keep focusing when we switch from one TextField to another.
          hitCurrentFocus = true;
          break;
        }
      }
    }
    if (!hitCurrentFocus) {
      _previousFocus = focusNode;
      // Check post-frame to see that the focus hasn't changed before
      // unfocusing. This also allows a button tap to capture the previously
      // active focus before FocusTrap tries to unfocus it, and avoids a bounce
      // through the scope's focus node in between.
      SchedulerBinding.instance.scheduleTask<void>(_checkForUnfocus, Priority.touch);
    }
  }
}<|MERGE_RESOLUTION|>--- conflicted
+++ resolved
@@ -2212,11 +2212,11 @@
     }
   }
 
-<<<<<<< HEAD
   /// The touch focus dropping behavior is present on all platform browsers.
   bool get _shouldIgnoreTouchEvents {
     return !kIsWeb;
-=======
+  }
+
   void _checkForUnfocus() {
     if (_previousFocus == null) {
       return;
@@ -2227,7 +2227,6 @@
       _previousFocus!.unfocus();
     }
     _previousFocus = null;
->>>>>>> 220ffc77
   }
 
   @override
