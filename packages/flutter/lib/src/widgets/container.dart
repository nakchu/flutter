--- conflicted
+++ resolved
@@ -431,11 +431,7 @@
       current = Padding(padding: margin!, child: current);
 
     if (transform != null)
-<<<<<<< HEAD
       current = transformAlignment == null ? Transform(transform: transform, child: current) : Transform(transform: transform, child: current, alignment: transformAlignment);
-=======
-      current = Transform(transform: transform!, child: current);
->>>>>>> 25b8c095
 
     return current!;
   }
