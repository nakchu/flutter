// Copyright 2015 The Chromium Authors. All rights reserved.
// Use of this source code is governed by a BSD-style license that can be
// found in the LICENSE file.

import 'dart:async';
import 'dart:ui' as ui;

import 'package:flutter/rendering.dart';
import 'package:flutter/scheduler.dart';
import 'package:flutter/services.dart';
import 'package:flutter/gestures.dart' show DragStartBehavior;

import 'automatic_keep_alive.dart';
import 'basic.dart';
import 'binding.dart';
import 'focus_manager.dart';
import 'focus_scope.dart';
import 'framework.dart';
import 'localizations.dart';
import 'media_query.dart';
import 'scroll_controller.dart';
import 'scroll_physics.dart';
import 'scrollable.dart';
import 'text_selection.dart';
import 'ticker_provider.dart';

export 'package:flutter/services.dart' show TextEditingValue, TextSelection, TextInputType;
export 'package:flutter/rendering.dart' show SelectionChangedCause;

/// Signature for the callback that reports when the user changes the selection
/// (including the cursor location).
typedef SelectionChangedCallback = void Function(TextSelection selection, SelectionChangedCause cause);

const Duration _kCursorBlinkHalfPeriod = Duration(milliseconds: 500);

// Number of cursor ticks during which the most recently entered character
// is shown in an obscured text field.
const int _kObscureShowLatestCharCursorTicks = 3;

/// A controller for an editable text field.
///
/// Whenever the user modifies a text field with an associated
/// [TextEditingController], the text field updates [value] and the controller
/// notifies its listeners. Listeners can then read the [text] and [selection]
/// properties to learn what the user has typed or how the selection has been
/// updated.
///
/// Similarly, if you modify the [text] or [selection] properties, the text
/// field will be notified and will update itself appropriately.
///
/// A [TextEditingController] can also be used to provide an initial value for a
/// text field. If you build a text field with a controller that already has
/// [text], the text field will use that text as its initial value.
///
/// See also:
///
///  * [TextField], which is a Material Design text field that can be controlled
///    with a [TextEditingController].
///  * [EditableText], which is a raw region of editable text that can be
///    controlled with a [TextEditingController].
class TextEditingController extends ValueNotifier<TextEditingValue> {
  /// Creates a controller for an editable text field.
  ///
  /// This constructor treats a null [text] argument as if it were the empty
  /// string.
  TextEditingController({ String text })
    : super(text == null ? TextEditingValue.empty : TextEditingValue(text: text));

  /// Creates a controller for an editable text field from an initial [TextEditingValue].
  ///
  /// This constructor treats a null [value] argument as if it were
  /// [TextEditingValue.empty].
  TextEditingController.fromValue(TextEditingValue value)
    : super(value ?? TextEditingValue.empty);

  /// The current string the user is editing.
  String get text => value.text;
  /// Setting this will notify all the listeners of this [TextEditingController]
  /// that they need to update (it calls [notifyListeners]). For this reason,
  /// this value should only be set between frames, e.g. in response to user
  /// actions, not during the build, layout, or paint phases.
  set text(String newText) {
    value = value.copyWith(text: newText,
                           selection: const TextSelection.collapsed(offset: -1),
                           composing: TextRange.empty);
  }

  /// The currently selected [text].
  ///
  /// If the selection is collapsed, then this property gives the offset of the
  /// cursor within the text.
  TextSelection get selection => value.selection;
  /// Setting this will notify all the listeners of this [TextEditingController]
  /// that they need to update (it calls [notifyListeners]). For this reason,
  /// this value should only be set between frames, e.g. in response to user
  /// actions, not during the build, layout, or paint phases.
  set selection(TextSelection newSelection) {
    if (newSelection.start > text.length || newSelection.end > text.length)
      throw FlutterError('invalid text selection: $newSelection');
    value = value.copyWith(selection: newSelection, composing: TextRange.empty);
  }

  /// Set the [value] to empty.
  ///
  /// After calling this function, [text] will be the empty string and the
  /// selection will be invalid.
  ///
  /// Calling this will notify all the listeners of this [TextEditingController]
  /// that they need to update (it calls [notifyListeners]). For this reason,
  /// this method should only be called between frames, e.g. in response to user
  /// actions, not during the build, layout, or paint phases.
  void clear() {
    value = TextEditingValue.empty;
  }

  /// Set the composing region to an empty range.
  ///
  /// The composing region is the range of text that is still being composed.
  /// Calling this function indicates that the user is done composing that
  /// region.
  ///
  /// Calling this will notify all the listeners of this [TextEditingController]
  /// that they need to update (it calls [notifyListeners]). For this reason,
  /// this method should only be called between frames, e.g. in response to user
  /// actions, not during the build, layout, or paint phases.
  void clearComposing() {
    value = value.copyWith(composing: TextRange.empty);
  }
}

/// A basic text input field.
///
/// This widget interacts with the [TextInput] service to let the user edit the
/// text it contains. It also provides scrolling, selection, and cursor
/// movement. This widget does not provide any focus management (e.g.,
/// tap-to-focus).
///
/// ## Input Actions
///
/// A [TextInputAction] can be provided to customize the appearance of the
/// action button on the soft keyboard for Android and iOS. The default action
/// is [TextInputAction.done].
///
/// Many [TextInputAction]s are common between Android and iOS. However, if an
/// [inputAction] is provided that is not supported by the current
/// platform in debug mode, an error will be thrown when the corresponding
/// EditableText receives focus. For example, providing iOS's "emergencyCall"
/// action when running on an Android device will result in an error when in
/// debug mode. In release mode, incompatible [TextInputAction]s are replaced
/// either with "unspecified" on Android, or "default" on iOS. Appropriate
/// [inputAction]s can be chosen by checking the current platform and then
/// selecting the appropriate action.
///
/// ## Lifecycle
///
/// Upon completion of editing, like pressing the "done" button on the keyboard,
/// two actions take place:
///
///   1st: Editing is finalized. The default behavior of this step includes
///   an invocation of [onChanged]. That default behavior can be overridden.
///   See [onEditingComplete] for details.
///
///   2nd: [onSubmitted] is invoked with the user's input value.
///
/// [onSubmitted] can be used to manually move focus to another input widget
/// when a user finishes with the currently focused input widget.
///
/// Rather than using this widget directly, consider using [TextField], which
/// is a full-featured, material-design text input field with placeholder text,
/// labels, and [Form] integration.
///
/// See also:
///
///  * [TextField], which is a full-featured, material-design text input field
///    with placeholder text, labels, and [Form] integration.
class EditableText extends StatefulWidget {
  /// Creates a basic text input control.
  ///
  /// The [maxLines] property can be set to null to remove the restriction on
  /// the number of lines. By default, it is one, meaning this is a single-line
  /// text field. [maxLines] must be null or greater than zero.
  ///
  /// If [keyboardType] is not set or is null, it will default to
  /// [TextInputType.text] unless [maxLines] is greater than one, when it will
  /// default to [TextInputType.multiline].
  ///
  /// The [controller], [focusNode], [style], [cursorColor], [backgroundCursorColor],
  /// [textAlign], and [rendererIgnoresPointer] arguments must not be null.
  EditableText({
    Key key,
    @required this.controller,
    @required this.focusNode,
    this.obscureText = false,
    this.autocorrect = true,
    @required this.style,
    @required this.cursorColor,
    @required this.backgroundCursorColor,
    this.textAlign = TextAlign.start,
    this.textDirection,
    this.locale,
    this.textScaleFactor,
    this.maxLines = 1,
    this.autofocus = false,
    this.selectionColor,
    this.selectionControls,
    TextInputType keyboardType,
    this.textInputAction,
    this.textCapitalization = TextCapitalization.none,
    this.onChanged,
    this.onEditingComplete,
    this.onSubmitted,
    this.onSelectionChanged,
    List<TextInputFormatter> inputFormatters,
    this.rendererIgnoresPointer = false,
    this.cursorWidth = 2.0,
    this.cursorRadius,
    this.scrollPadding = const EdgeInsets.all(20.0),
    this.keyboardAppearance = Brightness.light,
<<<<<<< HEAD
    this.enableInteractiveSelection = true,
    this.dragStartBehavior = DragStartBehavior.start,
=======
    this.enableInteractiveSelection,
>>>>>>> b5723ecf
  }) : assert(controller != null),
       assert(focusNode != null),
       assert(obscureText != null),
       assert(autocorrect != null),
       assert(style != null),
       assert(cursorColor != null),
       assert(backgroundCursorColor != null),
       assert(textAlign != null),
       assert(maxLines == null || maxLines > 0),
       assert(autofocus != null),
       assert(rendererIgnoresPointer != null),
       assert(scrollPadding != null),
       keyboardType = keyboardType ?? (maxLines == 1 ? TextInputType.text : TextInputType.multiline),
       inputFormatters = maxLines == 1
           ? (
               <TextInputFormatter>[BlacklistingTextInputFormatter.singleLineFormatter]
                 ..addAll(inputFormatters ?? const Iterable<TextInputFormatter>.empty())
             )
           : inputFormatters,
       super(key: key);

  /// Controls the text being edited.
  final TextEditingController controller;

  /// Controls whether this widget has keyboard focus.
  final FocusNode focusNode;

  /// {@template flutter.widgets.editableText.obscureText}
  /// Whether to hide the text being edited (e.g., for passwords).
  ///
  /// When this is set to true, all the characters in the text field are
  /// replaced by U+2022 BULLET characters (•).
  ///
  /// Defaults to false. Cannot be null.
  /// {@endtemplate}
  final bool obscureText;

  /// {@template flutter.widgets.editableText.autocorrect}
  /// Whether to enable autocorrection.
  ///
  /// Defaults to true. Cannot be null.
  /// {@endtemplate}
  final bool autocorrect;

  /// The text style to use for the editable text.
  final TextStyle style;

  /// {@template flutter.widgets.editableText.textAlign}
  /// How the text should be aligned horizontally.
  ///
  /// Defaults to [TextAlign.start] and cannot be null.
  /// {@endtemplate}
  final TextAlign textAlign;

  /// {@template flutter.widgets.editableText.textDirection}
  /// The directionality of the text.
  ///
  /// This decides how [textAlign] values like [TextAlign.start] and
  /// [TextAlign.end] are interpreted.
  ///
  /// This is also used to disambiguate how to render bidirectional text. For
  /// example, if the text is an English phrase followed by a Hebrew phrase,
  /// in a [TextDirection.ltr] context the English phrase will be on the left
  /// and the Hebrew phrase to its right, while in a [TextDirection.rtl]
  /// context, the English phrase will be on the right and the Hebrew phrase on
  /// its left.
  ///
  /// Defaults to the ambient [Directionality], if any.
  /// {@endtemplate}
  final TextDirection textDirection;

  /// {@template flutter.widgets.editableText.textCapitalization}
  /// Configures how the platform keyboard will select an uppercase or
  /// lowercase keyboard.
  ///
  /// Only supports text keyboards, other keyboard types will ignore this
  /// configuration. Capitalization is locale-aware.
  ///
  /// Defaults to [TextCapitalization.none]. Must not be null.
  ///
  /// See also:
  ///
  ///  * [TextCapitalization], for a description of each capitalization behavior.
  /// {@endtemplate}
  final TextCapitalization textCapitalization;

  /// Used to select a font when the same Unicode character can
  /// be rendered differently, depending on the locale.
  ///
  /// It's rarely necessary to set this property. By default its value
  /// is inherited from the enclosing app with `Localizations.localeOf(context)`.
  ///
  /// See [RenderEditable.locale] for more information.
  final Locale locale;

  /// The number of font pixels for each logical pixel.
  ///
  /// For example, if the text scale factor is 1.5, text will be 50% larger than
  /// the specified font size.
  ///
  /// Defaults to the [MediaQueryData.textScaleFactor] obtained from the ambient
  /// [MediaQuery], or 1.0 if there is no [MediaQuery] in scope.
  final double textScaleFactor;

  /// The color to use when painting the cursor.
  ///
  /// Cannot be null.
  final Color cursorColor;

  /// The color to use when painting the background cursor aligned with the text
  /// while rendering the floating cursor.
  ///
  /// Cannot be null. By default it is the disabled grey color from
  /// CupertinoColors.
  final Color backgroundCursorColor;

  /// {@template flutter.widgets.editableText.maxLines}
  /// The maximum number of lines for the text to span, wrapping if necessary.
  ///
  /// If this is 1 (the default), the text will not wrap, but will scroll
  /// horizontally instead.
  ///
  /// If this is null, there is no limit to the number of lines. If it is not
  /// null, the value must be greater than zero.
  /// {@endtemplate}
  final int maxLines;

  /// {@template flutter.widgets.editableText.autofocus}
  /// Whether this text field should focus itself if nothing else is already
  /// focused.
  ///
  /// If true, the keyboard will open as soon as this text field obtains focus.
  /// Otherwise, the keyboard is only shown after the user taps the text field.
  ///
  /// Defaults to false. Cannot be null.
  /// {@endtemplate}
  // See https://github.com/flutter/flutter/issues/7035 for the rationale for this
  // keyboard behavior.
  final bool autofocus;

  /// The color to use when painting the selection.
  final Color selectionColor;

  /// Optional delegate for building the text selection handles and toolbar.
  final TextSelectionControls selectionControls;

  /// {@template flutter.widgets.editableText.keyboardType}
  /// The type of keyboard to use for editing the text.
  ///
  /// Defaults to [TextInputType.text] if [maxLines] is one and
  /// [TextInputType.multiline] otherwise.
  /// {@endtemplate}
  final TextInputType keyboardType;

  /// The type of action button to use with the soft keyboard.
  final TextInputAction textInputAction;

  /// {@template flutter.widgets.editableText.onChanged}
  /// Called when the user initiates a change to the TextField's
  /// value: when they have inserted or deleted text.
  ///
  /// This callback does run not when the TextField's text is changed
  /// programmatically, via the TextField's [controller]. Typically it
  /// isn't necessary to be notified of such changes, since they're
  /// initiated by the app itself.
  ///
  /// To be notified of all changes to the TextField's text, cursor,
  /// and selection, one can add a listener to its [controller] with
  /// [TextEditingController.addListener].
  /// {@endtemplate}
  ///
  /// See also:
  ///
  ///  * [inputFormatters], which are called before [onChanged]
  ///    runs and can validate and change ("format") the input value.
  ///  * [onEditingComplete], [onSubmitted], [onSelectionChanged]:
  ///    which are more specialized input change notifications.
  final ValueChanged<String> onChanged;

  /// {@template flutter.widgets.editableText.onEditingComplete}
  /// Called when the user submits editable content (e.g., user presses the "done"
  /// button on the keyboard).
  ///
  /// The default implementation of [onEditingComplete] executes 2 different
  /// behaviors based on the situation:
  ///
  ///  - When a completion action is pressed, such as "done", "go", "send", or
  ///    "search", the user's content is submitted to the [controller] and then
  ///    focus is given up.
  ///
  ///  - When a non-completion action is pressed, such as "next" or "previous",
  ///    the user's content is submitted to the [controller], but focus is not
  ///    given up because developers may want to immediately move focus to
  ///    another input widget within [onSubmitted].
  ///
  /// Providing [onEditingComplete] prevents the aforementioned default behavior.
  /// {@endtemplate}
  final VoidCallback onEditingComplete;

  /// {@template flutter.widgets.editableText.onSubmitted}
  /// Called when the user indicates that they are done editing the text in the
  /// field.
  /// {@endtemplate}
  final ValueChanged<String> onSubmitted;

  /// Called when the user changes the selection of text (including the cursor
  /// location).
  final SelectionChangedCallback onSelectionChanged;

  /// {@template flutter.widgets.editableText.inputFormatters}
  /// Optional input validation and formatting overrides.
  ///
  /// Formatters are run in the provided order when the text input changes.
  /// {@endtemplate}
  final List<TextInputFormatter> inputFormatters;

  /// If true, the [RenderEditable] created by this widget will not handle
  /// pointer events, see [renderEditable] and [RenderEditable.ignorePointer].
  ///
  /// This property is false by default.
  final bool rendererIgnoresPointer;

  /// {@template flutter.widgets.editableText.cursorWidth}
  /// How thick the cursor will be.
  ///
  /// Defaults to 2.0
  ///
  /// The cursor will draw under the text. The cursor width will extend
  /// to the right of the boundary between characters for left-to-right text
  /// and to the left for right-to-left text. This corresponds to extending
  /// downstream relative to the selected position. Negative values may be used
  /// to reverse this behavior.
  /// {@endtemplate}
  final double cursorWidth;

  /// {@template flutter.widgets.editableText.cursorRadius}
  /// How rounded the corners of the cursor should be.
  ///
  /// By default, the cursor has no radius.
  /// {@endtemplate}
  final Radius cursorRadius;

  /// The appearance of the keyboard.
  ///
  /// This setting is only honored on iOS devices.
  ///
  /// Defaults to [Brightness.light].
  final Brightness keyboardAppearance;

  /// {@template flutter.widgets.editableText.scrollPadding}
  /// Configures padding to edges surrounding a [Scrollable] when the Textfield scrolls into view.
  ///
  /// When this widget receives focus and is not completely visible (for example scrolled partially
  /// off the screen or overlapped by the keyboard)
  /// then it will attempt to make itself visible by scrolling a surrounding [Scrollable], if one is present.
  /// This value controls how far from the edges of a [Scrollable] the TextField will be positioned after the scroll.
  ///
  /// Defaults to EdgeInserts.all(20.0).
  /// {@endtemplate}
  final EdgeInsets scrollPadding;

  /// {@template flutter.widgets.editableText.enableInteractiveSelection}
  /// If true, then long-pressing this TextField will select text and show the
  /// cut/copy/paste menu, and tapping will move the text caret.
  ///
  /// True by default.
  ///
  /// If false, most of the accessibility support for selecting text, copy
  /// and paste, and moving the caret will be disabled.
  /// {@endtemplate}
  final bool enableInteractiveSelection;

  /// Setting this property to true makes the cursor stop blinking and stay visible on the screen continually.
  /// This property is most useful for testing purposes.
  ///
  /// Defaults to false, resulting in a typical blinking cursor.
  static bool debugDeterministicCursor = false;

<<<<<<< HEAD
  /// {@macro flutter.widgets.scrollable.dragStartBehavior}
  final DragStartBehavior dragStartBehavior;
=======
  /// {@macro flutter.rendering.editable.selectionEnabled}
  bool get selectionEnabled {
    return enableInteractiveSelection ?? !obscureText;
  }
>>>>>>> b5723ecf

  @override
  EditableTextState createState() => EditableTextState();

  @override
  void debugFillProperties(DiagnosticPropertiesBuilder properties) {
    super.debugFillProperties(properties);
    properties.add(DiagnosticsProperty<TextEditingController>('controller', controller));
    properties.add(DiagnosticsProperty<FocusNode>('focusNode', focusNode));
    properties.add(DiagnosticsProperty<bool>('obscureText', obscureText, defaultValue: false));
    properties.add(DiagnosticsProperty<bool>('autocorrect', autocorrect, defaultValue: true));
    style?.debugFillProperties(properties);
    properties.add(EnumProperty<TextAlign>('textAlign', textAlign, defaultValue: null));
    properties.add(EnumProperty<TextDirection>('textDirection', textDirection, defaultValue: null));
    properties.add(DiagnosticsProperty<Locale>('locale', locale, defaultValue: null));
    properties.add(DoubleProperty('textScaleFactor', textScaleFactor, defaultValue: null));
    properties.add(IntProperty('maxLines', maxLines, defaultValue: 1));
    properties.add(DiagnosticsProperty<bool>('autofocus', autofocus, defaultValue: false));
    properties.add(DiagnosticsProperty<TextInputType>('keyboardType', keyboardType, defaultValue: null));
  }
}

/// State for a [EditableText].
class EditableTextState extends State<EditableText> with AutomaticKeepAliveClientMixin<EditableText>, WidgetsBindingObserver, TickerProviderStateMixin<EditableText> implements TextInputClient, TextSelectionDelegate {
  Timer _cursorTimer;
  final ValueNotifier<bool> _showCursor = ValueNotifier<bool>(false);
  final GlobalKey _editableKey = GlobalKey();

  TextInputConnection _textInputConnection;
  TextSelectionOverlay _selectionOverlay;

  final ScrollController _scrollController = ScrollController();
  final LayerLink _layerLink = LayerLink();
  bool _didAutoFocus = false;

  // The time it takes for the floating cursor to snap to the text aligned
  // cursor position after the user has finished placing it.
  static const Duration _floatingCursorResetTime = Duration(milliseconds: 125);

  AnimationController _floatingCursorResetController;

  @override
  bool get wantKeepAlive => widget.focusNode.hasFocus;

  // State lifecycle:

  @override
  void initState() {
    super.initState();
    widget.controller.addListener(_didChangeTextEditingValue);
    widget.focusNode.addListener(_handleFocusChanged);
    _scrollController.addListener(() { _selectionOverlay?.updateForScroll(); });
    _floatingCursorResetController = AnimationController(vsync: this);
    _floatingCursorResetController.addListener(_onFloatingCursorResetTick);
  }

  @override
  void didChangeDependencies() {
    super.didChangeDependencies();
    if (!_didAutoFocus && widget.autofocus) {
      FocusScope.of(context).autofocus(widget.focusNode);
      _didAutoFocus = true;
    }
  }

  @override
  void didUpdateWidget(EditableText oldWidget) {
    super.didUpdateWidget(oldWidget);
    if (widget.controller != oldWidget.controller) {
      oldWidget.controller.removeListener(_didChangeTextEditingValue);
      widget.controller.addListener(_didChangeTextEditingValue);
      _updateRemoteEditingValueIfNeeded();
    }
    if (widget.focusNode != oldWidget.focusNode) {
      oldWidget.focusNode.removeListener(_handleFocusChanged);
      widget.focusNode.addListener(_handleFocusChanged);
      updateKeepAlive();
    }
  }

  @override
  void dispose() {
    widget.controller.removeListener(_didChangeTextEditingValue);
    _closeInputConnectionIfNeeded();
    assert(!_hasInputConnection);
    _stopCursorTimer();
    assert(_cursorTimer == null);
    _selectionOverlay?.dispose();
    _selectionOverlay = null;
    widget.focusNode.removeListener(_handleFocusChanged);
    super.dispose();
  }

  // TextInputClient implementation:

  TextEditingValue _lastKnownRemoteTextEditingValue;

  @override
  void updateEditingValue(TextEditingValue value) {
    if (value.text != _value.text) {
      _hideSelectionOverlayIfNeeded();
      _showCaretOnScreen();
      if (widget.obscureText && value.text.length == _value.text.length + 1) {
        _obscureShowCharTicksPending = _kObscureShowLatestCharCursorTicks;
        _obscureLatestCharIndex = _value.selection.baseOffset;
      }
    }
    _lastKnownRemoteTextEditingValue = value;
    _formatAndSetValue(value);
  }

  @override
  void performAction(TextInputAction action) {
    switch (action) {
      case TextInputAction.newline:
        // If this is a multiline EditableText, do nothing for a "newline"
        // action; The newline is already inserted. Otherwise, finalize
        // editing.
        if (widget.maxLines == 1)
          _finalizeEditing(true);
        break;
      case TextInputAction.done:
      case TextInputAction.go:
      case TextInputAction.send:
      case TextInputAction.search:
        _finalizeEditing(true);
        break;
      default:
        // Finalize editing, but don't give up focus because this keyboard
        //  action does not imply the user is done inputting information.
        _finalizeEditing(false);
        break;
    }
  }

  // The original position of the caret on FloatingCursorDragState.start.
  Rect _startCaretRect;

  // The most recent text position as determined by the location of the floating
  // cursor.
  TextPosition _lastTextPosition;

  // The offset of the floating cursor as determined from the first update call.
  Offset _pointOffsetOrigin;

  // The most recent position of the floating cursor.
  Offset _lastBoundedOffset;

  // Because the center of the cursor is preferredLineHeight / 2 below the touch
  // origin, but the touch origin is used to determine which line the cursor is
  // on, we need this offset to correctly render and move the cursor.
  Offset get _floatingCursorOffset => Offset(0, renderEditable.preferredLineHeight / 2);

  @override
  void updateFloatingCursor(RawFloatingCursorPoint point) {
    switch(point.state){
      case FloatingCursorDragState.Start:
        final TextPosition currentTextPosition = TextPosition(offset: renderEditable.selection.baseOffset);
        _startCaretRect = renderEditable.getLocalRectForCaret(currentTextPosition);
        renderEditable.setFloatingCursor(point.state, _startCaretRect.center - _floatingCursorOffset, currentTextPosition);
        break;
      case FloatingCursorDragState.Update:
        // We want to send in points that are centered around a (0,0) origin, so we cache the
        // position on the first update call.
        if (_pointOffsetOrigin != null) {
          final Offset centeredPoint = point.offset - _pointOffsetOrigin;
          final Offset rawCursorOffset = _startCaretRect.center + centeredPoint - _floatingCursorOffset;
          _lastBoundedOffset = renderEditable.calculateBoundedFloatingCursorOffset(rawCursorOffset);
          _lastTextPosition = renderEditable.getPositionForPoint(renderEditable.localToGlobal(_lastBoundedOffset + _floatingCursorOffset));
          renderEditable.setFloatingCursor(point.state, _lastBoundedOffset, _lastTextPosition);
        } else {
          _pointOffsetOrigin = point.offset;
        }
        break;
      case FloatingCursorDragState.End:
        _floatingCursorResetController.value = 0.0;
        _floatingCursorResetController.animateTo(1.0, duration: _floatingCursorResetTime, curve: Curves.decelerate);
      break;
    }
  }

  void _onFloatingCursorResetTick() {
    final Offset finalPosition = renderEditable.getLocalRectForCaret(_lastTextPosition).center - _floatingCursorOffset;
    if (_floatingCursorResetController.isCompleted) {
      renderEditable.setFloatingCursor(FloatingCursorDragState.End, finalPosition, _lastTextPosition);
      if (_lastTextPosition.offset != renderEditable.selection.baseOffset)
        // The cause is technically the force cursor, but the cause is listed as tap as the desired functionality is the same.
        _handleSelectionChanged(TextSelection.collapsed(offset: _lastTextPosition.offset), renderEditable, SelectionChangedCause.tap);
      _startCaretRect = null;
      _lastTextPosition = null;
      _pointOffsetOrigin = null;
      _lastBoundedOffset = null;
    } else {
      final double lerpValue = _floatingCursorResetController.value;
      final double lerpX = ui.lerpDouble(_lastBoundedOffset.dx, finalPosition.dx, lerpValue);
      final double lerpY = ui.lerpDouble(_lastBoundedOffset.dy, finalPosition.dy, lerpValue);

      renderEditable.setFloatingCursor(FloatingCursorDragState.Update, Offset(lerpX, lerpY), _lastTextPosition, resetLerpValue: lerpValue);
    }
  }

  void _finalizeEditing(bool shouldUnfocus) {
    // Take any actions necessary now that the user has completed editing.
    if (widget.onEditingComplete != null) {
      widget.onEditingComplete();
    } else {
      // Default behavior if the developer did not provide an
      // onEditingComplete callback: Finalize editing and remove focus.
      widget.controller.clearComposing();
      if (shouldUnfocus)
        widget.focusNode.unfocus();
    }

    // Invoke optional callback with the user's submitted content.
    if (widget.onSubmitted != null)
      widget.onSubmitted(_value.text);
  }

  void _updateRemoteEditingValueIfNeeded() {
    if (!_hasInputConnection)
      return;
    final TextEditingValue localValue = _value;
    if (localValue == _lastKnownRemoteTextEditingValue)
      return;
    _lastKnownRemoteTextEditingValue = localValue;
    _textInputConnection.setEditingState(localValue);
  }

  TextEditingValue get _value => widget.controller.value;
  set _value(TextEditingValue value) {
    widget.controller.value = value;
  }

  bool get _hasFocus => widget.focusNode.hasFocus;
  bool get _isMultiline => widget.maxLines != 1;

  // Calculate the new scroll offset so the cursor remains visible.
  double _getScrollOffsetForCaret(Rect caretRect) {
    final double caretStart = _isMultiline ? caretRect.top : caretRect.left;
    final double caretEnd = _isMultiline ? caretRect.bottom : caretRect.right;
    double scrollOffset = _scrollController.offset;
    final double viewportExtent = _scrollController.position.viewportDimension;
    if (caretStart < 0.0) // cursor before start of bounds
      scrollOffset += caretStart;
    else if (caretEnd >= viewportExtent) // cursor after end of bounds
      scrollOffset += caretEnd - viewportExtent;
    return scrollOffset;
  }

  // Calculates where the `caretRect` would be if `_scrollController.offset` is set to `scrollOffset`.
  Rect _getCaretRectAtScrollOffset(Rect caretRect, double scrollOffset) {
    final double offsetDiff = _scrollController.offset - scrollOffset;
    return _isMultiline ? caretRect.translate(0.0, offsetDiff) : caretRect.translate(offsetDiff, 0.0);
  }

  bool get _hasInputConnection => _textInputConnection != null && _textInputConnection.attached;

  void _openInputConnection() {
    if (!_hasInputConnection) {
      final TextEditingValue localValue = _value;
      _lastKnownRemoteTextEditingValue = localValue;
      _textInputConnection = TextInput.attach(this,
          TextInputConfiguration(
              inputType: widget.keyboardType,
              obscureText: widget.obscureText,
              autocorrect: widget.autocorrect,
              inputAction: widget.textInputAction ?? (widget.keyboardType == TextInputType.multiline
                  ? TextInputAction.newline
                  : TextInputAction.done
              ),
              textCapitalization: widget.textCapitalization,
          )
      )..setEditingState(localValue);
    }
    _textInputConnection.show();
  }

  void _closeInputConnectionIfNeeded() {
    if (_hasInputConnection) {
      _textInputConnection.close();
      _textInputConnection = null;
      _lastKnownRemoteTextEditingValue = null;
    }
  }

  void _openOrCloseInputConnectionIfNeeded() {
    if (_hasFocus && widget.focusNode.consumeKeyboardToken()) {
      _openInputConnection();
    } else if (!_hasFocus) {
      _closeInputConnectionIfNeeded();
      widget.controller.clearComposing();
    }
  }

  /// Express interest in interacting with the keyboard.
  ///
  /// If this control is already attached to the keyboard, this function will
  /// request that the keyboard become visible. Otherwise, this function will
  /// ask the focus system that it become focused. If successful in acquiring
  /// focus, the control will then attach to the keyboard and request that the
  /// keyboard become visible.
  void requestKeyboard() {
    if (_hasFocus)
      _openInputConnection();
    else
      FocusScope.of(context).requestFocus(widget.focusNode);
  }

  void _hideSelectionOverlayIfNeeded() {
    _selectionOverlay?.hide();
    _selectionOverlay = null;
  }

  void _updateOrDisposeSelectionOverlayIfNeeded() {
    if (_selectionOverlay != null) {
      if (_hasFocus) {
        _selectionOverlay.update(_value);
      } else {
        _selectionOverlay.dispose();
        _selectionOverlay = null;
      }
    }
  }

  void _handleSelectionChanged(TextSelection selection, RenderEditable renderObject, SelectionChangedCause cause) {
    widget.controller.selection = selection;

    // This will show the keyboard for all selection changes on the
    // EditableWidget, not just changes triggered by user gestures.
    requestKeyboard();

    _hideSelectionOverlayIfNeeded();

    if (widget.selectionControls != null) {
      _selectionOverlay = TextSelectionOverlay(
        context: context,
        value: _value,
        debugRequiredFor: widget,
        layerLink: _layerLink,
        renderObject: renderObject,
        selectionControls: widget.selectionControls,
        selectionDelegate: this,
        dragStartBehavior: widget.dragStartBehavior,
      );
      final bool longPress = cause == SelectionChangedCause.longPress;
      if (cause != SelectionChangedCause.keyboard && (_value.text.isNotEmpty || longPress))
        _selectionOverlay.showHandles();
      if (longPress || cause == SelectionChangedCause.doubleTap)
        _selectionOverlay.showToolbar();
      if (widget.onSelectionChanged != null)
        widget.onSelectionChanged(selection, cause);
    }
  }

  bool _textChangedSinceLastCaretUpdate = false;
  Rect _currentCaretRect;

  void _handleCaretChanged(Rect caretRect) {
    _currentCaretRect = caretRect;
    // If the caret location has changed due to an update to the text or
    // selection, then scroll the caret into view.
    if (_textChangedSinceLastCaretUpdate) {
      _textChangedSinceLastCaretUpdate = false;
      _showCaretOnScreen();
    }
  }

  // Animation configuration for scrolling the caret back on screen.
  static const Duration _caretAnimationDuration = Duration(milliseconds: 100);
  static const Curve _caretAnimationCurve = Curves.fastOutSlowIn;

  bool _showCaretOnScreenScheduled = false;

  void _showCaretOnScreen() {
    if (_showCaretOnScreenScheduled) {
      return;
    }
    _showCaretOnScreenScheduled = true;
    SchedulerBinding.instance.addPostFrameCallback((Duration _) {
      _showCaretOnScreenScheduled = false;
      if (_currentCaretRect == null || !_scrollController.hasClients){
        return;
      }
      final double scrollOffsetForCaret =  _getScrollOffsetForCaret(_currentCaretRect);
      _scrollController.animateTo(
        scrollOffsetForCaret,
        duration: _caretAnimationDuration,
        curve: _caretAnimationCurve,
      );
      final Rect newCaretRect = _getCaretRectAtScrollOffset(_currentCaretRect, scrollOffsetForCaret);
      // Enlarge newCaretRect by scrollPadding to ensure that caret is not positioned directly at the edge after scrolling.
      final Rect inflatedRect = Rect.fromLTRB(
          newCaretRect.left - widget.scrollPadding.left,
          newCaretRect.top - widget.scrollPadding.top,
          newCaretRect.right + widget.scrollPadding.right,
          newCaretRect.bottom + widget.scrollPadding.bottom
      );
      _editableKey.currentContext.findRenderObject().showOnScreen(
        rect: inflatedRect,
        duration: _caretAnimationDuration,
        curve: _caretAnimationCurve,
      );
    });
  }

  double _lastBottomViewInset;

  @override
  void didChangeMetrics() {
    if (_lastBottomViewInset < ui.window.viewInsets.bottom) {
      _showCaretOnScreen();
    }
    _lastBottomViewInset = ui.window.viewInsets.bottom;
  }

  void _formatAndSetValue(TextEditingValue value) {
    final bool textChanged = _value?.text != value?.text;
    if (widget.inputFormatters != null && widget.inputFormatters.isNotEmpty) {
      for (TextInputFormatter formatter in widget.inputFormatters)
        value = formatter.formatEditUpdate(_value, value);
      _value = value;
      _updateRemoteEditingValueIfNeeded();
    } else {
      _value = value;
    }
    if (textChanged && widget.onChanged != null)
      widget.onChanged(value.text);
  }

  /// Whether the blinking cursor is actually visible at this precise moment
  /// (it's hidden half the time, since it blinks).
  @visibleForTesting
  bool get cursorCurrentlyVisible => _showCursor.value;

  /// The cursor blink interval (the amount of time the cursor is in the "on"
  /// state or the "off" state). A complete cursor blink period is twice this
  /// value (half on, half off).
  @visibleForTesting
  Duration get cursorBlinkInterval => _kCursorBlinkHalfPeriod;

  /// The current status of the text selection handles.
  @visibleForTesting
  TextSelectionOverlay get selectionOverlay => _selectionOverlay;

  int _obscureShowCharTicksPending = 0;
  int _obscureLatestCharIndex;

  void _cursorTick(Timer timer) {
    _showCursor.value = !_showCursor.value;
    if (_obscureShowCharTicksPending > 0) {
      setState(() { _obscureShowCharTicksPending--; });
    }
  }

  void _startCursorTimer() {
    _showCursor.value = true;
    _cursorTimer = Timer.periodic(_kCursorBlinkHalfPeriod, _cursorTick);
  }

  void _stopCursorTimer() {
    _cursorTimer?.cancel();
    _cursorTimer = null;
    _showCursor.value = false;
    _obscureShowCharTicksPending = 0;
  }

  void _startOrStopCursorTimerIfNeeded() {
    if (_cursorTimer == null && _hasFocus && _value.selection.isCollapsed)
      _startCursorTimer();
    else if (_cursorTimer != null && (!_hasFocus || !_value.selection.isCollapsed))
      _stopCursorTimer();
  }

  void _didChangeTextEditingValue() {
    _updateRemoteEditingValueIfNeeded();
    _startOrStopCursorTimerIfNeeded();
    _updateOrDisposeSelectionOverlayIfNeeded();
    _textChangedSinceLastCaretUpdate = true;
    // TODO(abarth): Teach RenderEditable about ValueNotifier<TextEditingValue>
    // to avoid this setState().
    setState(() { /* We use widget.controller.value in build(). */ });
  }

  void _handleFocusChanged() {
    _openOrCloseInputConnectionIfNeeded();
    _startOrStopCursorTimerIfNeeded();
    _updateOrDisposeSelectionOverlayIfNeeded();
    if (_hasFocus) {
      // Listen for changing viewInsets, which indicates keyboard showing up.
      WidgetsBinding.instance.addObserver(this);
      _lastBottomViewInset = ui.window.viewInsets.bottom;
      _showCaretOnScreen();
      if (!_value.selection.isValid) {
        // Place cursor at the end if the selection is invalid when we receive focus.
        widget.controller.selection = TextSelection.collapsed(offset: _value.text.length);
      }
    } else {
      WidgetsBinding.instance.removeObserver(this);
      // Clear the selection and composition state if this widget lost focus.
      _value = TextEditingValue(text: _value.text);
    }
    updateKeepAlive();
  }

  TextDirection get _textDirection {
    final TextDirection result = widget.textDirection ?? Directionality.of(context);
    assert(result != null, '$runtimeType created without a textDirection and with no ambient Directionality.');
    return result;
  }

  /// The renderer for this widget's [Editable] descendant.
  ///
  /// This property is typically used to notify the renderer of input gestures
  /// when [ignorePointer] is true. See [RenderEditable.ignorePointer].
  RenderEditable get renderEditable => _editableKey.currentContext.findRenderObject();

  @override
  TextEditingValue get textEditingValue => _value;

  @override
  set textEditingValue(TextEditingValue value) {
    _selectionOverlay?.update(value);
    _formatAndSetValue(value);
  }

  @override
  void bringIntoView(TextPosition position) {
    _scrollController.jumpTo(_getScrollOffsetForCaret(renderEditable.getLocalRectForCaret(position)));
  }

  @override
  void hideToolbar() {
    _selectionOverlay?.hide();
  }

  VoidCallback _semanticsOnCopy(TextSelectionControls controls) {
    return widget.selectionEnabled && _hasFocus && controls?.canCopy(this) == true
      ? () => controls.handleCopy(this)
      : null;
  }

  VoidCallback _semanticsOnCut(TextSelectionControls controls) {
    return widget.selectionEnabled && _hasFocus && controls?.canCut(this) == true
      ? () => controls.handleCut(this)
      : null;
  }

  VoidCallback _semanticsOnPaste(TextSelectionControls controls) {
    return widget.selectionEnabled &&_hasFocus && controls?.canPaste(this) == true
      ? () => controls.handlePaste(this)
      : null;
  }

  @override
  Widget build(BuildContext context) {
    FocusScope.of(context).reparentIfNeeded(widget.focusNode);
    super.build(context); // See AutomaticKeepAliveClientMixin.

    final TextSelectionControls controls = widget.selectionControls;
    return Scrollable(
      excludeFromSemantics: true,
      axisDirection: _isMultiline ? AxisDirection.down : AxisDirection.right,
      controller: _scrollController,
      physics: const ClampingScrollPhysics(),
      dragStartBehavior: widget.dragStartBehavior,
      viewportBuilder: (BuildContext context, ViewportOffset offset) {
        return CompositedTransformTarget(
          link: _layerLink,
          child: Semantics(
            onCopy: _semanticsOnCopy(controls),
            onCut: _semanticsOnCut(controls),
            onPaste: _semanticsOnPaste(controls),
            child: _Editable(
              key: _editableKey,
              textSpan: buildTextSpan(),
              value: _value,
              cursorColor: widget.cursorColor,
              backgroundCursorColor: widget.backgroundCursorColor,
              showCursor: EditableText.debugDeterministicCursor ? ValueNotifier<bool>(true) : _showCursor,
              hasFocus: _hasFocus,
              maxLines: widget.maxLines,
              selectionColor: widget.selectionColor,
              textScaleFactor: widget.textScaleFactor ?? MediaQuery.textScaleFactorOf(context),
              textAlign: widget.textAlign,
              textDirection: _textDirection,
              locale: widget.locale,
              obscureText: widget.obscureText,
              autocorrect: widget.autocorrect,
              offset: offset,
              onSelectionChanged: _handleSelectionChanged,
              onCaretChanged: _handleCaretChanged,
              rendererIgnoresPointer: widget.rendererIgnoresPointer,
              cursorWidth: widget.cursorWidth,
              cursorRadius: widget.cursorRadius,
              enableInteractiveSelection: widget.enableInteractiveSelection,
              textSelectionDelegate: this,
            ),
          ),
        );
      },
    );
  }

  /// Builds [TextSpan] from current editing value.
  ///
  /// By default makes text in composing range appear as underlined.
  /// Descendants can override this method to customize appearance of text.
  TextSpan buildTextSpan() {
    if (!widget.obscureText && _value.composing.isValid) {
      final TextStyle composingStyle = widget.style.merge(
        const TextStyle(decoration: TextDecoration.underline),
      );

      return TextSpan(
        style: widget.style,
        children: <TextSpan>[
          TextSpan(text: _value.composing.textBefore(_value.text)),
          TextSpan(
            style: composingStyle,
            text: _value.composing.textInside(_value.text),
          ),
          TextSpan(text: _value.composing.textAfter(_value.text)),
      ]);
    }

    String text = _value.text;
    if (widget.obscureText) {
      text = RenderEditable.obscuringCharacter * text.length;
      final int o =
        _obscureShowCharTicksPending > 0 ? _obscureLatestCharIndex : null;
      if (o != null && o >= 0 && o < text.length)
        text = text.replaceRange(o, o + 1, _value.text.substring(o, o + 1));
    }
    return TextSpan(style: widget.style, text: text);
  }
}

class _Editable extends LeafRenderObjectWidget {
  const _Editable({
    Key key,
    this.textSpan,
    this.value,
    this.cursorColor,
    this.backgroundCursorColor,
    this.showCursor,
    this.hasFocus,
    this.maxLines,
    this.selectionColor,
    this.textScaleFactor,
    this.textAlign,
    @required this.textDirection,
    this.locale,
    this.obscureText,
    this.autocorrect,
    this.offset,
    this.onSelectionChanged,
    this.onCaretChanged,
    this.rendererIgnoresPointer = false,
    this.cursorWidth,
    this.cursorRadius,
    this.enableInteractiveSelection,
    this.textSelectionDelegate,
  }) : assert(textDirection != null),
       assert(rendererIgnoresPointer != null),
       super(key: key);

  final TextSpan textSpan;
  final TextEditingValue value;
  final Color cursorColor;
  final Color backgroundCursorColor;
  final ValueNotifier<bool> showCursor;
  final bool hasFocus;
  final int maxLines;
  final Color selectionColor;
  final double textScaleFactor;
  final TextAlign textAlign;
  final TextDirection textDirection;
  final Locale locale;
  final bool obscureText;
  final bool autocorrect;
  final ViewportOffset offset;
  final SelectionChangedHandler onSelectionChanged;
  final CaretChangedHandler onCaretChanged;
  final bool rendererIgnoresPointer;
  final double cursorWidth;
  final Radius cursorRadius;
  final bool enableInteractiveSelection;
  final TextSelectionDelegate textSelectionDelegate;

  @override
  RenderEditable createRenderObject(BuildContext context) {
    return RenderEditable(
      text: textSpan,
      cursorColor: cursorColor,
      backgroundCursorColor: backgroundCursorColor,
      showCursor: showCursor,
      hasFocus: hasFocus,
      maxLines: maxLines,
      selectionColor: selectionColor,
      textScaleFactor: textScaleFactor,
      textAlign: textAlign,
      textDirection: textDirection,
      locale: locale ?? Localizations.localeOf(context, nullOk: true),
      selection: value.selection,
      offset: offset,
      onSelectionChanged: onSelectionChanged,
      onCaretChanged: onCaretChanged,
      ignorePointer: rendererIgnoresPointer,
      obscureText: obscureText,
      cursorWidth: cursorWidth,
      cursorRadius: cursorRadius,
      enableInteractiveSelection: enableInteractiveSelection,
      textSelectionDelegate: textSelectionDelegate,
    );
  }

  @override
  void updateRenderObject(BuildContext context, RenderEditable renderObject) {
    renderObject
      ..text = textSpan
      ..cursorColor = cursorColor
      ..showCursor = showCursor
      ..hasFocus = hasFocus
      ..maxLines = maxLines
      ..selectionColor = selectionColor
      ..textScaleFactor = textScaleFactor
      ..textAlign = textAlign
      ..textDirection = textDirection
      ..locale = locale ?? Localizations.localeOf(context, nullOk: true)
      ..selection = value.selection
      ..offset = offset
      ..onSelectionChanged = onSelectionChanged
      ..onCaretChanged = onCaretChanged
      ..ignorePointer = rendererIgnoresPointer
      ..obscureText = obscureText
      ..cursorWidth = cursorWidth
      ..cursorRadius = cursorRadius
      ..textSelectionDelegate = textSelectionDelegate;
  }
}<|MERGE_RESOLUTION|>--- conflicted
+++ resolved
@@ -216,12 +216,8 @@
     this.cursorRadius,
     this.scrollPadding = const EdgeInsets.all(20.0),
     this.keyboardAppearance = Brightness.light,
-<<<<<<< HEAD
-    this.enableInteractiveSelection = true,
     this.dragStartBehavior = DragStartBehavior.start,
-=======
     this.enableInteractiveSelection,
->>>>>>> b5723ecf
   }) : assert(controller != null),
        assert(focusNode != null),
        assert(obscureText != null),
@@ -500,15 +496,13 @@
   /// Defaults to false, resulting in a typical blinking cursor.
   static bool debugDeterministicCursor = false;
 
-<<<<<<< HEAD
   /// {@macro flutter.widgets.scrollable.dragStartBehavior}
   final DragStartBehavior dragStartBehavior;
-=======
+
   /// {@macro flutter.rendering.editable.selectionEnabled}
   bool get selectionEnabled {
     return enableInteractiveSelection ?? !obscureText;
   }
->>>>>>> b5723ecf
 
   @override
   EditableTextState createState() => EditableTextState();
