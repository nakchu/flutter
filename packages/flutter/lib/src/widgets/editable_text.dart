--- conflicted
+++ resolved
@@ -5385,13 +5385,8 @@
 
   final List<T> _list = <T>[];
 
-<<<<<<< HEAD
-  // The index of the current value, or null if the list is empty.
-  late int _index;
-=======
   // The index of the current value, or -1 if the list is empty.
   int _index = -1;
->>>>>>> 1168c2c8
 
   /// Returns the current value of the stack.
   T? get currentValue => _list.isEmpty ? null : _list[_index];
