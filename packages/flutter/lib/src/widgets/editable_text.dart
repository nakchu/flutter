// Copyright 2014 The Flutter Authors. All rights reserved.
// Use of this source code is governed by a BSD-style license that can be
// found in the LICENSE file.

import 'dart:async';
import 'dart:math' as math;
import 'dart:ui' as ui hide TextStyle;

import 'package:characters/characters.dart' show CharacterRange, StringCharacters;
import 'package:flutter/foundation.dart';
import 'package:flutter/gestures.dart' show DragStartBehavior;
import 'package:flutter/rendering.dart';
import 'package:flutter/scheduler.dart';
import 'package:flutter/services.dart';

import 'actions.dart';
import 'autofill.dart';
import 'automatic_keep_alive.dart';
import 'basic.dart';
import 'binding.dart';
import 'constants.dart';
import 'context_menu_controller.dart';
import 'debug.dart';
import 'default_selection_style.dart';
import 'default_text_editing_shortcuts.dart';
import 'editable_text_context_menu_button_items_builder.dart';
import 'focus_manager.dart';
import 'focus_scope.dart';
import 'focus_traversal.dart';
import 'framework.dart';
import 'localizations.dart';
import 'magnifier.dart';
import 'media_query.dart';
import 'scroll_configuration.dart';
import 'scroll_controller.dart';
import 'scroll_physics.dart';
import 'scrollable.dart';
import 'shortcuts.dart';
import 'spell_check.dart';
import 'tap_region.dart';
import 'text.dart';
import 'text_editing_intents.dart';
import 'text_selection.dart';
import 'ticker_provider.dart';
import 'widget_span.dart';

export 'package:flutter/services.dart' show SelectionChangedCause, SmartDashesType, SmartQuotesType, TextEditingValue, TextInputType, TextSelection;

// Examples can assume:
// late BuildContext context;

/// Signature for the callback that reports when the user changes the selection
/// (including the cursor location).
typedef SelectionChangedCallback = void Function(TextSelection selection, SelectionChangedCause? cause);

/// Signature for the callback that reports the app private command results.
typedef AppPrivateCommandCallback = void Function(String, Map<String, dynamic>);

// The time it takes for the cursor to fade from fully opaque to fully
// transparent and vice versa. A full cursor blink, from transparent to opaque
// to transparent, is twice this duration.
const Duration _kCursorBlinkHalfPeriod = Duration(milliseconds: 500);

// Number of cursor ticks during which the most recently entered character
// is shown in an obscured text field.
const int _kObscureShowLatestCharCursorTicks = 3;

// The minimum width of an iPad screen. The smallest iPad is currently the
// iPad Mini 6th Gen according to ios-resolution.com.
const double _kIPadWidth = 1488.0;

/// A controller for an editable text field.
///
/// Whenever the user modifies a text field with an associated
/// [TextEditingController], the text field updates [value] and the controller
/// notifies its listeners. Listeners can then read the [text] and [selection]
/// properties to learn what the user has typed or how the selection has been
/// updated.
///
/// Similarly, if you modify the [text] or [selection] properties, the text
/// field will be notified and will update itself appropriately.
///
/// A [TextEditingController] can also be used to provide an initial value for a
/// text field. If you build a text field with a controller that already has
/// [text], the text field will use that text as its initial value.
///
/// The [value] (as well as [text] and [selection]) of this controller can be
/// updated from within a listener added to this controller. Be aware of
/// infinite loops since the listener will also be notified of the changes made
/// from within itself. Modifying the composing region from within a listener
/// can also have a bad interaction with some input methods. Gboard, for
/// example, will try to restore the composing region of the text if it was
/// modified programmatically, creating an infinite loop of communications
/// between the framework and the input method. Consider using
/// [TextInputFormatter]s instead for as-you-type text modification.
///
/// If both the [text] or [selection] properties need to be changed, set the
/// controller's [value] instead.
///
/// Remember to [dispose] of the [TextEditingController] when it is no longer
/// needed. This will ensure we discard any resources used by the object.
/// {@tool dartpad}
/// This example creates a [TextField] with a [TextEditingController] whose
/// change listener forces the entered text to be lower case and keeps the
/// cursor at the end of the input.
///
/// ** See code in examples/api/lib/widgets/editable_text/text_editing_controller.0.dart **
/// {@end-tool}
///
/// See also:
///
///  * [TextField], which is a Material Design text field that can be controlled
///    with a [TextEditingController].
///  * [EditableText], which is a raw region of editable text that can be
///    controlled with a [TextEditingController].
///  * Learn how to use a [TextEditingController] in one of our [cookbook recipes](https://flutter.dev/docs/cookbook/forms/text-field-changes#2-use-a-texteditingcontroller).
class TextEditingController extends ValueNotifier<TextEditingValue> {
  /// Creates a controller for an editable text field.
  ///
  /// This constructor treats a null [text] argument as if it were the empty
  /// string.
  TextEditingController({ String? text })
    : super(text == null ? TextEditingValue.empty : TextEditingValue(text: text));

  /// Creates a controller for an editable text field from an initial [TextEditingValue].
  ///
  /// This constructor treats a null [value] argument as if it were
  /// [TextEditingValue.empty].
  TextEditingController.fromValue(TextEditingValue? value)
    : assert(
        value == null || !value.composing.isValid || value.isComposingRangeValid,
        'New TextEditingValue $value has an invalid non-empty composing range '
        '${value.composing}. It is recommended to use a valid composing range, '
        'even for readonly text fields',
      ),
      super(value ?? TextEditingValue.empty);

  /// The current string the user is editing.
  String get text => value.text;
  /// Setting this will notify all the listeners of this [TextEditingController]
  /// that they need to update (it calls [notifyListeners]). For this reason,
  /// this value should only be set between frames, e.g. in response to user
  /// actions, not during the build, layout, or paint phases.
  ///
  /// This property can be set from a listener added to this
  /// [TextEditingController]; however, one should not also set [selection]
  /// in a separate statement. To change both the [text] and the [selection]
  /// change the controller's [value].
  set text(String newText) {
    value = value.copyWith(
      text: newText,
      selection: const TextSelection.collapsed(offset: -1),
      composing: TextRange.empty,
    );
  }

  @override
  set value(TextEditingValue newValue) {
    assert(
      !newValue.composing.isValid || newValue.isComposingRangeValid,
      'New TextEditingValue $newValue has an invalid non-empty composing range '
      '${newValue.composing}. It is recommended to use a valid composing range, '
      'even for readonly text fields',
    );
    super.value = newValue;
  }

  /// Builds [TextSpan] from current editing value.
  ///
  /// By default makes text in composing range appear as underlined. Descendants
  /// can override this method to customize appearance of text.
  TextSpan buildTextSpan({required BuildContext context, TextStyle? style , required bool withComposing}) {
    assert(!value.composing.isValid || !withComposing || value.isComposingRangeValid);
    // If the composing range is out of range for the current text, ignore it to
    // preserve the tree integrity, otherwise in release mode a RangeError will
    // be thrown and this EditableText will be built with a broken subtree.
    final bool composingRegionOutOfRange = !value.isComposingRangeValid || !withComposing;

    if (composingRegionOutOfRange) {
      return TextSpan(style: style, text: text);
    }

    final TextStyle composingStyle = style?.merge(const TextStyle(decoration: TextDecoration.underline))
        ?? const TextStyle(decoration: TextDecoration.underline);
    return TextSpan(
      style: style,
      children: <TextSpan>[
        TextSpan(text: value.composing.textBefore(value.text)),
        TextSpan(
          style: composingStyle,
          text: value.composing.textInside(value.text),
        ),
        TextSpan(text: value.composing.textAfter(value.text)),
      ],
    );
  }

  /// The currently selected [text].
  ///
  /// If the selection is collapsed, then this property gives the offset of the
  /// cursor within the text.
  TextSelection get selection => value.selection;
  /// Setting this will notify all the listeners of this [TextEditingController]
  /// that they need to update (it calls [notifyListeners]). For this reason,
  /// this value should only be set between frames, e.g. in response to user
  /// actions, not during the build, layout, or paint phases.
  ///
  /// This property can be set from a listener added to this
  /// [TextEditingController]; however, one should not also set [text]
  /// in a separate statement. To change both the [text] and the [selection]
  /// change the controller's [value].
  ///
  /// If the new selection is of non-zero length, or is outside the composing
  /// range, the composing range is cleared.
  set selection(TextSelection newSelection) {
    if (!isSelectionWithinTextBounds(newSelection)) {
      throw FlutterError('invalid text selection: $newSelection');
    }
    final TextRange newComposing =
        newSelection.isCollapsed && _isSelectionWithinComposingRange(newSelection)
            ? value.composing
            : TextRange.empty;
    value = value.copyWith(selection: newSelection, composing: newComposing);
  }

  /// Set the [value] to empty.
  ///
  /// After calling this function, [text] will be the empty string and the
  /// selection will be collapsed at zero offset.
  ///
  /// Calling this will notify all the listeners of this [TextEditingController]
  /// that they need to update (it calls [notifyListeners]). For this reason,
  /// this method should only be called between frames, e.g. in response to user
  /// actions, not during the build, layout, or paint phases.
  void clear() {
    value = const TextEditingValue(selection: TextSelection.collapsed(offset: 0));
  }

  /// Set the composing region to an empty range.
  ///
  /// The composing region is the range of text that is still being composed.
  /// Calling this function indicates that the user is done composing that
  /// region.
  ///
  /// Calling this will notify all the listeners of this [TextEditingController]
  /// that they need to update (it calls [notifyListeners]). For this reason,
  /// this method should only be called between frames, e.g. in response to user
  /// actions, not during the build, layout, or paint phases.
  void clearComposing() {
    value = value.copyWith(composing: TextRange.empty);
  }

  /// Check that the [selection] is inside of the bounds of [text].
  bool isSelectionWithinTextBounds(TextSelection selection) {
    return selection.start <= text.length && selection.end <= text.length;
  }

  /// Check that the [selection] is inside of the composing range.
  bool _isSelectionWithinComposingRange(TextSelection selection) {
    return selection.start >= value.composing.start && selection.end <= value.composing.end;
  }
}

/// Toolbar configuration for [EditableText].
///
/// Toolbar is a context menu that will show up when user right click or long
/// press the [EditableText]. It includes several options: cut, copy, paste,
/// and select all.
///
/// [EditableText] and its derived widgets have their own default [ToolbarOptions].
/// Create a custom [ToolbarOptions] if you want explicit control over the toolbar
/// option.
@Deprecated(
  'Use `contextMenuBuilder` instead. '
  'This feature was deprecated after v2.12.0-4.1.pre.',
)
class ToolbarOptions {
  /// Create a toolbar configuration with given options.
  ///
  /// All options default to false if they are not explicitly set.
  @Deprecated(
    'Use `contextMenuBuilder` instead. '
    'This feature was deprecated after v2.12.0-4.1.pre.',
  )
  const ToolbarOptions({
    this.copy = false,
    this.cut = false,
    this.paste = false,
    this.selectAll = false,
  }) : assert(copy != null),
       assert(cut != null),
       assert(paste != null),
       assert(selectAll != null);

  /// Whether to show copy option in toolbar.
  ///
  /// Defaults to false. Must not be null.
  final bool copy;

  /// Whether to show cut option in toolbar.
  ///
  /// If [EditableText.readOnly] is set to true, cut will be disabled regardless.
  ///
  /// Defaults to false. Must not be null.
  final bool cut;

  /// Whether to show paste option in toolbar.
  ///
  /// If [EditableText.readOnly] is set to true, paste will be disabled regardless.
  ///
  /// Defaults to false. Must not be null.
  final bool paste;

  /// Whether to show select all option in toolbar.
  ///
  /// Defaults to false. Must not be null.
  final bool selectAll;
}

// A time-value pair that represents a key frame in an animation.
class _KeyFrame {
  const _KeyFrame(this.time, this.value);
  // Values extracted from iOS 15.4 UIKit.
  static const List<_KeyFrame> iOSBlinkingCaretKeyFrames = <_KeyFrame>[
    _KeyFrame(0,       1),     // 0
    _KeyFrame(0.5,     1),     // 1
    _KeyFrame(0.5375,  0.75),  // 2
    _KeyFrame(0.575,   0.5),   // 3
    _KeyFrame(0.6125,  0.25),  // 4
    _KeyFrame(0.65,    0),     // 5
    _KeyFrame(0.85,    0),     // 6
    _KeyFrame(0.8875,  0.25),  // 7
    _KeyFrame(0.925,   0.5),   // 8
    _KeyFrame(0.9625,  0.75),  // 9
    _KeyFrame(1,       1),     // 10
  ];

  // The timing, in seconds, of the specified animation `value`.
  final double time;
  final double value;
}

class _DiscreteKeyFrameSimulation extends Simulation {
  _DiscreteKeyFrameSimulation.iOSBlinkingCaret() : this._(_KeyFrame.iOSBlinkingCaretKeyFrames, 1);
  _DiscreteKeyFrameSimulation._(this._keyFrames, this.maxDuration)
    : assert(_keyFrames.isNotEmpty),
      assert(_keyFrames.last.time <= maxDuration),
      assert(() {
        for (int i = 0; i < _keyFrames.length -1; i += 1) {
          if (_keyFrames[i].time > _keyFrames[i + 1].time) {
            return false;
          }
        }
        return true;
      }(), 'The key frame sequence must be sorted by time.');

  final double maxDuration;

  final List<_KeyFrame> _keyFrames;

  @override
  double dx(double time) => 0;

  @override
  bool isDone(double time) => time >= maxDuration;

  // The index of the KeyFrame corresponds to the most recent input `time`.
  int _lastKeyFrameIndex = 0;

  @override
  double x(double time) {
    final int length = _keyFrames.length;

    // Perform a linear search in the sorted key frame list, starting from the
    // last key frame found, since the input `time` usually monotonically
    // increases by a small amount.
    int searchIndex;
    final int endIndex;
    if (_keyFrames[_lastKeyFrameIndex].time > time) {
      // The simulation may have restarted. Search within the index range
      // [0, _lastKeyFrameIndex).
      searchIndex = 0;
      endIndex = _lastKeyFrameIndex;
    } else {
      searchIndex = _lastKeyFrameIndex;
      endIndex = length;
    }

    // Find the target key frame. Don't have to check (endIndex - 1): if
    // (endIndex - 2) doesn't work we'll have to pick (endIndex - 1) anyways.
    while (searchIndex < endIndex - 1) {
      assert(_keyFrames[searchIndex].time <= time);
      final _KeyFrame next = _keyFrames[searchIndex + 1];
      if (time < next.time) {
        break;
      }
      searchIndex += 1;
    }

    _lastKeyFrameIndex = searchIndex;
    return _keyFrames[_lastKeyFrameIndex].value;
  }
}

/// A basic text input field.
///
/// This widget interacts with the [TextInput] service to let the user edit the
/// text it contains. It also provides scrolling, selection, and cursor
/// movement. This widget does not provide any focus management (e.g.,
/// tap-to-focus).
///
/// ## Handling User Input
///
/// Currently the user may change the text this widget contains via keyboard or
/// the text selection menu. When the user inserted or deleted text, you will be
/// notified of the change and get a chance to modify the new text value:
///
/// * The [inputFormatters] will be first applied to the user input.
///
/// * The [controller]'s [TextEditingController.value] will be updated with the
///   formatted result, and the [controller]'s listeners will be notified.
///
/// * The [onChanged] callback, if specified, will be called last.
///
/// ## Input Actions
///
/// A [TextInputAction] can be provided to customize the appearance of the
/// action button on the soft keyboard for Android and iOS. The default action
/// is [TextInputAction.done].
///
/// Many [TextInputAction]s are common between Android and iOS. However, if a
/// [textInputAction] is provided that is not supported by the current
/// platform in debug mode, an error will be thrown when the corresponding
/// EditableText receives focus. For example, providing iOS's "emergencyCall"
/// action when running on an Android device will result in an error when in
/// debug mode. In release mode, incompatible [TextInputAction]s are replaced
/// either with "unspecified" on Android, or "default" on iOS. Appropriate
/// [textInputAction]s can be chosen by checking the current platform and then
/// selecting the appropriate action.
///
/// {@template flutter.widgets.EditableText.lifeCycle}
/// ## Lifecycle
///
/// Upon completion of editing, like pressing the "done" button on the keyboard,
/// two actions take place:
///
///   1st: Editing is finalized. The default behavior of this step includes
///   an invocation of [onChanged]. That default behavior can be overridden.
///   See [onEditingComplete] for details.
///
///   2nd: [onSubmitted] is invoked with the user's input value.
///
/// [onSubmitted] can be used to manually move focus to another input widget
/// when a user finishes with the currently focused input widget.
///
/// When the widget has focus, it will prevent itself from disposing via
/// [AutomaticKeepAliveClientMixin.wantKeepAlive] in order to avoid losing the
/// selection. Removing the focus will allow it to be disposed.
/// {@endtemplate}
///
/// Rather than using this widget directly, consider using [TextField], which
/// is a full-featured, material-design text input field with placeholder text,
/// labels, and [Form] integration.
///
/// ## Text Editing [Intent]s and Their Default [Action]s
///
/// This widget provides default [Action]s for handling common text editing
/// [Intent]s such as deleting, copying and pasting in the text field. These
/// [Action]s can be directly invoked using [Actions.invoke] or the
/// [Actions.maybeInvoke] method. The default text editing keyboard [Shortcuts]
/// also use these [Intent]s and [Action]s to perform the text editing
/// operations they are bound to.
///
/// The default handling of a specific [Intent] can be overridden by placing an
/// [Actions] widget above this widget. See the [Action] class and the
/// [Action.overridable] constructor for more information on how a pre-defined
/// overridable [Action] can be overridden.
///
/// ### Intents for Deleting Text and Their Default Behavior
///
/// | **Intent Class**                 | **Default Behavior when there's selected text**      | **Default Behavior when there is a [caret](https://en.wikipedia.org/wiki/Caret_navigation) (The selection is [TextSelection.collapsed])**  |
/// | :------------------------------- | :--------------------------------------------------- | :----------------------------------------------------------------------- |
/// | [DeleteCharacterIntent]          | Deletes the selected text                            | Deletes the user-perceived character before or after the caret location. |
/// | [DeleteToNextWordBoundaryIntent] | Deletes the selected text and the word before/after the selection's [TextSelection.extent] position | Deletes from the caret location to the previous or the next word boundary |
/// | [DeleteToLineBreakIntent]        | Deletes the selected text, and deletes to the start/end of the line from the selection's [TextSelection.extent] position | Deletes from the caret location to the logical start or end of the current line |
///
/// ### Intents for Moving the [Caret](https://en.wikipedia.org/wiki/Caret_navigation)
///
/// | **Intent Class**                                                                     | **Default Behavior when there's selected text**                  | **Default Behavior when there is a caret ([TextSelection.collapsed])**  |
/// | :----------------------------------------------------------------------------------- | :--------------------------------------------------------------- | :---------------------------------------------------------------------- |
/// | [ExtendSelectionByCharacterIntent](`collapseSelection: true`)                       | Collapses the selection to the logical start/end of the selection | Moves the caret past the user-perceived character before or after the current caret location.  |
/// | [ExtendSelectionToNextWordBoundaryIntent](`collapseSelection: true`)                | Collapses the selection to the word boundary before/after the selection's [TextSelection.extent] position | Moves the caret to the previous/next word boundary.  |
/// | [ExtendSelectionToNextWordBoundaryOrCaretLocationIntent](`collapseSelection: true`) | Collapses the selection to the word boundary before/after the selection's [TextSelection.extent] position, or [TextSelection.base], whichever is closest in the given direction | Moves the caret to the previous/next word boundary.  |
/// | [ExtendSelectionToLineBreakIntent](`collapseSelection: true`)                       | Collapses the selection to the start/end of the line at the selection's [TextSelection.extent] position | Moves the caret to the start/end of the current line .|
/// | [ExtendSelectionVerticallyToAdjacentLineIntent](`collapseSelection: true`)          | Collapses the selection to the position closest to the selection's [TextSelection.extent], on the previous/next adjacent line | Moves the caret to the closest position on the previous/next adjacent line. |
/// | [ExtendSelectionToDocumentBoundaryIntent](`collapseSelection: true`)                | Collapses the selection to the start/end of the document | Moves the caret to the start/end of the document. |
///
/// #### Intents for Extending the Selection
///
/// | **Intent Class**                                                                     | **Default Behavior when there's selected text**                  | **Default Behavior when there is a caret ([TextSelection.collapsed])**  |
/// | :----------------------------------------------------------------------------------- | :--------------------------------------------------------------- | :---------------------------------------------------------------------- |
/// | [ExtendSelectionByCharacterIntent](`collapseSelection: false`)                       | Moves the selection's [TextSelection.extent] past the user-perceived character before/after it |
/// | [ExtendSelectionToNextWordBoundaryIntent](`collapseSelection: false`)                | Moves the selection's [TextSelection.extent] to the previous/next word boundary |
/// | [ExtendSelectionToNextWordBoundaryOrCaretLocationIntent](`collapseSelection: false`) | Moves the selection's [TextSelection.extent] to the previous/next word boundary, or [TextSelection.base] whichever is closest in the given direction | Moves the selection's [TextSelection.extent] to the previous/next word boundary. |
/// | [ExtendSelectionToLineBreakIntent](`collapseSelection: false`)                       | Moves the selection's [TextSelection.extent] to the start/end of the line |
/// | [ExtendSelectionVerticallyToAdjacentLineIntent](`collapseSelection: false`)          | Moves the selection's [TextSelection.extent] to the closest position on the previous/next adjacent line |
/// | [ExtendSelectionToDocumentBoundaryIntent](`collapseSelection: false`)                | Moves the selection's [TextSelection.extent] to the start/end of the document |
/// | [SelectAllTextIntent]  | Selects the entire document |
///
/// ### Other Intents
///
/// | **Intent Class**                        | **Default Behavior**                                 |
/// | :-------------------------------------- | :--------------------------------------------------- |
/// | [DoNothingAndStopPropagationTextIntent] | Does nothing in the input field, and prevents the key event from further propagating in the widget tree. |
/// | [ReplaceTextIntent]                     | Replaces the current [TextEditingValue] in the input field's [TextEditingController], and triggers all related user callbacks and [TextInputFormatter]s. |
/// | [UpdateSelectionIntent]                 | Updates the current selection in the input field's [TextEditingController], and triggers the [onSelectionChanged] callback. |
/// | [CopySelectionTextIntent]               | Copies or cuts the selected text into the clipboard |
/// | [PasteTextIntent]                       | Inserts the current text in the clipboard after the caret location, or replaces the selected text if the selection is not collapsed. |
///
/// ## Gesture Events Handling
///
/// This widget provides rudimentary, platform-agnostic gesture handling for
/// user actions such as tapping, long-pressing and scrolling when
/// [rendererIgnoresPointer] is false (false by default). To tightly conform
/// to the platform behavior with respect to input gestures in text fields, use
/// [TextField] or [CupertinoTextField]. For custom selection behavior, call
/// methods such as [RenderEditable.selectPosition],
/// [RenderEditable.selectWord], etc. programmatically.
///
/// {@template flutter.widgets.editableText.showCaretOnScreen}
/// ## Keep the caret visible when focused
///
/// When focused, this widget will make attempts to keep the text area and its
/// caret (even when [showCursor] is `false`) visible, on these occasions:
///
///  * When the user focuses this text field and it is not [readOnly].
///  * When the user changes the selection of the text field, or changes the
///    text when the text field is not [readOnly].
///  * When the virtual keyboard pops up.
/// {@endtemplate}
///
/// {@template flutter.widgets.editableText.accessibility}
/// ## Troubleshooting Common Accessibility Issues
///
/// ### Customizing User Input Accessibility Announcements
///
/// To customize user input accessibility announcements triggered by text
/// changes, use [SemanticsService.announce] to make the desired
/// accessibility announcement.
///
/// On iOS, the on-screen keyboard may announce the most recent input
/// incorrectly when a [TextInputFormatter] inserts a thousands separator to
/// a currency value text field. The following example demonstrates how to
/// suppress the default accessibility announcements by always announcing
/// the content of the text field as a US currency value (the `\$` inserts
/// a dollar sign, the `$newText interpolates the `newText` variable):
///
/// ```dart
/// onChanged: (String newText) {
///   if (newText.isNotEmpty) {
///     SemanticsService.announce('\$$newText', Directionality.of(context));
///   }
/// }
/// ```
///
/// {@endtemplate}
///
/// See also:
///
///  * [TextField], which is a full-featured, material-design text input field
///    with placeholder text, labels, and [Form] integration.
class EditableText extends StatefulWidget {
  /// Creates a basic text input control.
  ///
  /// The [maxLines] property can be set to null to remove the restriction on
  /// the number of lines. By default, it is one, meaning this is a single-line
  /// text field. [maxLines] must be null or greater than zero.
  ///
  /// If [keyboardType] is not set or is null, its value will be inferred from
  /// [autofillHints], if [autofillHints] is not empty. Otherwise it defaults to
  /// [TextInputType.text] if [maxLines] is exactly one, and
  /// [TextInputType.multiline] if [maxLines] is null or greater than one.
  ///
  /// The text cursor is not shown if [showCursor] is false or if [showCursor]
  /// is null (the default) and [readOnly] is true.
  ///
  /// The [controller], [focusNode], [obscureText], [autocorrect], [autofocus],
  /// [showSelectionHandles], [enableInteractiveSelection], [forceLine],
  /// [style], [cursorColor], [cursorOpacityAnimates], [backgroundCursorColor],
  /// [enableSuggestions], [paintCursorAboveText], [selectionHeightStyle],
  /// [selectionWidthStyle], [textAlign], [dragStartBehavior], [scrollPadding],
  /// [dragStartBehavior], [toolbarOptions], [rendererIgnoresPointer],
  /// [readOnly], and [enableIMEPersonalizedLearning] arguments must not be null.
  EditableText({
    super.key,
    required this.controller,
    required this.focusNode,
    this.readOnly = false,
    this.obscuringCharacter = '•',
    this.obscureText = false,
    this.autocorrect = true,
    SmartDashesType? smartDashesType,
    SmartQuotesType? smartQuotesType,
    this.enableSuggestions = true,
    required this.style,
    StrutStyle? strutStyle,
    required this.cursorColor,
    required this.backgroundCursorColor,
    this.textAlign = TextAlign.start,
    this.textDirection,
    this.locale,
    this.textScaleFactor,
    this.maxLines = 1,
    this.minLines,
    this.expands = false,
    this.forceLine = true,
    this.textHeightBehavior,
    this.textWidthBasis = TextWidthBasis.parent,
    this.autofocus = false,
    bool? showCursor,
    this.showSelectionHandles = false,
    this.selectionColor,
    this.selectionControls,
    TextInputType? keyboardType,
    this.textInputAction,
    this.textCapitalization = TextCapitalization.none,
    this.onChanged,
    this.onEditingComplete,
    this.onSubmitted,
    this.onAppPrivateCommand,
    this.onSelectionChanged,
    this.onSelectionHandleTapped,
    this.onTapOutside,
    List<TextInputFormatter>? inputFormatters,
    this.mouseCursor,
    this.rendererIgnoresPointer = false,
    this.cursorWidth = 2.0,
    this.cursorHeight,
    this.cursorRadius,
    this.cursorOpacityAnimates = false,
    this.cursorOffset,
    this.paintCursorAboveText = false,
    this.selectionHeightStyle = ui.BoxHeightStyle.tight,
    this.selectionWidthStyle = ui.BoxWidthStyle.tight,
    this.scrollPadding = const EdgeInsets.all(20.0),
    this.keyboardAppearance = Brightness.light,
    this.dragStartBehavior = DragStartBehavior.start,
    bool? enableInteractiveSelection,
    this.scrollController,
    this.scrollPhysics,
    this.autocorrectionTextRectColor,
    @Deprecated(
      'Use `contextMenuBuilder` instead. '
      'This feature was deprecated after v2.12.0-4.1.pre.',
    )
    ToolbarOptions? toolbarOptions,
    this.autofillHints = const <String>[],
    this.autofillClient,
    this.clipBehavior = Clip.hardEdge,
    this.restorationId,
    this.scrollBehavior,
    this.scribbleEnabled = true,
    this.enableIMEPersonalizedLearning = true,
<<<<<<< HEAD
    this.contextMenuBuilder,
=======
    this.spellCheckConfiguration,
>>>>>>> c8703085
    this.magnifierConfiguration = TextMagnifierConfiguration.disabled,
  }) : assert(controller != null),
       assert(focusNode != null),
       assert(obscuringCharacter != null && obscuringCharacter.length == 1),
       assert(obscureText != null),
       assert(autocorrect != null),
       smartDashesType = smartDashesType ?? (obscureText ? SmartDashesType.disabled : SmartDashesType.enabled),
       smartQuotesType = smartQuotesType ?? (obscureText ? SmartQuotesType.disabled : SmartQuotesType.enabled),
       assert(enableSuggestions != null),
       assert(showSelectionHandles != null),
       assert(readOnly != null),
       assert(forceLine != null),
       assert(style != null),
       assert(cursorColor != null),
       assert(cursorOpacityAnimates != null),
       assert(paintCursorAboveText != null),
       assert(backgroundCursorColor != null),
       assert(selectionHeightStyle != null),
       assert(selectionWidthStyle != null),
       assert(textAlign != null),
       assert(maxLines == null || maxLines > 0),
       assert(minLines == null || minLines > 0),
       assert(
         (maxLines == null) || (minLines == null) || (maxLines >= minLines),
         "minLines can't be greater than maxLines",
       ),
       assert(expands != null),
       assert(
         !expands || (maxLines == null && minLines == null),
         'minLines and maxLines must be null when expands is true.',
       ),
       assert(!obscureText || maxLines == 1, 'Obscured fields cannot be multiline.'),
       assert(autofocus != null),
       assert(rendererIgnoresPointer != null),
       assert(scrollPadding != null),
       assert(dragStartBehavior != null),
       enableInteractiveSelection = enableInteractiveSelection ?? (!readOnly || !obscureText),
       toolbarOptions = selectionControls is TextSelectionHandleControls && toolbarOptions == null ? const ToolbarOptions() : toolbarOptions ??
           (obscureText
               ? (readOnly
                   // No point in even offering "Select All" in a read-only obscured
                   // field.
                   ? const ToolbarOptions()
                   // Writable, but obscured.
                   : const ToolbarOptions(
                       selectAll: true,
                       paste: true,
                     ))
               : (readOnly
                   // Read-only, not obscured.
                   ? const ToolbarOptions(
                       selectAll: true,
                       copy: true,
                     )
                   // Writable, not obscured.
                   : const ToolbarOptions(
                       copy: true,
                       cut: true,
                       selectAll: true,
                       paste: true,
                     ))),
       assert(clipBehavior != null),
       assert(enableIMEPersonalizedLearning != null),
       assert(
          spellCheckConfiguration == null ||
          spellCheckConfiguration == const SpellCheckConfiguration.disabled() ||
          spellCheckConfiguration.misspelledTextStyle != null,
          'spellCheckConfiguration must specify a misspelledTextStyle if spell check behavior is desired',
       ),
       _strutStyle = strutStyle,
       keyboardType = keyboardType ?? _inferKeyboardType(autofillHints: autofillHints, maxLines: maxLines),
       inputFormatters = maxLines == 1
           ? <TextInputFormatter>[
               FilteringTextInputFormatter.singleLineFormatter,
               ...inputFormatters ?? const Iterable<TextInputFormatter>.empty(),
             ]
           : inputFormatters,
       showCursor = showCursor ?? !readOnly;

  /// Controls the text being edited.
  final TextEditingController controller;

  /// Controls whether this widget has keyboard focus.
  final FocusNode focusNode;

  /// {@template flutter.widgets.editableText.obscuringCharacter}
  /// Character used for obscuring text if [obscureText] is true.
  ///
  /// Must be only a single character.
  ///
  /// Defaults to the character U+2022 BULLET (•).
  /// {@endtemplate}
  final String obscuringCharacter;

  /// {@template flutter.widgets.editableText.obscureText}
  /// Whether to hide the text being edited (e.g., for passwords).
  ///
  /// When this is set to true, all the characters in the text field are
  /// replaced by [obscuringCharacter], and the text in the field cannot be
  /// copied with copy or cut. If [readOnly] is also true, then the text cannot
  /// be selected.
  ///
  /// Defaults to false. Cannot be null.
  /// {@endtemplate}
  final bool obscureText;

  /// {@macro dart.ui.textHeightBehavior}
  final TextHeightBehavior? textHeightBehavior;

  /// {@macro flutter.painting.textPainter.textWidthBasis}
  final TextWidthBasis textWidthBasis;

  /// {@template flutter.widgets.editableText.readOnly}
  /// Whether the text can be changed.
  ///
  /// When this is set to true, the text cannot be modified
  /// by any shortcut or keyboard operation. The text is still selectable.
  ///
  /// Defaults to false. Must not be null.
  /// {@endtemplate}
  final bool readOnly;

  /// Whether the text will take the full width regardless of the text width.
  ///
  /// When this is set to false, the width will be based on text width, which
  /// will also be affected by [textWidthBasis].
  ///
  /// Defaults to true. Must not be null.
  ///
  /// See also:
  ///
  ///  * [textWidthBasis], which controls the calculation of text width.
  final bool forceLine;

  /// Configuration of toolbar options.
  ///
  /// By default, all options are enabled. If [readOnly] is true, paste and cut
  /// will be disabled regardless. If [obscureText] is true, cut and copy will
  /// be disabled regardless. If [readOnly] and [obscureText] are both true,
  /// select all will also be disabled.
  final ToolbarOptions toolbarOptions;

  /// Whether to show selection handles.
  ///
  /// When a selection is active, there will be two handles at each side of
  /// boundary, or one handle if the selection is collapsed. The handles can be
  /// dragged to adjust the selection.
  ///
  /// See also:
  ///
  ///  * [showCursor], which controls the visibility of the cursor.
  final bool showSelectionHandles;

  /// {@template flutter.widgets.editableText.showCursor}
  /// Whether to show cursor.
  ///
  /// The cursor refers to the blinking caret when the [EditableText] is focused.
  /// {@endtemplate}
  ///
  /// See also:
  ///
  ///  * [showSelectionHandles], which controls the visibility of the selection handles.
  final bool showCursor;

  /// {@template flutter.widgets.editableText.autocorrect}
  /// Whether to enable autocorrection.
  ///
  /// Defaults to true. Cannot be null.
  /// {@endtemplate}
  final bool autocorrect;

  /// {@macro flutter.services.TextInputConfiguration.smartDashesType}
  final SmartDashesType smartDashesType;

  /// {@macro flutter.services.TextInputConfiguration.smartQuotesType}
  final SmartQuotesType smartQuotesType;

  /// {@macro flutter.services.TextInputConfiguration.enableSuggestions}
  final bool enableSuggestions;

  /// The text style to use for the editable text.
  final TextStyle style;

  /// {@template flutter.widgets.editableText.strutStyle}
  /// The strut style used for the vertical layout.
  ///
  /// [StrutStyle] is used to establish a predictable vertical layout.
  /// Since fonts may vary depending on user input and due to font
  /// fallback, [StrutStyle.forceStrutHeight] is enabled by default
  /// to lock all lines to the height of the base [TextStyle], provided by
  /// [style]. This ensures the typed text fits within the allotted space.
  ///
  /// If null, the strut used will inherit values from the [style] and will
  /// have [StrutStyle.forceStrutHeight] set to true. When no [style] is
  /// passed, the theme's [TextStyle] will be used to generate [strutStyle]
  /// instead.
  ///
  /// To disable strut-based vertical alignment and allow dynamic vertical
  /// layout based on the glyphs typed, use [StrutStyle.disabled].
  ///
  /// Flutter's strut is based on [typesetting strut](https://en.wikipedia.org/wiki/Strut_(typesetting))
  /// and CSS's [line-height](https://www.w3.org/TR/CSS2/visudet.html#line-height).
  /// {@endtemplate}
  ///
  /// Within editable text and text fields, [StrutStyle] will not use its standalone
  /// default values, and will instead inherit omitted/null properties from the
  /// [TextStyle] instead. See [StrutStyle.inheritFromTextStyle].
  StrutStyle get strutStyle {
    if (_strutStyle == null) {
      return StrutStyle.fromTextStyle(style, forceStrutHeight: true);
    }
    return _strutStyle!.inheritFromTextStyle(style);
  }
  final StrutStyle? _strutStyle;

  /// {@template flutter.widgets.editableText.textAlign}
  /// How the text should be aligned horizontally.
  ///
  /// Defaults to [TextAlign.start] and cannot be null.
  /// {@endtemplate}
  final TextAlign textAlign;

  /// {@template flutter.widgets.editableText.textDirection}
  /// The directionality of the text.
  ///
  /// This decides how [textAlign] values like [TextAlign.start] and
  /// [TextAlign.end] are interpreted.
  ///
  /// This is also used to disambiguate how to render bidirectional text. For
  /// example, if the text is an English phrase followed by a Hebrew phrase,
  /// in a [TextDirection.ltr] context the English phrase will be on the left
  /// and the Hebrew phrase to its right, while in a [TextDirection.rtl]
  /// context, the English phrase will be on the right and the Hebrew phrase on
  /// its left.
  ///
  /// Defaults to the ambient [Directionality], if any.
  /// {@endtemplate}
  final TextDirection? textDirection;

  /// {@template flutter.widgets.editableText.textCapitalization}
  /// Configures how the platform keyboard will select an uppercase or
  /// lowercase keyboard.
  ///
  /// Only supports text keyboards, other keyboard types will ignore this
  /// configuration. Capitalization is locale-aware.
  ///
  /// Defaults to [TextCapitalization.none]. Must not be null.
  ///
  /// See also:
  ///
  ///  * [TextCapitalization], for a description of each capitalization behavior.
  ///
  /// {@endtemplate}
  final TextCapitalization textCapitalization;

  /// Used to select a font when the same Unicode character can
  /// be rendered differently, depending on the locale.
  ///
  /// It's rarely necessary to set this property. By default its value
  /// is inherited from the enclosing app with `Localizations.localeOf(context)`.
  ///
  /// See [RenderEditable.locale] for more information.
  final Locale? locale;

  /// {@template flutter.widgets.editableText.textScaleFactor}
  /// The number of font pixels for each logical pixel.
  ///
  /// For example, if the text scale factor is 1.5, text will be 50% larger than
  /// the specified font size.
  ///
  /// Defaults to the [MediaQueryData.textScaleFactor] obtained from the ambient
  /// [MediaQuery], or 1.0 if there is no [MediaQuery] in scope.
  /// {@endtemplate}
  final double? textScaleFactor;

  /// The color to use when painting the cursor.
  ///
  /// Cannot be null.
  final Color cursorColor;

  /// The color to use when painting the autocorrection Rect.
  ///
  /// For [CupertinoTextField]s, the value is set to the ambient
  /// [CupertinoThemeData.primaryColor] with 20% opacity. For [TextField]s, the
  /// value is null on non-iOS platforms and the same color used in [CupertinoTextField]
  /// on iOS.
  ///
  /// Currently the autocorrection Rect only appears on iOS.
  ///
  /// Defaults to null, which disables autocorrection Rect painting.
  final Color? autocorrectionTextRectColor;

  /// The color to use when painting the background cursor aligned with the text
  /// while rendering the floating cursor.
  ///
  /// Cannot be null. By default it is the disabled grey color from
  /// CupertinoColors.
  final Color backgroundCursorColor;

  /// {@template flutter.widgets.editableText.maxLines}
  /// The maximum number of lines to show at one time, wrapping if necessary.
  ///
  /// This affects the height of the field itself and does not limit the number
  /// of lines that can be entered into the field.
  ///
  /// If this is 1 (the default), the text will not wrap, but will scroll
  /// horizontally instead.
  ///
  /// If this is null, there is no limit to the number of lines, and the text
  /// container will start with enough vertical space for one line and
  /// automatically grow to accommodate additional lines as they are entered, up
  /// to the height of its constraints.
  ///
  /// If this is not null, the value must be greater than zero, and it will lock
  /// the input to the given number of lines and take up enough horizontal space
  /// to accommodate that number of lines. Setting [minLines] as well allows the
  /// input to grow and shrink between the indicated range.
  ///
  /// The full set of behaviors possible with [minLines] and [maxLines] are as
  /// follows. These examples apply equally to [TextField], [TextFormField],
  /// [CupertinoTextField], and [EditableText].
  ///
  /// Input that occupies a single line and scrolls horizontally as needed.
  /// ```dart
  /// const TextField()
  /// ```
  ///
  /// Input whose height grows from one line up to as many lines as needed for
  /// the text that was entered. If a height limit is imposed by its parent, it
  /// will scroll vertically when its height reaches that limit.
  /// ```dart
  /// const TextField(maxLines: null)
  /// ```
  ///
  /// The input's height is large enough for the given number of lines. If
  /// additional lines are entered the input scrolls vertically.
  /// ```dart
  /// const TextField(maxLines: 2)
  /// ```
  ///
  /// Input whose height grows with content between a min and max. An infinite
  /// max is possible with `maxLines: null`.
  /// ```dart
  /// const TextField(minLines: 2, maxLines: 4)
  /// ```
  ///
  /// See also:
  ///
  ///  * [minLines], which sets the minimum number of lines visible.
  /// {@endtemplate}
  ///  * [expands], which determines whether the field should fill the height of
  ///    its parent.
  final int? maxLines;

  /// {@template flutter.widgets.editableText.minLines}
  /// The minimum number of lines to occupy when the content spans fewer lines.
  ///
  /// This affects the height of the field itself and does not limit the number
  /// of lines that can be entered into the field.
  ///
  /// If this is null (default), text container starts with enough vertical space
  /// for one line and grows to accommodate additional lines as they are entered.
  ///
  /// This can be used in combination with [maxLines] for a varying set of behaviors.
  ///
  /// If the value is set, it must be greater than zero. If the value is greater
  /// than 1, [maxLines] should also be set to either null or greater than
  /// this value.
  ///
  /// When [maxLines] is set as well, the height will grow between the indicated
  /// range of lines. When [maxLines] is null, it will grow as high as needed,
  /// starting from [minLines].
  ///
  /// A few examples of behaviors possible with [minLines] and [maxLines] are as follows.
  /// These apply equally to [TextField], [TextFormField], [CupertinoTextField],
  /// and [EditableText].
  ///
  /// Input that always occupies at least 2 lines and has an infinite max.
  /// Expands vertically as needed.
  /// ```dart
  /// TextField(minLines: 2)
  /// ```
  ///
  /// Input whose height starts from 2 lines and grows up to 4 lines at which
  /// point the height limit is reached. If additional lines are entered it will
  /// scroll vertically.
  /// ```dart
  /// const TextField(minLines:2, maxLines: 4)
  /// ```
  ///
  /// Defaults to null.
  ///
  /// See also:
  ///
  ///  * [maxLines], which sets the maximum number of lines visible, and has
  ///    several examples of how minLines and maxLines interact to produce
  ///    various behaviors.
  /// {@endtemplate}
  ///  * [expands], which determines whether the field should fill the height of
  ///    its parent.
  final int? minLines;

  /// {@template flutter.widgets.editableText.expands}
  /// Whether this widget's height will be sized to fill its parent.
  ///
  /// If set to true and wrapped in a parent widget like [Expanded] or
  /// [SizedBox], the input will expand to fill the parent.
  ///
  /// [maxLines] and [minLines] must both be null when this is set to true,
  /// otherwise an error is thrown.
  ///
  /// Defaults to false.
  ///
  /// See the examples in [maxLines] for the complete picture of how [maxLines],
  /// [minLines], and [expands] interact to produce various behaviors.
  ///
  /// Input that matches the height of its parent:
  /// ```dart
  /// const Expanded(
  ///   child: TextField(maxLines: null, expands: true),
  /// )
  /// ```
  /// {@endtemplate}
  final bool expands;

  /// {@template flutter.widgets.editableText.autofocus}
  /// Whether this text field should focus itself if nothing else is already
  /// focused.
  ///
  /// If true, the keyboard will open as soon as this text field obtains focus.
  /// Otherwise, the keyboard is only shown after the user taps the text field.
  ///
  /// Defaults to false. Cannot be null.
  /// {@endtemplate}
  // See https://github.com/flutter/flutter/issues/7035 for the rationale for this
  // keyboard behavior.
  final bool autofocus;

  /// The color to use when painting the selection.
  ///
  /// If this property is null, this widget gets the selection color from the
  /// [DefaultSelectionStyle].
  ///
  /// For [CupertinoTextField]s, the value is set to the ambient
  /// [CupertinoThemeData.primaryColor] with 20% opacity. For [TextField]s, the
  /// value is set to the ambient [TextSelectionThemeData.selectionColor].
  final Color? selectionColor;

  /// {@template flutter.widgets.editableText.selectionControls}
  /// Optional delegate for building the text selection handles and toolbar.
  ///
  /// The [EditableText] widget used on its own will not trigger the display
  /// of the selection toolbar by itself. The toolbar is shown by calling
  /// [EditableTextState.showToolbar] in response to an appropriate user event.
  ///
  /// See also:
  ///
  ///  * [CupertinoTextField], which wraps an [EditableText] and which shows the
  ///    selection toolbar upon user events that are appropriate on the iOS
  ///    platform.
  ///  * [TextField], a Material Design themed wrapper of [EditableText], which
  ///    shows the selection toolbar upon appropriate user events based on the
  ///    user's platform set in [ThemeData.platform].
  /// {@endtemplate}
  final TextSelectionControls? selectionControls;

  /// {@template flutter.widgets.editableText.keyboardType}
  /// The type of keyboard to use for editing the text.
  ///
  /// Defaults to [TextInputType.text] if [maxLines] is one and
  /// [TextInputType.multiline] otherwise.
  /// {@endtemplate}
  final TextInputType keyboardType;

  /// The type of action button to use with the soft keyboard.
  final TextInputAction? textInputAction;

  /// {@template flutter.widgets.editableText.onChanged}
  /// Called when the user initiates a change to the TextField's
  /// value: when they have inserted or deleted text.
  ///
  /// This callback doesn't run when the TextField's text is changed
  /// programmatically, via the TextField's [controller]. Typically it
  /// isn't necessary to be notified of such changes, since they're
  /// initiated by the app itself.
  ///
  /// To be notified of all changes to the TextField's text, cursor,
  /// and selection, one can add a listener to its [controller] with
  /// [TextEditingController.addListener].
  ///
  /// [onChanged] is called before [onSubmitted] when user indicates completion
  /// of editing, such as when pressing the "done" button on the keyboard. That default
  /// behavior can be overridden. See [onEditingComplete] for details.
  ///
  /// {@tool dartpad}
  /// This example shows how onChanged could be used to check the TextField's
  /// current value each time the user inserts or deletes a character.
  ///
  /// ** See code in examples/api/lib/widgets/editable_text/editable_text.on_changed.0.dart **
  /// {@end-tool}
  /// {@endtemplate}
  ///
  /// ## Handling emojis and other complex characters
  /// {@template flutter.widgets.EditableText.onChanged}
  /// It's important to always use
  /// [characters](https://pub.dev/packages/characters) when dealing with user
  /// input text that may contain complex characters. This will ensure that
  /// extended grapheme clusters and surrogate pairs are treated as single
  /// characters, as they appear to the user.
  ///
  /// For example, when finding the length of some user input, use
  /// `string.characters.length`. Do NOT use `string.length` or even
  /// `string.runes.length`. For the complex character "👨‍👩‍👦", this
  /// appears to the user as a single character, and `string.characters.length`
  /// intuitively returns 1. On the other hand, `string.length` returns 8, and
  /// `string.runes.length` returns 5!
  /// {@endtemplate}
  ///
  /// See also:
  ///
  ///  * [inputFormatters], which are called before [onChanged]
  ///    runs and can validate and change ("format") the input value.
  ///  * [onEditingComplete], [onSubmitted], [onSelectionChanged]:
  ///    which are more specialized input change notifications.
  ///  * [TextEditingController], which implements the [Listenable] interface
  ///    and notifies its listeners on [TextEditingValue] changes.
  final ValueChanged<String>? onChanged;

  /// {@template flutter.widgets.editableText.onEditingComplete}
  /// Called when the user submits editable content (e.g., user presses the "done"
  /// button on the keyboard).
  ///
  /// The default implementation of [onEditingComplete] executes 2 different
  /// behaviors based on the situation:
  ///
  ///  - When a completion action is pressed, such as "done", "go", "send", or
  ///    "search", the user's content is submitted to the [controller] and then
  ///    focus is given up.
  ///
  ///  - When a non-completion action is pressed, such as "next" or "previous",
  ///    the user's content is submitted to the [controller], but focus is not
  ///    given up because developers may want to immediately move focus to
  ///    another input widget within [onSubmitted].
  ///
  /// Providing [onEditingComplete] prevents the aforementioned default behavior.
  /// {@endtemplate}
  final VoidCallback? onEditingComplete;

  /// {@template flutter.widgets.editableText.onSubmitted}
  /// Called when the user indicates that they are done editing the text in the
  /// field.
  ///
  /// By default, [onSubmitted] is called after [onChanged] when the user
  /// has finalized editing; or, if the default behavior has been overridden,
  /// after [onEditingComplete]. See [onEditingComplete] for details.
  /// {@endtemplate}
  final ValueChanged<String>? onSubmitted;

  /// {@template flutter.widgets.editableText.onAppPrivateCommand}
  /// This is used to receive a private command from the input method.
  ///
  /// Called when the result of [TextInputClient.performPrivateCommand] is
  /// received.
  ///
  /// This can be used to provide domain-specific features that are only known
  /// between certain input methods and their clients.
  ///
  /// See also:
  ///   * [performPrivateCommand](https://developer.android.com/reference/android/view/inputmethod/InputConnection#performPrivateCommand\(java.lang.String,%20android.os.Bundle\)),
  ///     which is the Android documentation for performPrivateCommand, used to
  ///     send a command from the input method.
  ///   * [sendAppPrivateCommand](https://developer.android.com/reference/android/view/inputmethod/InputMethodManager#sendAppPrivateCommand),
  ///     which is the Android documentation for sendAppPrivateCommand, used to
  ///     send a command to the input method.
  /// {@endtemplate}
  final AppPrivateCommandCallback? onAppPrivateCommand;

  /// {@template flutter.widgets.editableText.onSelectionChanged}
  /// Called when the user changes the selection of text (including the cursor
  /// location).
  /// {@endtemplate}
  final SelectionChangedCallback? onSelectionChanged;

  /// {@macro flutter.widgets.SelectionOverlay.onSelectionHandleTapped}
  final VoidCallback? onSelectionHandleTapped;

  /// {@template flutter.widgets.editableText.onTapOutside}
  /// Called for each tap that occurs outside of the[TextFieldTapRegion] group
  /// when the text field is focused.
  ///
  /// If this is null, [FocusNode.unfocus] will be called on the [focusNode] for
  /// this text field when a [PointerDownEvent] is received on another part of
  /// the UI. However, it will not unfocus as a result of mobile application
  /// touch events (which does not include mouse clicks), to conform with the
  /// platform conventions. To change this behavior, a callback may be set here
  /// that operates differently from the default.
  ///
  /// When adding additional controls to a text field (for example, a spinner, a
  /// button that copies the selected text, or modifies formatting), it is
  /// helpful if tapping on that control doesn't unfocus the text field. In
  /// order for an external widget to be considered as part of the text field
  /// for the purposes of tapping "outside" of the field, wrap the control in a
  /// [TextFieldTapRegion].
  ///
  /// The [PointerDownEvent] passed to the function is the event that caused the
  /// notification. It is possible that the event may occur outside of the
  /// immediate bounding box defined by the text field, although it will be
  /// within the bounding box of a [TextFieldTapRegion] member.
  /// {@endtemplate}
  ///
  /// {@tool dartpad}
  /// This example shows how to use a `TextFieldTapRegion` to wrap a set of
  /// "spinner" buttons that increment and decrement a value in the [TextField]
  /// without causing the text field to lose keyboard focus.
  ///
  /// This example includes a generic `SpinnerField<T>` class that you can copy
  /// into your own project and customize.
  ///
  /// ** See code in examples/api/lib/widgets/tap_region/text_field_tap_region.0.dart **
  /// {@end-tool}
  ///
  /// See also:
  ///
  ///  * [TapRegion] for how the region group is determined.
  final TapRegionCallback? onTapOutside;

  /// {@template flutter.widgets.editableText.inputFormatters}
  /// Optional input validation and formatting overrides.
  ///
  /// Formatters are run in the provided order when the user changes the text
  /// this widget contains. When this parameter changes, the new formatters will
  /// not be applied until the next time the user inserts or deletes text.
  /// Similar to the [onChanged] callback, formatters don't run when the text is
  /// changed programmatically via [controller].
  ///
  /// See also:
  ///
  ///  * [TextEditingController], which implements the [Listenable] interface
  ///    and notifies its listeners on [TextEditingValue] changes.
  /// {@endtemplate}
  final List<TextInputFormatter>? inputFormatters;

  /// The cursor for a mouse pointer when it enters or is hovering over the
  /// widget.
  ///
  /// If this property is null, [SystemMouseCursors.text] will be used.
  ///
  /// The [mouseCursor] is the only property of [EditableText] that controls the
  /// appearance of the mouse pointer. All other properties related to "cursor"
  /// stands for the text cursor, which is usually a blinking vertical line at
  /// the editing position.
  final MouseCursor? mouseCursor;

  /// If true, the [RenderEditable] created by this widget will not handle
  /// pointer events, see [RenderEditable] and [RenderEditable.ignorePointer].
  ///
  /// This property is false by default.
  final bool rendererIgnoresPointer;

  /// {@template flutter.widgets.editableText.cursorWidth}
  /// How thick the cursor will be.
  ///
  /// Defaults to 2.0.
  ///
  /// The cursor will draw under the text. The cursor width will extend
  /// to the right of the boundary between characters for left-to-right text
  /// and to the left for right-to-left text. This corresponds to extending
  /// downstream relative to the selected position. Negative values may be used
  /// to reverse this behavior.
  /// {@endtemplate}
  final double cursorWidth;

  /// {@template flutter.widgets.editableText.cursorHeight}
  /// How tall the cursor will be.
  ///
  /// If this property is null, [RenderEditable.preferredLineHeight] will be used.
  /// {@endtemplate}
  final double? cursorHeight;

  /// {@template flutter.widgets.editableText.cursorRadius}
  /// How rounded the corners of the cursor should be.
  ///
  /// By default, the cursor has no radius.
  /// {@endtemplate}
  final Radius? cursorRadius;

  /// Whether the cursor will animate from fully transparent to fully opaque
  /// during each cursor blink.
  ///
  /// By default, the cursor opacity will animate on iOS platforms and will not
  /// animate on Android platforms.
  final bool cursorOpacityAnimates;

  ///{@macro flutter.rendering.RenderEditable.cursorOffset}
  final Offset? cursorOffset;

  ///{@macro flutter.rendering.RenderEditable.paintCursorAboveText}
  final bool paintCursorAboveText;

  /// Controls how tall the selection highlight boxes are computed to be.
  ///
  /// See [ui.BoxHeightStyle] for details on available styles.
  final ui.BoxHeightStyle selectionHeightStyle;

  /// Controls how wide the selection highlight boxes are computed to be.
  ///
  /// See [ui.BoxWidthStyle] for details on available styles.
  final ui.BoxWidthStyle selectionWidthStyle;

  /// The appearance of the keyboard.
  ///
  /// This setting is only honored on iOS devices.
  ///
  /// Defaults to [Brightness.light].
  final Brightness keyboardAppearance;

  /// {@template flutter.widgets.editableText.scrollPadding}
  /// Configures padding to edges surrounding a [Scrollable] when the Textfield scrolls into view.
  ///
  /// When this widget receives focus and is not completely visible (for example scrolled partially
  /// off the screen or overlapped by the keyboard)
  /// then it will attempt to make itself visible by scrolling a surrounding [Scrollable], if one is present.
  /// This value controls how far from the edges of a [Scrollable] the TextField will be positioned after the scroll.
  ///
  /// Defaults to EdgeInsets.all(20.0).
  /// {@endtemplate}
  final EdgeInsets scrollPadding;

  /// {@template flutter.widgets.editableText.enableInteractiveSelection}
  /// Whether to enable user interface affordances for changing the
  /// text selection.
  ///
  /// For example, setting this to true will enable features such as
  /// long-pressing the TextField to select text and show the
  /// cut/copy/paste menu, and tapping to move the text caret.
  ///
  /// When this is false, the text selection cannot be adjusted by
  /// the user, text cannot be copied, and the user cannot paste into
  /// the text field from the clipboard.
  ///
  /// Defaults to true.
  /// {@endtemplate}
  final bool enableInteractiveSelection;

  /// Setting this property to true makes the cursor stop blinking or fading
  /// on and off once the cursor appears on focus. This property is useful for
  /// testing purposes.
  ///
  /// It does not affect the necessity to focus the EditableText for the cursor
  /// to appear in the first place.
  ///
  /// Defaults to false, resulting in a typical blinking cursor.
  static bool debugDeterministicCursor = false;

  /// {@macro flutter.widgets.scrollable.dragStartBehavior}
  final DragStartBehavior dragStartBehavior;

  /// {@template flutter.widgets.editableText.scrollController}
  /// The [ScrollController] to use when vertically scrolling the input.
  ///
  /// If null, it will instantiate a new ScrollController.
  ///
  /// See [Scrollable.controller].
  /// {@endtemplate}
  final ScrollController? scrollController;

  /// {@template flutter.widgets.editableText.scrollPhysics}
  /// The [ScrollPhysics] to use when vertically scrolling the input.
  ///
  /// If not specified, it will behave according to the current platform.
  ///
  /// See [Scrollable.physics].
  /// {@endtemplate}
  ///
  /// If an explicit [ScrollBehavior] is provided to [scrollBehavior], the
  /// [ScrollPhysics] provided by that behavior will take precedence after
  /// [scrollPhysics].
  final ScrollPhysics? scrollPhysics;

  /// {@template flutter.widgets.editableText.scribbleEnabled}
  /// Whether iOS 14 Scribble features are enabled for this widget.
  ///
  /// Only available on iPads.
  ///
  /// Defaults to true.
  /// {@endtemplate}
  final bool scribbleEnabled;

  /// {@template flutter.widgets.editableText.selectionEnabled}
  /// Same as [enableInteractiveSelection].
  ///
  /// This getter exists primarily for consistency with
  /// [RenderEditable.selectionEnabled].
  /// {@endtemplate}
  bool get selectionEnabled => enableInteractiveSelection;

  /// {@template flutter.widgets.editableText.autofillHints}
  /// A list of strings that helps the autofill service identify the type of this
  /// text input.
  ///
  /// When set to null, this text input will not send its autofill information
  /// to the platform, preventing it from participating in autofills triggered
  /// by a different [AutofillClient], even if they're in the same
  /// [AutofillScope]. Additionally, on Android and web, setting this to null
  /// will disable autofill for this text field.
  ///
  /// The minimum platform SDK version that supports Autofill is API level 26
  /// for Android, and iOS 10.0 for iOS.
  ///
  /// Defaults to an empty list.
  ///
  /// ### Setting up iOS autofill:
  ///
  /// To provide the best user experience and ensure your app fully supports
  /// password autofill on iOS, follow these steps:
  ///
  /// * Set up your iOS app's
  ///   [associated domains](https://developer.apple.com/documentation/safariservices/supporting_associated_domains_in_your_app).
  /// * Some autofill hints only work with specific [keyboardType]s. For example,
  ///   [AutofillHints.name] requires [TextInputType.name] and [AutofillHints.email]
  ///   works only with [TextInputType.emailAddress]. Make sure the input field has a
  ///   compatible [keyboardType]. Empirically, [TextInputType.name] works well
  ///   with many autofill hints that are predefined on iOS.
  ///
  /// ### Troubleshooting Autofill
  ///
  /// Autofill service providers rely heavily on [autofillHints]. Make sure the
  /// entries in [autofillHints] are supported by the autofill service currently
  /// in use (the name of the service can typically be found in your mobile
  /// device's system settings).
  ///
  /// #### Autofill UI refuses to show up when I tap on the text field
  ///
  /// Check the device's system settings and make sure autofill is turned on,
  /// and there are available credentials stored in the autofill service.
  ///
  /// * iOS password autofill: Go to Settings -> Password, turn on "Autofill
  ///   Passwords", and add new passwords for testing by pressing the top right
  ///   "+" button. Use an arbitrary "website" if you don't have associated
  ///   domains set up for your app. As long as there's at least one password
  ///   stored, you should be able to see a key-shaped icon in the quick type
  ///   bar on the software keyboard, when a password related field is focused.
  ///
  /// * iOS contact information autofill: iOS seems to pull contact info from
  ///   the Apple ID currently associated with the device. Go to Settings ->
  ///   Apple ID (usually the first entry, or "Sign in to your iPhone" if you
  ///   haven't set up one on the device), and fill out the relevant fields. If
  ///   you wish to test more contact info types, try adding them in Contacts ->
  ///   My Card.
  ///
  /// * Android autofill: Go to Settings -> System -> Languages & input ->
  ///   Autofill service. Enable the autofill service of your choice, and make
  ///   sure there are available credentials associated with your app.
  ///
  /// #### I called `TextInput.finishAutofillContext` but the autofill save
  /// prompt isn't showing
  ///
  /// * iOS: iOS may not show a prompt or any other visual indication when it
  ///   saves user password. Go to Settings -> Password and check if your new
  ///   password is saved. Neither saving password nor auto-generating strong
  ///   password works without properly setting up associated domains in your
  ///   app. To set up associated domains, follow the instructions in
  ///   <https://developer.apple.com/documentation/safariservices/supporting_associated_domains_in_your_app>.
  ///
  /// {@endtemplate}
  /// {@macro flutter.services.AutofillConfiguration.autofillHints}
  final Iterable<String>? autofillHints;

  /// The [AutofillClient] that controls this input field's autofill behavior.
  ///
  /// When null, this widget's [EditableTextState] will be used as the
  /// [AutofillClient]. This property may override [autofillHints].
  final AutofillClient? autofillClient;

  /// {@macro flutter.material.Material.clipBehavior}
  ///
  /// Defaults to [Clip.hardEdge].
  final Clip clipBehavior;

  /// Restoration ID to save and restore the scroll offset of the
  /// [EditableText].
  ///
  /// If a restoration id is provided, the [EditableText] will persist its
  /// current scroll offset and restore it during state restoration.
  ///
  /// The scroll offset is persisted in a [RestorationBucket] claimed from
  /// the surrounding [RestorationScope] using the provided restoration ID.
  ///
  /// Persisting and restoring the content of the [EditableText] is the
  /// responsibility of the owner of the [controller], who may use a
  /// [RestorableTextEditingController] for that purpose.
  ///
  /// See also:
  ///
  ///  * [RestorationManager], which explains how state restoration works in
  ///    Flutter.
  final String? restorationId;

  /// {@template flutter.widgets.shadow.scrollBehavior}
  /// A [ScrollBehavior] that will be applied to this widget individually.
  ///
  /// Defaults to null, wherein the inherited [ScrollBehavior] is copied and
  /// modified to alter the viewport decoration, like [Scrollbar]s.
  /// {@endtemplate}
  ///
  /// [ScrollBehavior]s also provide [ScrollPhysics]. If an explicit
  /// [ScrollPhysics] is provided in [scrollPhysics], it will take precedence,
  /// followed by [scrollBehavior], and then the inherited ancestor
  /// [ScrollBehavior].
  ///
  /// The [ScrollBehavior] of the inherited [ScrollConfiguration] will be
  /// modified by default to only apply a [Scrollbar] if [maxLines] is greater
  /// than 1.
  final ScrollBehavior? scrollBehavior;

  /// {@macro flutter.services.TextInputConfiguration.enableIMEPersonalizedLearning}
  final bool enableIMEPersonalizedLearning;

<<<<<<< HEAD
  /// {@template flutter.widgets.EditableText.contextMenuBuilder}
  /// Builds the text selection toolbar when requested by the user.
  ///
  /// {@tool dartpad}
  /// This example shows how to customize the menu, in this case by keeping the
  /// default buttons for the platform but modifying their appearance.
  ///
  /// ** See code in examples/api/lib/material/context_menu/editable_text_toolbar_builder.0.dart **
  /// {@end-tool}
  ///
  /// {@tool dartpad}
  /// This example shows how to show a custom button only when an email address
  /// is currently selected.
  ///
  /// ** See code in examples/api/lib/material/context_menu/editable_text_toolbar_builder.1.dart **
  /// {@end-tool}
  ///
  /// See also:
  ///   * [AdaptiveTextSelectionToolbar], which builds the default text selection
  ///     toolbar for the current platform, but allows customization of the
  ///     buttons.
  ///   * [TextSelectionToolbarButtonsBuilder], which builds the default buttons
  ///     for the current platform given [ContextMenuButtonItem]s.
  ///   * [EditableTextContextMenuButtonItemsBuilder], which generates the default
  ///     [ContextMenuButtonItem]s for the current platform.
  /// {@endtemplate}
  ///
  /// If not provided, no context menu will be shown.
  final EditableTextToolbarBuilder? contextMenuBuilder;
=======
  /// {@template flutter.widgets.EditableText.spellCheckConfiguration}
  /// Configuration that details how spell check should be performed.
  ///
  /// Specifies the [SpellCheckService] used to spell check text input and the
  /// [TextStyle] used to style text with misspelled words.
  ///
  /// If the [SpellCheckService] is left null, spell check is disabled by
  /// default unless the [DefaultSpellCheckService] is supported, in which case
  /// it is used. It is currently supported only on Android.
  ///
  /// If this configuration is left null, then spell check is disabled by default.
  /// {@endtemplate}
  final SpellCheckConfiguration? spellCheckConfiguration;
>>>>>>> c8703085

  /// {@macro flutter.widgets.magnifier.TextMagnifierConfiguration.intro}
  ///
  /// {@macro flutter.widgets.magnifier.intro}
  ///
  /// {@macro flutter.widgets.magnifier.TextMagnifierConfiguration.details}
  final TextMagnifierConfiguration magnifierConfiguration;

  bool get _userSelectionEnabled => enableInteractiveSelection && (!readOnly || !obscureText);

  // Infer the keyboard type of an `EditableText` if it's not specified.
  static TextInputType _inferKeyboardType({
    required Iterable<String>? autofillHints,
    required int? maxLines,
  }) {
    if (autofillHints == null || autofillHints.isEmpty) {
      return maxLines == 1 ? TextInputType.text : TextInputType.multiline;
    }

    final String effectiveHint = autofillHints.first;

    // On iOS oftentimes specifying a text content type is not enough to qualify
    // the input field for autofill. The keyboard type also needs to be compatible
    // with the content type. To get autofill to work by default on EditableText,
    // the keyboard type inference on iOS is done differently from other platforms.
    //
    // The entries with "autofill not working" comments are the iOS text content
    // types that should work with the specified keyboard type but won't trigger
    // (even within a native app). Tested on iOS 13.5.
    if (!kIsWeb) {
      switch (defaultTargetPlatform) {
        case TargetPlatform.iOS:
        case TargetPlatform.macOS:
          const Map<String, TextInputType> iOSKeyboardType = <String, TextInputType> {
            AutofillHints.addressCity : TextInputType.name,
            AutofillHints.addressCityAndState : TextInputType.name, // Autofill not working.
            AutofillHints.addressState : TextInputType.name,
            AutofillHints.countryName : TextInputType.name,
            AutofillHints.creditCardNumber : TextInputType.number,  // Couldn't test.
            AutofillHints.email : TextInputType.emailAddress,
            AutofillHints.familyName : TextInputType.name,
            AutofillHints.fullStreetAddress : TextInputType.name,
            AutofillHints.givenName : TextInputType.name,
            AutofillHints.jobTitle : TextInputType.name,            // Autofill not working.
            AutofillHints.location : TextInputType.name,            // Autofill not working.
            AutofillHints.middleName : TextInputType.name,          // Autofill not working.
            AutofillHints.name : TextInputType.name,
            AutofillHints.namePrefix : TextInputType.name,          // Autofill not working.
            AutofillHints.nameSuffix : TextInputType.name,          // Autofill not working.
            AutofillHints.newPassword : TextInputType.text,
            AutofillHints.newUsername : TextInputType.text,
            AutofillHints.nickname : TextInputType.name,            // Autofill not working.
            AutofillHints.oneTimeCode : TextInputType.number,
            AutofillHints.organizationName : TextInputType.text,    // Autofill not working.
            AutofillHints.password : TextInputType.text,
            AutofillHints.postalCode : TextInputType.name,
            AutofillHints.streetAddressLine1 : TextInputType.name,
            AutofillHints.streetAddressLine2 : TextInputType.name,  // Autofill not working.
            AutofillHints.sublocality : TextInputType.name,         // Autofill not working.
            AutofillHints.telephoneNumber : TextInputType.name,
            AutofillHints.url : TextInputType.url,                  // Autofill not working.
            AutofillHints.username : TextInputType.text,
          };

          final TextInputType? keyboardType = iOSKeyboardType[effectiveHint];
          if (keyboardType != null) {
            return keyboardType;
          }
          break;
        case TargetPlatform.android:
        case TargetPlatform.fuchsia:
        case TargetPlatform.linux:
        case TargetPlatform.windows:
          break;
      }
    }

    if (maxLines != 1) {
      return TextInputType.multiline;
    }

    const Map<String, TextInputType> inferKeyboardType = <String, TextInputType> {
      AutofillHints.addressCity : TextInputType.streetAddress,
      AutofillHints.addressCityAndState : TextInputType.streetAddress,
      AutofillHints.addressState : TextInputType.streetAddress,
      AutofillHints.birthday : TextInputType.datetime,
      AutofillHints.birthdayDay : TextInputType.datetime,
      AutofillHints.birthdayMonth : TextInputType.datetime,
      AutofillHints.birthdayYear : TextInputType.datetime,
      AutofillHints.countryCode : TextInputType.number,
      AutofillHints.countryName : TextInputType.text,
      AutofillHints.creditCardExpirationDate : TextInputType.datetime,
      AutofillHints.creditCardExpirationDay : TextInputType.datetime,
      AutofillHints.creditCardExpirationMonth : TextInputType.datetime,
      AutofillHints.creditCardExpirationYear : TextInputType.datetime,
      AutofillHints.creditCardFamilyName : TextInputType.name,
      AutofillHints.creditCardGivenName : TextInputType.name,
      AutofillHints.creditCardMiddleName : TextInputType.name,
      AutofillHints.creditCardName : TextInputType.name,
      AutofillHints.creditCardNumber : TextInputType.number,
      AutofillHints.creditCardSecurityCode : TextInputType.number,
      AutofillHints.creditCardType : TextInputType.text,
      AutofillHints.email : TextInputType.emailAddress,
      AutofillHints.familyName : TextInputType.name,
      AutofillHints.fullStreetAddress : TextInputType.streetAddress,
      AutofillHints.gender : TextInputType.text,
      AutofillHints.givenName : TextInputType.name,
      AutofillHints.impp : TextInputType.url,
      AutofillHints.jobTitle : TextInputType.text,
      AutofillHints.language : TextInputType.text,
      AutofillHints.location : TextInputType.streetAddress,
      AutofillHints.middleInitial : TextInputType.name,
      AutofillHints.middleName : TextInputType.name,
      AutofillHints.name : TextInputType.name,
      AutofillHints.namePrefix : TextInputType.name,
      AutofillHints.nameSuffix : TextInputType.name,
      AutofillHints.newPassword : TextInputType.text,
      AutofillHints.newUsername : TextInputType.text,
      AutofillHints.nickname : TextInputType.text,
      AutofillHints.oneTimeCode : TextInputType.text,
      AutofillHints.organizationName : TextInputType.text,
      AutofillHints.password : TextInputType.text,
      AutofillHints.photo : TextInputType.text,
      AutofillHints.postalAddress : TextInputType.streetAddress,
      AutofillHints.postalAddressExtended : TextInputType.streetAddress,
      AutofillHints.postalAddressExtendedPostalCode : TextInputType.number,
      AutofillHints.postalCode : TextInputType.number,
      AutofillHints.streetAddressLevel1 : TextInputType.streetAddress,
      AutofillHints.streetAddressLevel2 : TextInputType.streetAddress,
      AutofillHints.streetAddressLevel3 : TextInputType.streetAddress,
      AutofillHints.streetAddressLevel4 : TextInputType.streetAddress,
      AutofillHints.streetAddressLine1 : TextInputType.streetAddress,
      AutofillHints.streetAddressLine2 : TextInputType.streetAddress,
      AutofillHints.streetAddressLine3 : TextInputType.streetAddress,
      AutofillHints.sublocality : TextInputType.streetAddress,
      AutofillHints.telephoneNumber : TextInputType.phone,
      AutofillHints.telephoneNumberAreaCode : TextInputType.phone,
      AutofillHints.telephoneNumberCountryCode : TextInputType.phone,
      AutofillHints.telephoneNumberDevice : TextInputType.phone,
      AutofillHints.telephoneNumberExtension : TextInputType.phone,
      AutofillHints.telephoneNumberLocal : TextInputType.phone,
      AutofillHints.telephoneNumberLocalPrefix : TextInputType.phone,
      AutofillHints.telephoneNumberLocalSuffix : TextInputType.phone,
      AutofillHints.telephoneNumberNational : TextInputType.phone,
      AutofillHints.transactionAmount : TextInputType.numberWithOptions(decimal: true),
      AutofillHints.transactionCurrency : TextInputType.text,
      AutofillHints.url : TextInputType.url,
      AutofillHints.username : TextInputType.text,
    };

    return inferKeyboardType[effectiveHint] ?? TextInputType.text;
  }

  @override
  EditableTextState createState() => EditableTextState();

  @override
  void debugFillProperties(DiagnosticPropertiesBuilder properties) {
    super.debugFillProperties(properties);
    properties.add(DiagnosticsProperty<TextEditingController>('controller', controller));
    properties.add(DiagnosticsProperty<FocusNode>('focusNode', focusNode));
    properties.add(DiagnosticsProperty<bool>('obscureText', obscureText, defaultValue: false));
    properties.add(DiagnosticsProperty<bool>('readOnly', readOnly, defaultValue: false));
    properties.add(DiagnosticsProperty<bool>('autocorrect', autocorrect, defaultValue: true));
    properties.add(EnumProperty<SmartDashesType>('smartDashesType', smartDashesType, defaultValue: obscureText ? SmartDashesType.disabled : SmartDashesType.enabled));
    properties.add(EnumProperty<SmartQuotesType>('smartQuotesType', smartQuotesType, defaultValue: obscureText ? SmartQuotesType.disabled : SmartQuotesType.enabled));
    properties.add(DiagnosticsProperty<bool>('enableSuggestions', enableSuggestions, defaultValue: true));
    style.debugFillProperties(properties);
    properties.add(EnumProperty<TextAlign>('textAlign', textAlign, defaultValue: null));
    properties.add(EnumProperty<TextDirection>('textDirection', textDirection, defaultValue: null));
    properties.add(DiagnosticsProperty<Locale>('locale', locale, defaultValue: null));
    properties.add(DoubleProperty('textScaleFactor', textScaleFactor, defaultValue: null));
    properties.add(IntProperty('maxLines', maxLines, defaultValue: 1));
    properties.add(IntProperty('minLines', minLines, defaultValue: null));
    properties.add(DiagnosticsProperty<bool>('expands', expands, defaultValue: false));
    properties.add(DiagnosticsProperty<bool>('autofocus', autofocus, defaultValue: false));
    properties.add(DiagnosticsProperty<TextInputType>('keyboardType', keyboardType, defaultValue: null));
    properties.add(DiagnosticsProperty<ScrollController>('scrollController', scrollController, defaultValue: null));
    properties.add(DiagnosticsProperty<ScrollPhysics>('scrollPhysics', scrollPhysics, defaultValue: null));
    properties.add(DiagnosticsProperty<Iterable<String>>('autofillHints', autofillHints, defaultValue: null));
    properties.add(DiagnosticsProperty<TextHeightBehavior>('textHeightBehavior', textHeightBehavior, defaultValue: null));
    properties.add(DiagnosticsProperty<bool>('scribbleEnabled', scribbleEnabled, defaultValue: true));
    properties.add(DiagnosticsProperty<bool>('enableIMEPersonalizedLearning', enableIMEPersonalizedLearning, defaultValue: true));
    properties.add(DiagnosticsProperty<bool>('enableInteractiveSelection', enableInteractiveSelection, defaultValue: true));
    properties.add(DiagnosticsProperty<SpellCheckConfiguration>('spellCheckConfiguration', spellCheckConfiguration, defaultValue: null));
  }
}

/// State for a [EditableText].
class EditableTextState extends State<EditableText> with AutomaticKeepAliveClientMixin<EditableText>, WidgetsBindingObserver, TickerProviderStateMixin<EditableText>, TextSelectionDelegate, TextInputClient implements AutofillClient {
  Timer? _cursorTimer;
  AnimationController get _cursorBlinkOpacityController {
    return _backingCursorBlinkOpacityController ??= AnimationController(
      vsync: this,
    )..addListener(_onCursorColorTick);
  }
  AnimationController? _backingCursorBlinkOpacityController;
  late final Simulation _iosBlinkCursorSimulation = _DiscreteKeyFrameSimulation.iOSBlinkingCaret();

  final ValueNotifier<bool> _cursorVisibilityNotifier = ValueNotifier<bool>(true);
  final GlobalKey _editableKey = GlobalKey();

  /// Detects whether the clipboard can paste.
  final ClipboardStatusNotifier? clipboardStatus = kIsWeb ? null : ClipboardStatusNotifier();

  TextInputConnection? _textInputConnection;
  TextSelectionOverlay? _selectionOverlay;

  ScrollController? _internalScrollController;
  ScrollController get _scrollController => widget.scrollController ?? (_internalScrollController ??= ScrollController());

  final LayerLink _toolbarLayerLink = LayerLink();
  final LayerLink _startHandleLayerLink = LayerLink();
  final LayerLink _endHandleLayerLink = LayerLink();

  bool _didAutoFocus = false;

  AutofillGroupState? _currentAutofillScope;
  @override
  AutofillScope? get currentAutofillScope => _currentAutofillScope;

  AutofillClient get _effectiveAutofillClient => widget.autofillClient ?? this;

  late SpellCheckConfiguration _spellCheckConfiguration;

  /// Configuration that determines how spell check will be performed.
  ///
  /// If possible, this configuration will contain a default for the
  /// [SpellCheckService] if it is not otherwise specified.
  ///
  /// See also:
  ///  * [DefaultSpellCheckService], the spell check service used by default.
  @visibleForTesting
  SpellCheckConfiguration get spellCheckConfiguration => _spellCheckConfiguration;

  /// Whether or not spell check is enabled.
  ///
  /// Spell check is enabled when a [SpellCheckConfiguration] has been specified
  /// for the widget.
  bool get spellCheckEnabled => _spellCheckConfiguration.spellCheckEnabled;

  /// The most up-to-date spell check results for text input.
  ///
  /// These results will be updated via calls to spell check through a
  /// [SpellCheckService] and used by this widget to build the [TextSpan] tree
  /// for text input and menus for replacement suggestions of misspelled words.
  SpellCheckResults? _spellCheckResults;

  /// Whether to create an input connection with the platform for text editing
  /// or not.
  ///
  /// Read-only input fields do not need a connection with the platform since
  /// there's no need for text editing capabilities (e.g. virtual keyboard).
  ///
  /// On the web, we always need a connection because we want some browser
  /// functionalities to continue to work on read-only input fields like:
  ///
  /// - Relevant context menu.
  /// - cmd/ctrl+c shortcut to copy.
  /// - cmd/ctrl+a to select all.
  /// - Changing the selection using a physical keyboard.
  bool get _shouldCreateInputConnection => kIsWeb || !widget.readOnly;

  // The time it takes for the floating cursor to snap to the text aligned
  // cursor position after the user has finished placing it.
  static const Duration _floatingCursorResetTime = Duration(milliseconds: 125);

  AnimationController? _floatingCursorResetController;

  Orientation? _lastOrientation;

  @override
  bool get wantKeepAlive => widget.focusNode.hasFocus;

  Color get _cursorColor => widget.cursorColor.withOpacity(_cursorBlinkOpacityController.value);

  @override
  @Deprecated(
    'Use `TextSelectionToolbarButtonItemsBuilder.canCut` instead, or `contextMenuBuilder` to change the toolbar. '
    'This feature was deprecated after v2.12.0-4.1.pre.',
  )
  bool get cutEnabled => widget.toolbarOptions.cut && !widget.readOnly && !widget.obscureText;

  @override
  @Deprecated(
    'Use `TextSelectionToolbarButtonItemsBuilder.canCopy` instead, or `contextMenuBuilder` to change the toolbar. '
    'This feature was deprecated after v2.12.0-4.1.pre.',
  )
  bool get copyEnabled => widget.toolbarOptions.copy && !widget.obscureText;

  @override
  @Deprecated(
    'Use `TextSelectionToolbarButtonItemsBuilder.canPaste` instead, or `contextMenuBuilder` to change the toolbar. '
    'This feature was deprecated after v2.12.0-4.1.pre.',
  )
  bool get pasteEnabled => widget.toolbarOptions.paste && !widget.readOnly;

  @override
  @Deprecated(
    'Use `TextSelectionToolbarButtonItemsBuilder.canSelectAll` instead, or `contextMenuBuilder` to change the toolbar. '
    'This feature was deprecated after v2.12.0-4.1.pre.',
  )
  bool get selectAllEnabled => widget.toolbarOptions.selectAll && (!widget.readOnly || !widget.obscureText) && widget.enableInteractiveSelection;

  void _onChangedClipboardStatus() {
    setState(() {
      // Inform the widget that the value of clipboardStatus has changed.
    });
  }

  TextEditingValue get _textEditingValueforTextLayoutMetrics {
    final Widget? editableWidget =_editableKey.currentContext?.widget;
    if (editableWidget is! _Editable) {
      throw StateError('_Editable must be mounted.');
    }
    return editableWidget.value;
  }

  /// Copy current selection to [Clipboard].
  @override
  void copySelection(SelectionChangedCause cause) {
    final TextSelection selection = textEditingValue.selection;
    assert(selection != null);
    if (selection.isCollapsed || widget.obscureText) {
      return;
    }
    final String text = textEditingValue.text;
    Clipboard.setData(ClipboardData(text: selection.textInside(text)));
    if (cause == SelectionChangedCause.toolbar) {
      bringIntoView(textEditingValue.selection.extent);
      hideToolbar(false);

      switch (defaultTargetPlatform) {
        case TargetPlatform.iOS:
        case TargetPlatform.macOS:
        case TargetPlatform.linux:
        case TargetPlatform.windows:
          break;
        case TargetPlatform.android:
        case TargetPlatform.fuchsia:
          // Collapse the selection and hide the toolbar and handles.
          userUpdateTextEditingValue(
            TextEditingValue(
              text: textEditingValue.text,
              selection: TextSelection.collapsed(offset: textEditingValue.selection.end),
            ),
            SelectionChangedCause.toolbar,
          );
          break;
      }
    }
    clipboardStatus?.update();
  }

  /// Cut current selection to [Clipboard].
  @override
  void cutSelection(SelectionChangedCause cause) {
    if (widget.readOnly || widget.obscureText) {
      return;
    }
    final TextSelection selection = textEditingValue.selection;
    final String text = textEditingValue.text;
    assert(selection != null);
    if (selection.isCollapsed) {
      return;
    }
    Clipboard.setData(ClipboardData(text: selection.textInside(text)));
    _replaceText(ReplaceTextIntent(textEditingValue, '', selection, cause));
    if (cause == SelectionChangedCause.toolbar) {
      // Schedule a call to bringIntoView() after renderEditable updates.
      SchedulerBinding.instance.addPostFrameCallback((_) {
        if (mounted) {
          bringIntoView(textEditingValue.selection.extent);
        }
      });
      hideToolbar();
    }
    clipboardStatus?.update();
  }

  /// Paste text from [Clipboard].
  @override
  Future<void> pasteText(SelectionChangedCause cause) async {
    if (widget.readOnly) {
      return;
    }
    final TextSelection selection = textEditingValue.selection;
    assert(selection != null);
    if (!selection.isValid) {
      return;
    }
    // Snapshot the input before using `await`.
    // See https://github.com/flutter/flutter/issues/11427
    final ClipboardData? data = await Clipboard.getData(Clipboard.kTextPlain);
    if (data == null) {
      return;
    }

    // After the paste, the cursor should be collapsed and located after the
    // pasted content.
    final int lastSelectionIndex = math.max(selection.baseOffset, selection.extentOffset);
    final TextEditingValue collapsedTextEditingValue = textEditingValue.copyWith(
      selection: TextSelection.collapsed(offset: lastSelectionIndex),
    );

    userUpdateTextEditingValue(
      collapsedTextEditingValue.replaced(selection, data.text!),
      cause,
    );
    if (cause == SelectionChangedCause.toolbar) {
      // Schedule a call to bringIntoView() after renderEditable updates.
      SchedulerBinding.instance.addPostFrameCallback((_) {
        if (mounted) {
          bringIntoView(textEditingValue.selection.extent);
        }
      });
      hideToolbar();
    }
  }

  /// Select the entire text value.
  @override
  void selectAll(SelectionChangedCause cause) {
    if (widget.readOnly && widget.obscureText) {
      // If we can't modify it, and we can't copy it, there's no point in
      // selecting it.
      return;
    }
    userUpdateTextEditingValue(
      textEditingValue.copyWith(
        selection: TextSelection(baseOffset: 0, extentOffset: textEditingValue.text.length),
      ),
      cause,
    );

    if (cause == SelectionChangedCause.toolbar) {
      switch (defaultTargetPlatform) {
        case TargetPlatform.android:
        case TargetPlatform.iOS:
        case TargetPlatform.fuchsia:
          break;
        case TargetPlatform.macOS:
        case TargetPlatform.linux:
        case TargetPlatform.windows:
          hideToolbar();
      }
      switch (defaultTargetPlatform) {
        case TargetPlatform.android:
        case TargetPlatform.fuchsia:
        case TargetPlatform.linux:
        case TargetPlatform.windows:
          bringIntoView(textEditingValue.selection.extent);
          break;
        case TargetPlatform.macOS:
        case TargetPlatform.iOS:
          break;
      }
    }
  }

  /// Infers the [SpellCheckConfiguration] used to perform spell check.
  ///
  /// If spell check is enabled, this will try to infer a value for
  /// the [SpellCheckService] if left unspecified.
  static SpellCheckConfiguration _inferSpellCheckConfiguration(SpellCheckConfiguration? configuration) {
    if (configuration == null || configuration == const SpellCheckConfiguration.disabled()) {
      return const SpellCheckConfiguration.disabled();
    }

    SpellCheckService? spellCheckService = configuration.spellCheckService;

    assert(
      spellCheckService != null
      || WidgetsBinding.instance.platformDispatcher.nativeSpellCheckServiceDefined,
      'spellCheckService must be specified for this platform because no default service available',
    );

    spellCheckService = spellCheckService ?? DefaultSpellCheckService();

    return configuration.copyWith(spellCheckService: spellCheckService);
  }

  // State lifecycle:

  @override
  void initState() {
    super.initState();
    clipboardStatus?.addListener(_onChangedClipboardStatus);
    widget.controller.addListener(_didChangeTextEditingValue);
    widget.focusNode.addListener(_handleFocusChanged);
    _scrollController.addListener(_updateSelectionOverlayForScroll);
    _cursorVisibilityNotifier.value = widget.showCursor;
    _spellCheckConfiguration = _inferSpellCheckConfiguration(widget.spellCheckConfiguration);
  }

  // Whether `TickerMode.of(context)` is true and animations (like blinking the
  // cursor) are supposed to run.
  bool _tickersEnabled = true;

  @override
  void didChangeDependencies() {
    super.didChangeDependencies();

    final AutofillGroupState? newAutofillGroup = AutofillGroup.of(context);
    if (currentAutofillScope != newAutofillGroup) {
      _currentAutofillScope?.unregister(autofillId);
      _currentAutofillScope = newAutofillGroup;
      _currentAutofillScope?.register(_effectiveAutofillClient);
    }

    if (!_didAutoFocus && widget.autofocus) {
      _didAutoFocus = true;
      SchedulerBinding.instance.addPostFrameCallback((_) {
        if (mounted && renderEditable.hasSize) {
          FocusScope.of(context).autofocus(widget.focusNode);
        }
      });
    }

    // Restart or stop the blinking cursor when TickerMode changes.
    final bool newTickerEnabled = TickerMode.of(context);
    if (_tickersEnabled != newTickerEnabled) {
      _tickersEnabled = newTickerEnabled;
      if (_tickersEnabled && _cursorActive) {
        _startCursorBlink();
      } else if (!_tickersEnabled && _cursorTimer != null) {
        // Cannot use _stopCursorTimer because it would reset _cursorActive.
        _cursorTimer!.cancel();
        _cursorTimer = null;
      }
    }

    if (defaultTargetPlatform != TargetPlatform.iOS && defaultTargetPlatform != TargetPlatform.android) {
      return;
    }

    // Hide the text selection toolbar on mobile when orientation changes.
    final Orientation orientation = MediaQuery.of(context).orientation;
    if (_lastOrientation == null) {
      _lastOrientation = orientation;
      return;
    }
    if (orientation != _lastOrientation) {
      _lastOrientation = orientation;
      if (defaultTargetPlatform == TargetPlatform.iOS) {
        hideToolbar(false);
      }
      if (defaultTargetPlatform == TargetPlatform.android) {
        hideToolbar();
      }
    }
  }

  @override
  void didUpdateWidget(EditableText oldWidget) {
    super.didUpdateWidget(oldWidget);
    if (widget.controller != oldWidget.controller) {
      oldWidget.controller.removeListener(_didChangeTextEditingValue);
      widget.controller.addListener(_didChangeTextEditingValue);
      _updateRemoteEditingValueIfNeeded();
    }
    if (widget.controller.selection != oldWidget.controller.selection) {
      _selectionOverlay?.update(_value);
    }
    _selectionOverlay?.handlesVisible = widget.showSelectionHandles;

    if (widget.autofillClient != oldWidget.autofillClient) {
      _currentAutofillScope?.unregister(oldWidget.autofillClient?.autofillId ?? autofillId);
      _currentAutofillScope?.register(_effectiveAutofillClient);
    }

    if (widget.focusNode != oldWidget.focusNode) {
      oldWidget.focusNode.removeListener(_handleFocusChanged);
      widget.focusNode.addListener(_handleFocusChanged);
      updateKeepAlive();
    }

    if (widget.scrollController != oldWidget.scrollController) {
      (oldWidget.scrollController ?? _internalScrollController)?.removeListener(_updateSelectionOverlayForScroll);
      _scrollController.addListener(_updateSelectionOverlayForScroll);
    }

    if (!_shouldCreateInputConnection) {
      _closeInputConnectionIfNeeded();
    } else if (oldWidget.readOnly && _hasFocus) {
      _openInputConnection();
    }

    if (kIsWeb && _hasInputConnection) {
      if (oldWidget.readOnly != widget.readOnly) {
        _textInputConnection!.updateConfig(_effectiveAutofillClient.textInputConfiguration);
      }
    }

    if (widget.style != oldWidget.style) {
      final TextStyle style = widget.style;
      // The _textInputConnection will pick up the new style when it attaches in
      // _openInputConnection.
      if (_hasInputConnection) {
        _textInputConnection!.setStyle(
          fontFamily: style.fontFamily,
          fontSize: style.fontSize,
          fontWeight: style.fontWeight,
          textDirection: _textDirection,
          textAlign: widget.textAlign,
        );
      }
    }
    final bool canPaste = widget.selectionControls is TextSelectionHandleControls
        ? EditableTextContextMenuButtonItemsBuilder.canPaste(this)
        : widget.selectionControls?.canPaste(this) ?? false;
    if (widget.selectionEnabled && pasteEnabled && clipboardStatus != null && canPaste) {
      clipboardStatus!.update();
    }
  }

  @override
  void dispose() {
    _internalScrollController?.dispose();
    _currentAutofillScope?.unregister(autofillId);
    widget.controller.removeListener(_didChangeTextEditingValue);
    _floatingCursorResetController?.dispose();
    _floatingCursorResetController = null;
    _closeInputConnectionIfNeeded();
    assert(!_hasInputConnection);
    _cursorTimer?.cancel();
    _cursorTimer = null;
    _backingCursorBlinkOpacityController?.dispose();
    _backingCursorBlinkOpacityController = null;
    _selectionOverlay?.dispose();
    _selectionOverlay = null;
    widget.focusNode.removeListener(_handleFocusChanged);
    WidgetsBinding.instance.removeObserver(this);
    clipboardStatus?.removeListener(_onChangedClipboardStatus);
    clipboardStatus?.dispose();
    _cursorVisibilityNotifier.dispose();
    super.dispose();
    assert(_batchEditDepth <= 0, 'unfinished batch edits: $_batchEditDepth');
  }

  // TextInputClient implementation:

  /// The last known [TextEditingValue] of the platform text input plugin.
  ///
  /// This value is updated when the platform text input plugin sends a new
  /// update via [updateEditingValue], or when [EditableText] calls
  /// [TextInputConnection.setEditingState] to overwrite the platform text input
  /// plugin's [TextEditingValue].
  ///
  /// Used in [_updateRemoteEditingValueIfNeeded] to determine whether the
  /// remote value is outdated and needs updating.
  TextEditingValue? _lastKnownRemoteTextEditingValue;

  @override
  TextEditingValue get currentTextEditingValue => _value;

  @override
  void updateEditingValue(TextEditingValue value) {
    // This method handles text editing state updates from the platform text
    // input plugin. The [EditableText] may not have the focus or an open input
    // connection, as autofill can update a disconnected [EditableText].

    // Since we still have to support keyboard select, this is the best place
    // to disable text updating.
    if (!_shouldCreateInputConnection) {
      return;
    }

    if (_checkNeedsAdjustAffinity(value)) {
      value = value.copyWith(selection: value.selection.copyWith(affinity: _value.selection.affinity));
    }

    if (widget.readOnly) {
      // In the read-only case, we only care about selection changes, and reject
      // everything else.
      value = _value.copyWith(selection: value.selection);
    }
    _lastKnownRemoteTextEditingValue = value;

    if (value == _value) {
      // This is possible, for example, when the numeric keyboard is input,
      // the engine will notify twice for the same value.
      // Track at https://github.com/flutter/flutter/issues/65811
      return;
    }

    if (value.text == _value.text && value.composing == _value.composing) {
      // `selection` is the only change.
      _handleSelectionChanged(value.selection, (_textInputConnection?.scribbleInProgress ?? false) ? SelectionChangedCause.scribble : SelectionChangedCause.keyboard);
    } else {
      // Only hide the toolbar overlay, the selection handle's visibility will be handled
      // by `_handleSelectionChanged`. https://github.com/flutter/flutter/issues/108673
      hideToolbar(false);
      _currentPromptRectRange = null;

      final bool revealObscuredInput = _hasInputConnection
                                    && widget.obscureText
                                    && WidgetsBinding.instance.platformDispatcher.brieflyShowPassword
                                    && value.text.length == _value.text.length + 1;

      _obscureShowCharTicksPending = revealObscuredInput ? _kObscureShowLatestCharCursorTicks : 0;
      _obscureLatestCharIndex = revealObscuredInput ? _value.selection.baseOffset : null;
      _formatAndSetValue(value, SelectionChangedCause.keyboard);
    }

    // Wherever the value is changed by the user, schedule a showCaretOnScreen
    // to make sure the user can see the changes they just made. Programmatical
    // changes to `textEditingValue` do not trigger the behavior even if the
    // text field is focused.
    _scheduleShowCaretOnScreen(withAnimation: true);
    if (_hasInputConnection) {
      // To keep the cursor from blinking while typing, we want to restart the
      // cursor timer every time a new character is typed.
      _stopCursorBlink(resetCharTicks: false);
      _startCursorBlink();
    }
  }

  bool _checkNeedsAdjustAffinity(TextEditingValue value) {
    // Trust the engine affinity if the text changes or selection changes.
    return value.text == _value.text &&
      value.selection.isCollapsed == _value.selection.isCollapsed &&
      value.selection.start == _value.selection.start &&
      value.selection.affinity != _value.selection.affinity;
  }

  @override
  void performAction(TextInputAction action) {
    switch (action) {
      case TextInputAction.newline:
        // If this is a multiline EditableText, do nothing for a "newline"
        // action; The newline is already inserted. Otherwise, finalize
        // editing.
        if (!_isMultiline) {
          _finalizeEditing(action, shouldUnfocus: true);
        }
        break;
      case TextInputAction.done:
      case TextInputAction.go:
      case TextInputAction.next:
      case TextInputAction.previous:
      case TextInputAction.search:
      case TextInputAction.send:
        _finalizeEditing(action, shouldUnfocus: true);
        break;
      case TextInputAction.continueAction:
      case TextInputAction.emergencyCall:
      case TextInputAction.join:
      case TextInputAction.none:
      case TextInputAction.route:
      case TextInputAction.unspecified:
        // Finalize editing, but don't give up focus because this keyboard
        // action does not imply the user is done inputting information.
        _finalizeEditing(action, shouldUnfocus: false);
        break;
    }
  }

  @override
  void performPrivateCommand(String action, Map<String, dynamic> data) {
    widget.onAppPrivateCommand?.call(action, data);
  }

  // The original position of the caret on FloatingCursorDragState.start.
  Rect? _startCaretRect;

  // The most recent text position as determined by the location of the floating
  // cursor.
  TextPosition? _lastTextPosition;

  // The offset of the floating cursor as determined from the start call.
  Offset? _pointOffsetOrigin;

  // The most recent position of the floating cursor.
  Offset? _lastBoundedOffset;

  // Because the center of the cursor is preferredLineHeight / 2 below the touch
  // origin, but the touch origin is used to determine which line the cursor is
  // on, we need this offset to correctly render and move the cursor.
  Offset get _floatingCursorOffset => Offset(0, renderEditable.preferredLineHeight / 2);

  @override
  void updateFloatingCursor(RawFloatingCursorPoint point) {
    _floatingCursorResetController ??= AnimationController(
      vsync: this,
    )..addListener(_onFloatingCursorResetTick);
    switch(point.state) {
      case FloatingCursorDragState.Start:
        if (_floatingCursorResetController!.isAnimating) {
          _floatingCursorResetController!.stop();
          _onFloatingCursorResetTick();
        }
        // Stop cursor blinking and making it visible.
        _stopCursorBlink(resetCharTicks: false);
        _cursorBlinkOpacityController.value = 1.0;
        // We want to send in points that are centered around a (0,0) origin, so
        // we cache the position.
        _pointOffsetOrigin = point.offset;

        final TextPosition currentTextPosition = TextPosition(offset: renderEditable.selection!.baseOffset);
        _startCaretRect = renderEditable.getLocalRectForCaret(currentTextPosition);

        _lastBoundedOffset = _startCaretRect!.center - _floatingCursorOffset;
        _lastTextPosition = currentTextPosition;
        renderEditable.setFloatingCursor(point.state, _lastBoundedOffset!, _lastTextPosition!);
        break;
      case FloatingCursorDragState.Update:
        final Offset centeredPoint = point.offset! - _pointOffsetOrigin!;
        final Offset rawCursorOffset = _startCaretRect!.center + centeredPoint - _floatingCursorOffset;

        _lastBoundedOffset = renderEditable.calculateBoundedFloatingCursorOffset(rawCursorOffset);
        _lastTextPosition = renderEditable.getPositionForPoint(renderEditable.localToGlobal(_lastBoundedOffset! + _floatingCursorOffset));
        renderEditable.setFloatingCursor(point.state, _lastBoundedOffset!, _lastTextPosition!);
        break;
      case FloatingCursorDragState.End:
        // Resume cursor blinking.
        _startCursorBlink();
        // We skip animation if no update has happened.
        if (_lastTextPosition != null && _lastBoundedOffset != null) {
          _floatingCursorResetController!.value = 0.0;
          _floatingCursorResetController!.animateTo(1.0, duration: _floatingCursorResetTime, curve: Curves.decelerate);
        }
        break;
    }
  }

  void _onFloatingCursorResetTick() {
    final Offset finalPosition = renderEditable.getLocalRectForCaret(_lastTextPosition!).centerLeft - _floatingCursorOffset;
    if (_floatingCursorResetController!.isCompleted) {
      renderEditable.setFloatingCursor(FloatingCursorDragState.End, finalPosition, _lastTextPosition!);
      if (_lastTextPosition!.offset != renderEditable.selection!.baseOffset) {
        // The cause is technically the force cursor, but the cause is listed as tap as the desired functionality is the same.
        _handleSelectionChanged(TextSelection.collapsed(offset: _lastTextPosition!.offset), SelectionChangedCause.forcePress);
      }
      _startCaretRect = null;
      _lastTextPosition = null;
      _pointOffsetOrigin = null;
      _lastBoundedOffset = null;
    } else {
      final double lerpValue = _floatingCursorResetController!.value;
      final double lerpX = ui.lerpDouble(_lastBoundedOffset!.dx, finalPosition.dx, lerpValue)!;
      final double lerpY = ui.lerpDouble(_lastBoundedOffset!.dy, finalPosition.dy, lerpValue)!;

      renderEditable.setFloatingCursor(FloatingCursorDragState.Update, Offset(lerpX, lerpY), _lastTextPosition!, resetLerpValue: lerpValue);
    }
  }

  @pragma('vm:notify-debugger-on-exception')
  void _finalizeEditing(TextInputAction action, {required bool shouldUnfocus}) {
    // Take any actions necessary now that the user has completed editing.
    if (widget.onEditingComplete != null) {
      try {
        widget.onEditingComplete!();
      } catch (exception, stack) {
        FlutterError.reportError(FlutterErrorDetails(
          exception: exception,
          stack: stack,
          library: 'widgets',
          context: ErrorDescription('while calling onEditingComplete for $action'),
        ));
      }
    } else {
      // Default behavior if the developer did not provide an
      // onEditingComplete callback: Finalize editing and remove focus, or move
      // it to the next/previous field, depending on the action.
      widget.controller.clearComposing();
      if (shouldUnfocus) {
        switch (action) {
          case TextInputAction.none:
          case TextInputAction.unspecified:
          case TextInputAction.done:
          case TextInputAction.go:
          case TextInputAction.search:
          case TextInputAction.send:
          case TextInputAction.continueAction:
          case TextInputAction.join:
          case TextInputAction.route:
          case TextInputAction.emergencyCall:
          case TextInputAction.newline:
            widget.focusNode.unfocus();
            break;
          case TextInputAction.next:
            widget.focusNode.nextFocus();
            break;
          case TextInputAction.previous:
            widget.focusNode.previousFocus();
            break;
        }
      }
    }

    final ValueChanged<String>? onSubmitted = widget.onSubmitted;
    if (onSubmitted == null) {
      return;
    }

    // Invoke optional callback with the user's submitted content.
    try {
      onSubmitted(_value.text);
    } catch (exception, stack) {
      FlutterError.reportError(FlutterErrorDetails(
        exception: exception,
        stack: stack,
        library: 'widgets',
        context: ErrorDescription('while calling onSubmitted for $action'),
      ));
    }

    // If `shouldUnfocus` is true, the text field should no longer be focused
    // after the microtask queue is drained. But in case the developer cancelled
    // the focus change in the `onSubmitted` callback by focusing this input
    // field again, reset the soft keyboard.
    // See https://github.com/flutter/flutter/issues/84240.
    //
    // `_restartConnectionIfNeeded` creates a new TextInputConnection to replace
    // the current one. This on iOS switches to a new input view and on Android
    // restarts the input method, and in both cases the soft keyboard will be
    // reset.
    if (shouldUnfocus) {
      _scheduleRestartConnection();
    }
  }

  int _batchEditDepth = 0;

  /// Begins a new batch edit, within which new updates made to the text editing
  /// value will not be sent to the platform text input plugin.
  ///
  /// Batch edits nest. When the outermost batch edit finishes, [endBatchEdit]
  /// will attempt to send [currentTextEditingValue] to the text input plugin if
  /// it detected a change.
  void beginBatchEdit() {
    _batchEditDepth += 1;
  }

  /// Ends the current batch edit started by the last call to [beginBatchEdit],
  /// and send [currentTextEditingValue] to the text input plugin if needed.
  ///
  /// Throws an error in debug mode if this [EditableText] is not in a batch
  /// edit.
  void endBatchEdit() {
    _batchEditDepth -= 1;
    assert(
      _batchEditDepth >= 0,
      'Unbalanced call to endBatchEdit: beginBatchEdit must be called first.',
    );
    _updateRemoteEditingValueIfNeeded();
  }

  void _updateRemoteEditingValueIfNeeded() {
    if (_batchEditDepth > 0 || !_hasInputConnection) {
      return;
    }
    final TextEditingValue localValue = _value;
    if (localValue == _lastKnownRemoteTextEditingValue) {
      return;
    }
    _textInputConnection!.setEditingState(localValue);
    _lastKnownRemoteTextEditingValue = localValue;
  }

  TextEditingValue get _value => widget.controller.value;
  set _value(TextEditingValue value) {
    widget.controller.value = value;
  }

  bool get _hasFocus => widget.focusNode.hasFocus;
  bool get _isMultiline => widget.maxLines != 1;

  // Finds the closest scroll offset to the current scroll offset that fully
  // reveals the given caret rect. If the given rect's main axis extent is too
  // large to be fully revealed in `renderEditable`, it will be centered along
  // the main axis.
  //
  // If this is a multiline EditableText (which means the Editable can only
  // scroll vertically), the given rect's height will first be extended to match
  // `renderEditable.preferredLineHeight`, before the target scroll offset is
  // calculated.
  RevealedOffset _getOffsetToRevealCaret(Rect rect) {
    if (!_scrollController.position.allowImplicitScrolling) {
      return RevealedOffset(offset: _scrollController.offset, rect: rect);
    }

    final Size editableSize = renderEditable.size;
    final double additionalOffset;
    final Offset unitOffset;

    if (!_isMultiline) {
      additionalOffset = rect.width >= editableSize.width
        // Center `rect` if it's oversized.
        ? editableSize.width / 2 - rect.center.dx
        // Valid additional offsets range from (rect.right - size.width)
        // to (rect.left). Pick the closest one if out of range.
        : clampDouble(0.0, rect.right - editableSize.width, rect.left);
      unitOffset = const Offset(1, 0);
    } else {
      // The caret is vertically centered within the line. Expand the caret's
      // height so that it spans the line because we're going to ensure that the
      // entire expanded caret is scrolled into view.
      final Rect expandedRect = Rect.fromCenter(
        center: rect.center,
        width: rect.width,
        height: math.max(rect.height, renderEditable.preferredLineHeight),
      );

      additionalOffset = expandedRect.height >= editableSize.height
        ? editableSize.height / 2 - expandedRect.center.dy
        : clampDouble(0.0, expandedRect.bottom - editableSize.height, expandedRect.top);
      unitOffset = const Offset(0, 1);
    }

    // No overscrolling when encountering tall fonts/scripts that extend past
    // the ascent.
    final double targetOffset = clampDouble(
      additionalOffset + _scrollController.offset,
      _scrollController.position.minScrollExtent,
      _scrollController.position.maxScrollExtent,
    );

    final double offsetDelta = _scrollController.offset - targetOffset;
    return RevealedOffset(rect: rect.shift(unitOffset * offsetDelta), offset: targetOffset);
  }

  bool get _hasInputConnection => _textInputConnection?.attached ?? false;
  /// Whether to send the autofill information to the autofill service. True by
  /// default.
  bool get _needsAutofill => _effectiveAutofillClient.textInputConfiguration.autofillConfiguration.enabled;

  void _openInputConnection() {
    if (!_shouldCreateInputConnection) {
      return;
    }
    if (!_hasInputConnection) {
      final TextEditingValue localValue = _value;

      // When _needsAutofill == true && currentAutofillScope == null, autofill
      // is allowed but saving the user input from the text field is
      // discouraged.
      //
      // In case the autofillScope changes from a non-null value to null, or
      // _needsAutofill changes to false from true, the platform needs to be
      // notified to exclude this field from the autofill context. So we need to
      // provide the autofillId.
      _textInputConnection = _needsAutofill && currentAutofillScope != null
        ? currentAutofillScope!.attach(this, _effectiveAutofillClient.textInputConfiguration)
        : TextInput.attach(this, _effectiveAutofillClient.textInputConfiguration);
      _updateSizeAndTransform();
      _updateComposingRectIfNeeded();
      _updateCaretRectIfNeeded();
      final TextStyle style = widget.style;
      _textInputConnection!
        ..setStyle(
          fontFamily: style.fontFamily,
          fontSize: style.fontSize,
          fontWeight: style.fontWeight,
          textDirection: _textDirection,
          textAlign: widget.textAlign,
        )
        ..setEditingState(localValue)
        ..show();
      if (_needsAutofill) {
        // Request autofill AFTER the size and the transform have been sent to
        // the platform text input plugin.
        _textInputConnection!.requestAutofill();
      }
      _lastKnownRemoteTextEditingValue = localValue;
    } else {
      _textInputConnection!.show();
    }
  }

  void _closeInputConnectionIfNeeded() {
    if (_hasInputConnection) {
      _textInputConnection!.close();
      _textInputConnection = null;
      _lastKnownRemoteTextEditingValue = null;
    }
  }

  void _openOrCloseInputConnectionIfNeeded() {
    if (_hasFocus && widget.focusNode.consumeKeyboardToken()) {
      _openInputConnection();
    } else if (!_hasFocus) {
      _closeInputConnectionIfNeeded();
      widget.controller.clearComposing();
    }
  }

  bool _restartConnectionScheduled = false;
  void _scheduleRestartConnection() {
    if (_restartConnectionScheduled) {
      return;
    }
    _restartConnectionScheduled = true;
    scheduleMicrotask(_restartConnectionIfNeeded);
  }
  // Discards the current [TextInputConnection] and establishes a new one.
  //
  // This method is rarely needed. This is currently used to reset the input
  // type when the "submit" text input action is triggered and the developer
  // puts the focus back to this input field..
  void _restartConnectionIfNeeded() {
    _restartConnectionScheduled = false;
    if (!_hasInputConnection || !_shouldCreateInputConnection) {
      return;
    }
    _textInputConnection!.close();
    _textInputConnection = null;
    _lastKnownRemoteTextEditingValue = null;

    final AutofillScope? currentAutofillScope = _needsAutofill ? this.currentAutofillScope : null;
    final TextInputConnection newConnection = currentAutofillScope?.attach(this, textInputConfiguration)
      ?? TextInput.attach(this, _effectiveAutofillClient.textInputConfiguration);
    _textInputConnection = newConnection;

    final TextStyle style = widget.style;
    newConnection
      ..show()
      ..setStyle(
        fontFamily: style.fontFamily,
        fontSize: style.fontSize,
        fontWeight: style.fontWeight,
        textDirection: _textDirection,
        textAlign: widget.textAlign,
      )
      ..setEditingState(_value);
    _lastKnownRemoteTextEditingValue = _value;
  }


  @override
  void connectionClosed() {
    if (_hasInputConnection) {
      _textInputConnection!.connectionClosedReceived();
      _textInputConnection = null;
      _lastKnownRemoteTextEditingValue = null;
      _finalizeEditing(TextInputAction.done, shouldUnfocus: true);
    }
  }

  /// Express interest in interacting with the keyboard.
  ///
  /// If this control is already attached to the keyboard, this function will
  /// request that the keyboard become visible. Otherwise, this function will
  /// ask the focus system that it become focused. If successful in acquiring
  /// focus, the control will then attach to the keyboard and request that the
  /// keyboard become visible.
  void requestKeyboard() {
    if (_hasFocus) {
      _openInputConnection();
    } else {
      widget.focusNode.requestFocus(); // This eventually calls _openInputConnection also, see _handleFocusChanged.
    }
  }

  void _updateOrDisposeSelectionOverlayIfNeeded() {
    if (_selectionOverlay != null) {
      if (_hasFocus) {
        _selectionOverlay!.update(_value);
      } else {
        _selectionOverlay!.dispose();
        _selectionOverlay = null;
      }
    }
  }

  void _updateSelectionOverlayForScroll() {
    _selectionOverlay?.updateForScroll();
  }

  void _createSelectionOverlay() {
    _selectionOverlay = TextSelectionOverlay(
      clipboardStatus: clipboardStatus,
      context: context,
      value: _value,
      debugRequiredFor: widget,
      toolbarLayerLink: _toolbarLayerLink,
      startHandleLayerLink: _startHandleLayerLink,
      endHandleLayerLink: _endHandleLayerLink,
      renderObject: renderEditable,
      selectionControls: widget.selectionControls,
      selectionDelegate: this,
      dragStartBehavior: widget.dragStartBehavior,
      onSelectionHandleTapped: widget.onSelectionHandleTapped,
      contextMenuBuilder: widget.contextMenuBuilder == null ? null : (
        BuildContext context,
        Offset primaryAnchor,
        [Offset? secondaryAnchor]
      ) {
        return widget.contextMenuBuilder!(
          context,
          this,
          primaryAnchor,
          secondaryAnchor,
        );
      },
      magnifierConfiguration: widget.magnifierConfiguration,
    );
  }

  @pragma('vm:notify-debugger-on-exception')
  void _handleSelectionChanged(TextSelection selection, SelectionChangedCause? cause) {
    // We return early if the selection is not valid. This can happen when the
    // text of [EditableText] is updated at the same time as the selection is
    // changed by a gesture event.
    if (!widget.controller.isSelectionWithinTextBounds(selection)) {
      return;
    }

    widget.controller.selection = selection;

    // This will show the keyboard for all selection changes on the
    // EditableText except for those triggered by a keyboard input.
    // Typically EditableText shouldn't take user keyboard input if
    // it's not focused already. If the EditableText is being
    // autofilled it shouldn't request focus.
    switch (cause) {
      case null:
      case SelectionChangedCause.doubleTap:
      case SelectionChangedCause.drag:
      case SelectionChangedCause.forcePress:
      case SelectionChangedCause.longPress:
      case SelectionChangedCause.scribble:
      case SelectionChangedCause.tap:
      case SelectionChangedCause.toolbar:
        requestKeyboard();
        break;
      case SelectionChangedCause.keyboard:
        if (_hasFocus) {
          requestKeyboard();
        }
        break;
    }
    if (widget.selectionControls == null && widget.contextMenuBuilder == null) {
      _selectionOverlay?.dispose();
      _selectionOverlay = null;
    } else {
      if (_selectionOverlay == null) {
        _createSelectionOverlay();
      } else {
        _selectionOverlay!.update(_value);
      }
      _selectionOverlay!.handlesVisible = widget.showSelectionHandles;
      _selectionOverlay!.showHandles();
    }
    // TODO(chunhtai): we should make sure selection actually changed before
    // we call the onSelectionChanged.
    // https://github.com/flutter/flutter/issues/76349.
    try {
      widget.onSelectionChanged?.call(selection, cause);
    } catch (exception, stack) {
      FlutterError.reportError(FlutterErrorDetails(
        exception: exception,
        stack: stack,
        library: 'widgets',
        context: ErrorDescription('while calling onSelectionChanged for $cause'),
      ));
    }

    // To keep the cursor from blinking while it moves, restart the timer here.
    if (_cursorTimer != null) {
      _stopCursorBlink(resetCharTicks: false);
      _startCursorBlink();
    }
  }

  Rect? _currentCaretRect;
  // ignore: use_setters_to_change_properties, (this is used as a callback, can't be a setter)
  void _handleCaretChanged(Rect caretRect) {
    _currentCaretRect = caretRect;
  }

  // Animation configuration for scrolling the caret back on screen.
  static const Duration _caretAnimationDuration = Duration(milliseconds: 100);
  static const Curve _caretAnimationCurve = Curves.fastOutSlowIn;

  bool _showCaretOnScreenScheduled = false;

  void _scheduleShowCaretOnScreen({required bool withAnimation}) {
    if (_showCaretOnScreenScheduled) {
      return;
    }
    _showCaretOnScreenScheduled = true;
    SchedulerBinding.instance.addPostFrameCallback((Duration _) {
      _showCaretOnScreenScheduled = false;
      if (_currentCaretRect == null || !_scrollController.hasClients) {
        return;
      }

      final double lineHeight = renderEditable.preferredLineHeight;

      // Enlarge the target rect by scrollPadding to ensure that caret is not
      // positioned directly at the edge after scrolling.
      double bottomSpacing = widget.scrollPadding.bottom;
      if (_selectionOverlay?.selectionControls != null) {
        final double handleHeight = _selectionOverlay!.selectionControls!
          .getHandleSize(lineHeight).height;
        final double interactiveHandleHeight = math.max(
          handleHeight,
          kMinInteractiveDimension,
        );
        final Offset anchor = _selectionOverlay!.selectionControls!
          .getHandleAnchor(
            TextSelectionHandleType.collapsed,
            lineHeight,
          );
        final double handleCenter = handleHeight / 2 - anchor.dy;
        bottomSpacing = math.max(
          handleCenter + interactiveHandleHeight / 2,
          bottomSpacing,
        );
      }

      final EdgeInsets caretPadding = widget.scrollPadding
        .copyWith(bottom: bottomSpacing);

      final RevealedOffset targetOffset = _getOffsetToRevealCaret(_currentCaretRect!);

      if (withAnimation) {
        _scrollController.animateTo(
          targetOffset.offset,
          duration: _caretAnimationDuration,
          curve: _caretAnimationCurve,
        );
        renderEditable.showOnScreen(
          rect: caretPadding.inflateRect(targetOffset.rect),
          duration: _caretAnimationDuration,
          curve: _caretAnimationCurve,
        );
      } else {
        _scrollController.jumpTo(targetOffset.offset);
        renderEditable.showOnScreen(
          rect: caretPadding.inflateRect(targetOffset.rect),
        );
      }
    });
  }

  late double _lastBottomViewInset;

  @override
  void didChangeMetrics() {
    if (_lastBottomViewInset != WidgetsBinding.instance.window.viewInsets.bottom) {
      SchedulerBinding.instance.addPostFrameCallback((Duration _) {
        _selectionOverlay?.updateForScroll();
      });
      if (_lastBottomViewInset < WidgetsBinding.instance.window.viewInsets.bottom) {
        // Because the metrics change signal from engine will come here every frame
        // (on both iOS and Android). So we don't need to show caret with animation.
        _scheduleShowCaretOnScreen(withAnimation: false);
      }
    }
    _lastBottomViewInset = WidgetsBinding.instance.window.viewInsets.bottom;
  }

  Future<void> _performSpellCheck(final String text) async {
    try {
      final Locale? localeForSpellChecking = widget.locale ?? Localizations.maybeLocaleOf(context);

      assert(
        localeForSpellChecking != null,
        'Locale must be specified in widget or Localization widget must be in scope',
      );

      final List<SuggestionSpan>? spellCheckResults = await
        _spellCheckConfiguration
          .spellCheckService!
            .fetchSpellCheckSuggestions(localeForSpellChecking!, text);

      if (spellCheckResults == null) {
        // The request to fetch spell check suggestions was canceled due to ongoing request.
        return;
      }

      _spellCheckResults = SpellCheckResults(text, spellCheckResults);
      renderEditable.text = buildTextSpan();
    } catch (exception, stack) {
      FlutterError.reportError(FlutterErrorDetails(
        exception: exception,
        stack: stack,
        library: 'widgets',
        context: ErrorDescription('while performing spell check'),
      ));
    }
  }

  @pragma('vm:notify-debugger-on-exception')
  void _formatAndSetValue(TextEditingValue value, SelectionChangedCause? cause, {bool userInteraction = false}) {
    // Only apply input formatters if the text has changed (including uncommitted
    // text in the composing region), or when the user committed the composing
    // text.
    // Gboard is very persistent in restoring the composing region. Applying
    // input formatters on composing-region-only changes (except clearing the
    // current composing region) is very infinite-loop-prone: the formatters
    // will keep trying to modify the composing region while Gboard will keep
    // trying to restore the original composing region.
    final bool textChanged = _value.text != value.text
                          || (!_value.composing.isCollapsed && value.composing.isCollapsed);
    final bool selectionChanged = _value.selection != value.selection;

    if (textChanged) {
      try {
        value = widget.inputFormatters?.fold<TextEditingValue>(
          value,
          (TextEditingValue newValue, TextInputFormatter formatter) => formatter.formatEditUpdate(_value, newValue),
        ) ?? value;

        if (spellCheckEnabled && value.text.isNotEmpty && _value.text != value.text) {
          _performSpellCheck(value.text);
        }
      } catch (exception, stack) {
        FlutterError.reportError(FlutterErrorDetails(
          exception: exception,
          stack: stack,
          library: 'widgets',
          context: ErrorDescription('while applying input formatters'),
        ));
      }
    }

    // Put all optional user callback invocations in a batch edit to prevent
    // sending multiple `TextInput.updateEditingValue` messages.
    beginBatchEdit();
    _value = value;
    // Changes made by the keyboard can sometimes be "out of band" for listening
    // components, so always send those events, even if we didn't think it
    // changed. Also, the user long pressing should always send a selection change
    // as well.
    if (selectionChanged ||
        (userInteraction &&
        (cause == SelectionChangedCause.longPress ||
         cause == SelectionChangedCause.keyboard))) {
      _handleSelectionChanged(_value.selection, cause);
    }
    if (textChanged) {
      try {
        widget.onChanged?.call(_value.text);
      } catch (exception, stack) {
        FlutterError.reportError(FlutterErrorDetails(
          exception: exception,
          stack: stack,
          library: 'widgets',
          context: ErrorDescription('while calling onChanged'),
        ));
      }
    }

    endBatchEdit();
  }

  void _onCursorColorTick() {
    renderEditable.cursorColor = widget.cursorColor.withOpacity(_cursorBlinkOpacityController.value);
    _cursorVisibilityNotifier.value = widget.showCursor && _cursorBlinkOpacityController.value > 0;
  }

  /// Whether the blinking cursor is actually visible at this precise moment
  /// (it's hidden half the time, since it blinks).
  @visibleForTesting
  bool get cursorCurrentlyVisible => _cursorBlinkOpacityController.value > 0;

  /// The cursor blink interval (the amount of time the cursor is in the "on"
  /// state or the "off" state). A complete cursor blink period is twice this
  /// value (half on, half off).
  @visibleForTesting
  Duration get cursorBlinkInterval => _kCursorBlinkHalfPeriod;

  /// The current status of the text selection handles.
  @visibleForTesting
  TextSelectionOverlay? get selectionOverlay => _selectionOverlay;

  int _obscureShowCharTicksPending = 0;
  int? _obscureLatestCharIndex;

  // Indicates whether the cursor should be blinking right now (but it may
  // actually not blink because it's disabled via TickerMode.of(context)).
  bool _cursorActive = false;

  void _startCursorBlink() {
    assert(!(_cursorTimer?.isActive ?? false) || !(_backingCursorBlinkOpacityController?.isAnimating ?? false));
    _cursorActive = true;
    if (!_tickersEnabled) {
      return;
    }
    _cursorTimer?.cancel();
    _cursorBlinkOpacityController.value = 1.0;
    if (EditableText.debugDeterministicCursor) {
      return;
    }
    if (widget.cursorOpacityAnimates) {
      _cursorBlinkOpacityController.animateWith(_iosBlinkCursorSimulation).whenComplete(_onCursorTick);
    } else {
      _cursorTimer = Timer.periodic(_kCursorBlinkHalfPeriod, (Timer timer) { _onCursorTick(); });
    }
  }

  void _onCursorTick() {
    if (_obscureShowCharTicksPending > 0) {
      _obscureShowCharTicksPending = WidgetsBinding.instance.platformDispatcher.brieflyShowPassword
        ? _obscureShowCharTicksPending - 1
        : 0;
      if (_obscureShowCharTicksPending == 0) {
        setState(() { });
      }
    }

    if (widget.cursorOpacityAnimates) {
      _cursorTimer?.cancel();
      // Schedule this as an async task to avoid blocking tester.pumpAndSettle
      // indefinitely.
      _cursorTimer = Timer(Duration.zero, () => _cursorBlinkOpacityController.animateWith(_iosBlinkCursorSimulation).whenComplete(_onCursorTick));
    } else {
      if (!(_cursorTimer?.isActive ?? false) && _tickersEnabled) {
        _cursorTimer = Timer.periodic(_kCursorBlinkHalfPeriod, (Timer timer) { _onCursorTick(); });
      }
      _cursorBlinkOpacityController.value = _cursorBlinkOpacityController.value == 0 ? 1 : 0;
    }
  }

  void _stopCursorBlink({ bool resetCharTicks = true }) {
    _cursorActive = false;
    _cursorBlinkOpacityController.value = 0.0;
    _cursorTimer?.cancel();
    _cursorTimer = null;
    if (resetCharTicks) {
      _obscureShowCharTicksPending = 0;
    }
  }

  void _startOrStopCursorTimerIfNeeded() {
    if (_cursorTimer == null && _hasFocus && _value.selection.isCollapsed) {
      _startCursorBlink();
    }
    else if (_cursorActive && (!_hasFocus || !_value.selection.isCollapsed)) {
      _stopCursorBlink();
    }
  }

  void _didChangeTextEditingValue() {
    _updateRemoteEditingValueIfNeeded();
    _startOrStopCursorTimerIfNeeded();
    _updateOrDisposeSelectionOverlayIfNeeded();
    // TODO(abarth): Teach RenderEditable about ValueNotifier<TextEditingValue>
    // to avoid this setState().
    setState(() { /* We use widget.controller.value in build(). */ });
    _adjacentLineAction.stopCurrentVerticalRunIfSelectionChanges();
  }

  void _handleFocusChanged() {
    _openOrCloseInputConnectionIfNeeded();
    _startOrStopCursorTimerIfNeeded();
    _updateOrDisposeSelectionOverlayIfNeeded();
    if (_hasFocus) {
      // Listen for changing viewInsets, which indicates keyboard showing up.
      WidgetsBinding.instance.addObserver(this);
      _lastBottomViewInset = WidgetsBinding.instance.window.viewInsets.bottom;
      if (!widget.readOnly) {
        _scheduleShowCaretOnScreen(withAnimation: true);
      }
      if (!_value.selection.isValid) {
        // Place cursor at the end if the selection is invalid when we receive focus.
        _handleSelectionChanged(TextSelection.collapsed(offset: _value.text.length), null);
      }

      _cachedText = '';
      _cachedFirstRect = null;
      _cachedSize = Size.zero;
      _cachedPlaceholder = -1;
    } else {
      WidgetsBinding.instance.removeObserver(this);
      setState(() { _currentPromptRectRange = null; });
    }
    updateKeepAlive();
  }

  String _cachedText = '';
  Rect? _cachedFirstRect;
  Size _cachedSize = Size.zero;
  int _cachedPlaceholder = -1;
  TextStyle? _cachedTextStyle;

  void _updateSelectionRects({bool force = false}) {
    if (!widget.scribbleEnabled) {
      return;
    }
    if (defaultTargetPlatform != TargetPlatform.iOS) {
      return;
    }
    // This is to avoid sending selection rects on non-iPad devices.
    if (WidgetsBinding.instance.window.physicalSize.shortestSide < _kIPadWidth) {
      return;
    }

    final String text = renderEditable.text?.toPlainText(includeSemanticsLabels: false) ?? '';
    final List<Rect> firstSelectionBoxes = renderEditable.getBoxesForSelection(const TextSelection(baseOffset: 0, extentOffset: 1));
    final Rect? firstRect = firstSelectionBoxes.isNotEmpty ? firstSelectionBoxes.first : null;
    final ScrollDirection scrollDirection = _scrollController.position.userScrollDirection;
    final Size size = renderEditable.size;
    final bool textChanged = text != _cachedText;
    final bool textStyleChanged = _cachedTextStyle != widget.style;
    final bool firstRectChanged = _cachedFirstRect != firstRect;
    final bool sizeChanged = _cachedSize != size;
    final bool placeholderChanged = _cachedPlaceholder != _placeholderLocation;
    if (scrollDirection == ScrollDirection.idle && (force || textChanged || textStyleChanged || firstRectChanged || sizeChanged || placeholderChanged)) {
      _cachedText = text;
      _cachedFirstRect = firstRect;
      _cachedTextStyle = widget.style;
      _cachedSize = size;
      _cachedPlaceholder = _placeholderLocation;
      bool belowRenderEditableBottom = false;
      final List<SelectionRect> rects = List<SelectionRect?>.generate(
        _cachedText.characters.length,
        (int i) {
          if (belowRenderEditableBottom) {
            return null;
          }

          final int offset = _cachedText.characters.getRange(0, i).string.length;
          final List<Rect> boxes = renderEditable.getBoxesForSelection(TextSelection(baseOffset: offset, extentOffset: offset + _cachedText.characters.characterAt(i).string.length));
          if (boxes.isEmpty) {
            return null;
          }

          final SelectionRect selectionRect = SelectionRect(
            bounds: boxes.first,
            position: offset,
          );
          if (renderEditable.paintBounds.bottom < selectionRect.bounds.top) {
            belowRenderEditableBottom = true;
            return null;
          }
          return selectionRect;
        },
      ).where((SelectionRect? selectionRect) {
        if (selectionRect == null) {
          return false;
        }
        if (renderEditable.paintBounds.right < selectionRect.bounds.left || selectionRect.bounds.right < renderEditable.paintBounds.left) {
          return false;
        }
        if (renderEditable.paintBounds.bottom < selectionRect.bounds.top || selectionRect.bounds.bottom < renderEditable.paintBounds.top) {
          return false;
        }
        return true;
      }).map<SelectionRect>((SelectionRect? selectionRect) => selectionRect!).toList();
      _textInputConnection!.setSelectionRects(rects);
    }
  }

  void _updateSizeAndTransform() {
    if (_hasInputConnection) {
      final Size size = renderEditable.size;
      final Matrix4 transform = renderEditable.getTransformTo(null);
      _textInputConnection!.setEditableSizeAndTransform(size, transform);
      _updateSelectionRects();
      SchedulerBinding.instance.addPostFrameCallback((Duration _) => _updateSizeAndTransform());
    } else if (_placeholderLocation != -1) {
      removeTextPlaceholder();
    }
  }

  // Sends the current composing rect to the iOS text input plugin via the text
  // input channel. We need to keep sending the information even if no text is
  // currently marked, as the information usually lags behind. The text input
  // plugin needs to estimate the composing rect based on the latest caret rect,
  // when the composing rect info didn't arrive in time.
  void _updateComposingRectIfNeeded() {
    final TextRange composingRange = _value.composing;
    if (_hasInputConnection) {
      assert(mounted);
      Rect? composingRect = renderEditable.getRectForComposingRange(composingRange);
      // Send the caret location instead if there's no marked text yet.
      if (composingRect == null) {
        assert(!composingRange.isValid || composingRange.isCollapsed);
        final int offset = composingRange.isValid ? composingRange.start : 0;
        composingRect = renderEditable.getLocalRectForCaret(TextPosition(offset: offset));
      }
      assert(composingRect != null);
      _textInputConnection!.setComposingRect(composingRect);
      SchedulerBinding.instance.addPostFrameCallback((Duration _) => _updateComposingRectIfNeeded());
    }
  }

  void _updateCaretRectIfNeeded() {
    if (_hasInputConnection) {
      if (renderEditable.selection != null && renderEditable.selection!.isValid &&
          renderEditable.selection!.isCollapsed) {
        final TextPosition currentTextPosition = TextPosition(offset: renderEditable.selection!.baseOffset);
        final Rect caretRect = renderEditable.getLocalRectForCaret(currentTextPosition);
        _textInputConnection!.setCaretRect(caretRect);
      }
      SchedulerBinding.instance.addPostFrameCallback((Duration _) => _updateCaretRectIfNeeded());
    }
  }

  TextDirection get _textDirection {
    final TextDirection result = widget.textDirection ?? Directionality.of(context);
    assert(result != null, '$runtimeType created without a textDirection and with no ambient Directionality.');
    return result;
  }

  /// The renderer for this widget's descendant.
  ///
  /// This property is typically used to notify the renderer of input gestures
  /// when [RenderEditable.ignorePointer] is true.
  RenderEditable get renderEditable => _editableKey.currentContext!.findRenderObject()! as RenderEditable;

  @override
  TextEditingValue get textEditingValue => _value;

  double get _devicePixelRatio => MediaQuery.of(context).devicePixelRatio;

  @override
  void userUpdateTextEditingValue(TextEditingValue value, SelectionChangedCause? cause) {
    // Compare the current TextEditingValue with the pre-format new
    // TextEditingValue value, in case the formatter would reject the change.
    final bool shouldShowCaret = widget.readOnly
      ? _value.selection != value.selection
      : _value != value;
    if (shouldShowCaret) {
      _scheduleShowCaretOnScreen(withAnimation: true);
    }

    // Even if the value doesn't change, it may be necessary to focus and build
    // the selection overlay. For example, this happens when right clicking an
    // unfocused field that previously had a selection in the same spot.
    if (value == textEditingValue) {
      if (!widget.focusNode.hasFocus) {
        widget.focusNode.requestFocus();
        _createSelectionOverlay();
      }
      return;
    }

    _formatAndSetValue(value, cause, userInteraction: true);
  }

  @override
  void bringIntoView(TextPosition position) {
    final Rect localRect = renderEditable.getLocalRectForCaret(position);
    final RevealedOffset targetOffset = _getOffsetToRevealCaret(localRect);

    _scrollController.jumpTo(targetOffset.offset);
    renderEditable.showOnScreen(rect: targetOffset.rect);
  }

  /// Shows the selection toolbar at the location of the current cursor.
  ///
  /// Returns `false` if a toolbar couldn't be shown, such as when the toolbar
  /// is already shown, or when no text selection currently exists.
  @override
  bool showToolbar() {
    // Web is using native dom elements to enable clipboard functionality of the
    // toolbar: copy, paste, select, cut. It might also provide additional
    // functionality depending on the browser (such as translate). Due to this
    // we should not show a Flutter toolbar for the editable text elements.
    if (kIsWeb) {
      return false;
    }

    if (_selectionOverlay == null) {
      return false;
    }
    clipboardStatus?.update();
    _selectionOverlay!.showToolbar();
    return true;
  }

  @override
  void hideToolbar([bool hideHandles = true]) {
    if (hideHandles) {
      // Hide the handles and the toolbar.
      _selectionOverlay?.hide();
    } else if (_selectionOverlay?.toolbarIsVisible ?? false) {
      // Hide only the toolbar but not the handles.
      _selectionOverlay?.hideToolbar();
    }
  }

  /// Toggles the visibility of the toolbar.
  void toggleToolbar([bool hideHandles = true]) {
    assert(_selectionOverlay != null);
    if (_selectionOverlay!.toolbarIsVisible) {
      hideToolbar(hideHandles);
    } else {
      showToolbar();
    }
  }

  // Tracks the location a [_ScribblePlaceholder] should be rendered in the
  // text.
  //
  // A value of -1 indicates there should be no placeholder, otherwise the
  // value should be between 0 and the length of the text, inclusive.
  int _placeholderLocation = -1;

  @override
  void insertTextPlaceholder(Size size) {
    if (!widget.scribbleEnabled) {
      return;
    }

    if (!widget.controller.selection.isValid) {
      return;
    }

    setState(() {
      _placeholderLocation = _value.text.length - widget.controller.selection.end;
    });
  }

  @override
  void removeTextPlaceholder() {
    if (!widget.scribbleEnabled) {
      return;
    }

    setState(() {
      _placeholderLocation = -1;
    });
  }

  @override
  void performSelector(String selectorName) {
    final Intent? intent = intentForMacOSSelector(selectorName);

    if (intent != null) {
      final BuildContext? primaryContext = primaryFocus?.context;
      if (primaryContext != null) {
        Actions.invoke(primaryContext, intent);
      }
    }
  }

  @override
  String get autofillId => 'EditableText-$hashCode';

  @override
  TextInputConfiguration get textInputConfiguration {
    final List<String>? autofillHints = widget.autofillHints?.toList(growable: false);
    final AutofillConfiguration autofillConfiguration = autofillHints != null
      ? AutofillConfiguration(
          uniqueIdentifier: autofillId,
          autofillHints: autofillHints,
          currentEditingValue: currentTextEditingValue,
        )
      : AutofillConfiguration.disabled;

    return TextInputConfiguration(
      inputType: widget.keyboardType,
      readOnly: widget.readOnly,
      obscureText: widget.obscureText,
      autocorrect: widget.autocorrect,
      smartDashesType: widget.smartDashesType,
      smartQuotesType: widget.smartQuotesType,
      enableSuggestions: widget.enableSuggestions,
      enableInteractiveSelection: widget._userSelectionEnabled,
      inputAction: widget.textInputAction ?? (widget.keyboardType == TextInputType.multiline
        ? TextInputAction.newline
        : TextInputAction.done
      ),
      textCapitalization: widget.textCapitalization,
      keyboardAppearance: widget.keyboardAppearance,
      autofillConfiguration: autofillConfiguration,
      enableIMEPersonalizedLearning: widget.enableIMEPersonalizedLearning,
    );
  }

  @override
  void autofill(TextEditingValue value) => updateEditingValue(value);

  // null if no promptRect should be shown.
  TextRange? _currentPromptRectRange;

  @override
  void showAutocorrectionPromptRect(int start, int end) {
    setState(() {
      _currentPromptRectRange = TextRange(start: start, end: end);
    });
  }

  VoidCallback? _semanticsOnCopy(TextSelectionControls? controls) {
    return widget.selectionEnabled
        && _hasFocus
        && (widget.selectionControls is TextSelectionHandleControls
            ? EditableTextContextMenuButtonItemsBuilder.canCopy(this)
            : copyEnabled && (widget.selectionControls?.canCopy(this) ?? false))
      ? () {
        controls?.handleCopy(this);
        copySelection(SelectionChangedCause.toolbar);
      }
      : null;
  }

  VoidCallback? _semanticsOnCut(TextSelectionControls? controls) {
    return widget.selectionEnabled
        && _hasFocus
        && (widget.selectionControls is TextSelectionHandleControls
            ? EditableTextContextMenuButtonItemsBuilder.canCut(this)
            : cutEnabled && (widget.selectionControls?.canCut(this) ?? false))
      ? () {
        controls?.handleCut(this);
        cutSelection(SelectionChangedCause.toolbar);
      }
      : null;
  }

  VoidCallback? _semanticsOnPaste(TextSelectionControls? controls) {
    return widget.selectionEnabled
        && _hasFocus
        && (widget.selectionControls is TextSelectionHandleControls
            ? EditableTextContextMenuButtonItemsBuilder.canPaste(this)
            : pasteEnabled && (widget.selectionControls?.canPaste(this) ?? false))
        && (clipboardStatus == null || clipboardStatus!.value == ClipboardStatus.pasteable)
      ? () {
        controls?.handlePaste(this);
        pasteText(SelectionChangedCause.toolbar);
      }
      : null;
  }


  // --------------------------- Text Editing Actions ---------------------------

  _TextBoundary _characterBoundary(DirectionalTextEditingIntent intent) {
    final _TextBoundary atomicTextBoundary = widget.obscureText ? _CodeUnitBoundary(_value) : _CharacterBoundary(_value);
    return _CollapsedSelectionBoundary(atomicTextBoundary, intent.forward);
  }

  _TextBoundary _nextWordBoundary(DirectionalTextEditingIntent intent) {
    final _TextBoundary atomicTextBoundary;
    final _TextBoundary boundary;

    if (widget.obscureText) {
      atomicTextBoundary = _CodeUnitBoundary(_value);
      boundary = _DocumentBoundary(_value);
    } else {
      final TextEditingValue textEditingValue = _textEditingValueforTextLayoutMetrics;
      atomicTextBoundary = _CharacterBoundary(textEditingValue);
      // This isn't enough. Newline characters.
      boundary = _ExpandedTextBoundary(_WhitespaceBoundary(textEditingValue), _WordBoundary(renderEditable, textEditingValue));
    }

    final _MixedBoundary mixedBoundary = intent.forward
      ? _MixedBoundary(atomicTextBoundary, boundary)
      : _MixedBoundary(boundary, atomicTextBoundary);
    // Use a _MixedBoundary to make sure we don't leave invalid codepoints in
    // the field after deletion.
    return _CollapsedSelectionBoundary(mixedBoundary, intent.forward);
  }

  _TextBoundary _linebreak(DirectionalTextEditingIntent intent) {
    final _TextBoundary atomicTextBoundary;
    final _TextBoundary boundary;

    if (widget.obscureText) {
      atomicTextBoundary = _CodeUnitBoundary(_value);
      boundary = _DocumentBoundary(_value);
    } else {
      final TextEditingValue textEditingValue = _textEditingValueforTextLayoutMetrics;
      atomicTextBoundary = _CharacterBoundary(textEditingValue);
      boundary = _LineBreak(renderEditable, textEditingValue);
    }

    // The _MixedBoundary is to make sure we don't leave invalid code units in
    // the field after deletion.
    // `boundary` doesn't need to be wrapped in a _CollapsedSelectionBoundary,
    // since the document boundary is unique and the linebreak boundary is
    // already caret-location based.
    return intent.forward
      ? _MixedBoundary(_CollapsedSelectionBoundary(atomicTextBoundary, true), boundary)
      : _MixedBoundary(boundary, _CollapsedSelectionBoundary(atomicTextBoundary, false));
  }

  _TextBoundary _documentBoundary(DirectionalTextEditingIntent intent) => _DocumentBoundary(_value);

  Action<T> _makeOverridable<T extends Intent>(Action<T> defaultAction) {
    return Action<T>.overridable(context: context, defaultAction: defaultAction);
  }

  /// Transpose the characters immediately before and after the current
  /// collapsed selection.
  ///
  /// When the cursor is at the end of the text, transposes the last two
  /// characters, if they exist.
  ///
  /// When the cursor is at the start of the text, does nothing.
  void _transposeCharacters(TransposeCharactersIntent intent) {
    if (_value.text.characters.length <= 1
        || _value.selection == null
        || !_value.selection.isCollapsed
        || _value.selection.baseOffset == 0) {
      return;
    }

    final String text = _value.text;
    final TextSelection selection = _value.selection;
    final bool atEnd = selection.baseOffset == text.length;
    final CharacterRange transposing = CharacterRange.at(text, selection.baseOffset);
    if (atEnd) {
      transposing.moveBack(2);
    } else {
      transposing..moveBack()..expandNext();
    }
    assert(transposing.currentCharacters.length == 2);

    userUpdateTextEditingValue(
      TextEditingValue(
        text: transposing.stringBefore
            + transposing.currentCharacters.last
            + transposing.currentCharacters.first
            + transposing.stringAfter,
        selection: TextSelection.collapsed(
          offset: transposing.stringBeforeLength + transposing.current.length,
        ),
      ),
      SelectionChangedCause.keyboard,
    );
  }
  late final Action<TransposeCharactersIntent> _transposeCharactersAction = CallbackAction<TransposeCharactersIntent>(onInvoke: _transposeCharacters);

  void _replaceText(ReplaceTextIntent intent) {
    final TextEditingValue oldValue = _value;
    final TextEditingValue newValue = intent.currentTextEditingValue.replaced(
      intent.replacementRange,
      intent.replacementText,
    );
    userUpdateTextEditingValue(newValue, intent.cause);

    // If there's no change in text and selection (e.g. when selecting and
    // pasting identical text), the widget won't be rebuilt on value update.
    // Handle this by calling _didChangeTextEditingValue() so caret and scroll
    // updates can happen.
    if (newValue == oldValue) {
      _didChangeTextEditingValue();
    }
  }
  late final Action<ReplaceTextIntent> _replaceTextAction = CallbackAction<ReplaceTextIntent>(onInvoke: _replaceText);

  // Scrolls either to the beginning or end of the document depending on the
  // intent's `forward` parameter.
  void _scrollToDocumentBoundary(ScrollToDocumentBoundaryIntent intent) {
    if (intent.forward) {
      bringIntoView(TextPosition(offset: _value.text.length));
    } else {
      bringIntoView(const TextPosition(offset: 0));
    }
  }

  void _updateSelection(UpdateSelectionIntent intent) {
    bringIntoView(intent.newSelection.extent);
    userUpdateTextEditingValue(
      intent.currentTextEditingValue.copyWith(selection: intent.newSelection),
      intent.cause,
    );
  }
  late final Action<UpdateSelectionIntent> _updateSelectionAction = CallbackAction<UpdateSelectionIntent>(onInvoke: _updateSelection);

  late final _UpdateTextSelectionToAdjacentLineAction<ExtendSelectionVerticallyToAdjacentLineIntent> _adjacentLineAction = _UpdateTextSelectionToAdjacentLineAction<ExtendSelectionVerticallyToAdjacentLineIntent>(this);

  void _expandSelectionToDocumentBoundary(ExpandSelectionToDocumentBoundaryIntent intent) {
    final _TextBoundary textBoundary = _documentBoundary(intent);
    _expandSelection(intent.forward, textBoundary, true);
  }

  void _expandSelectionToLinebreak(ExpandSelectionToLineBreakIntent intent) {
    final _TextBoundary textBoundary = _linebreak(intent);
    _expandSelection(intent.forward, textBoundary);
  }

  void _expandSelection(bool forward, _TextBoundary textBoundary, [bool extentAtIndex = false]) {
    final TextSelection textBoundarySelection = textBoundary.textEditingValue.selection;
    if (!textBoundarySelection.isValid) {
      return;
    }

    final bool inOrder = textBoundarySelection.baseOffset <= textBoundarySelection.extentOffset;
    final bool towardsExtent = forward == inOrder;
    final TextPosition position = towardsExtent
        ? textBoundarySelection.extent
        : textBoundarySelection.base;

    final TextPosition newExtent = forward
      ? textBoundary.getTrailingTextBoundaryAt(position)
      : textBoundary.getLeadingTextBoundaryAt(position);

    final TextSelection newSelection = textBoundarySelection.expandTo(newExtent, textBoundarySelection.isCollapsed || extentAtIndex);
    userUpdateTextEditingValue(
      _value.copyWith(selection: newSelection),
      SelectionChangedCause.keyboard,
    );
    bringIntoView(newSelection.extent);
  }

  Object? _hideToolbarIfVisible(DismissIntent intent) {
    if (_selectionOverlay?.toolbarIsVisible ?? false) {
      hideToolbar(false);
      return null;
    }
    return Actions.invoke(context, intent);
  }


  /// The default behavior used if [onTapOutside] is null.
  ///
  /// The `event` argument is the [PointerDownEvent] that caused the notification.
  void _defaultOnTapOutside(PointerDownEvent event) {
    /// The focus dropping behavior is only present on desktop platforms
    /// and mobile browsers.
    switch (defaultTargetPlatform) {
      case TargetPlatform.android:
      case TargetPlatform.iOS:
      case TargetPlatform.fuchsia:
      // On mobile platforms, we don't unfocus on touch events unless they're
      // in the web browser, but we do unfocus for all other kinds of events.
        switch (event.kind) {
          case ui.PointerDeviceKind.touch:
            if (kIsWeb) {
              widget.focusNode.unfocus();
            }
            break;
          case ui.PointerDeviceKind.mouse:
          case ui.PointerDeviceKind.stylus:
          case ui.PointerDeviceKind.invertedStylus:
          case ui.PointerDeviceKind.unknown:
            widget.focusNode.unfocus();
            break;
          case ui.PointerDeviceKind.trackpad:
            throw UnimplementedError('Unexpected pointer down event for trackpad');
        }
        break;
      case TargetPlatform.linux:
      case TargetPlatform.macOS:
      case TargetPlatform.windows:
        widget.focusNode.unfocus();
        break;
    }
  }

  late final Map<Type, Action<Intent>> _actions = <Type, Action<Intent>>{
    DoNothingAndStopPropagationTextIntent: DoNothingAction(consumesKey: false),
    ReplaceTextIntent: _replaceTextAction,
    UpdateSelectionIntent: _updateSelectionAction,
    DirectionalFocusIntent: DirectionalFocusAction.forTextField(),
    DismissIntent: CallbackAction<DismissIntent>(onInvoke: _hideToolbarIfVisible),

    // Delete
    DeleteCharacterIntent: _makeOverridable(_DeleteTextAction<DeleteCharacterIntent>(this, _characterBoundary)),
    DeleteToNextWordBoundaryIntent: _makeOverridable(_DeleteTextAction<DeleteToNextWordBoundaryIntent>(this, _nextWordBoundary)),
    DeleteToLineBreakIntent: _makeOverridable(_DeleteTextAction<DeleteToLineBreakIntent>(this, _linebreak)),

    // Extend/Move Selection
    ExtendSelectionByCharacterIntent: _makeOverridable(_UpdateTextSelectionAction<ExtendSelectionByCharacterIntent>(this, false, _characterBoundary)),
    ExtendSelectionToNextWordBoundaryIntent: _makeOverridable(_UpdateTextSelectionAction<ExtendSelectionToNextWordBoundaryIntent>(this, true, _nextWordBoundary)),
    ExtendSelectionToLineBreakIntent: _makeOverridable(_UpdateTextSelectionAction<ExtendSelectionToLineBreakIntent>(this, true, _linebreak)),
    ExpandSelectionToLineBreakIntent: _makeOverridable(CallbackAction<ExpandSelectionToLineBreakIntent>(onInvoke: _expandSelectionToLinebreak)),
    ExpandSelectionToDocumentBoundaryIntent: _makeOverridable(CallbackAction<ExpandSelectionToDocumentBoundaryIntent>(onInvoke: _expandSelectionToDocumentBoundary)),
    ExtendSelectionVerticallyToAdjacentLineIntent: _makeOverridable(_adjacentLineAction),
    ExtendSelectionToDocumentBoundaryIntent: _makeOverridable(_UpdateTextSelectionAction<ExtendSelectionToDocumentBoundaryIntent>(this, true, _documentBoundary)),
    ExtendSelectionToNextWordBoundaryOrCaretLocationIntent: _makeOverridable(_ExtendSelectionOrCaretPositionAction(this, _nextWordBoundary)),
    ScrollToDocumentBoundaryIntent: _makeOverridable(CallbackAction<ScrollToDocumentBoundaryIntent>(onInvoke: _scrollToDocumentBoundary)),

    // Copy Paste
    SelectAllTextIntent: _makeOverridable(_SelectAllAction(this)),
    CopySelectionTextIntent: _makeOverridable(_CopySelectionAction(this)),
    PasteTextIntent: _makeOverridable(CallbackAction<PasteTextIntent>(onInvoke: (PasteTextIntent intent) => pasteText(intent.cause))),

    TransposeCharactersIntent: _makeOverridable(_transposeCharactersAction),
  };

  @override
  Widget build(BuildContext context) {
    assert(debugCheckHasMediaQuery(context));
    super.build(context); // See AutomaticKeepAliveClientMixin.

    final TextSelectionControls? controls = widget.selectionControls;
    return TextFieldTapRegion(
      onTapOutside: widget.onTapOutside ?? _defaultOnTapOutside,
      debugLabel: kReleaseMode ? null : 'EditableText',
      child: MouseRegion(
        cursor: widget.mouseCursor ?? SystemMouseCursors.text,
        child: Actions(
          actions: _actions,
          child: _TextEditingHistory(
            controller: widget.controller,
            onTriggered: (TextEditingValue value) {
              userUpdateTextEditingValue(value, SelectionChangedCause.keyboard);
            },
            child: Focus(
              focusNode: widget.focusNode,
              includeSemantics: false,
              debugLabel: kReleaseMode ? null : 'EditableText',
              child: Scrollable(
                excludeFromSemantics: true,
                axisDirection: _isMultiline ? AxisDirection.down : AxisDirection.right,
                controller: _scrollController,
                physics: widget.scrollPhysics,
                dragStartBehavior: widget.dragStartBehavior,
                restorationId: widget.restorationId,
                // If a ScrollBehavior is not provided, only apply scrollbars when
                // multiline. The overscroll indicator should not be applied in
                // either case, glowing or stretching.
                scrollBehavior: widget.scrollBehavior ?? ScrollConfiguration.of(context).copyWith(
                  scrollbars: _isMultiline,
                  overscroll: false,
                ),
                viewportBuilder: (BuildContext context, ViewportOffset offset) {
                  return CompositedTransformTarget(
                    link: _toolbarLayerLink,
                    child: Semantics(
                      onCopy: _semanticsOnCopy(controls),
                      onCut: _semanticsOnCut(controls),
                      onPaste: _semanticsOnPaste(controls),
                      child: _ScribbleFocusable(
                        focusNode: widget.focusNode,
                        editableKey: _editableKey,
                        enabled: widget.scribbleEnabled,
                        updateSelectionRects: () {
                          _openInputConnection();
                          _updateSelectionRects(force: true);
                        },
                        child: _Editable(
                          key: _editableKey,
                          startHandleLayerLink: _startHandleLayerLink,
                          endHandleLayerLink: _endHandleLayerLink,
                          inlineSpan: buildTextSpan(),
                          value: _value,
                          cursorColor: _cursorColor,
                          backgroundCursorColor: widget.backgroundCursorColor,
                          showCursor: EditableText.debugDeterministicCursor
                              ? ValueNotifier<bool>(widget.showCursor)
                              : _cursorVisibilityNotifier,
                          forceLine: widget.forceLine,
                          readOnly: widget.readOnly,
                          hasFocus: _hasFocus,
                          maxLines: widget.maxLines,
                          minLines: widget.minLines,
                          expands: widget.expands,
                          strutStyle: widget.strutStyle,
                          selectionColor: widget.selectionColor,
                          textScaleFactor: widget.textScaleFactor ?? MediaQuery.textScaleFactorOf(context),
                          textAlign: widget.textAlign,
                          textDirection: _textDirection,
                          locale: widget.locale,
                          textHeightBehavior: widget.textHeightBehavior ?? DefaultTextHeightBehavior.of(context),
                          textWidthBasis: widget.textWidthBasis,
                          obscuringCharacter: widget.obscuringCharacter,
                          obscureText: widget.obscureText,
                          offset: offset,
                          onCaretChanged: _handleCaretChanged,
                          rendererIgnoresPointer: widget.rendererIgnoresPointer,
                          cursorWidth: widget.cursorWidth,
                          cursorHeight: widget.cursorHeight,
                          cursorRadius: widget.cursorRadius,
                          cursorOffset: widget.cursorOffset ?? Offset.zero,
                          selectionHeightStyle: widget.selectionHeightStyle,
                          selectionWidthStyle: widget.selectionWidthStyle,
                          paintCursorAboveText: widget.paintCursorAboveText,
                          enableInteractiveSelection: widget._userSelectionEnabled,
                          textSelectionDelegate: this,
                          devicePixelRatio: _devicePixelRatio,
                          promptRectRange: _currentPromptRectRange,
                          promptRectColor: widget.autocorrectionTextRectColor,
                          clipBehavior: widget.clipBehavior,
                        ),
                      ),
                    ),
                  );
                },
              ),
            ),
          ),
        ),
      ),
    );
  }

  /// Builds [TextSpan] from current editing value.
  ///
  /// By default makes text in composing range appear as underlined.
  /// Descendants can override this method to customize appearance of text.
  TextSpan buildTextSpan() {
    if (widget.obscureText) {
      String text = _value.text;
      text = widget.obscuringCharacter * text.length;
      // Reveal the latest character in an obscured field only on mobile.
      // Newer verions of iOS (iOS 15+) no longer reveal the most recently
      // entered character.
      const Set<TargetPlatform> mobilePlatforms = <TargetPlatform> {
        TargetPlatform.android, TargetPlatform.fuchsia,
      };
      final bool breiflyShowPassword = WidgetsBinding.instance.platformDispatcher.brieflyShowPassword
                                    && mobilePlatforms.contains(defaultTargetPlatform);
      if (breiflyShowPassword) {
        final int? o = _obscureShowCharTicksPending > 0 ? _obscureLatestCharIndex : null;
        if (o != null && o >= 0 && o < text.length) {
          text = text.replaceRange(o, o + 1, _value.text.substring(o, o + 1));
        }
      }
      return TextSpan(style: widget.style, text: text);
    }
    if (_placeholderLocation >= 0 && _placeholderLocation <= _value.text.length) {
      final List<_ScribblePlaceholder> placeholders = <_ScribblePlaceholder>[];
      final int placeholderLocation = _value.text.length - _placeholderLocation;
      if (_isMultiline) {
        // The zero size placeholder here allows the line to break and keep the caret on the first line.
        placeholders.add(const _ScribblePlaceholder(child: SizedBox(), size: Size.zero));
        placeholders.add(_ScribblePlaceholder(child: const SizedBox(), size: Size(renderEditable.size.width, 0.0)));
      } else {
        placeholders.add(const _ScribblePlaceholder(child: SizedBox(), size: Size(100.0, 0.0)));
      }
      return TextSpan(style: widget.style, children: <InlineSpan>[
          TextSpan(text: _value.text.substring(0, placeholderLocation)),
          ...placeholders,
          TextSpan(text: _value.text.substring(placeholderLocation)),
        ],
      );
    }
    final bool spellCheckResultsReceived = spellCheckEnabled && _spellCheckResults != null;
    final bool withComposing = !widget.readOnly && _hasFocus;
    if (spellCheckResultsReceived) {
      // If the composing range is out of range for the current text, ignore it to
      // preserve the tree integrity, otherwise in release mode a RangeError will
      // be thrown and this EditableText will be built with a broken subtree.
      assert(!_value.composing.isValid || !withComposing || _value.isComposingRangeValid);

      final bool composingRegionOutOfRange = !_value.isComposingRangeValid || !withComposing;

      return buildTextSpanWithSpellCheckSuggestions(
        _value,
        composingRegionOutOfRange,
        widget.style,
        _spellCheckConfiguration.misspelledTextStyle!,
        _spellCheckResults!,
      );
    }

    // Read only mode should not paint text composing.
    return widget.controller.buildTextSpan(
      context: context,
      style: widget.style,
      withComposing: withComposing,
    );
  }
}

class _Editable extends MultiChildRenderObjectWidget {
  _Editable({
    super.key,
    required this.inlineSpan,
    required this.value,
    required this.startHandleLayerLink,
    required this.endHandleLayerLink,
    this.cursorColor,
    this.backgroundCursorColor,
    required this.showCursor,
    required this.forceLine,
    required this.readOnly,
    this.textHeightBehavior,
    required this.textWidthBasis,
    required this.hasFocus,
    required this.maxLines,
    this.minLines,
    required this.expands,
    this.strutStyle,
    this.selectionColor,
    required this.textScaleFactor,
    required this.textAlign,
    required this.textDirection,
    this.locale,
    required this.obscuringCharacter,
    required this.obscureText,
    required this.offset,
    this.onCaretChanged,
    this.rendererIgnoresPointer = false,
    required this.cursorWidth,
    this.cursorHeight,
    this.cursorRadius,
    required this.cursorOffset,
    required this.paintCursorAboveText,
    this.selectionHeightStyle = ui.BoxHeightStyle.tight,
    this.selectionWidthStyle = ui.BoxWidthStyle.tight,
    this.enableInteractiveSelection = true,
    required this.textSelectionDelegate,
    required this.devicePixelRatio,
    this.promptRectRange,
    this.promptRectColor,
    required this.clipBehavior,
  }) : assert(textDirection != null),
       assert(rendererIgnoresPointer != null),
       super(children: _extractChildren(inlineSpan));

  // Traverses the InlineSpan tree and depth-first collects the list of
  // child widgets that are created in WidgetSpans.
  static List<Widget> _extractChildren(InlineSpan span) {
    final List<Widget> result = <Widget>[];
    span.visitChildren((InlineSpan span) {
      if (span is WidgetSpan) {
        result.add(span.child);
      }
      return true;
    });
    return result;
  }

  final InlineSpan inlineSpan;
  final TextEditingValue value;
  final Color? cursorColor;
  final LayerLink startHandleLayerLink;
  final LayerLink endHandleLayerLink;
  final Color? backgroundCursorColor;
  final ValueNotifier<bool> showCursor;
  final bool forceLine;
  final bool readOnly;
  final bool hasFocus;
  final int? maxLines;
  final int? minLines;
  final bool expands;
  final StrutStyle? strutStyle;
  final Color? selectionColor;
  final double textScaleFactor;
  final TextAlign textAlign;
  final TextDirection textDirection;
  final Locale? locale;
  final String obscuringCharacter;
  final bool obscureText;
  final TextHeightBehavior? textHeightBehavior;
  final TextWidthBasis textWidthBasis;
  final ViewportOffset offset;
  final CaretChangedHandler? onCaretChanged;
  final bool rendererIgnoresPointer;
  final double cursorWidth;
  final double? cursorHeight;
  final Radius? cursorRadius;
  final Offset cursorOffset;
  final bool paintCursorAboveText;
  final ui.BoxHeightStyle selectionHeightStyle;
  final ui.BoxWidthStyle selectionWidthStyle;
  final bool enableInteractiveSelection;
  final TextSelectionDelegate textSelectionDelegate;
  final double devicePixelRatio;
  final TextRange? promptRectRange;
  final Color? promptRectColor;
  final Clip clipBehavior;

  @override
  RenderEditable createRenderObject(BuildContext context) {
    return RenderEditable(
      text: inlineSpan,
      cursorColor: cursorColor,
      startHandleLayerLink: startHandleLayerLink,
      endHandleLayerLink: endHandleLayerLink,
      backgroundCursorColor: backgroundCursorColor,
      showCursor: showCursor,
      forceLine: forceLine,
      readOnly: readOnly,
      hasFocus: hasFocus,
      maxLines: maxLines,
      minLines: minLines,
      expands: expands,
      strutStyle: strutStyle,
      selectionColor: selectionColor,
      textScaleFactor: textScaleFactor,
      textAlign: textAlign,
      textDirection: textDirection,
      locale: locale ?? Localizations.maybeLocaleOf(context),
      selection: value.selection,
      offset: offset,
      onCaretChanged: onCaretChanged,
      ignorePointer: rendererIgnoresPointer,
      obscuringCharacter: obscuringCharacter,
      obscureText: obscureText,
      textHeightBehavior: textHeightBehavior,
      textWidthBasis: textWidthBasis,
      cursorWidth: cursorWidth,
      cursorHeight: cursorHeight,
      cursorRadius: cursorRadius,
      cursorOffset: cursorOffset,
      paintCursorAboveText: paintCursorAboveText,
      selectionHeightStyle: selectionHeightStyle,
      selectionWidthStyle: selectionWidthStyle,
      enableInteractiveSelection: enableInteractiveSelection,
      textSelectionDelegate: textSelectionDelegate,
      devicePixelRatio: devicePixelRatio,
      promptRectRange: promptRectRange,
      promptRectColor: promptRectColor,
      clipBehavior: clipBehavior,
    );
  }

  @override
  void updateRenderObject(BuildContext context, RenderEditable renderObject) {
    renderObject
      ..text = inlineSpan
      ..cursorColor = cursorColor
      ..startHandleLayerLink = startHandleLayerLink
      ..endHandleLayerLink = endHandleLayerLink
      ..showCursor = showCursor
      ..forceLine = forceLine
      ..readOnly = readOnly
      ..hasFocus = hasFocus
      ..maxLines = maxLines
      ..minLines = minLines
      ..expands = expands
      ..strutStyle = strutStyle
      ..selectionColor = selectionColor
      ..textScaleFactor = textScaleFactor
      ..textAlign = textAlign
      ..textDirection = textDirection
      ..locale = locale ?? Localizations.maybeLocaleOf(context)
      ..selection = value.selection
      ..offset = offset
      ..onCaretChanged = onCaretChanged
      ..ignorePointer = rendererIgnoresPointer
      ..textHeightBehavior = textHeightBehavior
      ..textWidthBasis = textWidthBasis
      ..obscuringCharacter = obscuringCharacter
      ..obscureText = obscureText
      ..cursorWidth = cursorWidth
      ..cursorHeight = cursorHeight
      ..cursorRadius = cursorRadius
      ..cursorOffset = cursorOffset
      ..selectionHeightStyle = selectionHeightStyle
      ..selectionWidthStyle = selectionWidthStyle
      ..enableInteractiveSelection = enableInteractiveSelection
      ..textSelectionDelegate = textSelectionDelegate
      ..devicePixelRatio = devicePixelRatio
      ..paintCursorAboveText = paintCursorAboveText
      ..promptRectColor = promptRectColor
      ..clipBehavior = clipBehavior
      ..setPromptRectRange(promptRectRange);
  }
}

class _ScribbleFocusable extends StatefulWidget {
  const _ScribbleFocusable({
    required this.child,
    required this.focusNode,
    required this.editableKey,
    required this.updateSelectionRects,
    required this.enabled,
  });

  final Widget child;
  final FocusNode focusNode;
  final GlobalKey editableKey;
  final VoidCallback updateSelectionRects;
  final bool enabled;

  @override
  _ScribbleFocusableState createState() => _ScribbleFocusableState();
}

class _ScribbleFocusableState extends State<_ScribbleFocusable> implements ScribbleClient {
  _ScribbleFocusableState(): _elementIdentifier = (_nextElementIdentifier++).toString();

  @override
  void initState() {
    super.initState();
    if (widget.enabled) {
      TextInput.registerScribbleElement(elementIdentifier, this);
    }
  }

  @override
  void didUpdateWidget(_ScribbleFocusable oldWidget) {
    super.didUpdateWidget(oldWidget);
    if (!oldWidget.enabled && widget.enabled) {
      TextInput.registerScribbleElement(elementIdentifier, this);
    }

    if (oldWidget.enabled && !widget.enabled) {
      TextInput.unregisterScribbleElement(elementIdentifier);
    }
  }

  @override
  void dispose() {
    TextInput.unregisterScribbleElement(elementIdentifier);
    super.dispose();
  }

  RenderEditable? get renderEditable => widget.editableKey.currentContext?.findRenderObject() as RenderEditable?;

  static int _nextElementIdentifier = 1;
  final String _elementIdentifier;

  @override
  String get elementIdentifier => _elementIdentifier;

  @override
  void onScribbleFocus(Offset offset) {
    widget.focusNode.requestFocus();
    renderEditable?.selectPositionAt(from: offset, cause: SelectionChangedCause.scribble);
    widget.updateSelectionRects();
  }

  @override
  bool isInScribbleRect(Rect rect) {
    final Rect calculatedBounds = bounds;
    if (renderEditable?.readOnly ?? false) {
      return false;
    }
    if (calculatedBounds == Rect.zero) {
      return false;
    }
    if (!calculatedBounds.overlaps(rect)) {
      return false;
    }
    final Rect intersection = calculatedBounds.intersect(rect);
    final HitTestResult result = HitTestResult();
    WidgetsBinding.instance.hitTest(result, intersection.center);
    return result.path.any((HitTestEntry entry) => entry.target == renderEditable);
  }

  @override
  Rect get bounds {
    final RenderBox? box = context.findRenderObject() as RenderBox?;
    if (box == null || !mounted || !box.attached) {
      return Rect.zero;
    }
    final Matrix4 transform = box.getTransformTo(null);
    return MatrixUtils.transformRect(transform, Rect.fromLTWH(0, 0, box.size.width, box.size.height));
  }

  @override
  Widget build(BuildContext context) {
    return widget.child;
  }
}

class _ScribblePlaceholder extends WidgetSpan {
  const _ScribblePlaceholder({
    required super.child,
    super.alignment,
    super.baseline,
    required this.size,
  }) : assert(child != null),
       assert(baseline != null || !(
         identical(alignment, ui.PlaceholderAlignment.aboveBaseline) ||
         identical(alignment, ui.PlaceholderAlignment.belowBaseline) ||
         identical(alignment, ui.PlaceholderAlignment.baseline)
       ));

  /// The size of the span, used in place of adding a placeholder size to the [TextPainter].
  final Size size;

  @override
  void build(ui.ParagraphBuilder builder, { double textScaleFactor = 1.0, List<PlaceholderDimensions>? dimensions }) {
    assert(debugAssertIsValid());
    final bool hasStyle = style != null;
    if (hasStyle) {
      builder.pushStyle(style!.getTextStyle(textScaleFactor: textScaleFactor));
    }
    builder.addPlaceholder(
      size.width,
      size.height,
      alignment,
      scale: textScaleFactor,
    );
    if (hasStyle) {
      builder.pop();
    }
  }
}

/// An interface for retriving the logical text boundary (left-closed-right-open)
/// at a given location in a document.
///
/// Depending on the implementation of the [_TextBoundary], the input
/// [TextPosition] can either point to a code unit, or a position between 2 code
/// units (which can be visually represented by the caret if the selection were
/// to collapse to that position).
///
/// For example, [_LineBreak] interprets the input [TextPosition] as a caret
/// location, since in Flutter the caret is generally painted between the
/// character the [TextPosition] points to and its previous character, and
/// [_LineBreak] cares about the affinity of the input [TextPosition]. Most
/// other text boundaries however, interpret the input [TextPosition] as the
/// location of a code unit in the document, since it's easier to reason about
/// the text boundary given a code unit in the text.
///
/// To convert a "code-unit-based" [_TextBoundary] to "caret-location-based",
/// use the [_CollapsedSelectionBoundary] combinator.
abstract class _TextBoundary {
  const _TextBoundary();

  TextEditingValue get textEditingValue;

  /// Returns the leading text boundary at the given location, inclusive.
  TextPosition getLeadingTextBoundaryAt(TextPosition position);

  /// Returns the trailing text boundary at the given location, exclusive.
  TextPosition getTrailingTextBoundaryAt(TextPosition position);

  TextRange getTextBoundaryAt(TextPosition position) {
    return TextRange(
      start: getLeadingTextBoundaryAt(position).offset,
      end: getTrailingTextBoundaryAt(position).offset,
    );
  }
}

// -----------------------------  Text Boundaries -----------------------------

class _CodeUnitBoundary extends _TextBoundary {
  const _CodeUnitBoundary(this.textEditingValue);

  @override
  final TextEditingValue textEditingValue;

  @override
  TextPosition getLeadingTextBoundaryAt(TextPosition position) => TextPosition(offset: position.offset);
  @override
  TextPosition getTrailingTextBoundaryAt(TextPosition position) => TextPosition(offset: math.min(position.offset + 1, textEditingValue.text.length));
}

// The word modifier generally removes the word boundaries around white spaces
// (and newlines), IOW white spaces and some other punctuations are considered
// a part of the next word in the search direction.
class _WhitespaceBoundary extends _TextBoundary {
  const _WhitespaceBoundary(this.textEditingValue);

  @override
  final TextEditingValue textEditingValue;

  @override
  TextPosition getLeadingTextBoundaryAt(TextPosition position) {
    for (int index = position.offset; index >= 0; index -= 1) {
      if (!TextLayoutMetrics.isWhitespace(textEditingValue.text.codeUnitAt(index))) {
        return TextPosition(offset: index);
      }
    }
    return const TextPosition(offset: 0);
  }

  @override
  TextPosition getTrailingTextBoundaryAt(TextPosition position) {
    for (int index = position.offset; index < textEditingValue.text.length; index += 1) {
      if (!TextLayoutMetrics.isWhitespace(textEditingValue.text.codeUnitAt(index))) {
        return TextPosition(offset: index + 1);
      }
    }
    return TextPosition(offset: textEditingValue.text.length);
  }
}

// Most apps delete the entire grapheme when the backspace key is pressed.
// Also always put the new caret location to character boundaries to avoid
// sending malformed UTF-16 code units to the paragraph builder.
class _CharacterBoundary extends _TextBoundary {
  const _CharacterBoundary(this.textEditingValue);

  @override
  final TextEditingValue textEditingValue;

  @override
  TextPosition getLeadingTextBoundaryAt(TextPosition position) {
    final int endOffset = math.min(position.offset + 1, textEditingValue.text.length);
    return TextPosition(
      offset: CharacterRange.at(textEditingValue.text, position.offset, endOffset).stringBeforeLength,
    );
  }

  @override
  TextPosition getTrailingTextBoundaryAt(TextPosition position) {
    final int endOffset = math.min(position.offset + 1, textEditingValue.text.length);
    final CharacterRange range = CharacterRange.at(textEditingValue.text, position.offset, endOffset);
    return TextPosition(
      offset: textEditingValue.text.length - range.stringAfterLength,
    );
  }

  @override
  TextRange getTextBoundaryAt(TextPosition position) {
    final int endOffset = math.min(position.offset + 1, textEditingValue.text.length);
    final CharacterRange range = CharacterRange.at(textEditingValue.text, position.offset, endOffset);
    return TextRange(
      start: range.stringBeforeLength,
      end: textEditingValue.text.length - range.stringAfterLength,
    );
  }
}

// [UAX #29](https://unicode.org/reports/tr29/) defined word boundaries.
class _WordBoundary extends _TextBoundary {
  const _WordBoundary(this.textLayout, this.textEditingValue);

  final TextLayoutMetrics textLayout;

  @override
  final TextEditingValue textEditingValue;

  @override
  TextPosition getLeadingTextBoundaryAt(TextPosition position) {
    return TextPosition(
      offset: textLayout.getWordBoundary(position).start,
      // Word boundary seems to always report downstream on many platforms.
      affinity: TextAffinity.downstream,  // ignore: avoid_redundant_argument_values
    );
  }
  @override
  TextPosition getTrailingTextBoundaryAt(TextPosition position) {
    return TextPosition(
      offset: textLayout.getWordBoundary(position).end,
      // Word boundary seems to always report downstream on many platforms.
      affinity: TextAffinity.downstream,  // ignore: avoid_redundant_argument_values
    );
  }
}

// The linebreaks of the current text layout. The input [TextPosition]s are
// interpreted as caret locations because [TextPainter.getLineAtOffset] is
// text-affinity-aware.
class _LineBreak extends _TextBoundary {
  const _LineBreak(
    this.textLayout,
    this.textEditingValue,
  );

  final TextLayoutMetrics textLayout;

  @override
  final TextEditingValue textEditingValue;

  @override
  TextPosition getLeadingTextBoundaryAt(TextPosition position) {
    return TextPosition(
      offset: textLayout.getLineAtOffset(position).start,
    );
  }

  @override
  TextPosition getTrailingTextBoundaryAt(TextPosition position) {
    return TextPosition(
      offset: textLayout.getLineAtOffset(position).end,
      affinity: TextAffinity.upstream,
    );
  }
}

// The document boundary is unique and is a constant function of the input
// position.
class _DocumentBoundary extends _TextBoundary {
  const _DocumentBoundary(this.textEditingValue);

  @override
  final TextEditingValue textEditingValue;

  @override
  TextPosition getLeadingTextBoundaryAt(TextPosition position) => const TextPosition(offset: 0);
  @override
  TextPosition getTrailingTextBoundaryAt(TextPosition position) {
    return TextPosition(
      offset: textEditingValue.text.length,
      affinity: TextAffinity.upstream,
    );
  }
}

// ------------------------  Text Boundary Combinators ------------------------

// Expands the innerTextBoundary with outerTextBoundary.
class _ExpandedTextBoundary extends _TextBoundary {
  _ExpandedTextBoundary(this.innerTextBoundary, this.outerTextBoundary);

  final _TextBoundary innerTextBoundary;
  final _TextBoundary outerTextBoundary;

  @override
  TextEditingValue get textEditingValue {
    assert(innerTextBoundary.textEditingValue == outerTextBoundary.textEditingValue);
    return innerTextBoundary.textEditingValue;
  }

  @override
  TextPosition getLeadingTextBoundaryAt(TextPosition position) {
    return outerTextBoundary.getLeadingTextBoundaryAt(
      innerTextBoundary.getLeadingTextBoundaryAt(position),
    );
  }

  @override
  TextPosition getTrailingTextBoundaryAt(TextPosition position) {
    return outerTextBoundary.getTrailingTextBoundaryAt(
      innerTextBoundary.getTrailingTextBoundaryAt(position),
    );
  }
}

// Force the innerTextBoundary to interpret the input [TextPosition]s as caret
// locations instead of code unit positions.
//
// The innerTextBoundary must be a [_TextBoundary] that interprets the input
// [TextPosition]s as code unit positions.
class _CollapsedSelectionBoundary extends _TextBoundary {
  _CollapsedSelectionBoundary(this.innerTextBoundary, this.isForward);

  final _TextBoundary innerTextBoundary;
  final bool isForward;

  @override
  TextEditingValue get textEditingValue => innerTextBoundary.textEditingValue;

  @override
  TextPosition getLeadingTextBoundaryAt(TextPosition position) {
    return isForward
      ? innerTextBoundary.getLeadingTextBoundaryAt(position)
      : position.offset <= 0 ? const TextPosition(offset: 0) : innerTextBoundary.getLeadingTextBoundaryAt(TextPosition(offset: position.offset - 1));
  }

  @override
  TextPosition getTrailingTextBoundaryAt(TextPosition position) {
    return isForward
      ? innerTextBoundary.getTrailingTextBoundaryAt(position)
      : position.offset <= 0 ? const TextPosition(offset: 0) : innerTextBoundary.getTrailingTextBoundaryAt(TextPosition(offset: position.offset - 1));
  }
}

// A _TextBoundary that creates a [TextRange] where its start is from the
// specified leading text boundary and its end is from the specified trailing
// text boundary.
class _MixedBoundary extends _TextBoundary {
  _MixedBoundary(this.leadingTextBoundary, this.trailingTextBoundary);

  final _TextBoundary leadingTextBoundary;
  final _TextBoundary trailingTextBoundary;

  @override
  TextEditingValue get textEditingValue {
    assert(leadingTextBoundary.textEditingValue == trailingTextBoundary.textEditingValue);
    return leadingTextBoundary.textEditingValue;
  }

  @override
  TextPosition getLeadingTextBoundaryAt(TextPosition position) => leadingTextBoundary.getLeadingTextBoundaryAt(position);

  @override
  TextPosition getTrailingTextBoundaryAt(TextPosition position) => trailingTextBoundary.getTrailingTextBoundaryAt(position);
}

// -------------------------------  Text Actions -------------------------------
class _DeleteTextAction<T extends DirectionalTextEditingIntent> extends ContextAction<T> {
  _DeleteTextAction(this.state, this.getTextBoundariesForIntent);

  final EditableTextState state;
  final _TextBoundary Function(T intent) getTextBoundariesForIntent;

  TextRange _expandNonCollapsedRange(TextEditingValue value) {
    final TextRange selection = value.selection;
    assert(selection.isValid);
    assert(!selection.isCollapsed);
    final _TextBoundary atomicBoundary = state.widget.obscureText
      ? _CodeUnitBoundary(value)
      : _CharacterBoundary(value);

    return TextRange(
      start: atomicBoundary.getLeadingTextBoundaryAt(TextPosition(offset: selection.start)).offset,
      end: atomicBoundary.getTrailingTextBoundaryAt(TextPosition(offset: selection.end - 1)).offset,
    );
  }

  @override
  Object? invoke(T intent, [BuildContext? context]) {
    final TextSelection selection = state._value.selection;
    assert(selection.isValid);

    if (!selection.isCollapsed) {
      return Actions.invoke(
        context!,
        ReplaceTextIntent(state._value, '', _expandNonCollapsedRange(state._value), SelectionChangedCause.keyboard),
      );
    }

    final _TextBoundary textBoundary = getTextBoundariesForIntent(intent);
    if (!textBoundary.textEditingValue.selection.isValid) {
      return null;
    }
    if (!textBoundary.textEditingValue.selection.isCollapsed) {
      return Actions.invoke(
        context!,
        ReplaceTextIntent(state._value, '', _expandNonCollapsedRange(textBoundary.textEditingValue), SelectionChangedCause.keyboard),
      );
    }

    return Actions.invoke(
      context!,
      ReplaceTextIntent(
        textBoundary.textEditingValue,
        '',
        textBoundary.getTextBoundaryAt(textBoundary.textEditingValue.selection.base),
        SelectionChangedCause.keyboard,
      ),
    );
  }

  @override
  bool get isActionEnabled => !state.widget.readOnly && state._value.selection.isValid;
}

class _UpdateTextSelectionAction<T extends DirectionalCaretMovementIntent> extends ContextAction<T> {
  _UpdateTextSelectionAction(
    this.state,
    this.ignoreNonCollapsedSelection,
    this.getTextBoundariesForIntent,
  );

  final EditableTextState state;
  final bool ignoreNonCollapsedSelection;
  final _TextBoundary Function(T intent) getTextBoundariesForIntent;

  static const int NEWLINE_CODE_UNIT = 10;

  // Returns true iff the given position is at a wordwrap boundary in the
  // upstream position.
  bool _isAtWordwrapUpstream(TextPosition position) {
    final TextPosition end = TextPosition(
      offset: state.renderEditable.getLineAtOffset(position).end,
      affinity: TextAffinity.upstream,
    );
    return end == position && end.offset != state.textEditingValue.text.length
        && state.textEditingValue.text.codeUnitAt(position.offset) != NEWLINE_CODE_UNIT;
  }

  // Returns true iff the given position at a wordwrap boundary in the
  // downstream position.
  bool _isAtWordwrapDownstream(TextPosition position) {
    final TextPosition start = TextPosition(
      offset: state.renderEditable.getLineAtOffset(position).start,
    );
    return start == position && start.offset != 0
        && state.textEditingValue.text.codeUnitAt(position.offset - 1) != NEWLINE_CODE_UNIT;
  }

  @override
  Object? invoke(T intent, [BuildContext? context]) {
    final TextSelection selection = state._value.selection;
    assert(selection.isValid);

    final bool collapseSelection = intent.collapseSelection || !state.widget.selectionEnabled;
    // Collapse to the logical start/end.
    TextSelection collapse(TextSelection selection) {
      assert(selection.isValid);
      assert(!selection.isCollapsed);
      return selection.copyWith(
        baseOffset: intent.forward ? selection.end : selection.start,
        extentOffset: intent.forward ? selection.end : selection.start,
      );
    }

    if (!selection.isCollapsed && !ignoreNonCollapsedSelection && collapseSelection) {
      return Actions.invoke(
        context!,
        UpdateSelectionIntent(state._value, collapse(selection), SelectionChangedCause.keyboard),
      );
    }

    final _TextBoundary textBoundary = getTextBoundariesForIntent(intent);

    // "textBoundary's selection is only updated after rebuild; if the text
    // is the same, use the selection from state, which is more recent.
    // This is necessary on macOS where alt+up sends the moveBackward:
    // and moveToBeginningOfParagraph: selectors at the same time.
    final TextSelection textBoundarySelection =
        textBoundary.textEditingValue.text == state._value.text
            ? state._value.selection
            : textBoundary.textEditingValue.selection;

    if (!textBoundarySelection.isValid) {
      return null;
    }
    if (!textBoundarySelection.isCollapsed && !ignoreNonCollapsedSelection && collapseSelection) {
      return Actions.invoke(
        context!,
        UpdateSelectionIntent(state._value, collapse(textBoundarySelection), SelectionChangedCause.keyboard),
      );
    }

    TextPosition extent = textBoundarySelection.extent;

    // If continuesAtWrap is true extent and is at the relevant wordwrap, then
    // move it just to the other side of the wordwrap.
    if (intent.continuesAtWrap) {
      if (intent.forward && _isAtWordwrapUpstream(extent)) {
        extent = TextPosition(
          offset: extent.offset,
        );
      } else if (!intent.forward && _isAtWordwrapDownstream(extent)) {
        extent = TextPosition(
          offset: extent.offset,
          affinity: TextAffinity.upstream,
        );
      }
    }

    final TextPosition newExtent = intent.forward
      ? textBoundary.getTrailingTextBoundaryAt(extent)
      : textBoundary.getLeadingTextBoundaryAt(extent);

    final TextSelection newSelection = collapseSelection
      ? TextSelection.fromPosition(newExtent)
      : textBoundarySelection.extendTo(newExtent);

    // If collapseAtReversal is true and would have an effect, collapse it.
    if (!selection.isCollapsed && intent.collapseAtReversal
        && (selection.baseOffset < selection.extentOffset !=
        newSelection.baseOffset < newSelection.extentOffset)) {
      return Actions.invoke(
        context!,
        UpdateSelectionIntent(
          state._value,
          TextSelection.fromPosition(selection.base),
          SelectionChangedCause.keyboard,
        ),
      );
    }

    return Actions.invoke(
      context!,
      UpdateSelectionIntent(textBoundary.textEditingValue, newSelection, SelectionChangedCause.keyboard),
    );
  }

  @override
  bool get isActionEnabled => state._value.selection.isValid;
}

class _ExtendSelectionOrCaretPositionAction extends ContextAction<ExtendSelectionToNextWordBoundaryOrCaretLocationIntent> {
  _ExtendSelectionOrCaretPositionAction(this.state, this.getTextBoundariesForIntent);

  final EditableTextState state;
  final _TextBoundary Function(ExtendSelectionToNextWordBoundaryOrCaretLocationIntent intent) getTextBoundariesForIntent;

  @override
  Object? invoke(ExtendSelectionToNextWordBoundaryOrCaretLocationIntent intent, [BuildContext? context]) {
    final TextSelection selection = state._value.selection;
    assert(selection.isValid);

    final _TextBoundary textBoundary = getTextBoundariesForIntent(intent);
    final TextSelection textBoundarySelection = textBoundary.textEditingValue.selection;
    if (!textBoundarySelection.isValid) {
      return null;
    }

    final TextPosition extent = textBoundarySelection.extent;
    final TextPosition newExtent = intent.forward
      ? textBoundary.getTrailingTextBoundaryAt(extent)
      : textBoundary.getLeadingTextBoundaryAt(extent);

    final TextSelection newSelection = (newExtent.offset - textBoundarySelection.baseOffset) * (textBoundarySelection.extentOffset - textBoundarySelection.baseOffset) < 0
      ? textBoundarySelection.copyWith(
        extentOffset: textBoundarySelection.baseOffset,
        affinity: textBoundarySelection.extentOffset > textBoundarySelection.baseOffset ? TextAffinity.downstream : TextAffinity.upstream,
      )
      : textBoundarySelection.extendTo(newExtent);

    return Actions.invoke(
      context!,
      UpdateSelectionIntent(textBoundary.textEditingValue, newSelection, SelectionChangedCause.keyboard),
    );
  }

  @override
  bool get isActionEnabled => state.widget.selectionEnabled && state._value.selection.isValid;
}

class _UpdateTextSelectionToAdjacentLineAction<T extends DirectionalCaretMovementIntent> extends ContextAction<T> {
  _UpdateTextSelectionToAdjacentLineAction(this.state);

  final EditableTextState state;

  VerticalCaretMovementRun? _verticalMovementRun;
  TextSelection? _runSelection;

  void stopCurrentVerticalRunIfSelectionChanges() {
    final TextSelection? runSelection = _runSelection;
    if (runSelection == null) {
      assert(_verticalMovementRun == null);
      return;
    }
    _runSelection = state._value.selection;
    final TextSelection currentSelection = state.widget.controller.selection;
    final bool continueCurrentRun = currentSelection.isValid && currentSelection.isCollapsed
                                    && currentSelection.baseOffset == runSelection.baseOffset
                                    && currentSelection.extentOffset == runSelection.extentOffset;
    if (!continueCurrentRun) {
      _verticalMovementRun = null;
      _runSelection = null;
    }
  }

  @override
  void invoke(T intent, [BuildContext? context]) {
    assert(state._value.selection.isValid);

    final bool collapseSelection = intent.collapseSelection || !state.widget.selectionEnabled;
    final TextEditingValue value = state._textEditingValueforTextLayoutMetrics;
    if (!value.selection.isValid) {
      return;
    }

    if (_verticalMovementRun?.isValid == false) {
      _verticalMovementRun = null;
      _runSelection = null;
    }

    final VerticalCaretMovementRun currentRun = _verticalMovementRun
      ?? state.renderEditable.startVerticalCaretMovement(state.renderEditable.selection!.extent);

    final bool shouldMove = intent.forward ? currentRun.moveNext() : currentRun.movePrevious();
    final TextPosition newExtent = shouldMove
      ? currentRun.current
      : (intent.forward ? TextPosition(offset: state._value.text.length) : const TextPosition(offset: 0));
    final TextSelection newSelection = collapseSelection
      ? TextSelection.fromPosition(newExtent)
      : value.selection.extendTo(newExtent);

    Actions.invoke(
      context!,
      UpdateSelectionIntent(value, newSelection, SelectionChangedCause.keyboard),
    );
    if (state._value.selection == newSelection) {
      _verticalMovementRun = currentRun;
      _runSelection = newSelection;
    }
  }

  @override
  bool get isActionEnabled => state._value.selection.isValid;
}

class _SelectAllAction extends ContextAction<SelectAllTextIntent> {
  _SelectAllAction(this.state);

  final EditableTextState state;

  @override
  Object? invoke(SelectAllTextIntent intent, [BuildContext? context]) {
    return Actions.invoke(
      context!,
      UpdateSelectionIntent(
        state._value,
        TextSelection(baseOffset: 0, extentOffset: state._value.text.length),
        intent.cause,
      ),
    );
  }

  @override
  bool get isActionEnabled => state.widget.selectionEnabled;
}

class _CopySelectionAction extends ContextAction<CopySelectionTextIntent> {
  _CopySelectionAction(this.state);

  final EditableTextState state;

  @override
  void invoke(CopySelectionTextIntent intent, [BuildContext? context]) {
    if (intent.collapseSelection) {
      state.cutSelection(intent.cause);
    } else {
      state.copySelection(intent.cause);
    }
  }

  @override
  bool get isActionEnabled => state._value.selection.isValid && !state._value.selection.isCollapsed;
}

/// A void function that takes a [TextEditingValue].
@visibleForTesting
typedef TextEditingValueCallback = void Function(TextEditingValue value);

/// Provides undo/redo capabilities for text editing.
///
/// Listens to [controller] as a [ValueNotifier] and saves relevant values for
/// undoing/redoing. The cadence at which values are saved is a best
/// approximation of the native behaviors of a hardware keyboard on Flutter's
/// desktop platforms, as there are subtle differences between each of these
/// platforms.
///
/// Listens to keyboard undo/redo shortcuts and calls [onTriggered] when a
/// shortcut is triggered that would affect the state of the [controller].
class _TextEditingHistory extends StatefulWidget {
  /// Creates an instance of [_TextEditingHistory].
  const _TextEditingHistory({
    required this.child,
    required this.controller,
    required this.onTriggered,
  });

  /// The child widget of [_TextEditingHistory].
  final Widget child;

  /// The [TextEditingController] to save the state of over time.
  final TextEditingController controller;

  /// Called when an undo or redo causes a state change.
  ///
  /// If the state would still be the same before and after the undo/redo, this
  /// will not be called. For example, receiving a redo when there is nothing
  /// to redo will not call this method.
  ///
  /// It is also not called when the controller is changed for reasons other
  /// than undo/redo.
  final TextEditingValueCallback onTriggered;

  @override
  State<_TextEditingHistory> createState() => _TextEditingHistoryState();
}

class _TextEditingHistoryState extends State<_TextEditingHistory> {
  final _UndoStack<TextEditingValue> _stack = _UndoStack<TextEditingValue>();
  late final _Throttled<TextEditingValue> _throttledPush;
  Timer? _throttleTimer;

  // This duration was chosen as a best fit for the behavior of Mac, Linux,
  // and Windows undo/redo state save durations, but it is not perfect for any
  // of them.
  static const Duration _kThrottleDuration = Duration(milliseconds: 500);

  void _undo(UndoTextIntent intent) {
    _update(_stack.undo());
  }

  void _redo(RedoTextIntent intent) {
    _update(_stack.redo());
  }

  void _update(TextEditingValue? nextValue) {
    if (nextValue == null) {
      return;
    }
    if (nextValue.text == widget.controller.text) {
      return;
    }
    widget.onTriggered(widget.controller.value.copyWith(
      text: nextValue.text,
      selection: nextValue.selection,
    ));
  }

  void _push() {
    if (widget.controller.value == TextEditingValue.empty) {
      return;
    }

    _throttleTimer = _throttledPush(widget.controller.value);
  }

  @override
  void initState() {
    super.initState();
    _throttledPush = _throttle<TextEditingValue>(
      duration: _kThrottleDuration,
      function: _stack.push,
    );
    _push();
    widget.controller.addListener(_push);
  }

  @override
  void didUpdateWidget(_TextEditingHistory oldWidget) {
    super.didUpdateWidget(oldWidget);
    if (widget.controller != oldWidget.controller) {
      _stack.clear();
      oldWidget.controller.removeListener(_push);
      widget.controller.addListener(_push);
    }
  }

  @override
  void dispose() {
    widget.controller.removeListener(_push);
    _throttleTimer?.cancel();
    super.dispose();
  }

  @override
  Widget build(BuildContext context) {
    return Actions(
      actions: <Type, Action<Intent>> {
        UndoTextIntent: Action<UndoTextIntent>.overridable(context: context, defaultAction: CallbackAction<UndoTextIntent>(onInvoke: _undo)),
        RedoTextIntent: Action<RedoTextIntent>.overridable(context: context, defaultAction: CallbackAction<RedoTextIntent>(onInvoke: _redo)),
      },
      child: widget.child,
    );
  }
}

/// A data structure representing a chronological list of states that can be
/// undone and redone.
class _UndoStack<T> {
  /// Creates an instance of [_UndoStack].
  _UndoStack();

  final List<T> _list = <T>[];

  // The index of the current value, or null if the list is emtpy.
  late int _index;

  /// Returns the current value of the stack.
  T? get currentValue => _list.isEmpty ? null : _list[_index];

  /// Add a new state change to the stack.
  ///
  /// Pushing identical objects will not create multiple entries.
  void push(T value) {
    if (_list.isEmpty) {
      _index = 0;
      _list.add(value);
      return;
    }

    assert(_index < _list.length && _index >= 0);

    if (value == currentValue) {
      return;
    }

    // If anything has been undone in this stack, remove those irrelevant states
    // before adding the new one.
    if (_index != null && _index != _list.length - 1) {
      _list.removeRange(_index + 1, _list.length);
    }
    _list.add(value);
    _index = _list.length - 1;
  }

  /// Returns the current value after an undo operation.
  ///
  /// An undo operation moves the current value to the previously pushed value,
  /// if any.
  ///
  /// Iff the stack is completely empty, then returns null.
  T? undo() {
    if (_list.isEmpty) {
      return null;
    }

    assert(_index < _list.length && _index >= 0);

    if (_index != 0) {
      _index = _index - 1;
    }

    return currentValue;
  }

  /// Returns the current value after a redo operation.
  ///
  /// A redo operation moves the current value to the value that was last
  /// undone, if any.
  ///
  /// Iff the stack is completely empty, then returns null.
  T? redo() {
    if (_list.isEmpty) {
      return null;
    }

    assert(_index < _list.length && _index >= 0);

    if (_index < _list.length - 1) {
      _index = _index + 1;
    }

    return currentValue;
  }

  /// Remove everything from the stack.
  void clear() {
    _list.clear();
    _index = -1;
  }

  @override
  String toString() {
    return '_UndoStack $_list';
  }
}

/// A function that can be throttled with the throttle function.
typedef _Throttleable<T> = void Function(T currentArg);

/// A function that has been throttled by [_throttle].
typedef _Throttled<T> = Timer Function(T currentArg);

/// Returns a _Throttled that will call through to the given function only a
/// maximum of once per duration.
///
/// Only works for functions that take exactly one argument and return void.
_Throttled<T> _throttle<T>({
  required Duration duration,
  required _Throttleable<T> function,
  // If true, calls at the start of the timer.
  bool leadingEdge = false,
}) {
  Timer? timer;
  bool calledDuringTimer = false;
  late T arg;

  return (T currentArg) {
    arg = currentArg;
    if (timer != null) {
      calledDuringTimer = true;
      return timer!;
    }
    if (leadingEdge) {
      function(arg);
    }
    calledDuringTimer = false;
    timer = Timer(duration, () {
      if (!leadingEdge || calledDuringTimer) {
        function(arg);
      }
      timer = null;
    });
    return timer!;
  };
}<|MERGE_RESOLUTION|>--- conflicted
+++ resolved
@@ -661,11 +661,8 @@
     this.scrollBehavior,
     this.scribbleEnabled = true,
     this.enableIMEPersonalizedLearning = true,
-<<<<<<< HEAD
     this.contextMenuBuilder,
-=======
     this.spellCheckConfiguration,
->>>>>>> c8703085
     this.magnifierConfiguration = TextMagnifierConfiguration.disabled,
   }) : assert(controller != null),
        assert(focusNode != null),
@@ -1584,7 +1581,6 @@
   /// {@macro flutter.services.TextInputConfiguration.enableIMEPersonalizedLearning}
   final bool enableIMEPersonalizedLearning;
 
-<<<<<<< HEAD
   /// {@template flutter.widgets.EditableText.contextMenuBuilder}
   /// Builds the text selection toolbar when requested by the user.
   ///
@@ -1614,7 +1610,7 @@
   ///
   /// If not provided, no context menu will be shown.
   final EditableTextToolbarBuilder? contextMenuBuilder;
-=======
+
   /// {@template flutter.widgets.EditableText.spellCheckConfiguration}
   /// Configuration that details how spell check should be performed.
   ///
@@ -1628,7 +1624,6 @@
   /// If this configuration is left null, then spell check is disabled by default.
   /// {@endtemplate}
   final SpellCheckConfiguration? spellCheckConfiguration;
->>>>>>> c8703085
 
   /// {@macro flutter.widgets.magnifier.TextMagnifierConfiguration.intro}
   ///
