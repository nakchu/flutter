// Copyright 2014 The Flutter Authors. All rights reserved.
// Use of this source code is governed by a BSD-style license that can be
// found in the LICENSE file.

import 'dart:async';
import 'dart:math' as math;
import 'dart:ui' as ui hide TextStyle;

import 'package:characters/characters.dart' show CharacterRange, StringCharacters;
import 'package:flutter/foundation.dart';
import 'package:flutter/gestures.dart' show DragStartBehavior;
import 'package:flutter/rendering.dart';
import 'package:flutter/scheduler.dart';
import 'package:flutter/services.dart';

import 'actions.dart';
import 'autofill.dart';
import 'automatic_keep_alive.dart';
import 'basic.dart';
import 'binding.dart';
import 'constants.dart';
import 'context_menu_button_item.dart';
import 'debug.dart';
import 'default_selection_style.dart';
import 'default_text_editing_shortcuts.dart';
import 'focus_manager.dart';
import 'focus_scope.dart';
import 'focus_traversal.dart';
import 'framework.dart';
import 'localizations.dart';
import 'magnifier.dart';
import 'media_query.dart';
import 'scroll_configuration.dart';
import 'scroll_controller.dart';
import 'scroll_physics.dart';
import 'scroll_position.dart';
import 'scrollable.dart';
import 'shortcuts.dart';
import 'spell_check.dart';
import 'tap_region.dart';
import 'text.dart';
import 'text_editing_intents.dart';
import 'text_selection.dart';
import 'text_selection_toolbar_anchors.dart';
import 'ticker_provider.dart';
import 'view.dart';
import 'widget_span.dart';

export 'package:flutter/services.dart' show KeyboardInsertedContent, SelectionChangedCause, SmartDashesType, SmartQuotesType, TextEditingValue, TextInputType, TextSelection;

// Examples can assume:
// late BuildContext context;
// late WidgetTester tester;

/// Signature for the callback that reports when the user changes the selection
/// (including the cursor location).
typedef SelectionChangedCallback = void Function(TextSelection selection, SelectionChangedCause? cause);

/// Signature for the callback that reports the app private command results.
typedef AppPrivateCommandCallback = void Function(String, Map<String, dynamic>);

/// Signature for a widget builder that builds a context menu for the given
/// [EditableTextState].
///
/// See also:
///
///  * [SelectableRegionContextMenuBuilder], which performs the same role for
///    [SelectableRegion].
typedef EditableTextContextMenuBuilder = Widget Function(
  BuildContext context,
  EditableTextState editableTextState,
);

// Signature for a function that determines the target location of the given
// [TextPosition] after applying the given [TextBoundary].
typedef _ApplyTextBoundary = TextPosition Function(TextPosition, bool, TextBoundary);

// The time it takes for the cursor to fade from fully opaque to fully
// transparent and vice versa. A full cursor blink, from transparent to opaque
// to transparent, is twice this duration.
const Duration _kCursorBlinkHalfPeriod = Duration(milliseconds: 500);

// Number of cursor ticks during which the most recently entered character
// is shown in an obscured text field.
const int _kObscureShowLatestCharCursorTicks = 3;

<<<<<<< HEAD
/// The default mime types to be used when allowedMimeTypes is not provided.
///
/// The default value supports inserting images of any supported format.
const List<String> kDefaultContentInsertionMimeTypes = <String>[
  'image/png',
  'image/bmp',
  'image/jpg',
  'image/tiff',
  'image/gif',
  'image/jpeg',
  'image/webp'
];
=======
class _CompositionCallback extends SingleChildRenderObjectWidget {
  const _CompositionCallback({ required this.compositeCallback, required this.enabled, super.child });
  final CompositionCallback compositeCallback;
  final bool enabled;

  @override
  RenderObject createRenderObject(BuildContext context) {
    return _RenderCompositionCallback(compositeCallback, enabled);
  }
  @override
  void updateRenderObject(BuildContext context, _RenderCompositionCallback renderObject) {
    super.updateRenderObject(context, renderObject);
    // _EditableTextState always uses the same callback.
    assert(renderObject.compositeCallback == compositeCallback);
    renderObject.enabled = enabled;
  }
}

class _RenderCompositionCallback extends RenderProxyBox {
  _RenderCompositionCallback(this.compositeCallback, this._enabled);

  final CompositionCallback compositeCallback;
  VoidCallback? _cancelCallback;

  bool get enabled => _enabled;
  bool _enabled = false;
  set enabled(bool newValue) {
    _enabled = newValue;
    if (!newValue) {
      _cancelCallback?.call();
      _cancelCallback = null;
    } else if (_cancelCallback == null) {
      markNeedsPaint();
    }
  }

  @override
  void paint(PaintingContext context, ui.Offset offset) {
    if (enabled) {
      _cancelCallback ??= context.addCompositionCallback(compositeCallback);
    }
    super.paint(context, offset);
  }
}
>>>>>>> 9b3b9cf0

/// A controller for an editable text field.
///
/// Whenever the user modifies a text field with an associated
/// [TextEditingController], the text field updates [value] and the controller
/// notifies its listeners. Listeners can then read the [text] and [selection]
/// properties to learn what the user has typed or how the selection has been
/// updated.
///
/// Similarly, if you modify the [text] or [selection] properties, the text
/// field will be notified and will update itself appropriately.
///
/// A [TextEditingController] can also be used to provide an initial value for a
/// text field. If you build a text field with a controller that already has
/// [text], the text field will use that text as its initial value.
///
/// The [value] (as well as [text] and [selection]) of this controller can be
/// updated from within a listener added to this controller. Be aware of
/// infinite loops since the listener will also be notified of the changes made
/// from within itself. Modifying the composing region from within a listener
/// can also have a bad interaction with some input methods. Gboard, for
/// example, will try to restore the composing region of the text if it was
/// modified programmatically, creating an infinite loop of communications
/// between the framework and the input method. Consider using
/// [TextInputFormatter]s instead for as-you-type text modification.
///
/// If both the [text] or [selection] properties need to be changed, set the
/// controller's [value] instead.
///
/// Remember to [dispose] of the [TextEditingController] when it is no longer
/// needed. This will ensure we discard any resources used by the object.
/// {@tool dartpad}
/// This example creates a [TextField] with a [TextEditingController] whose
/// change listener forces the entered text to be lower case and keeps the
/// cursor at the end of the input.
///
/// ** See code in examples/api/lib/widgets/editable_text/text_editing_controller.0.dart **
/// {@end-tool}
///
/// See also:
///
///  * [TextField], which is a Material Design text field that can be controlled
///    with a [TextEditingController].
///  * [EditableText], which is a raw region of editable text that can be
///    controlled with a [TextEditingController].
///  * Learn how to use a [TextEditingController] in one of our [cookbook recipes](https://flutter.dev/docs/cookbook/forms/text-field-changes#2-use-a-texteditingcontroller).
class TextEditingController extends ValueNotifier<TextEditingValue> {
  /// Creates a controller for an editable text field.
  ///
  /// This constructor treats a null [text] argument as if it were the empty
  /// string.
  TextEditingController({ String? text })
    : super(text == null ? TextEditingValue.empty : TextEditingValue(text: text));

  /// Creates a controller for an editable text field from an initial [TextEditingValue].
  ///
  /// This constructor treats a null [value] argument as if it were
  /// [TextEditingValue.empty].
  TextEditingController.fromValue(TextEditingValue? value)
    : assert(
        value == null || !value.composing.isValid || value.isComposingRangeValid,
        'New TextEditingValue $value has an invalid non-empty composing range '
        '${value.composing}. It is recommended to use a valid composing range, '
        'even for readonly text fields',
      ),
      super(value ?? TextEditingValue.empty);

  /// The current string the user is editing.
  String get text => value.text;
  /// Setting this will notify all the listeners of this [TextEditingController]
  /// that they need to update (it calls [notifyListeners]). For this reason,
  /// this value should only be set between frames, e.g. in response to user
  /// actions, not during the build, layout, or paint phases.
  ///
  /// This property can be set from a listener added to this
  /// [TextEditingController]; however, one should not also set [selection]
  /// in a separate statement. To change both the [text] and the [selection]
  /// change the controller's [value].
  set text(String newText) {
    value = value.copyWith(
      text: newText,
      selection: const TextSelection.collapsed(offset: -1),
      composing: TextRange.empty,
    );
  }

  @override
  set value(TextEditingValue newValue) {
    assert(
      !newValue.composing.isValid || newValue.isComposingRangeValid,
      'New TextEditingValue $newValue has an invalid non-empty composing range '
      '${newValue.composing}. It is recommended to use a valid composing range, '
      'even for readonly text fields',
    );
    super.value = newValue;
  }

  /// Builds [TextSpan] from current editing value.
  ///
  /// By default makes text in composing range appear as underlined. Descendants
  /// can override this method to customize appearance of text.
  TextSpan buildTextSpan({required BuildContext context, TextStyle? style , required bool withComposing}) {
    assert(!value.composing.isValid || !withComposing || value.isComposingRangeValid);
    // If the composing range is out of range for the current text, ignore it to
    // preserve the tree integrity, otherwise in release mode a RangeError will
    // be thrown and this EditableText will be built with a broken subtree.
    final bool composingRegionOutOfRange = !value.isComposingRangeValid || !withComposing;

    if (composingRegionOutOfRange) {
      return TextSpan(style: style, text: text);
    }

    final TextStyle composingStyle = style?.merge(const TextStyle(decoration: TextDecoration.underline))
        ?? const TextStyle(decoration: TextDecoration.underline);
    return TextSpan(
      style: style,
      children: <TextSpan>[
        TextSpan(text: value.composing.textBefore(value.text)),
        TextSpan(
          style: composingStyle,
          text: value.composing.textInside(value.text),
        ),
        TextSpan(text: value.composing.textAfter(value.text)),
      ],
    );
  }

  /// The currently selected [text].
  ///
  /// If the selection is collapsed, then this property gives the offset of the
  /// cursor within the text.
  TextSelection get selection => value.selection;
  /// Setting this will notify all the listeners of this [TextEditingController]
  /// that they need to update (it calls [notifyListeners]). For this reason,
  /// this value should only be set between frames, e.g. in response to user
  /// actions, not during the build, layout, or paint phases.
  ///
  /// This property can be set from a listener added to this
  /// [TextEditingController]; however, one should not also set [text]
  /// in a separate statement. To change both the [text] and the [selection]
  /// change the controller's [value].
  ///
  /// If the new selection is of non-zero length, or is outside the composing
  /// range, the composing range is cleared.
  set selection(TextSelection newSelection) {
    if (!isSelectionWithinTextBounds(newSelection)) {
      throw FlutterError('invalid text selection: $newSelection');
    }
    final TextRange newComposing =
        newSelection.isCollapsed && _isSelectionWithinComposingRange(newSelection)
            ? value.composing
            : TextRange.empty;
    value = value.copyWith(selection: newSelection, composing: newComposing);
  }

  /// Set the [value] to empty.
  ///
  /// After calling this function, [text] will be the empty string and the
  /// selection will be collapsed at zero offset.
  ///
  /// Calling this will notify all the listeners of this [TextEditingController]
  /// that they need to update (it calls [notifyListeners]). For this reason,
  /// this method should only be called between frames, e.g. in response to user
  /// actions, not during the build, layout, or paint phases.
  void clear() {
    value = const TextEditingValue(selection: TextSelection.collapsed(offset: 0));
  }

  /// Set the composing region to an empty range.
  ///
  /// The composing region is the range of text that is still being composed.
  /// Calling this function indicates that the user is done composing that
  /// region.
  ///
  /// Calling this will notify all the listeners of this [TextEditingController]
  /// that they need to update (it calls [notifyListeners]). For this reason,
  /// this method should only be called between frames, e.g. in response to user
  /// actions, not during the build, layout, or paint phases.
  void clearComposing() {
    value = value.copyWith(composing: TextRange.empty);
  }

  /// Check that the [selection] is inside of the bounds of [text].
  bool isSelectionWithinTextBounds(TextSelection selection) {
    return selection.start <= text.length && selection.end <= text.length;
  }

  /// Check that the [selection] is inside of the composing range.
  bool _isSelectionWithinComposingRange(TextSelection selection) {
    return selection.start >= value.composing.start && selection.end <= value.composing.end;
  }
}

/// Toolbar configuration for [EditableText].
///
/// Toolbar is a context menu that will show up when user right click or long
/// press the [EditableText]. It includes several options: cut, copy, paste,
/// and select all.
///
/// [EditableText] and its derived widgets have their own default [ToolbarOptions].
/// Create a custom [ToolbarOptions] if you want explicit control over the toolbar
/// option.
@Deprecated(
  'Use `contextMenuBuilder` instead. '
  'This feature was deprecated after v3.3.0-0.5.pre.',
)
class ToolbarOptions {
  /// Create a toolbar configuration with given options.
  ///
  /// All options default to false if they are not explicitly set.
  @Deprecated(
    'Use `contextMenuBuilder` instead. '
    'This feature was deprecated after v3.3.0-0.5.pre.',
  )
  const ToolbarOptions({
    this.copy = false,
    this.cut = false,
    this.paste = false,
    this.selectAll = false,
  });

  /// An instance of [ToolbarOptions] with no options enabled.
  static const ToolbarOptions empty = ToolbarOptions();

  /// Whether to show copy option in toolbar.
  ///
  /// Defaults to false. Must not be null.
  final bool copy;

  /// Whether to show cut option in toolbar.
  ///
  /// If [EditableText.readOnly] is set to true, cut will be disabled regardless.
  ///
  /// Defaults to false. Must not be null.
  final bool cut;

  /// Whether to show paste option in toolbar.
  ///
  /// If [EditableText.readOnly] is set to true, paste will be disabled regardless.
  ///
  /// Defaults to false. Must not be null.
  final bool paste;

  /// Whether to show select all option in toolbar.
  ///
  /// Defaults to false. Must not be null.
  final bool selectAll;
}

/// Configures the ability to insert media content through the soft keyboard.
///
/// The configuration provides a handler for any rich content inserted through
/// the system input method, and also provides the ability to limit the mime
/// types of the inserted content.
///
/// See also:
///
/// * [EditableText.contentInsertionConfiguration]
class ContentInsertionConfiguration {
  /// Creates a content insertion configuration with the specified options.
  ///
  /// A handler for inserted content, in the form of [onContentInserted], must
  /// be supplied.
  ///
  /// The allowable mime types of inserted content may also
  /// be provided via [allowedMimeTypes], which cannot be an empty list.
  ContentInsertionConfiguration({
    required this.onContentInserted,
    this.allowedMimeTypes = kDefaultContentInsertionMimeTypes,
  }) : assert(allowedMimeTypes.isNotEmpty);

  /// Called when a user inserts content through the virtual / on-screen keyboard,
  /// currently only used on Android.
  ///
  /// [KeyboardInsertedContent] holds the data representing the inserted content.
  ///
  /// {@tool dartpad}
  ///
  /// This example shows how to access the data for inserted content in your
  /// `TextField`.
  ///
  /// ** See code in examples/api/lib/widgets/editable_text/editable_text.on_content_inserted.0.dart **
  /// {@end-tool}
  ///
  /// See also:
  ///
  ///  * <https://developer.android.com/guide/topics/text/image-keyboard>
  final ValueChanged<KeyboardInsertedContent> onContentInserted;

  /// {@template flutter.widgets.contentInsertionConfiguration.allowedMimeTypes}
  /// Used when a user inserts image-based content through the device keyboard,
  /// currently only used on Android.
  ///
  /// The passed list of strings will determine which MIME types are allowed to
  /// be inserted via the device keyboard.
  ///
  /// The default mime types are given by [kDefaultContentInsertionMimeTypes].
  /// These are all the mime types that are able to be handled and inserted
  /// from keyboards.
  ///
  /// This field cannot be an empty list.
  ///
  /// {@tool dartpad}
  /// This example shows how to limit image insertion to specific file types.
  ///
  /// ** See code in examples/api/lib/widgets/editable_text/editable_text.on_content_inserted.0.dart **
  /// {@end-tool}
  ///
  /// See also:
  ///
  ///  * <https://developer.android.com/guide/topics/text/image-keyboard>
  /// {@endtemplate}
  final List<String> allowedMimeTypes;
}

// A time-value pair that represents a key frame in an animation.
class _KeyFrame {
  const _KeyFrame(this.time, this.value);
  // Values extracted from iOS 15.4 UIKit.
  static const List<_KeyFrame> iOSBlinkingCaretKeyFrames = <_KeyFrame>[
    _KeyFrame(0,       1),     // 0
    _KeyFrame(0.5,     1),     // 1
    _KeyFrame(0.5375,  0.75),  // 2
    _KeyFrame(0.575,   0.5),   // 3
    _KeyFrame(0.6125,  0.25),  // 4
    _KeyFrame(0.65,    0),     // 5
    _KeyFrame(0.85,    0),     // 6
    _KeyFrame(0.8875,  0.25),  // 7
    _KeyFrame(0.925,   0.5),   // 8
    _KeyFrame(0.9625,  0.75),  // 9
    _KeyFrame(1,       1),     // 10
  ];

  // The timing, in seconds, of the specified animation `value`.
  final double time;
  final double value;
}

class _DiscreteKeyFrameSimulation extends Simulation {
  _DiscreteKeyFrameSimulation.iOSBlinkingCaret() : this._(_KeyFrame.iOSBlinkingCaretKeyFrames, 1);
  _DiscreteKeyFrameSimulation._(this._keyFrames, this.maxDuration)
    : assert(_keyFrames.isNotEmpty),
      assert(_keyFrames.last.time <= maxDuration),
      assert(() {
        for (int i = 0; i < _keyFrames.length -1; i += 1) {
          if (_keyFrames[i].time > _keyFrames[i + 1].time) {
            return false;
          }
        }
        return true;
      }(), 'The key frame sequence must be sorted by time.');

  final double maxDuration;

  final List<_KeyFrame> _keyFrames;

  @override
  double dx(double time) => 0;

  @override
  bool isDone(double time) => time >= maxDuration;

  // The index of the KeyFrame corresponds to the most recent input `time`.
  int _lastKeyFrameIndex = 0;

  @override
  double x(double time) {
    final int length = _keyFrames.length;

    // Perform a linear search in the sorted key frame list, starting from the
    // last key frame found, since the input `time` usually monotonically
    // increases by a small amount.
    int searchIndex;
    final int endIndex;
    if (_keyFrames[_lastKeyFrameIndex].time > time) {
      // The simulation may have restarted. Search within the index range
      // [0, _lastKeyFrameIndex).
      searchIndex = 0;
      endIndex = _lastKeyFrameIndex;
    } else {
      searchIndex = _lastKeyFrameIndex;
      endIndex = length;
    }

    // Find the target key frame. Don't have to check (endIndex - 1): if
    // (endIndex - 2) doesn't work we'll have to pick (endIndex - 1) anyways.
    while (searchIndex < endIndex - 1) {
      assert(_keyFrames[searchIndex].time <= time);
      final _KeyFrame next = _keyFrames[searchIndex + 1];
      if (time < next.time) {
        break;
      }
      searchIndex += 1;
    }

    _lastKeyFrameIndex = searchIndex;
    return _keyFrames[_lastKeyFrameIndex].value;
  }
}

/// A basic text input field.
///
/// This widget interacts with the [TextInput] service to let the user edit the
/// text it contains. It also provides scrolling, selection, and cursor
/// movement. This widget does not provide any focus management (e.g.,
/// tap-to-focus).
///
/// ## Handling User Input
///
/// Currently the user may change the text this widget contains via keyboard or
/// the text selection menu. When the user inserted or deleted text, you will be
/// notified of the change and get a chance to modify the new text value:
///
/// * The [inputFormatters] will be first applied to the user input.
///
/// * The [controller]'s [TextEditingController.value] will be updated with the
///   formatted result, and the [controller]'s listeners will be notified.
///
/// * The [onChanged] callback, if specified, will be called last.
///
/// ## Input Actions
///
/// A [TextInputAction] can be provided to customize the appearance of the
/// action button on the soft keyboard for Android and iOS. The default action
/// is [TextInputAction.done].
///
/// Many [TextInputAction]s are common between Android and iOS. However, if a
/// [textInputAction] is provided that is not supported by the current
/// platform in debug mode, an error will be thrown when the corresponding
/// EditableText receives focus. For example, providing iOS's "emergencyCall"
/// action when running on an Android device will result in an error when in
/// debug mode. In release mode, incompatible [TextInputAction]s are replaced
/// either with "unspecified" on Android, or "default" on iOS. Appropriate
/// [textInputAction]s can be chosen by checking the current platform and then
/// selecting the appropriate action.
///
/// {@template flutter.widgets.EditableText.lifeCycle}
/// ## Lifecycle
///
/// Upon completion of editing, like pressing the "done" button on the keyboard,
/// two actions take place:
///
///   1st: Editing is finalized. The default behavior of this step includes
///   an invocation of [onChanged]. That default behavior can be overridden.
///   See [onEditingComplete] for details.
///
///   2nd: [onSubmitted] is invoked with the user's input value.
///
/// [onSubmitted] can be used to manually move focus to another input widget
/// when a user finishes with the currently focused input widget.
///
/// When the widget has focus, it will prevent itself from disposing via
/// [AutomaticKeepAliveClientMixin.wantKeepAlive] in order to avoid losing the
/// selection. Removing the focus will allow it to be disposed.
/// {@endtemplate}
///
/// Rather than using this widget directly, consider using [TextField], which
/// is a full-featured, material-design text input field with placeholder text,
/// labels, and [Form] integration.
///
/// ## Text Editing [Intent]s and Their Default [Action]s
///
/// This widget provides default [Action]s for handling common text editing
/// [Intent]s such as deleting, copying and pasting in the text field. These
/// [Action]s can be directly invoked using [Actions.invoke] or the
/// [Actions.maybeInvoke] method. The default text editing keyboard [Shortcuts]
/// also use these [Intent]s and [Action]s to perform the text editing
/// operations they are bound to.
///
/// The default handling of a specific [Intent] can be overridden by placing an
/// [Actions] widget above this widget. See the [Action] class and the
/// [Action.overridable] constructor for more information on how a pre-defined
/// overridable [Action] can be overridden.
///
/// ### Intents for Deleting Text and Their Default Behavior
///
/// | **Intent Class**                 | **Default Behavior when there's selected text**      | **Default Behavior when there is a [caret](https://en.wikipedia.org/wiki/Caret_navigation) (The selection is [TextSelection.collapsed])**  |
/// | :------------------------------- | :--------------------------------------------------- | :----------------------------------------------------------------------- |
/// | [DeleteCharacterIntent]          | Deletes the selected text                            | Deletes the user-perceived character before or after the caret location. |
/// | [DeleteToNextWordBoundaryIntent] | Deletes the selected text and the word before/after the selection's [TextSelection.extent] position | Deletes from the caret location to the previous or the next word boundary |
/// | [DeleteToLineBreakIntent]        | Deletes the selected text, and deletes to the start/end of the line from the selection's [TextSelection.extent] position | Deletes from the caret location to the logical start or end of the current line |
///
/// ### Intents for Moving the [Caret](https://en.wikipedia.org/wiki/Caret_navigation)
///
/// | **Intent Class**                                                                     | **Default Behavior when there's selected text**                  | **Default Behavior when there is a caret ([TextSelection.collapsed])**  |
/// | :----------------------------------------------------------------------------------- | :--------------------------------------------------------------- | :---------------------------------------------------------------------- |
/// | [ExtendSelectionByCharacterIntent](`collapseSelection: true`)                        | Collapses the selection to the logical start/end of the selection | Moves the caret past the user-perceived character before or after the current caret location. |
/// | [ExtendSelectionToNextWordBoundaryIntent](`collapseSelection: true`)                 | Collapses the selection to the word boundary before/after the selection's [TextSelection.extent] position | Moves the caret to the previous/next word boundary. |
/// | [ExtendSelectionToNextWordBoundaryOrCaretLocationIntent](`collapseSelection: true`)  | Collapses the selection to the word boundary before/after the selection's [TextSelection.extent] position, or [TextSelection.base], whichever is closest in the given direction | Moves the caret to the previous/next word boundary. |
/// | [ExtendSelectionToLineBreakIntent](`collapseSelection: true`)                        | Collapses the selection to the start/end of the line at the selection's [TextSelection.extent] position | Moves the caret to the start/end of the current line .|
/// | [ExtendSelectionVerticallyToAdjacentLineIntent](`collapseSelection: true`)           | Collapses the selection to the position closest to the selection's [TextSelection.extent], on the previous/next adjacent line | Moves the caret to the closest position on the previous/next adjacent line. |
/// | [ExtendSelectionVerticallyToAdjacentPageIntent](`collapseSelection: true`)           | Collapses the selection to the position closest to the selection's [TextSelection.extent], on the previous/next adjacent page | Moves the caret to the closest position on the previous/next adjacent page. |
/// | [ExtendSelectionToDocumentBoundaryIntent](`collapseSelection: true`)                 | Collapses the selection to the start/end of the document | Moves the caret to the start/end of the document. |
///
/// #### Intents for Extending the Selection
///
/// | **Intent Class**                                                                     | **Default Behavior when there's selected text**                  | **Default Behavior when there is a caret ([TextSelection.collapsed])**  |
/// | :----------------------------------------------------------------------------------- | :--------------------------------------------------------------- | :---------------------------------------------------------------------- |
/// | [ExtendSelectionByCharacterIntent](`collapseSelection: false`)                       | Moves the selection's [TextSelection.extent] past the user-perceived character before/after it |
/// | [ExtendSelectionToNextWordBoundaryIntent](`collapseSelection: false`)                | Moves the selection's [TextSelection.extent] to the previous/next word boundary |
/// | [ExtendSelectionToNextWordBoundaryOrCaretLocationIntent](`collapseSelection: false`) | Moves the selection's [TextSelection.extent] to the previous/next word boundary, or [TextSelection.base] whichever is closest in the given direction | Moves the selection's [TextSelection.extent] to the previous/next word boundary. |
/// | [ExtendSelectionToLineBreakIntent](`collapseSelection: false`)                       | Moves the selection's [TextSelection.extent] to the start/end of the line |
/// | [ExtendSelectionVerticallyToAdjacentLineIntent](`collapseSelection: false`)          | Moves the selection's [TextSelection.extent] to the closest position on the previous/next adjacent line |
/// | [ExtendSelectionVerticallyToAdjacentPageIntent](`collapseSelection: false`)          | Moves the selection's [TextSelection.extent] to the closest position on the previous/next adjacent page |
/// | [ExtendSelectionToDocumentBoundaryIntent](`collapseSelection: false`)                | Moves the selection's [TextSelection.extent] to the start/end of the document |
/// | [SelectAllTextIntent]  | Selects the entire document |
///
/// ### Other Intents
///
/// | **Intent Class**                        | **Default Behavior**                                 |
/// | :-------------------------------------- | :--------------------------------------------------- |
/// | [DoNothingAndStopPropagationTextIntent] | Does nothing in the input field, and prevents the key event from further propagating in the widget tree. |
/// | [ReplaceTextIntent]                     | Replaces the current [TextEditingValue] in the input field's [TextEditingController], and triggers all related user callbacks and [TextInputFormatter]s. |
/// | [UpdateSelectionIntent]                 | Updates the current selection in the input field's [TextEditingController], and triggers the [onSelectionChanged] callback. |
/// | [CopySelectionTextIntent]               | Copies or cuts the selected text into the clipboard |
/// | [PasteTextIntent]                       | Inserts the current text in the clipboard after the caret location, or replaces the selected text if the selection is not collapsed. |
///
/// ## Gesture Events Handling
///
/// This widget provides rudimentary, platform-agnostic gesture handling for
/// user actions such as tapping, long-pressing and scrolling when
/// [rendererIgnoresPointer] is false (false by default). To tightly conform
/// to the platform behavior with respect to input gestures in text fields, use
/// [TextField] or [CupertinoTextField]. For custom selection behavior, call
/// methods such as [RenderEditable.selectPosition],
/// [RenderEditable.selectWord], etc. programmatically.
///
/// {@template flutter.widgets.editableText.showCaretOnScreen}
/// ## Keep the caret visible when focused
///
/// When focused, this widget will make attempts to keep the text area and its
/// caret (even when [showCursor] is `false`) visible, on these occasions:
///
///  * When the user focuses this text field and it is not [readOnly].
///  * When the user changes the selection of the text field, or changes the
///    text when the text field is not [readOnly].
///  * When the virtual keyboard pops up.
/// {@endtemplate}
///
/// {@template flutter.widgets.editableText.accessibility}
/// ## Troubleshooting Common Accessibility Issues
///
/// ### Customizing User Input Accessibility Announcements
///
/// To customize user input accessibility announcements triggered by text
/// changes, use [SemanticsService.announce] to make the desired
/// accessibility announcement.
///
/// On iOS, the on-screen keyboard may announce the most recent input
/// incorrectly when a [TextInputFormatter] inserts a thousands separator to
/// a currency value text field. The following example demonstrates how to
/// suppress the default accessibility announcements by always announcing
/// the content of the text field as a US currency value (the `\$` inserts
/// a dollar sign, the `$newText interpolates the `newText` variable):
///
/// ```dart
/// onChanged: (String newText) {
///   if (newText.isNotEmpty) {
///     SemanticsService.announce('\$$newText', Directionality.of(context));
///   }
/// }
/// ```
///
/// {@endtemplate}
///
/// See also:
///
///  * [TextField], which is a full-featured, material-design text input field
///    with placeholder text, labels, and [Form] integration.
class EditableText extends StatefulWidget {
  /// Creates a basic text input control.
  ///
  /// The [maxLines] property can be set to null to remove the restriction on
  /// the number of lines. By default, it is one, meaning this is a single-line
  /// text field. [maxLines] must be null or greater than zero.
  ///
  /// If [keyboardType] is not set or is null, its value will be inferred from
  /// [autofillHints], if [autofillHints] is not empty. Otherwise it defaults to
  /// [TextInputType.text] if [maxLines] is exactly one, and
  /// [TextInputType.multiline] if [maxLines] is null or greater than one.
  ///
  /// The text cursor is not shown if [showCursor] is false or if [showCursor]
  /// is null (the default) and [readOnly] is true.
  ///
  /// The [controller], [focusNode], [obscureText], [autocorrect], [autofocus],
  /// [showSelectionHandles], [enableInteractiveSelection], [forceLine],
  /// [style], [cursorColor], [cursorOpacityAnimates], [backgroundCursorColor],
  /// [enableSuggestions], [paintCursorAboveText], [selectionHeightStyle],
  /// [selectionWidthStyle], [textAlign], [dragStartBehavior], [scrollPadding],
  /// [dragStartBehavior], [toolbarOptions], [rendererIgnoresPointer],
  /// [readOnly], and [enableIMEPersonalizedLearning] arguments must not be null.
  EditableText({
    super.key,
    required this.controller,
    required this.focusNode,
    this.readOnly = false,
    this.obscuringCharacter = '•',
    this.obscureText = false,
    this.autocorrect = true,
    SmartDashesType? smartDashesType,
    SmartQuotesType? smartQuotesType,
    this.enableSuggestions = true,
    required this.style,
    StrutStyle? strutStyle,
    required this.cursorColor,
    required this.backgroundCursorColor,
    this.textAlign = TextAlign.start,
    this.textDirection,
    this.locale,
    this.textScaleFactor,
    this.maxLines = 1,
    this.minLines,
    this.expands = false,
    this.forceLine = true,
    this.textHeightBehavior,
    this.textWidthBasis = TextWidthBasis.parent,
    this.autofocus = false,
    bool? showCursor,
    this.showSelectionHandles = false,
    this.selectionColor,
    this.selectionControls,
    TextInputType? keyboardType,
    this.textInputAction,
    this.textCapitalization = TextCapitalization.none,
    this.onChanged,
    this.onEditingComplete,
    this.onSubmitted,
    this.onAppPrivateCommand,
    this.onSelectionChanged,
    this.onSelectionHandleTapped,
    this.onTapOutside,
    List<TextInputFormatter>? inputFormatters,
    this.mouseCursor,
    this.rendererIgnoresPointer = false,
    this.cursorWidth = 2.0,
    this.cursorHeight,
    this.cursorRadius,
    this.cursorOpacityAnimates = false,
    this.cursorOffset,
    this.paintCursorAboveText = false,
    this.selectionHeightStyle = ui.BoxHeightStyle.tight,
    this.selectionWidthStyle = ui.BoxWidthStyle.tight,
    this.scrollPadding = const EdgeInsets.all(20.0),
    this.keyboardAppearance = Brightness.light,
    this.dragStartBehavior = DragStartBehavior.start,
    bool? enableInteractiveSelection,
    this.scrollController,
    this.scrollPhysics,
    this.autocorrectionTextRectColor,
    @Deprecated(
      'Use `contextMenuBuilder` instead. '
      'This feature was deprecated after v3.3.0-0.5.pre.',
    )
    ToolbarOptions? toolbarOptions,
    this.autofillHints = const <String>[],
    this.autofillClient,
    this.clipBehavior = Clip.hardEdge,
    this.restorationId,
    this.scrollBehavior,
    this.scribbleEnabled = true,
    this.enableIMEPersonalizedLearning = true,
    this.contentInsertionConfiguration,
    this.contextMenuBuilder,
    this.spellCheckConfiguration,
    this.magnifierConfiguration = TextMagnifierConfiguration.disabled,
  }) : assert(obscuringCharacter.length == 1),
       smartDashesType = smartDashesType ?? (obscureText ? SmartDashesType.disabled : SmartDashesType.enabled),
       smartQuotesType = smartQuotesType ?? (obscureText ? SmartQuotesType.disabled : SmartQuotesType.enabled),
       assert(maxLines == null || maxLines > 0),
       assert(minLines == null || minLines > 0),
       assert(
         (maxLines == null) || (minLines == null) || (maxLines >= minLines),
         "minLines can't be greater than maxLines",
       ),
       assert(
         !expands || (maxLines == null && minLines == null),
         'minLines and maxLines must be null when expands is true.',
       ),
       assert(!obscureText || maxLines == 1, 'Obscured fields cannot be multiline.'),
       enableInteractiveSelection = enableInteractiveSelection ?? (!readOnly || !obscureText),
       toolbarOptions = selectionControls is TextSelectionHandleControls && toolbarOptions == null ? ToolbarOptions.empty : toolbarOptions ??
           (obscureText
               ? (readOnly
                   // No point in even offering "Select All" in a read-only obscured
                   // field.
                   ? ToolbarOptions.empty
                   // Writable, but obscured.
                   : const ToolbarOptions(
                       selectAll: true,
                       paste: true,
                     ))
               : (readOnly
                   // Read-only, not obscured.
                   ? const ToolbarOptions(
                       selectAll: true,
                       copy: true,
                     )
                   // Writable, not obscured.
                   : const ToolbarOptions(
                       copy: true,
                       cut: true,
                       selectAll: true,
                       paste: true,
                     ))),
       assert(
          spellCheckConfiguration == null ||
          spellCheckConfiguration == const SpellCheckConfiguration.disabled() ||
          spellCheckConfiguration.misspelledTextStyle != null,
          'spellCheckConfiguration must specify a misspelledTextStyle if spell check behavior is desired',
       ),
       _strutStyle = strutStyle,
       keyboardType = keyboardType ?? _inferKeyboardType(autofillHints: autofillHints, maxLines: maxLines),
       inputFormatters = maxLines == 1
           ? <TextInputFormatter>[
               FilteringTextInputFormatter.singleLineFormatter,
               ...inputFormatters ?? const Iterable<TextInputFormatter>.empty(),
             ]
           : inputFormatters,
       showCursor = showCursor ?? !readOnly;

  /// Controls the text being edited.
  final TextEditingController controller;

  /// Controls whether this widget has keyboard focus.
  final FocusNode focusNode;

  /// {@template flutter.widgets.editableText.obscuringCharacter}
  /// Character used for obscuring text if [obscureText] is true.
  ///
  /// Must be only a single character.
  ///
  /// Defaults to the character U+2022 BULLET (•).
  /// {@endtemplate}
  final String obscuringCharacter;

  /// {@template flutter.widgets.editableText.obscureText}
  /// Whether to hide the text being edited (e.g., for passwords).
  ///
  /// When this is set to true, all the characters in the text field are
  /// replaced by [obscuringCharacter], and the text in the field cannot be
  /// copied with copy or cut. If [readOnly] is also true, then the text cannot
  /// be selected.
  ///
  /// Defaults to false. Cannot be null.
  /// {@endtemplate}
  final bool obscureText;

  /// {@macro dart.ui.textHeightBehavior}
  final TextHeightBehavior? textHeightBehavior;

  /// {@macro flutter.painting.textPainter.textWidthBasis}
  final TextWidthBasis textWidthBasis;

  /// {@template flutter.widgets.editableText.readOnly}
  /// Whether the text can be changed.
  ///
  /// When this is set to true, the text cannot be modified
  /// by any shortcut or keyboard operation. The text is still selectable.
  ///
  /// Defaults to false. Must not be null.
  /// {@endtemplate}
  final bool readOnly;

  /// Whether the text will take the full width regardless of the text width.
  ///
  /// When this is set to false, the width will be based on text width, which
  /// will also be affected by [textWidthBasis].
  ///
  /// Defaults to true. Must not be null.
  ///
  /// See also:
  ///
  ///  * [textWidthBasis], which controls the calculation of text width.
  final bool forceLine;

  /// Configuration of toolbar options.
  ///
  /// By default, all options are enabled. If [readOnly] is true, paste and cut
  /// will be disabled regardless. If [obscureText] is true, cut and copy will
  /// be disabled regardless. If [readOnly] and [obscureText] are both true,
  /// select all will also be disabled.
  final ToolbarOptions toolbarOptions;

  /// Whether to show selection handles.
  ///
  /// When a selection is active, there will be two handles at each side of
  /// boundary, or one handle if the selection is collapsed. The handles can be
  /// dragged to adjust the selection.
  ///
  /// See also:
  ///
  ///  * [showCursor], which controls the visibility of the cursor.
  final bool showSelectionHandles;

  /// {@template flutter.widgets.editableText.showCursor}
  /// Whether to show cursor.
  ///
  /// The cursor refers to the blinking caret when the [EditableText] is focused.
  /// {@endtemplate}
  ///
  /// See also:
  ///
  ///  * [showSelectionHandles], which controls the visibility of the selection handles.
  final bool showCursor;

  /// {@template flutter.widgets.editableText.autocorrect}
  /// Whether to enable autocorrection.
  ///
  /// Defaults to true. Cannot be null.
  /// {@endtemplate}
  final bool autocorrect;

  /// {@macro flutter.services.TextInputConfiguration.smartDashesType}
  final SmartDashesType smartDashesType;

  /// {@macro flutter.services.TextInputConfiguration.smartQuotesType}
  final SmartQuotesType smartQuotesType;

  /// {@macro flutter.services.TextInputConfiguration.enableSuggestions}
  final bool enableSuggestions;

  /// The text style to use for the editable text.
  final TextStyle style;

  /// {@template flutter.widgets.editableText.strutStyle}
  /// The strut style used for the vertical layout.
  ///
  /// [StrutStyle] is used to establish a predictable vertical layout.
  /// Since fonts may vary depending on user input and due to font
  /// fallback, [StrutStyle.forceStrutHeight] is enabled by default
  /// to lock all lines to the height of the base [TextStyle], provided by
  /// [style]. This ensures the typed text fits within the allotted space.
  ///
  /// If null, the strut used will inherit values from the [style] and will
  /// have [StrutStyle.forceStrutHeight] set to true. When no [style] is
  /// passed, the theme's [TextStyle] will be used to generate [strutStyle]
  /// instead.
  ///
  /// To disable strut-based vertical alignment and allow dynamic vertical
  /// layout based on the glyphs typed, use [StrutStyle.disabled].
  ///
  /// Flutter's strut is based on [typesetting strut](https://en.wikipedia.org/wiki/Strut_(typesetting))
  /// and CSS's [line-height](https://www.w3.org/TR/CSS2/visudet.html#line-height).
  /// {@endtemplate}
  ///
  /// Within editable text and text fields, [StrutStyle] will not use its standalone
  /// default values, and will instead inherit omitted/null properties from the
  /// [TextStyle] instead. See [StrutStyle.inheritFromTextStyle].
  StrutStyle get strutStyle {
    if (_strutStyle == null) {
      return StrutStyle.fromTextStyle(style, forceStrutHeight: true);
    }
    return _strutStyle!.inheritFromTextStyle(style);
  }
  final StrutStyle? _strutStyle;

  /// {@template flutter.widgets.editableText.textAlign}
  /// How the text should be aligned horizontally.
  ///
  /// Defaults to [TextAlign.start] and cannot be null.
  /// {@endtemplate}
  final TextAlign textAlign;

  /// {@template flutter.widgets.editableText.textDirection}
  /// The directionality of the text.
  ///
  /// This decides how [textAlign] values like [TextAlign.start] and
  /// [TextAlign.end] are interpreted.
  ///
  /// This is also used to disambiguate how to render bidirectional text. For
  /// example, if the text is an English phrase followed by a Hebrew phrase,
  /// in a [TextDirection.ltr] context the English phrase will be on the left
  /// and the Hebrew phrase to its right, while in a [TextDirection.rtl]
  /// context, the English phrase will be on the right and the Hebrew phrase on
  /// its left.
  ///
  /// Defaults to the ambient [Directionality], if any.
  /// {@endtemplate}
  final TextDirection? textDirection;

  /// {@template flutter.widgets.editableText.textCapitalization}
  /// Configures how the platform keyboard will select an uppercase or
  /// lowercase keyboard.
  ///
  /// Only supports text keyboards, other keyboard types will ignore this
  /// configuration. Capitalization is locale-aware.
  ///
  /// Defaults to [TextCapitalization.none]. Must not be null.
  ///
  /// See also:
  ///
  ///  * [TextCapitalization], for a description of each capitalization behavior.
  ///
  /// {@endtemplate}
  final TextCapitalization textCapitalization;

  /// Used to select a font when the same Unicode character can
  /// be rendered differently, depending on the locale.
  ///
  /// It's rarely necessary to set this property. By default its value
  /// is inherited from the enclosing app with `Localizations.localeOf(context)`.
  ///
  /// See [RenderEditable.locale] for more information.
  final Locale? locale;

  /// {@template flutter.widgets.editableText.textScaleFactor}
  /// The number of font pixels for each logical pixel.
  ///
  /// For example, if the text scale factor is 1.5, text will be 50% larger than
  /// the specified font size.
  ///
  /// Defaults to the [MediaQueryData.textScaleFactor] obtained from the ambient
  /// [MediaQuery], or 1.0 if there is no [MediaQuery] in scope.
  /// {@endtemplate}
  final double? textScaleFactor;

  /// The color to use when painting the cursor.
  ///
  /// Cannot be null.
  final Color cursorColor;

  /// The color to use when painting the autocorrection Rect.
  ///
  /// For [CupertinoTextField]s, the value is set to the ambient
  /// [CupertinoThemeData.primaryColor] with 20% opacity. For [TextField]s, the
  /// value is null on non-iOS platforms and the same color used in [CupertinoTextField]
  /// on iOS.
  ///
  /// Currently the autocorrection Rect only appears on iOS.
  ///
  /// Defaults to null, which disables autocorrection Rect painting.
  final Color? autocorrectionTextRectColor;

  /// The color to use when painting the background cursor aligned with the text
  /// while rendering the floating cursor.
  ///
  /// Cannot be null. By default it is the disabled grey color from
  /// CupertinoColors.
  final Color backgroundCursorColor;

  /// {@template flutter.widgets.editableText.maxLines}
  /// The maximum number of lines to show at one time, wrapping if necessary.
  ///
  /// This affects the height of the field itself and does not limit the number
  /// of lines that can be entered into the field.
  ///
  /// If this is 1 (the default), the text will not wrap, but will scroll
  /// horizontally instead.
  ///
  /// If this is null, there is no limit to the number of lines, and the text
  /// container will start with enough vertical space for one line and
  /// automatically grow to accommodate additional lines as they are entered, up
  /// to the height of its constraints.
  ///
  /// If this is not null, the value must be greater than zero, and it will lock
  /// the input to the given number of lines and take up enough horizontal space
  /// to accommodate that number of lines. Setting [minLines] as well allows the
  /// input to grow and shrink between the indicated range.
  ///
  /// The full set of behaviors possible with [minLines] and [maxLines] are as
  /// follows. These examples apply equally to [TextField], [TextFormField],
  /// [CupertinoTextField], and [EditableText].
  ///
  /// Input that occupies a single line and scrolls horizontally as needed.
  /// ```dart
  /// const TextField()
  /// ```
  ///
  /// Input whose height grows from one line up to as many lines as needed for
  /// the text that was entered. If a height limit is imposed by its parent, it
  /// will scroll vertically when its height reaches that limit.
  /// ```dart
  /// const TextField(maxLines: null)
  /// ```
  ///
  /// The input's height is large enough for the given number of lines. If
  /// additional lines are entered the input scrolls vertically.
  /// ```dart
  /// const TextField(maxLines: 2)
  /// ```
  ///
  /// Input whose height grows with content between a min and max. An infinite
  /// max is possible with `maxLines: null`.
  /// ```dart
  /// const TextField(minLines: 2, maxLines: 4)
  /// ```
  ///
  /// See also:
  ///
  ///  * [minLines], which sets the minimum number of lines visible.
  /// {@endtemplate}
  ///  * [expands], which determines whether the field should fill the height of
  ///    its parent.
  final int? maxLines;

  /// {@template flutter.widgets.editableText.minLines}
  /// The minimum number of lines to occupy when the content spans fewer lines.
  ///
  /// This affects the height of the field itself and does not limit the number
  /// of lines that can be entered into the field.
  ///
  /// If this is null (default), text container starts with enough vertical space
  /// for one line and grows to accommodate additional lines as they are entered.
  ///
  /// This can be used in combination with [maxLines] for a varying set of behaviors.
  ///
  /// If the value is set, it must be greater than zero. If the value is greater
  /// than 1, [maxLines] should also be set to either null or greater than
  /// this value.
  ///
  /// When [maxLines] is set as well, the height will grow between the indicated
  /// range of lines. When [maxLines] is null, it will grow as high as needed,
  /// starting from [minLines].
  ///
  /// A few examples of behaviors possible with [minLines] and [maxLines] are as follows.
  /// These apply equally to [TextField], [TextFormField], [CupertinoTextField],
  /// and [EditableText].
  ///
  /// Input that always occupies at least 2 lines and has an infinite max.
  /// Expands vertically as needed.
  /// ```dart
  /// TextField(minLines: 2)
  /// ```
  ///
  /// Input whose height starts from 2 lines and grows up to 4 lines at which
  /// point the height limit is reached. If additional lines are entered it will
  /// scroll vertically.
  /// ```dart
  /// const TextField(minLines:2, maxLines: 4)
  /// ```
  ///
  /// Defaults to null.
  ///
  /// See also:
  ///
  ///  * [maxLines], which sets the maximum number of lines visible, and has
  ///    several examples of how minLines and maxLines interact to produce
  ///    various behaviors.
  /// {@endtemplate}
  ///  * [expands], which determines whether the field should fill the height of
  ///    its parent.
  final int? minLines;

  /// {@template flutter.widgets.editableText.expands}
  /// Whether this widget's height will be sized to fill its parent.
  ///
  /// If set to true and wrapped in a parent widget like [Expanded] or
  /// [SizedBox], the input will expand to fill the parent.
  ///
  /// [maxLines] and [minLines] must both be null when this is set to true,
  /// otherwise an error is thrown.
  ///
  /// Defaults to false.
  ///
  /// See the examples in [maxLines] for the complete picture of how [maxLines],
  /// [minLines], and [expands] interact to produce various behaviors.
  ///
  /// Input that matches the height of its parent:
  /// ```dart
  /// const Expanded(
  ///   child: TextField(maxLines: null, expands: true),
  /// )
  /// ```
  /// {@endtemplate}
  final bool expands;

  /// {@template flutter.widgets.editableText.autofocus}
  /// Whether this text field should focus itself if nothing else is already
  /// focused.
  ///
  /// If true, the keyboard will open as soon as this text field obtains focus.
  /// Otherwise, the keyboard is only shown after the user taps the text field.
  ///
  /// Defaults to false. Cannot be null.
  /// {@endtemplate}
  // See https://github.com/flutter/flutter/issues/7035 for the rationale for this
  // keyboard behavior.
  final bool autofocus;

  /// The color to use when painting the selection.
  ///
  /// If this property is null, this widget gets the selection color from the
  /// [DefaultSelectionStyle].
  ///
  /// For [CupertinoTextField]s, the value is set to the ambient
  /// [CupertinoThemeData.primaryColor] with 20% opacity. For [TextField]s, the
  /// value is set to the ambient [TextSelectionThemeData.selectionColor].
  final Color? selectionColor;

  /// {@template flutter.widgets.editableText.selectionControls}
  /// Optional delegate for building the text selection handles and toolbar.
  ///
  /// The [EditableText] widget used on its own will not trigger the display
  /// of the selection toolbar by itself. The toolbar is shown by calling
  /// [EditableTextState.showToolbar] in response to an appropriate user event.
  ///
  /// See also:
  ///
  ///  * [CupertinoTextField], which wraps an [EditableText] and which shows the
  ///    selection toolbar upon user events that are appropriate on the iOS
  ///    platform.
  ///  * [TextField], a Material Design themed wrapper of [EditableText], which
  ///    shows the selection toolbar upon appropriate user events based on the
  ///    user's platform set in [ThemeData.platform].
  /// {@endtemplate}
  final TextSelectionControls? selectionControls;

  /// {@template flutter.widgets.editableText.keyboardType}
  /// The type of keyboard to use for editing the text.
  ///
  /// Defaults to [TextInputType.text] if [maxLines] is one and
  /// [TextInputType.multiline] otherwise.
  /// {@endtemplate}
  final TextInputType keyboardType;

  /// The type of action button to use with the soft keyboard.
  final TextInputAction? textInputAction;

  /// {@template flutter.widgets.editableText.onChanged}
  /// Called when the user initiates a change to the TextField's
  /// value: when they have inserted or deleted text.
  ///
  /// This callback doesn't run when the TextField's text is changed
  /// programmatically, via the TextField's [controller]. Typically it
  /// isn't necessary to be notified of such changes, since they're
  /// initiated by the app itself.
  ///
  /// To be notified of all changes to the TextField's text, cursor,
  /// and selection, one can add a listener to its [controller] with
  /// [TextEditingController.addListener].
  ///
  /// [onChanged] is called before [onSubmitted] when user indicates completion
  /// of editing, such as when pressing the "done" button on the keyboard. That
  /// default behavior can be overridden. See [onEditingComplete] for details.
  ///
  /// {@tool dartpad}
  /// This example shows how onChanged could be used to check the TextField's
  /// current value each time the user inserts or deletes a character.
  ///
  /// ** See code in examples/api/lib/widgets/editable_text/editable_text.on_changed.0.dart **
  /// {@end-tool}
  /// {@endtemplate}
  ///
  /// ## Handling emojis and other complex characters
  /// {@template flutter.widgets.EditableText.onChanged}
  /// It's important to always use
  /// [characters](https://pub.dev/packages/characters) when dealing with user
  /// input text that may contain complex characters. This will ensure that
  /// extended grapheme clusters and surrogate pairs are treated as single
  /// characters, as they appear to the user.
  ///
  /// For example, when finding the length of some user input, use
  /// `string.characters.length`. Do NOT use `string.length` or even
  /// `string.runes.length`. For the complex character "👨‍👩‍👦", this
  /// appears to the user as a single character, and `string.characters.length`
  /// intuitively returns 1. On the other hand, `string.length` returns 8, and
  /// `string.runes.length` returns 5!
  /// {@endtemplate}
  ///
  /// See also:
  ///
  ///  * [inputFormatters], which are called before [onChanged]
  ///    runs and can validate and change ("format") the input value.
  ///  * [onEditingComplete], [onSubmitted], [onSelectionChanged]:
  ///    which are more specialized input change notifications.
  ///  * [TextEditingController], which implements the [Listenable] interface
  ///    and notifies its listeners on [TextEditingValue] changes.
  final ValueChanged<String>? onChanged;

  /// {@template flutter.widgets.editableText.onEditingComplete}
  /// Called when the user submits editable content (e.g., user presses the "done"
  /// button on the keyboard).
  ///
  /// The default implementation of [onEditingComplete] executes 2 different
  /// behaviors based on the situation:
  ///
  ///  - When a completion action is pressed, such as "done", "go", "send", or
  ///    "search", the user's content is submitted to the [controller] and then
  ///    focus is given up.
  ///
  ///  - When a non-completion action is pressed, such as "next" or "previous",
  ///    the user's content is submitted to the [controller], but focus is not
  ///    given up because developers may want to immediately move focus to
  ///    another input widget within [onSubmitted].
  ///
  /// Providing [onEditingComplete] prevents the aforementioned default behavior.
  /// {@endtemplate}
  final VoidCallback? onEditingComplete;

  /// {@template flutter.widgets.editableText.onSubmitted}
  /// Called when the user indicates that they are done editing the text in the
  /// field.
  ///
  /// By default, [onSubmitted] is called after [onChanged] when the user
  /// has finalized editing; or, if the default behavior has been overridden,
  /// after [onEditingComplete]. See [onEditingComplete] for details.
  ///
  /// ## Testing
  /// The following is the recommended way to trigger [onSubmitted] in a test:
  ///
  /// ```dart
  /// await tester.testTextInput.receiveAction(TextInputAction.done);
  /// ```
  ///
  /// Sending a `LogicalKeyboardKey.enter` via `tester.sendKeyEvent` will not
  /// trigger [onSubmitted]. This is because on a real device, the engine
  /// translates the enter key to a done action, but `tester.sendKeyEvent` sends
  /// the key to the framework only.
  /// {@endtemplate}
  final ValueChanged<String>? onSubmitted;

  /// {@template flutter.widgets.editableText.onAppPrivateCommand}
  /// This is used to receive a private command from the input method.
  ///
  /// Called when the result of [TextInputClient.performPrivateCommand] is
  /// received.
  ///
  /// This can be used to provide domain-specific features that are only known
  /// between certain input methods and their clients.
  ///
  /// See also:
  ///   * [performPrivateCommand](https://developer.android.com/reference/android/view/inputmethod/InputConnection#performPrivateCommand\(java.lang.String,%20android.os.Bundle\)),
  ///     which is the Android documentation for performPrivateCommand, used to
  ///     send a command from the input method.
  ///   * [sendAppPrivateCommand](https://developer.android.com/reference/android/view/inputmethod/InputMethodManager#sendAppPrivateCommand),
  ///     which is the Android documentation for sendAppPrivateCommand, used to
  ///     send a command to the input method.
  /// {@endtemplate}
  final AppPrivateCommandCallback? onAppPrivateCommand;

  /// {@template flutter.widgets.editableText.onSelectionChanged}
  /// Called when the user changes the selection of text (including the cursor
  /// location).
  /// {@endtemplate}
  final SelectionChangedCallback? onSelectionChanged;

  /// {@macro flutter.widgets.SelectionOverlay.onSelectionHandleTapped}
  final VoidCallback? onSelectionHandleTapped;

  /// {@template flutter.widgets.editableText.onTapOutside}
  /// Called for each tap that occurs outside of the[TextFieldTapRegion] group
  /// when the text field is focused.
  ///
  /// If this is null, [FocusNode.unfocus] will be called on the [focusNode] for
  /// this text field when a [PointerDownEvent] is received on another part of
  /// the UI. However, it will not unfocus as a result of mobile application
  /// touch events (which does not include mouse clicks), to conform with the
  /// platform conventions. To change this behavior, a callback may be set here
  /// that operates differently from the default.
  ///
  /// When adding additional controls to a text field (for example, a spinner, a
  /// button that copies the selected text, or modifies formatting), it is
  /// helpful if tapping on that control doesn't unfocus the text field. In
  /// order for an external widget to be considered as part of the text field
  /// for the purposes of tapping "outside" of the field, wrap the control in a
  /// [TextFieldTapRegion].
  ///
  /// The [PointerDownEvent] passed to the function is the event that caused the
  /// notification. It is possible that the event may occur outside of the
  /// immediate bounding box defined by the text field, although it will be
  /// within the bounding box of a [TextFieldTapRegion] member.
  /// {@endtemplate}
  ///
  /// {@tool dartpad}
  /// This example shows how to use a `TextFieldTapRegion` to wrap a set of
  /// "spinner" buttons that increment and decrement a value in the [TextField]
  /// without causing the text field to lose keyboard focus.
  ///
  /// This example includes a generic `SpinnerField<T>` class that you can copy
  /// into your own project and customize.
  ///
  /// ** See code in examples/api/lib/widgets/tap_region/text_field_tap_region.0.dart **
  /// {@end-tool}
  ///
  /// See also:
  ///
  ///  * [TapRegion] for how the region group is determined.
  final TapRegionCallback? onTapOutside;

  /// {@template flutter.widgets.editableText.inputFormatters}
  /// Optional input validation and formatting overrides.
  ///
  /// Formatters are run in the provided order when the user changes the text
  /// this widget contains. When this parameter changes, the new formatters will
  /// not be applied until the next time the user inserts or deletes text.
  /// Similar to the [onChanged] callback, formatters don't run when the text is
  /// changed programmatically via [controller].
  ///
  /// See also:
  ///
  ///  * [TextEditingController], which implements the [Listenable] interface
  ///    and notifies its listeners on [TextEditingValue] changes.
  /// {@endtemplate}
  final List<TextInputFormatter>? inputFormatters;

  /// The cursor for a mouse pointer when it enters or is hovering over the
  /// widget.
  ///
  /// If this property is null, [SystemMouseCursors.text] will be used.
  ///
  /// The [mouseCursor] is the only property of [EditableText] that controls the
  /// appearance of the mouse pointer. All other properties related to "cursor"
  /// stands for the text cursor, which is usually a blinking vertical line at
  /// the editing position.
  final MouseCursor? mouseCursor;

  /// If true, the [RenderEditable] created by this widget will not handle
  /// pointer events, see [RenderEditable] and [RenderEditable.ignorePointer].
  ///
  /// This property is false by default.
  final bool rendererIgnoresPointer;

  /// {@template flutter.widgets.editableText.cursorWidth}
  /// How thick the cursor will be.
  ///
  /// Defaults to 2.0.
  ///
  /// The cursor will draw under the text. The cursor width will extend
  /// to the right of the boundary between characters for left-to-right text
  /// and to the left for right-to-left text. This corresponds to extending
  /// downstream relative to the selected position. Negative values may be used
  /// to reverse this behavior.
  /// {@endtemplate}
  final double cursorWidth;

  /// {@template flutter.widgets.editableText.cursorHeight}
  /// How tall the cursor will be.
  ///
  /// If this property is null, [RenderEditable.preferredLineHeight] will be used.
  /// {@endtemplate}
  final double? cursorHeight;

  /// {@template flutter.widgets.editableText.cursorRadius}
  /// How rounded the corners of the cursor should be.
  ///
  /// By default, the cursor has no radius.
  /// {@endtemplate}
  final Radius? cursorRadius;

  /// Whether the cursor will animate from fully transparent to fully opaque
  /// during each cursor blink.
  ///
  /// By default, the cursor opacity will animate on iOS platforms and will not
  /// animate on Android platforms.
  final bool cursorOpacityAnimates;

  ///{@macro flutter.rendering.RenderEditable.cursorOffset}
  final Offset? cursorOffset;

  ///{@macro flutter.rendering.RenderEditable.paintCursorAboveText}
  final bool paintCursorAboveText;

  /// Controls how tall the selection highlight boxes are computed to be.
  ///
  /// See [ui.BoxHeightStyle] for details on available styles.
  final ui.BoxHeightStyle selectionHeightStyle;

  /// Controls how wide the selection highlight boxes are computed to be.
  ///
  /// See [ui.BoxWidthStyle] for details on available styles.
  final ui.BoxWidthStyle selectionWidthStyle;

  /// The appearance of the keyboard.
  ///
  /// This setting is only honored on iOS devices.
  ///
  /// Defaults to [Brightness.light].
  final Brightness keyboardAppearance;

  /// {@template flutter.widgets.editableText.scrollPadding}
  /// Configures padding to edges surrounding a [Scrollable] when the Textfield scrolls into view.
  ///
  /// When this widget receives focus and is not completely visible (for example scrolled partially
  /// off the screen or overlapped by the keyboard)
  /// then it will attempt to make itself visible by scrolling a surrounding [Scrollable], if one is present.
  /// This value controls how far from the edges of a [Scrollable] the TextField will be positioned after the scroll.
  ///
  /// Defaults to EdgeInsets.all(20.0).
  /// {@endtemplate}
  final EdgeInsets scrollPadding;

  /// {@template flutter.widgets.editableText.enableInteractiveSelection}
  /// Whether to enable user interface affordances for changing the
  /// text selection.
  ///
  /// For example, setting this to true will enable features such as
  /// long-pressing the TextField to select text and show the
  /// cut/copy/paste menu, and tapping to move the text caret.
  ///
  /// When this is false, the text selection cannot be adjusted by
  /// the user, text cannot be copied, and the user cannot paste into
  /// the text field from the clipboard.
  ///
  /// Defaults to true.
  /// {@endtemplate}
  final bool enableInteractiveSelection;

  /// Setting this property to true makes the cursor stop blinking or fading
  /// on and off once the cursor appears on focus. This property is useful for
  /// testing purposes.
  ///
  /// It does not affect the necessity to focus the EditableText for the cursor
  /// to appear in the first place.
  ///
  /// Defaults to false, resulting in a typical blinking cursor.
  static bool debugDeterministicCursor = false;

  /// {@macro flutter.widgets.scrollable.dragStartBehavior}
  final DragStartBehavior dragStartBehavior;

  /// {@template flutter.widgets.editableText.scrollController}
  /// The [ScrollController] to use when vertically scrolling the input.
  ///
  /// If null, it will instantiate a new ScrollController.
  ///
  /// See [Scrollable.controller].
  /// {@endtemplate}
  final ScrollController? scrollController;

  /// {@template flutter.widgets.editableText.scrollPhysics}
  /// The [ScrollPhysics] to use when vertically scrolling the input.
  ///
  /// If not specified, it will behave according to the current platform.
  ///
  /// See [Scrollable.physics].
  /// {@endtemplate}
  ///
  /// If an explicit [ScrollBehavior] is provided to [scrollBehavior], the
  /// [ScrollPhysics] provided by that behavior will take precedence after
  /// [scrollPhysics].
  final ScrollPhysics? scrollPhysics;

  /// {@template flutter.widgets.editableText.scribbleEnabled}
  /// Whether iOS 14 Scribble features are enabled for this widget.
  ///
  /// Only available on iPads.
  ///
  /// Defaults to true.
  /// {@endtemplate}
  final bool scribbleEnabled;

  /// {@template flutter.widgets.editableText.selectionEnabled}
  /// Same as [enableInteractiveSelection].
  ///
  /// This getter exists primarily for consistency with
  /// [RenderEditable.selectionEnabled].
  /// {@endtemplate}
  bool get selectionEnabled => enableInteractiveSelection;

  /// {@template flutter.widgets.editableText.autofillHints}
  /// A list of strings that helps the autofill service identify the type of this
  /// text input.
  ///
  /// When set to null, this text input will not send its autofill information
  /// to the platform, preventing it from participating in autofills triggered
  /// by a different [AutofillClient], even if they're in the same
  /// [AutofillScope]. Additionally, on Android and web, setting this to null
  /// will disable autofill for this text field.
  ///
  /// The minimum platform SDK version that supports Autofill is API level 26
  /// for Android, and iOS 10.0 for iOS.
  ///
  /// Defaults to an empty list.
  ///
  /// ### Setting up iOS autofill:
  ///
  /// To provide the best user experience and ensure your app fully supports
  /// password autofill on iOS, follow these steps:
  ///
  /// * Set up your iOS app's
  ///   [associated domains](https://developer.apple.com/documentation/safariservices/supporting_associated_domains_in_your_app).
  /// * Some autofill hints only work with specific [keyboardType]s. For example,
  ///   [AutofillHints.name] requires [TextInputType.name] and [AutofillHints.email]
  ///   works only with [TextInputType.emailAddress]. Make sure the input field has a
  ///   compatible [keyboardType]. Empirically, [TextInputType.name] works well
  ///   with many autofill hints that are predefined on iOS.
  ///
  /// ### Troubleshooting Autofill
  ///
  /// Autofill service providers rely heavily on [autofillHints]. Make sure the
  /// entries in [autofillHints] are supported by the autofill service currently
  /// in use (the name of the service can typically be found in your mobile
  /// device's system settings).
  ///
  /// #### Autofill UI refuses to show up when I tap on the text field
  ///
  /// Check the device's system settings and make sure autofill is turned on,
  /// and there are available credentials stored in the autofill service.
  ///
  /// * iOS password autofill: Go to Settings -> Password, turn on "Autofill
  ///   Passwords", and add new passwords for testing by pressing the top right
  ///   "+" button. Use an arbitrary "website" if you don't have associated
  ///   domains set up for your app. As long as there's at least one password
  ///   stored, you should be able to see a key-shaped icon in the quick type
  ///   bar on the software keyboard, when a password related field is focused.
  ///
  /// * iOS contact information autofill: iOS seems to pull contact info from
  ///   the Apple ID currently associated with the device. Go to Settings ->
  ///   Apple ID (usually the first entry, or "Sign in to your iPhone" if you
  ///   haven't set up one on the device), and fill out the relevant fields. If
  ///   you wish to test more contact info types, try adding them in Contacts ->
  ///   My Card.
  ///
  /// * Android autofill: Go to Settings -> System -> Languages & input ->
  ///   Autofill service. Enable the autofill service of your choice, and make
  ///   sure there are available credentials associated with your app.
  ///
  /// #### I called `TextInput.finishAutofillContext` but the autofill save
  /// prompt isn't showing
  ///
  /// * iOS: iOS may not show a prompt or any other visual indication when it
  ///   saves user password. Go to Settings -> Password and check if your new
  ///   password is saved. Neither saving password nor auto-generating strong
  ///   password works without properly setting up associated domains in your
  ///   app. To set up associated domains, follow the instructions in
  ///   <https://developer.apple.com/documentation/safariservices/supporting_associated_domains_in_your_app>.
  ///
  /// {@endtemplate}
  /// {@macro flutter.services.AutofillConfiguration.autofillHints}
  final Iterable<String>? autofillHints;

  /// The [AutofillClient] that controls this input field's autofill behavior.
  ///
  /// When null, this widget's [EditableTextState] will be used as the
  /// [AutofillClient]. This property may override [autofillHints].
  final AutofillClient? autofillClient;

  /// {@macro flutter.material.Material.clipBehavior}
  ///
  /// Defaults to [Clip.hardEdge].
  final Clip clipBehavior;

  /// Restoration ID to save and restore the scroll offset of the
  /// [EditableText].
  ///
  /// If a restoration id is provided, the [EditableText] will persist its
  /// current scroll offset and restore it during state restoration.
  ///
  /// The scroll offset is persisted in a [RestorationBucket] claimed from
  /// the surrounding [RestorationScope] using the provided restoration ID.
  ///
  /// Persisting and restoring the content of the [EditableText] is the
  /// responsibility of the owner of the [controller], who may use a
  /// [RestorableTextEditingController] for that purpose.
  ///
  /// See also:
  ///
  ///  * [RestorationManager], which explains how state restoration works in
  ///    Flutter.
  final String? restorationId;

  /// {@template flutter.widgets.shadow.scrollBehavior}
  /// A [ScrollBehavior] that will be applied to this widget individually.
  ///
  /// Defaults to null, wherein the inherited [ScrollBehavior] is copied and
  /// modified to alter the viewport decoration, like [Scrollbar]s.
  /// {@endtemplate}
  ///
  /// [ScrollBehavior]s also provide [ScrollPhysics]. If an explicit
  /// [ScrollPhysics] is provided in [scrollPhysics], it will take precedence,
  /// followed by [scrollBehavior], and then the inherited ancestor
  /// [ScrollBehavior].
  ///
  /// The [ScrollBehavior] of the inherited [ScrollConfiguration] will be
  /// modified by default to only apply a [Scrollbar] if [maxLines] is greater
  /// than 1.
  final ScrollBehavior? scrollBehavior;

  /// {@macro flutter.services.TextInputConfiguration.enableIMEPersonalizedLearning}
  final bool enableIMEPersonalizedLearning;

  /// {@template flutter.widgets.editableText.contentInsertionConfiguration}
  /// Configuration of handler for media content inserted via the system input
  /// method.
  ///
  /// Defaults to null in which case media content insertion will be disabled,
  /// and the system will display a message informing the user that the text field
  /// does not support inserting media content.
  ///
  /// Set [ContentInsertionConfiguration.onContentInserted] to provide a handler.
  /// Additionally, set [ContentInsertionConfiguration.allowedMimeTypes]
  /// to limit the allowable mime types for inserted content.
  ///
  /// {@tool dartpad}
  ///
  /// This example shows how to access the data for inserted content in your
  /// `TextField`.
  ///
  /// ** See code in examples/api/lib/widgets/editable_text/editable_text.on_content_inserted.0.dart **
  /// {@end-tool}
  ///
  /// If [contentInsertionConfiguration] is not provided, by default
  /// an empty list of mime types will be sent to the Flutter Engine.
  /// A handler function must be provided in order to customize the allowable
  /// mime types for inserted content.
  ///
  /// If rich content is inserted without a handler, the system will display
  /// a message informing the user that the current text input does not support
  /// inserting rich content.
  /// {@endtemplate}
  final ContentInsertionConfiguration? contentInsertionConfiguration;

  /// {@template flutter.widgets.EditableText.contextMenuBuilder}
  /// Builds the text selection toolbar when requested by the user.
  ///
  /// `primaryAnchor` is the desired anchor position for the context menu, while
  /// `secondaryAnchor` is the fallback location if the menu doesn't fit.
  ///
  /// `buttonItems` represents the buttons that would be built by default for
  /// this widget.
  ///
  /// {@tool dartpad}
  /// This example shows how to customize the menu, in this case by keeping the
  /// default buttons for the platform but modifying their appearance.
  ///
  /// ** See code in examples/api/lib/material/context_menu/editable_text_toolbar_builder.0.dart **
  /// {@end-tool}
  ///
  /// {@tool dartpad}
  /// This example shows how to show a custom button only when an email address
  /// is currently selected.
  ///
  /// ** See code in examples/api/lib/material/context_menu/editable_text_toolbar_builder.1.dart **
  /// {@end-tool}
  ///
  /// See also:
  ///   * [AdaptiveTextSelectionToolbar], which builds the default text selection
  ///     toolbar for the current platform, but allows customization of the
  ///     buttons.
  ///   * [AdaptiveTextSelectionToolbar.getAdaptiveButtons], which builds the
  ///     button Widgets for the current platform given
  ///     [ContextMenuButtonItem]s.
  /// {@endtemplate}
  ///
  /// If not provided, no context menu will be shown.
  final EditableTextContextMenuBuilder? contextMenuBuilder;

  /// {@template flutter.widgets.EditableText.spellCheckConfiguration}
  /// Configuration that details how spell check should be performed.
  ///
  /// Specifies the [SpellCheckService] used to spell check text input and the
  /// [TextStyle] used to style text with misspelled words.
  ///
  /// If the [SpellCheckService] is left null, spell check is disabled by
  /// default unless the [DefaultSpellCheckService] is supported, in which case
  /// it is used. It is currently supported only on Android and iOS.
  ///
  /// If this configuration is left null, then spell check is disabled by default.
  /// {@endtemplate}
  final SpellCheckConfiguration? spellCheckConfiguration;

  /// {@macro flutter.widgets.magnifier.TextMagnifierConfiguration.intro}
  ///
  /// {@macro flutter.widgets.magnifier.intro}
  ///
  /// {@macro flutter.widgets.magnifier.TextMagnifierConfiguration.details}
  final TextMagnifierConfiguration magnifierConfiguration;

  bool get _userSelectionEnabled => enableInteractiveSelection && (!readOnly || !obscureText);

  /// Returns the [ContextMenuButtonItem]s representing the buttons in this
  /// platform's default selection menu for an editable field.
  ///
  /// For example, [EditableText] uses this to generate the default buttons for
  /// its context menu.
  ///
  /// See also:
  ///
  /// * [EditableTextState.contextMenuButtonItems], which gives the
  ///   [ContextMenuButtonItem]s for a specific EditableText.
  /// * [SelectableRegion.getSelectableButtonItems], which performs a similar
  ///   role but for content that is selectable but not editable.
  /// * [AdaptiveTextSelectionToolbar], which builds the toolbar itself, and can
  ///   take a list of [ContextMenuButtonItem]s with
  ///   [AdaptiveTextSelectionToolbar.buttonItems].
  /// * [AdaptiveTextSelectionToolbar.getAdaptiveButtons], which builds the button
  ///   Widgets for the current platform given [ContextMenuButtonItem]s.
  static List<ContextMenuButtonItem> getEditableButtonItems({
    required final ClipboardStatus? clipboardStatus,
    required final VoidCallback? onCopy,
    required final VoidCallback? onCut,
    required final VoidCallback? onPaste,
    required final VoidCallback? onSelectAll,
  }) {
    // If the paste button is enabled, don't render anything until the state
    // of the clipboard is known, since it's used to determine if paste is
    // shown.
    if (onPaste != null && clipboardStatus == ClipboardStatus.unknown) {
      return <ContextMenuButtonItem>[];
    }

    return <ContextMenuButtonItem>[
      if (onCut != null)
        ContextMenuButtonItem(
          onPressed: onCut,
          type: ContextMenuButtonType.cut,
        ),
      if (onCopy != null)
        ContextMenuButtonItem(
          onPressed: onCopy,
          type: ContextMenuButtonType.copy,
        ),
      if (onPaste != null)
        ContextMenuButtonItem(
          onPressed: onPaste,
          type: ContextMenuButtonType.paste,
        ),
      if (onSelectAll != null)
        ContextMenuButtonItem(
          onPressed: onSelectAll,
          type: ContextMenuButtonType.selectAll,
        ),
    ];
  }

  // Infer the keyboard type of an `EditableText` if it's not specified.
  static TextInputType _inferKeyboardType({
    required Iterable<String>? autofillHints,
    required int? maxLines,
  }) {
    if (autofillHints == null || autofillHints.isEmpty) {
      return maxLines == 1 ? TextInputType.text : TextInputType.multiline;
    }

    final String effectiveHint = autofillHints.first;

    // On iOS oftentimes specifying a text content type is not enough to qualify
    // the input field for autofill. The keyboard type also needs to be compatible
    // with the content type. To get autofill to work by default on EditableText,
    // the keyboard type inference on iOS is done differently from other platforms.
    //
    // The entries with "autofill not working" comments are the iOS text content
    // types that should work with the specified keyboard type but won't trigger
    // (even within a native app). Tested on iOS 13.5.
    if (!kIsWeb) {
      switch (defaultTargetPlatform) {
        case TargetPlatform.iOS:
        case TargetPlatform.macOS:
          const Map<String, TextInputType> iOSKeyboardType = <String, TextInputType> {
            AutofillHints.addressCity : TextInputType.name,
            AutofillHints.addressCityAndState : TextInputType.name, // Autofill not working.
            AutofillHints.addressState : TextInputType.name,
            AutofillHints.countryName : TextInputType.name,
            AutofillHints.creditCardNumber : TextInputType.number,  // Couldn't test.
            AutofillHints.email : TextInputType.emailAddress,
            AutofillHints.familyName : TextInputType.name,
            AutofillHints.fullStreetAddress : TextInputType.name,
            AutofillHints.givenName : TextInputType.name,
            AutofillHints.jobTitle : TextInputType.name,            // Autofill not working.
            AutofillHints.location : TextInputType.name,            // Autofill not working.
            AutofillHints.middleName : TextInputType.name,          // Autofill not working.
            AutofillHints.name : TextInputType.name,
            AutofillHints.namePrefix : TextInputType.name,          // Autofill not working.
            AutofillHints.nameSuffix : TextInputType.name,          // Autofill not working.
            AutofillHints.newPassword : TextInputType.text,
            AutofillHints.newUsername : TextInputType.text,
            AutofillHints.nickname : TextInputType.name,            // Autofill not working.
            AutofillHints.oneTimeCode : TextInputType.number,
            AutofillHints.organizationName : TextInputType.text,    // Autofill not working.
            AutofillHints.password : TextInputType.text,
            AutofillHints.postalCode : TextInputType.name,
            AutofillHints.streetAddressLine1 : TextInputType.name,
            AutofillHints.streetAddressLine2 : TextInputType.name,  // Autofill not working.
            AutofillHints.sublocality : TextInputType.name,         // Autofill not working.
            AutofillHints.telephoneNumber : TextInputType.name,
            AutofillHints.url : TextInputType.url,                  // Autofill not working.
            AutofillHints.username : TextInputType.text,
          };

          final TextInputType? keyboardType = iOSKeyboardType[effectiveHint];
          if (keyboardType != null) {
            return keyboardType;
          }
          break;
        case TargetPlatform.android:
        case TargetPlatform.fuchsia:
        case TargetPlatform.linux:
        case TargetPlatform.windows:
          break;
      }
    }

    if (maxLines != 1) {
      return TextInputType.multiline;
    }

    const Map<String, TextInputType> inferKeyboardType = <String, TextInputType> {
      AutofillHints.addressCity : TextInputType.streetAddress,
      AutofillHints.addressCityAndState : TextInputType.streetAddress,
      AutofillHints.addressState : TextInputType.streetAddress,
      AutofillHints.birthday : TextInputType.datetime,
      AutofillHints.birthdayDay : TextInputType.datetime,
      AutofillHints.birthdayMonth : TextInputType.datetime,
      AutofillHints.birthdayYear : TextInputType.datetime,
      AutofillHints.countryCode : TextInputType.number,
      AutofillHints.countryName : TextInputType.text,
      AutofillHints.creditCardExpirationDate : TextInputType.datetime,
      AutofillHints.creditCardExpirationDay : TextInputType.datetime,
      AutofillHints.creditCardExpirationMonth : TextInputType.datetime,
      AutofillHints.creditCardExpirationYear : TextInputType.datetime,
      AutofillHints.creditCardFamilyName : TextInputType.name,
      AutofillHints.creditCardGivenName : TextInputType.name,
      AutofillHints.creditCardMiddleName : TextInputType.name,
      AutofillHints.creditCardName : TextInputType.name,
      AutofillHints.creditCardNumber : TextInputType.number,
      AutofillHints.creditCardSecurityCode : TextInputType.number,
      AutofillHints.creditCardType : TextInputType.text,
      AutofillHints.email : TextInputType.emailAddress,
      AutofillHints.familyName : TextInputType.name,
      AutofillHints.fullStreetAddress : TextInputType.streetAddress,
      AutofillHints.gender : TextInputType.text,
      AutofillHints.givenName : TextInputType.name,
      AutofillHints.impp : TextInputType.url,
      AutofillHints.jobTitle : TextInputType.text,
      AutofillHints.language : TextInputType.text,
      AutofillHints.location : TextInputType.streetAddress,
      AutofillHints.middleInitial : TextInputType.name,
      AutofillHints.middleName : TextInputType.name,
      AutofillHints.name : TextInputType.name,
      AutofillHints.namePrefix : TextInputType.name,
      AutofillHints.nameSuffix : TextInputType.name,
      AutofillHints.newPassword : TextInputType.text,
      AutofillHints.newUsername : TextInputType.text,
      AutofillHints.nickname : TextInputType.text,
      AutofillHints.oneTimeCode : TextInputType.text,
      AutofillHints.organizationName : TextInputType.text,
      AutofillHints.password : TextInputType.text,
      AutofillHints.photo : TextInputType.text,
      AutofillHints.postalAddress : TextInputType.streetAddress,
      AutofillHints.postalAddressExtended : TextInputType.streetAddress,
      AutofillHints.postalAddressExtendedPostalCode : TextInputType.number,
      AutofillHints.postalCode : TextInputType.number,
      AutofillHints.streetAddressLevel1 : TextInputType.streetAddress,
      AutofillHints.streetAddressLevel2 : TextInputType.streetAddress,
      AutofillHints.streetAddressLevel3 : TextInputType.streetAddress,
      AutofillHints.streetAddressLevel4 : TextInputType.streetAddress,
      AutofillHints.streetAddressLine1 : TextInputType.streetAddress,
      AutofillHints.streetAddressLine2 : TextInputType.streetAddress,
      AutofillHints.streetAddressLine3 : TextInputType.streetAddress,
      AutofillHints.sublocality : TextInputType.streetAddress,
      AutofillHints.telephoneNumber : TextInputType.phone,
      AutofillHints.telephoneNumberAreaCode : TextInputType.phone,
      AutofillHints.telephoneNumberCountryCode : TextInputType.phone,
      AutofillHints.telephoneNumberDevice : TextInputType.phone,
      AutofillHints.telephoneNumberExtension : TextInputType.phone,
      AutofillHints.telephoneNumberLocal : TextInputType.phone,
      AutofillHints.telephoneNumberLocalPrefix : TextInputType.phone,
      AutofillHints.telephoneNumberLocalSuffix : TextInputType.phone,
      AutofillHints.telephoneNumberNational : TextInputType.phone,
      AutofillHints.transactionAmount : TextInputType.numberWithOptions(decimal: true),
      AutofillHints.transactionCurrency : TextInputType.text,
      AutofillHints.url : TextInputType.url,
      AutofillHints.username : TextInputType.text,
    };

    return inferKeyboardType[effectiveHint] ?? TextInputType.text;
  }

  @override
  EditableTextState createState() => EditableTextState();

  @override
  void debugFillProperties(DiagnosticPropertiesBuilder properties) {
    super.debugFillProperties(properties);
    properties.add(DiagnosticsProperty<TextEditingController>('controller', controller));
    properties.add(DiagnosticsProperty<FocusNode>('focusNode', focusNode));
    properties.add(DiagnosticsProperty<bool>('obscureText', obscureText, defaultValue: false));
    properties.add(DiagnosticsProperty<bool>('readOnly', readOnly, defaultValue: false));
    properties.add(DiagnosticsProperty<bool>('autocorrect', autocorrect, defaultValue: true));
    properties.add(EnumProperty<SmartDashesType>('smartDashesType', smartDashesType, defaultValue: obscureText ? SmartDashesType.disabled : SmartDashesType.enabled));
    properties.add(EnumProperty<SmartQuotesType>('smartQuotesType', smartQuotesType, defaultValue: obscureText ? SmartQuotesType.disabled : SmartQuotesType.enabled));
    properties.add(DiagnosticsProperty<bool>('enableSuggestions', enableSuggestions, defaultValue: true));
    style.debugFillProperties(properties);
    properties.add(EnumProperty<TextAlign>('textAlign', textAlign, defaultValue: null));
    properties.add(EnumProperty<TextDirection>('textDirection', textDirection, defaultValue: null));
    properties.add(DiagnosticsProperty<Locale>('locale', locale, defaultValue: null));
    properties.add(DoubleProperty('textScaleFactor', textScaleFactor, defaultValue: null));
    properties.add(IntProperty('maxLines', maxLines, defaultValue: 1));
    properties.add(IntProperty('minLines', minLines, defaultValue: null));
    properties.add(DiagnosticsProperty<bool>('expands', expands, defaultValue: false));
    properties.add(DiagnosticsProperty<bool>('autofocus', autofocus, defaultValue: false));
    properties.add(DiagnosticsProperty<TextInputType>('keyboardType', keyboardType, defaultValue: null));
    properties.add(DiagnosticsProperty<ScrollController>('scrollController', scrollController, defaultValue: null));
    properties.add(DiagnosticsProperty<ScrollPhysics>('scrollPhysics', scrollPhysics, defaultValue: null));
    properties.add(DiagnosticsProperty<Iterable<String>>('autofillHints', autofillHints, defaultValue: null));
    properties.add(DiagnosticsProperty<TextHeightBehavior>('textHeightBehavior', textHeightBehavior, defaultValue: null));
    properties.add(DiagnosticsProperty<bool>('scribbleEnabled', scribbleEnabled, defaultValue: true));
    properties.add(DiagnosticsProperty<bool>('enableIMEPersonalizedLearning', enableIMEPersonalizedLearning, defaultValue: true));
    properties.add(DiagnosticsProperty<bool>('enableInteractiveSelection', enableInteractiveSelection, defaultValue: true));
    properties.add(DiagnosticsProperty<SpellCheckConfiguration>('spellCheckConfiguration', spellCheckConfiguration, defaultValue: null));
    properties.add(DiagnosticsProperty<List<String>>('contentCommitMimeTypes', contentInsertionConfiguration?.allowedMimeTypes ?? const <String>[], defaultValue: contentInsertionConfiguration == null ? const <String>[] : kDefaultContentInsertionMimeTypes));
  }
}

/// State for a [EditableText].
class EditableTextState extends State<EditableText> with AutomaticKeepAliveClientMixin<EditableText>, WidgetsBindingObserver, TickerProviderStateMixin<EditableText>, TextSelectionDelegate, TextInputClient implements AutofillClient {
  Timer? _cursorTimer;
  AnimationController get _cursorBlinkOpacityController {
    return _backingCursorBlinkOpacityController ??= AnimationController(
      vsync: this,
    )..addListener(_onCursorColorTick);
  }
  AnimationController? _backingCursorBlinkOpacityController;
  late final Simulation _iosBlinkCursorSimulation = _DiscreteKeyFrameSimulation.iOSBlinkingCaret();

  final ValueNotifier<bool> _cursorVisibilityNotifier = ValueNotifier<bool>(true);
  final GlobalKey _editableKey = GlobalKey();

  /// Detects whether the clipboard can paste.
  final ClipboardStatusNotifier clipboardStatus = ClipboardStatusNotifier();

  TextInputConnection? _textInputConnection;
  bool get _hasInputConnection => _textInputConnection?.attached ?? false;

  TextSelectionOverlay? _selectionOverlay;

  final GlobalKey _scrollableKey = GlobalKey();
  ScrollController? _internalScrollController;
  ScrollController get _scrollController => widget.scrollController ?? (_internalScrollController ??= ScrollController());

  final LayerLink _toolbarLayerLink = LayerLink();
  final LayerLink _startHandleLayerLink = LayerLink();
  final LayerLink _endHandleLayerLink = LayerLink();

  bool _didAutoFocus = false;

  AutofillGroupState? _currentAutofillScope;
  @override
  AutofillScope? get currentAutofillScope => _currentAutofillScope;

  AutofillClient get _effectiveAutofillClient => widget.autofillClient ?? this;

  late SpellCheckConfiguration _spellCheckConfiguration;

  /// Configuration that determines how spell check will be performed.
  ///
  /// If possible, this configuration will contain a default for the
  /// [SpellCheckService] if it is not otherwise specified.
  ///
  /// See also:
  ///  * [DefaultSpellCheckService], the spell check service used by default.
  @visibleForTesting
  SpellCheckConfiguration get spellCheckConfiguration => _spellCheckConfiguration;

  /// Whether or not spell check is enabled.
  ///
  /// Spell check is enabled when a [SpellCheckConfiguration] has been specified
  /// for the widget.
  bool get spellCheckEnabled => _spellCheckConfiguration.spellCheckEnabled;

  /// The most up-to-date spell check results for text input.
  ///
  /// These results will be updated via calls to spell check through a
  /// [SpellCheckService] and used by this widget to build the [TextSpan] tree
  /// for text input and menus for replacement suggestions of misspelled words.
  SpellCheckResults? spellCheckResults;

  bool get _spellCheckResultsReceived => spellCheckEnabled && spellCheckResults != null && spellCheckResults!.suggestionSpans.isNotEmpty;

  /// Whether to create an input connection with the platform for text editing
  /// or not.
  ///
  /// Read-only input fields do not need a connection with the platform since
  /// there's no need for text editing capabilities (e.g. virtual keyboard).
  ///
  /// On the web, we always need a connection because we want some browser
  /// functionalities to continue to work on read-only input fields like:
  ///
  /// - Relevant context menu.
  /// - cmd/ctrl+c shortcut to copy.
  /// - cmd/ctrl+a to select all.
  /// - Changing the selection using a physical keyboard.
  bool get _shouldCreateInputConnection => kIsWeb || !widget.readOnly;

  // The time it takes for the floating cursor to snap to the text aligned
  // cursor position after the user has finished placing it.
  static const Duration _floatingCursorResetTime = Duration(milliseconds: 125);

  AnimationController? _floatingCursorResetController;

  Orientation? _lastOrientation;

  @override
  bool get wantKeepAlive => widget.focusNode.hasFocus;

  Color get _cursorColor => widget.cursorColor.withOpacity(_cursorBlinkOpacityController.value);

  @override
  bool get cutEnabled {
    if (widget.selectionControls is! TextSelectionHandleControls) {
      return widget.toolbarOptions.cut && !widget.readOnly && !widget.obscureText;
    }
    return !widget.readOnly
        && !widget.obscureText
        && !textEditingValue.selection.isCollapsed;
  }

  @override
  bool get copyEnabled {
    if (widget.selectionControls is! TextSelectionHandleControls) {
      return widget.toolbarOptions.copy && !widget.obscureText;
    }
    return !widget.obscureText
        && !textEditingValue.selection.isCollapsed;
  }

  @override
  bool get pasteEnabled {
    if (widget.selectionControls is! TextSelectionHandleControls) {
      return widget.toolbarOptions.paste && !widget.readOnly;
    }
    return !widget.readOnly
        && (clipboardStatus.value == ClipboardStatus.pasteable);
  }

  @override
  bool get selectAllEnabled {
    if (widget.selectionControls is! TextSelectionHandleControls) {
      return widget.toolbarOptions.selectAll && (!widget.readOnly || !widget.obscureText) && widget.enableInteractiveSelection;
    }

    if (!widget.enableInteractiveSelection
        || (widget.readOnly
            && widget.obscureText)) {
      return false;
    }

    switch (defaultTargetPlatform) {
      case TargetPlatform.macOS:
        return false;
      case TargetPlatform.iOS:
        return textEditingValue.text.isNotEmpty
            && textEditingValue.selection.isCollapsed;
      case TargetPlatform.android:
      case TargetPlatform.fuchsia:
      case TargetPlatform.linux:
      case TargetPlatform.windows:
        return textEditingValue.text.isNotEmpty
           && !(textEditingValue.selection.start == 0
               && textEditingValue.selection.end == textEditingValue.text.length);
    }
  }

  void _onChangedClipboardStatus() {
    setState(() {
      // Inform the widget that the value of clipboardStatus has changed.
    });
  }

  TextEditingValue get _textEditingValueforTextLayoutMetrics {
    final Widget? editableWidget =_editableKey.currentContext?.widget;
    if (editableWidget is! _Editable) {
      throw StateError('_Editable must be mounted.');
    }
    return editableWidget.value;
  }

  /// Copy current selection to [Clipboard].
  @override
  void copySelection(SelectionChangedCause cause) {
    final TextSelection selection = textEditingValue.selection;
    if (selection.isCollapsed || widget.obscureText) {
      return;
    }
    final String text = textEditingValue.text;
    Clipboard.setData(ClipboardData(text: selection.textInside(text)));
    if (cause == SelectionChangedCause.toolbar) {
      bringIntoView(textEditingValue.selection.extent);
      hideToolbar(false);

      switch (defaultTargetPlatform) {
        case TargetPlatform.iOS:
        case TargetPlatform.macOS:
        case TargetPlatform.linux:
        case TargetPlatform.windows:
          break;
        case TargetPlatform.android:
        case TargetPlatform.fuchsia:
          // Collapse the selection and hide the toolbar and handles.
          userUpdateTextEditingValue(
            TextEditingValue(
              text: textEditingValue.text,
              selection: TextSelection.collapsed(offset: textEditingValue.selection.end),
            ),
            SelectionChangedCause.toolbar,
          );
          break;
      }
    }
    clipboardStatus.update();
  }

  /// Cut current selection to [Clipboard].
  @override
  void cutSelection(SelectionChangedCause cause) {
    if (widget.readOnly || widget.obscureText) {
      return;
    }
    final TextSelection selection = textEditingValue.selection;
    final String text = textEditingValue.text;
    if (selection.isCollapsed) {
      return;
    }
    Clipboard.setData(ClipboardData(text: selection.textInside(text)));
    _replaceText(ReplaceTextIntent(textEditingValue, '', selection, cause));
    if (cause == SelectionChangedCause.toolbar) {
      // Schedule a call to bringIntoView() after renderEditable updates.
      SchedulerBinding.instance.addPostFrameCallback((_) {
        if (mounted) {
          bringIntoView(textEditingValue.selection.extent);
        }
      });
      hideToolbar();
    }
    clipboardStatus.update();
  }

  /// Paste text from [Clipboard].
  @override
  Future<void> pasteText(SelectionChangedCause cause) async {
    if (widget.readOnly) {
      return;
    }
    final TextSelection selection = textEditingValue.selection;
    if (!selection.isValid) {
      return;
    }
    // Snapshot the input before using `await`.
    // See https://github.com/flutter/flutter/issues/11427
    final ClipboardData? data = await Clipboard.getData(Clipboard.kTextPlain);
    if (data == null) {
      return;
    }

    // After the paste, the cursor should be collapsed and located after the
    // pasted content.
    final int lastSelectionIndex = math.max(selection.baseOffset, selection.extentOffset);
    final TextEditingValue collapsedTextEditingValue = textEditingValue.copyWith(
      selection: TextSelection.collapsed(offset: lastSelectionIndex),
    );

    userUpdateTextEditingValue(
      collapsedTextEditingValue.replaced(selection, data.text!),
      cause,
    );
    if (cause == SelectionChangedCause.toolbar) {
      // Schedule a call to bringIntoView() after renderEditable updates.
      SchedulerBinding.instance.addPostFrameCallback((_) {
        if (mounted) {
          bringIntoView(textEditingValue.selection.extent);
        }
      });
      hideToolbar();
    }
  }

  /// Select the entire text value.
  @override
  void selectAll(SelectionChangedCause cause) {
    if (widget.readOnly && widget.obscureText) {
      // If we can't modify it, and we can't copy it, there's no point in
      // selecting it.
      return;
    }
    userUpdateTextEditingValue(
      textEditingValue.copyWith(
        selection: TextSelection(baseOffset: 0, extentOffset: textEditingValue.text.length),
      ),
      cause,
    );

    if (cause == SelectionChangedCause.toolbar) {
      switch (defaultTargetPlatform) {
        case TargetPlatform.android:
        case TargetPlatform.iOS:
        case TargetPlatform.fuchsia:
          break;
        case TargetPlatform.macOS:
        case TargetPlatform.linux:
        case TargetPlatform.windows:
          hideToolbar();
      }
      switch (defaultTargetPlatform) {
        case TargetPlatform.android:
        case TargetPlatform.fuchsia:
        case TargetPlatform.linux:
        case TargetPlatform.windows:
          bringIntoView(textEditingValue.selection.extent);
          break;
        case TargetPlatform.macOS:
        case TargetPlatform.iOS:
          break;
      }
    }
  }

  /// Replace composing region with specified text.
  void replaceComposingRegion(SelectionChangedCause cause, String text) {
    // Replacement cannot be performed if the text is read only or obscured.
    assert(!widget.readOnly && !widget.obscureText);

    _replaceText(ReplaceTextIntent(textEditingValue, text, textEditingValue.composing, cause));

    if (cause == SelectionChangedCause.toolbar) {
      // Schedule a call to bringIntoView() after renderEditable updates.
      SchedulerBinding.instance.addPostFrameCallback((_) {
        if (mounted) {
          bringIntoView(textEditingValue.selection.extent);
        }
      });
      hideToolbar();
    }
  }

  /// Finds specified [SuggestionSpan] that matches the provided index using
  /// binary search.
  ///
  /// See also:
  ///
  ///  * [SpellCheckSuggestionsToolbar], the Material style spell check
  ///    suggestions toolbar that uses this method to render the correct
  ///    suggestions in the toolbar for a misspelled word.
  SuggestionSpan? findSuggestionSpanAtCursorIndex(int cursorIndex) {
    if (!_spellCheckResultsReceived
        || spellCheckResults!.suggestionSpans.last.range.end < cursorIndex) {
      // No spell check results have been recieved or the cursor index is out
      // of range that suggestionSpans covers.
      return null;
    }

    final List<SuggestionSpan> suggestionSpans = spellCheckResults!.suggestionSpans;
    int leftIndex = 0;
    int rightIndex = suggestionSpans.length - 1;
    int midIndex = 0;

    while (leftIndex <= rightIndex) {
      midIndex = ((leftIndex + rightIndex) / 2).floor();
      final int currentSpanStart = suggestionSpans[midIndex].range.start;
      final int currentSpanEnd = suggestionSpans[midIndex].range.end;

      if (cursorIndex <= currentSpanEnd && cursorIndex >= currentSpanStart) {
        return suggestionSpans[midIndex];
      }
      else if (cursorIndex <= currentSpanStart) {
        rightIndex = midIndex - 1;
      }
      else {
        leftIndex = midIndex + 1;
      }
    }
    return null;
  }

  /// Infers the [SpellCheckConfiguration] used to perform spell check.
  ///
  /// If spell check is enabled, this will try to infer a value for
  /// the [SpellCheckService] if left unspecified.
  static SpellCheckConfiguration _inferSpellCheckConfiguration(SpellCheckConfiguration? configuration) {
    if (configuration == null || configuration == const SpellCheckConfiguration.disabled()) {
      return const SpellCheckConfiguration.disabled();
    }

    SpellCheckService? spellCheckService = configuration.spellCheckService;

    assert(
      spellCheckService != null
      || WidgetsBinding.instance.platformDispatcher.nativeSpellCheckServiceDefined,
      'spellCheckService must be specified for this platform because no default service available',
    );

    spellCheckService = spellCheckService ?? DefaultSpellCheckService();

    return configuration.copyWith(spellCheckService: spellCheckService);
  }

  /// Returns the [ContextMenuButtonItem]s for the given [ToolbarOptions].
  @Deprecated(
    'Use `contextMenuBuilder` instead of `toolbarOptions`. '
    'This feature was deprecated after v3.3.0-0.5.pre.',
  )
  List<ContextMenuButtonItem>? buttonItemsForToolbarOptions([TargetPlatform? targetPlatform]) {
    final ToolbarOptions toolbarOptions = widget.toolbarOptions;
    if (toolbarOptions == ToolbarOptions.empty) {
      return null;
    }
    return <ContextMenuButtonItem>[
      if (toolbarOptions.cut && cutEnabled)
        ContextMenuButtonItem(
          onPressed: () {
            selectAll(SelectionChangedCause.toolbar);
          },
          type: ContextMenuButtonType.selectAll,
        ),
      if (toolbarOptions.copy && copyEnabled)
        ContextMenuButtonItem(
          onPressed: () {
            copySelection(SelectionChangedCause.toolbar);
          },
          type: ContextMenuButtonType.copy,
        ),
      if (toolbarOptions.paste && pasteEnabled)
        ContextMenuButtonItem(
          onPressed: () {
            pasteText(SelectionChangedCause.toolbar);
          },
          type: ContextMenuButtonType.paste,
        ),
      if (toolbarOptions.selectAll && selectAllEnabled)
        ContextMenuButtonItem(
          onPressed: () {
            selectAll(SelectionChangedCause.toolbar);
          },
          type: ContextMenuButtonType.selectAll,
        ),
    ];
  }

  /// Gets the line heights at the start and end of the selection for the given
  /// [EditableTextState].
  _GlyphHeights _getGlyphHeights() {
    final TextSelection selection = textEditingValue.selection;

    // Only calculate handle rects if the text in the previous frame
    // is the same as the text in the current frame. This is done because
    // widget.renderObject contains the renderEditable from the previous frame.
    // If the text changed between the current and previous frames then
    // widget.renderObject.getRectForComposingRange might fail. In cases where
    // the current frame is different from the previous we fall back to
    // renderObject.preferredLineHeight.
    final InlineSpan span = renderEditable.text!;
    final String prevText = span.toPlainText();
    final String currText = textEditingValue.text;
    if (prevText != currText || !selection.isValid || selection.isCollapsed) {
      return _GlyphHeights(
        start: renderEditable.preferredLineHeight,
        end: renderEditable.preferredLineHeight,
      );
    }

    final String selectedGraphemes = selection.textInside(currText);
    final int firstSelectedGraphemeExtent = selectedGraphemes.characters.first.length;
    final Rect? startCharacterRect = renderEditable.getRectForComposingRange(TextRange(
      start: selection.start,
      end: selection.start + firstSelectedGraphemeExtent,
    ));
    final int lastSelectedGraphemeExtent = selectedGraphemes.characters.last.length;
    final Rect? endCharacterRect = renderEditable.getRectForComposingRange(TextRange(
      start: selection.end - lastSelectedGraphemeExtent,
      end: selection.end,
    ));
    return _GlyphHeights(
      start: startCharacterRect?.height ?? renderEditable.preferredLineHeight,
      end: endCharacterRect?.height ?? renderEditable.preferredLineHeight,
    );
  }

  /// {@template flutter.widgets.EditableText.getAnchors}
  /// Returns the anchor points for the default context menu.
  /// {@endtemplate}
  ///
  /// See also:
  ///
  ///  * [contextMenuButtonItems], which provides the [ContextMenuButtonItem]s
  ///    for the default context menu buttons.
  TextSelectionToolbarAnchors get contextMenuAnchors {
    if (renderEditable.lastSecondaryTapDownPosition != null) {
      return TextSelectionToolbarAnchors(
        primaryAnchor: renderEditable.lastSecondaryTapDownPosition!,
      );
    }

    final _GlyphHeights glyphHeights = _getGlyphHeights();
    final TextSelection selection = textEditingValue.selection;
    final List<TextSelectionPoint> points =
        renderEditable.getEndpointsForSelection(selection);
    return TextSelectionToolbarAnchors.fromSelection(
      renderBox: renderEditable,
      startGlyphHeight: glyphHeights.start,
      endGlyphHeight: glyphHeights.end,
      selectionEndpoints: points,
    );
  }

  /// Returns the [ContextMenuButtonItem]s representing the buttons in this
  /// platform's default selection menu for [EditableText].
  ///
  /// See also:
  ///
  /// * [EditableText.getEditableButtonItems], which performs a similar role,
  ///   but for any editable field, not just specifically EditableText.
  /// * [SelectableRegionState.contextMenuButtonItems], which peforms a similar
  ///   role but for content that is selectable but not editable.
  /// * [contextMenuAnchors], which provides the anchor points for the default
  ///   context menu.
  /// * [AdaptiveTextSelectionToolbar], which builds the toolbar itself, and can
  ///   take a list of [ContextMenuButtonItem]s with
  ///   [AdaptiveTextSelectionToolbar.buttonItems].
  /// * [AdaptiveTextSelectionToolbar.getAdaptiveButtons], which builds the
  ///   button Widgets for the current platform given [ContextMenuButtonItem]s.
  List<ContextMenuButtonItem> get contextMenuButtonItems {
    return buttonItemsForToolbarOptions() ?? EditableText.getEditableButtonItems(
      clipboardStatus: clipboardStatus.value,
      onCopy: copyEnabled
          ? () => copySelection(SelectionChangedCause.toolbar)
          : null,
      onCut: cutEnabled
          ? () => cutSelection(SelectionChangedCause.toolbar)
          : null,
      onPaste: pasteEnabled
          ? () => pasteText(SelectionChangedCause.toolbar)
          : null,
      onSelectAll: selectAllEnabled
          ? () => selectAll(SelectionChangedCause.toolbar)
          : null,
    );
  }

  // State lifecycle:

  @override
  void initState() {
    super.initState();
    clipboardStatus.addListener(_onChangedClipboardStatus);
    widget.controller.addListener(_didChangeTextEditingValue);
    widget.focusNode.addListener(_handleFocusChanged);
    _scrollController.addListener(_onEditableScroll);
    _cursorVisibilityNotifier.value = widget.showCursor;
    _spellCheckConfiguration = _inferSpellCheckConfiguration(widget.spellCheckConfiguration);
  }

  // Whether `TickerMode.of(context)` is true and animations (like blinking the
  // cursor) are supposed to run.
  bool _tickersEnabled = true;

  @override
  void didChangeDependencies() {
    super.didChangeDependencies();

    final AutofillGroupState? newAutofillGroup = AutofillGroup.maybeOf(context);
    if (currentAutofillScope != newAutofillGroup) {
      _currentAutofillScope?.unregister(autofillId);
      _currentAutofillScope = newAutofillGroup;
      _currentAutofillScope?.register(_effectiveAutofillClient);
    }

    if (!_didAutoFocus && widget.autofocus) {
      _didAutoFocus = true;
      SchedulerBinding.instance.addPostFrameCallback((_) {
        if (mounted && renderEditable.hasSize) {
          FocusScope.of(context).autofocus(widget.focusNode);
        }
      });
    }

    // Restart or stop the blinking cursor when TickerMode changes.
    final bool newTickerEnabled = TickerMode.of(context);
    if (_tickersEnabled != newTickerEnabled) {
      _tickersEnabled = newTickerEnabled;
      if (_tickersEnabled && _cursorActive) {
        _startCursorBlink();
      } else if (!_tickersEnabled && _cursorTimer != null) {
        // Cannot use _stopCursorTimer because it would reset _cursorActive.
        _cursorTimer!.cancel();
        _cursorTimer = null;
      }
    }

    if (defaultTargetPlatform != TargetPlatform.iOS && defaultTargetPlatform != TargetPlatform.android) {
      return;
    }

    // Hide the text selection toolbar on mobile when orientation changes.
    final Orientation orientation = MediaQuery.orientationOf(context);
    if (_lastOrientation == null) {
      _lastOrientation = orientation;
      return;
    }
    if (orientation != _lastOrientation) {
      _lastOrientation = orientation;
      if (defaultTargetPlatform == TargetPlatform.iOS) {
        hideToolbar(false);
      }
      if (defaultTargetPlatform == TargetPlatform.android) {
        hideToolbar();
      }
    }
  }

  @override
  void didUpdateWidget(EditableText oldWidget) {
    super.didUpdateWidget(oldWidget);
    if (widget.controller != oldWidget.controller) {
      oldWidget.controller.removeListener(_didChangeTextEditingValue);
      widget.controller.addListener(_didChangeTextEditingValue);
      _updateRemoteEditingValueIfNeeded();
    }
    if (widget.controller.selection != oldWidget.controller.selection) {
      _selectionOverlay?.update(_value);
    }
    _selectionOverlay?.handlesVisible = widget.showSelectionHandles;

    if (widget.autofillClient != oldWidget.autofillClient) {
      _currentAutofillScope?.unregister(oldWidget.autofillClient?.autofillId ?? autofillId);
      _currentAutofillScope?.register(_effectiveAutofillClient);
    }

    if (widget.focusNode != oldWidget.focusNode) {
      oldWidget.focusNode.removeListener(_handleFocusChanged);
      widget.focusNode.addListener(_handleFocusChanged);
      updateKeepAlive();
    }

    if (widget.scrollController != oldWidget.scrollController) {
      (oldWidget.scrollController ?? _internalScrollController)?.removeListener(_onEditableScroll);
      _scrollController.addListener(_onEditableScroll);
    }

    if (!_shouldCreateInputConnection) {
      _closeInputConnectionIfNeeded();
    } else if (oldWidget.readOnly && _hasFocus) {
      _openInputConnection();
    }

    if (kIsWeb && _hasInputConnection) {
      if (oldWidget.readOnly != widget.readOnly) {
        _textInputConnection!.updateConfig(_effectiveAutofillClient.textInputConfiguration);
      }
    }

    if (widget.style != oldWidget.style) {
      final TextStyle style = widget.style;
      // The _textInputConnection will pick up the new style when it attaches in
      // _openInputConnection.
      if (_hasInputConnection) {
        _textInputConnection!.setStyle(
          fontFamily: style.fontFamily,
          fontSize: style.fontSize,
          fontWeight: style.fontWeight,
          textDirection: _textDirection,
          textAlign: widget.textAlign,
        );
      }
    }
    final bool canPaste = widget.selectionControls is TextSelectionHandleControls
        ? pasteEnabled
        : widget.selectionControls?.canPaste(this) ?? false;
    if (widget.selectionEnabled && pasteEnabled && canPaste) {
      clipboardStatus.update();
    }
  }

  @override
  void dispose() {
    _internalScrollController?.dispose();
    _currentAutofillScope?.unregister(autofillId);
    widget.controller.removeListener(_didChangeTextEditingValue);
    _floatingCursorResetController?.dispose();
    _floatingCursorResetController = null;
    _closeInputConnectionIfNeeded();
    assert(!_hasInputConnection);
    _cursorTimer?.cancel();
    _cursorTimer = null;
    _backingCursorBlinkOpacityController?.dispose();
    _backingCursorBlinkOpacityController = null;
    _selectionOverlay?.dispose();
    _selectionOverlay = null;
    widget.focusNode.removeListener(_handleFocusChanged);
    WidgetsBinding.instance.removeObserver(this);
    clipboardStatus.removeListener(_onChangedClipboardStatus);
    clipboardStatus.dispose();
    _cursorVisibilityNotifier.dispose();
    super.dispose();
    assert(_batchEditDepth <= 0, 'unfinished batch edits: $_batchEditDepth');
  }

  // TextInputClient implementation:

  /// The last known [TextEditingValue] of the platform text input plugin.
  ///
  /// This value is updated when the platform text input plugin sends a new
  /// update via [updateEditingValue], or when [EditableText] calls
  /// [TextInputConnection.setEditingState] to overwrite the platform text input
  /// plugin's [TextEditingValue].
  ///
  /// Used in [_updateRemoteEditingValueIfNeeded] to determine whether the
  /// remote value is outdated and needs updating.
  TextEditingValue? _lastKnownRemoteTextEditingValue;

  @override
  TextEditingValue get currentTextEditingValue => _value;

  @override
  void updateEditingValue(TextEditingValue value) {
    // This method handles text editing state updates from the platform text
    // input plugin. The [EditableText] may not have the focus or an open input
    // connection, as autofill can update a disconnected [EditableText].

    // Since we still have to support keyboard select, this is the best place
    // to disable text updating.
    if (!_shouldCreateInputConnection) {
      return;
    }

    if (_checkNeedsAdjustAffinity(value)) {
      value = value.copyWith(selection: value.selection.copyWith(affinity: _value.selection.affinity));
    }

    if (widget.readOnly) {
      // In the read-only case, we only care about selection changes, and reject
      // everything else.
      value = _value.copyWith(selection: value.selection);
    }
    _lastKnownRemoteTextEditingValue = value;

    if (value == _value) {
      // This is possible, for example, when the numeric keyboard is input,
      // the engine will notify twice for the same value.
      // Track at https://github.com/flutter/flutter/issues/65811
      return;
    }

    if (value.text == _value.text && value.composing == _value.composing) {
      // `selection` is the only change.
      _handleSelectionChanged(value.selection, (_textInputConnection?.scribbleInProgress ?? false) ? SelectionChangedCause.scribble : SelectionChangedCause.keyboard);
    } else {
      if (value.text != _value.text) {
        // Hide the toolbar if the text was changed, but only hide the toolbar
        // overlay; the selection handle's visibility will be handled
        // by `_handleSelectionChanged`. https://github.com/flutter/flutter/issues/108673
        hideToolbar(false);
      }
      _currentPromptRectRange = null;

      final bool revealObscuredInput = _hasInputConnection
                                    && widget.obscureText
                                    && WidgetsBinding.instance.platformDispatcher.brieflyShowPassword
                                    && value.text.length == _value.text.length + 1;

      _obscureShowCharTicksPending = revealObscuredInput ? _kObscureShowLatestCharCursorTicks : 0;
      _obscureLatestCharIndex = revealObscuredInput ? _value.selection.baseOffset : null;
      _formatAndSetValue(value, SelectionChangedCause.keyboard);
    }

    // Wherever the value is changed by the user, schedule a showCaretOnScreen
    // to make sure the user can see the changes they just made. Programmatical
    // changes to `textEditingValue` do not trigger the behavior even if the
    // text field is focused.
    _scheduleShowCaretOnScreen(withAnimation: true);
    if (_hasInputConnection) {
      // To keep the cursor from blinking while typing, we want to restart the
      // cursor timer every time a new character is typed.
      _stopCursorBlink(resetCharTicks: false);
      _startCursorBlink();
    }
  }

  bool _checkNeedsAdjustAffinity(TextEditingValue value) {
    // Trust the engine affinity if the text changes or selection changes.
    return value.text == _value.text &&
      value.selection.isCollapsed == _value.selection.isCollapsed &&
      value.selection.start == _value.selection.start &&
      value.selection.affinity != _value.selection.affinity;
  }

  @override
  void performAction(TextInputAction action) {
    switch (action) {
      case TextInputAction.newline:
        // If this is a multiline EditableText, do nothing for a "newline"
        // action; The newline is already inserted. Otherwise, finalize
        // editing.
        if (!_isMultiline) {
          _finalizeEditing(action, shouldUnfocus: true);
        }
        break;
      case TextInputAction.done:
      case TextInputAction.go:
      case TextInputAction.next:
      case TextInputAction.previous:
      case TextInputAction.search:
      case TextInputAction.send:
        _finalizeEditing(action, shouldUnfocus: true);
        break;
      case TextInputAction.continueAction:
      case TextInputAction.emergencyCall:
      case TextInputAction.join:
      case TextInputAction.none:
      case TextInputAction.route:
      case TextInputAction.unspecified:
        // Finalize editing, but don't give up focus because this keyboard
        // action does not imply the user is done inputting information.
        _finalizeEditing(action, shouldUnfocus: false);
        break;
    }
  }

  @override
  void performPrivateCommand(String action, Map<String, dynamic> data) {
    widget.onAppPrivateCommand?.call(action, data);
  }

  @override
  void insertContent(KeyboardInsertedContent content) {
    assert(widget.contentInsertionConfiguration?.allowedMimeTypes.contains(content.mimeType) ?? false);
    widget.contentInsertionConfiguration?.onContentInserted.call(content);
  }

  // The original position of the caret on FloatingCursorDragState.start.
  Rect? _startCaretRect;

  // The most recent text position as determined by the location of the floating
  // cursor.
  TextPosition? _lastTextPosition;

  // The offset of the floating cursor as determined from the start call.
  Offset? _pointOffsetOrigin;

  // The most recent position of the floating cursor.
  Offset? _lastBoundedOffset;

  // Because the center of the cursor is preferredLineHeight / 2 below the touch
  // origin, but the touch origin is used to determine which line the cursor is
  // on, we need this offset to correctly render and move the cursor.
  Offset get _floatingCursorOffset => Offset(0, renderEditable.preferredLineHeight / 2);

  @override
  void updateFloatingCursor(RawFloatingCursorPoint point) {
    _floatingCursorResetController ??= AnimationController(
      vsync: this,
    )..addListener(_onFloatingCursorResetTick);
    switch(point.state) {
      case FloatingCursorDragState.Start:
        if (_floatingCursorResetController!.isAnimating) {
          _floatingCursorResetController!.stop();
          _onFloatingCursorResetTick();
        }
        // Stop cursor blinking and making it visible.
        _stopCursorBlink(resetCharTicks: false);
        _cursorBlinkOpacityController.value = 1.0;
        // We want to send in points that are centered around a (0,0) origin, so
        // we cache the position.
        _pointOffsetOrigin = point.offset;

        final TextPosition currentTextPosition = TextPosition(offset: renderEditable.selection!.baseOffset, affinity: renderEditable.selection!.affinity);
        _startCaretRect = renderEditable.getLocalRectForCaret(currentTextPosition);

        _lastBoundedOffset = _startCaretRect!.center - _floatingCursorOffset;
        _lastTextPosition = currentTextPosition;
        renderEditable.setFloatingCursor(point.state, _lastBoundedOffset!, _lastTextPosition!);
        break;
      case FloatingCursorDragState.Update:
        final Offset centeredPoint = point.offset! - _pointOffsetOrigin!;
        final Offset rawCursorOffset = _startCaretRect!.center + centeredPoint - _floatingCursorOffset;

        _lastBoundedOffset = renderEditable.calculateBoundedFloatingCursorOffset(rawCursorOffset);
        _lastTextPosition = renderEditable.getPositionForPoint(renderEditable.localToGlobal(_lastBoundedOffset! + _floatingCursorOffset));
        renderEditable.setFloatingCursor(point.state, _lastBoundedOffset!, _lastTextPosition!);
        break;
      case FloatingCursorDragState.End:
        // Resume cursor blinking.
        _startCursorBlink();
        // We skip animation if no update has happened.
        if (_lastTextPosition != null && _lastBoundedOffset != null) {
          _floatingCursorResetController!.value = 0.0;
          _floatingCursorResetController!.animateTo(1.0, duration: _floatingCursorResetTime, curve: Curves.decelerate);
        }
        break;
    }
  }

  void _onFloatingCursorResetTick() {
    final Offset finalPosition = renderEditable.getLocalRectForCaret(_lastTextPosition!).centerLeft - _floatingCursorOffset;
    if (_floatingCursorResetController!.isCompleted) {
      renderEditable.setFloatingCursor(FloatingCursorDragState.End, finalPosition, _lastTextPosition!);
      // Only change if new position is out of current selection range, as the
      // selection may have been modified using the iOS keyboard selection gesture.
      if (_lastTextPosition!.offset < renderEditable.selection!.start || _lastTextPosition!.offset >= renderEditable.selection!.end) {
        // The cause is technically the force cursor, but the cause is listed as tap as the desired functionality is the same.
        _handleSelectionChanged(TextSelection.fromPosition(_lastTextPosition!), SelectionChangedCause.forcePress);
      }
      _startCaretRect = null;
      _lastTextPosition = null;
      _pointOffsetOrigin = null;
      _lastBoundedOffset = null;
    } else {
      final double lerpValue = _floatingCursorResetController!.value;
      final double lerpX = ui.lerpDouble(_lastBoundedOffset!.dx, finalPosition.dx, lerpValue)!;
      final double lerpY = ui.lerpDouble(_lastBoundedOffset!.dy, finalPosition.dy, lerpValue)!;

      renderEditable.setFloatingCursor(FloatingCursorDragState.Update, Offset(lerpX, lerpY), _lastTextPosition!, resetLerpValue: lerpValue);
    }
  }

  @pragma('vm:notify-debugger-on-exception')
  void _finalizeEditing(TextInputAction action, {required bool shouldUnfocus}) {
    // Take any actions necessary now that the user has completed editing.
    if (widget.onEditingComplete != null) {
      try {
        widget.onEditingComplete!();
      } catch (exception, stack) {
        FlutterError.reportError(FlutterErrorDetails(
          exception: exception,
          stack: stack,
          library: 'widgets',
          context: ErrorDescription('while calling onEditingComplete for $action'),
        ));
      }
    } else {
      // Default behavior if the developer did not provide an
      // onEditingComplete callback: Finalize editing and remove focus, or move
      // it to the next/previous field, depending on the action.
      widget.controller.clearComposing();
      if (shouldUnfocus) {
        switch (action) {
          case TextInputAction.none:
          case TextInputAction.unspecified:
          case TextInputAction.done:
          case TextInputAction.go:
          case TextInputAction.search:
          case TextInputAction.send:
          case TextInputAction.continueAction:
          case TextInputAction.join:
          case TextInputAction.route:
          case TextInputAction.emergencyCall:
          case TextInputAction.newline:
            widget.focusNode.unfocus();
            break;
          case TextInputAction.next:
            widget.focusNode.nextFocus();
            break;
          case TextInputAction.previous:
            widget.focusNode.previousFocus();
            break;
        }
      }
    }

    final ValueChanged<String>? onSubmitted = widget.onSubmitted;
    if (onSubmitted == null) {
      return;
    }

    // Invoke optional callback with the user's submitted content.
    try {
      onSubmitted(_value.text);
    } catch (exception, stack) {
      FlutterError.reportError(FlutterErrorDetails(
        exception: exception,
        stack: stack,
        library: 'widgets',
        context: ErrorDescription('while calling onSubmitted for $action'),
      ));
    }

    // If `shouldUnfocus` is true, the text field should no longer be focused
    // after the microtask queue is drained. But in case the developer cancelled
    // the focus change in the `onSubmitted` callback by focusing this input
    // field again, reset the soft keyboard.
    // See https://github.com/flutter/flutter/issues/84240.
    //
    // `_restartConnectionIfNeeded` creates a new TextInputConnection to replace
    // the current one. This on iOS switches to a new input view and on Android
    // restarts the input method, and in both cases the soft keyboard will be
    // reset.
    if (shouldUnfocus) {
      _scheduleRestartConnection();
    }
  }

  int _batchEditDepth = 0;

  /// Begins a new batch edit, within which new updates made to the text editing
  /// value will not be sent to the platform text input plugin.
  ///
  /// Batch edits nest. When the outermost batch edit finishes, [endBatchEdit]
  /// will attempt to send [currentTextEditingValue] to the text input plugin if
  /// it detected a change.
  void beginBatchEdit() {
    _batchEditDepth += 1;
  }

  /// Ends the current batch edit started by the last call to [beginBatchEdit],
  /// and send [currentTextEditingValue] to the text input plugin if needed.
  ///
  /// Throws an error in debug mode if this [EditableText] is not in a batch
  /// edit.
  void endBatchEdit() {
    _batchEditDepth -= 1;
    assert(
      _batchEditDepth >= 0,
      'Unbalanced call to endBatchEdit: beginBatchEdit must be called first.',
    );
    _updateRemoteEditingValueIfNeeded();
  }

  void _updateRemoteEditingValueIfNeeded() {
    if (_batchEditDepth > 0 || !_hasInputConnection) {
      return;
    }
    final TextEditingValue localValue = _value;
    if (localValue == _lastKnownRemoteTextEditingValue) {
      return;
    }
    _textInputConnection!.setEditingState(localValue);
    _lastKnownRemoteTextEditingValue = localValue;
  }

  TextEditingValue get _value => widget.controller.value;
  set _value(TextEditingValue value) {
    widget.controller.value = value;
  }

  bool get _hasFocus => widget.focusNode.hasFocus;
  bool get _isMultiline => widget.maxLines != 1;

  // Finds the closest scroll offset to the current scroll offset that fully
  // reveals the given caret rect. If the given rect's main axis extent is too
  // large to be fully revealed in `renderEditable`, it will be centered along
  // the main axis.
  //
  // If this is a multiline EditableText (which means the Editable can only
  // scroll vertically), the given rect's height will first be extended to match
  // `renderEditable.preferredLineHeight`, before the target scroll offset is
  // calculated.
  RevealedOffset _getOffsetToRevealCaret(Rect rect) {
    if (!_scrollController.position.allowImplicitScrolling) {
      return RevealedOffset(offset: _scrollController.offset, rect: rect);
    }

    final Size editableSize = renderEditable.size;
    final double additionalOffset;
    final Offset unitOffset;

    if (!_isMultiline) {
      additionalOffset = rect.width >= editableSize.width
        // Center `rect` if it's oversized.
        ? editableSize.width / 2 - rect.center.dx
        // Valid additional offsets range from (rect.right - size.width)
        // to (rect.left). Pick the closest one if out of range.
        : clampDouble(0.0, rect.right - editableSize.width, rect.left);
      unitOffset = const Offset(1, 0);
    } else {
      // The caret is vertically centered within the line. Expand the caret's
      // height so that it spans the line because we're going to ensure that the
      // entire expanded caret is scrolled into view.
      final Rect expandedRect = Rect.fromCenter(
        center: rect.center,
        width: rect.width,
        height: math.max(rect.height, renderEditable.preferredLineHeight),
      );

      additionalOffset = expandedRect.height >= editableSize.height
        ? editableSize.height / 2 - expandedRect.center.dy
        : clampDouble(0.0, expandedRect.bottom - editableSize.height, expandedRect.top);
      unitOffset = const Offset(0, 1);
    }

    // No overscrolling when encountering tall fonts/scripts that extend past
    // the ascent.
    final double targetOffset = clampDouble(
      additionalOffset + _scrollController.offset,
      _scrollController.position.minScrollExtent,
      _scrollController.position.maxScrollExtent,
    );

    final double offsetDelta = _scrollController.offset - targetOffset;
    return RevealedOffset(rect: rect.shift(unitOffset * offsetDelta), offset: targetOffset);
  }

  /// Whether to send the autofill information to the autofill service. True by
  /// default.
  bool get _needsAutofill => _effectiveAutofillClient.textInputConfiguration.autofillConfiguration.enabled;

  void _openInputConnection() {
    if (!_shouldCreateInputConnection) {
      return;
    }
    if (!_hasInputConnection) {
      final TextEditingValue localValue = _value;

      // When _needsAutofill == true && currentAutofillScope == null, autofill
      // is allowed but saving the user input from the text field is
      // discouraged.
      //
      // In case the autofillScope changes from a non-null value to null, or
      // _needsAutofill changes to false from true, the platform needs to be
      // notified to exclude this field from the autofill context. So we need to
      // provide the autofillId.
      _textInputConnection = _needsAutofill && currentAutofillScope != null
        ? currentAutofillScope!.attach(this, _effectiveAutofillClient.textInputConfiguration)
        : TextInput.attach(this, _effectiveAutofillClient.textInputConfiguration);
      _updateSizeAndTransform();
      _schedulePeriodicPostFrameCallbacks();
      final TextStyle style = widget.style;
      _textInputConnection!
        ..setStyle(
          fontFamily: style.fontFamily,
          fontSize: style.fontSize,
          fontWeight: style.fontWeight,
          textDirection: _textDirection,
          textAlign: widget.textAlign,
        )
        ..setEditingState(localValue)
        ..show();
      if (_needsAutofill) {
        // Request autofill AFTER the size and the transform have been sent to
        // the platform text input plugin.
        _textInputConnection!.requestAutofill();
      }
      _lastKnownRemoteTextEditingValue = localValue;
    } else {
      _textInputConnection!.show();
    }
  }

  void _closeInputConnectionIfNeeded() {
    if (_hasInputConnection) {
      _textInputConnection!.close();
      _textInputConnection = null;
      _lastKnownRemoteTextEditingValue = null;
      removeTextPlaceholder();
    }
  }

  void _openOrCloseInputConnectionIfNeeded() {
    if (_hasFocus && widget.focusNode.consumeKeyboardToken()) {
      _openInputConnection();
    } else if (!_hasFocus) {
      _closeInputConnectionIfNeeded();
      widget.controller.clearComposing();
    }
  }

  bool _restartConnectionScheduled = false;
  void _scheduleRestartConnection() {
    if (_restartConnectionScheduled) {
      return;
    }
    _restartConnectionScheduled = true;
    scheduleMicrotask(_restartConnectionIfNeeded);
  }
  // Discards the current [TextInputConnection] and establishes a new one.
  //
  // This method is rarely needed. This is currently used to reset the input
  // type when the "submit" text input action is triggered and the developer
  // puts the focus back to this input field..
  void _restartConnectionIfNeeded() {
    _restartConnectionScheduled = false;
    if (!_hasInputConnection || !_shouldCreateInputConnection) {
      return;
    }
    _textInputConnection!.close();
    _textInputConnection = null;
    _lastKnownRemoteTextEditingValue = null;

    final AutofillScope? currentAutofillScope = _needsAutofill ? this.currentAutofillScope : null;
    final TextInputConnection newConnection = currentAutofillScope?.attach(this, textInputConfiguration)
      ?? TextInput.attach(this, _effectiveAutofillClient.textInputConfiguration);
    _textInputConnection = newConnection;

    final TextStyle style = widget.style;
    newConnection
      ..show()
      ..setStyle(
        fontFamily: style.fontFamily,
        fontSize: style.fontSize,
        fontWeight: style.fontWeight,
        textDirection: _textDirection,
        textAlign: widget.textAlign,
      )
      ..setEditingState(_value);
    _lastKnownRemoteTextEditingValue = _value;
  }


  @override
  void didChangeInputControl(TextInputControl? oldControl, TextInputControl? newControl) {
    if (_hasFocus && _hasInputConnection) {
      oldControl?.hide();
      newControl?.show();
    }
  }

  @override
  void connectionClosed() {
    if (_hasInputConnection) {
      _textInputConnection!.connectionClosedReceived();
      _textInputConnection = null;
      _lastKnownRemoteTextEditingValue = null;
      _finalizeEditing(TextInputAction.done, shouldUnfocus: true);
    }
  }

  /// Express interest in interacting with the keyboard.
  ///
  /// If this control is already attached to the keyboard, this function will
  /// request that the keyboard become visible. Otherwise, this function will
  /// ask the focus system that it become focused. If successful in acquiring
  /// focus, the control will then attach to the keyboard and request that the
  /// keyboard become visible.
  void requestKeyboard() {
    if (_hasFocus) {
      _openInputConnection();
    } else {
      widget.focusNode.requestFocus(); // This eventually calls _openInputConnection also, see _handleFocusChanged.
    }
  }

  void _updateOrDisposeSelectionOverlayIfNeeded() {
    if (_selectionOverlay != null) {
      if (_hasFocus) {
        _selectionOverlay!.update(_value);
      } else {
        _selectionOverlay!.dispose();
        _selectionOverlay = null;
      }
    }
  }

  void _onEditableScroll() {
    _selectionOverlay?.updateForScroll();
    _scribbleCacheKey = null;
  }

  TextSelectionOverlay _createSelectionOverlay() {
    final TextSelectionOverlay selectionOverlay = TextSelectionOverlay(
      clipboardStatus: clipboardStatus,
      context: context,
      value: _value,
      debugRequiredFor: widget,
      toolbarLayerLink: _toolbarLayerLink,
      startHandleLayerLink: _startHandleLayerLink,
      endHandleLayerLink: _endHandleLayerLink,
      renderObject: renderEditable,
      selectionControls: widget.selectionControls,
      selectionDelegate: this,
      dragStartBehavior: widget.dragStartBehavior,
      onSelectionHandleTapped: widget.onSelectionHandleTapped,
      contextMenuBuilder: widget.contextMenuBuilder == null
        ? null
        : (BuildContext context) {
          return widget.contextMenuBuilder!(
            context,
            this,
          );
        },
      magnifierConfiguration: widget.magnifierConfiguration,
    );

    return selectionOverlay;
  }

  @pragma('vm:notify-debugger-on-exception')
  void _handleSelectionChanged(TextSelection selection, SelectionChangedCause? cause) {
    // We return early if the selection is not valid. This can happen when the
    // text of [EditableText] is updated at the same time as the selection is
    // changed by a gesture event.
    if (!widget.controller.isSelectionWithinTextBounds(selection)) {
      return;
    }

    widget.controller.selection = selection;

    // This will show the keyboard for all selection changes on the
    // EditableText except for those triggered by a keyboard input.
    // Typically EditableText shouldn't take user keyboard input if
    // it's not focused already. If the EditableText is being
    // autofilled it shouldn't request focus.
    switch (cause) {
      case null:
      case SelectionChangedCause.doubleTap:
      case SelectionChangedCause.drag:
      case SelectionChangedCause.forcePress:
      case SelectionChangedCause.longPress:
      case SelectionChangedCause.scribble:
      case SelectionChangedCause.tap:
      case SelectionChangedCause.toolbar:
        requestKeyboard();
        break;
      case SelectionChangedCause.keyboard:
        if (_hasFocus) {
          requestKeyboard();
        }
        break;
    }
    if (widget.selectionControls == null && widget.contextMenuBuilder == null) {
      _selectionOverlay?.dispose();
      _selectionOverlay = null;
    } else {
      if (_selectionOverlay == null) {
        _selectionOverlay = _createSelectionOverlay();
      } else {
        _selectionOverlay!.update(_value);
      }
      _selectionOverlay!.handlesVisible = widget.showSelectionHandles;
      _selectionOverlay!.showHandles();
    }
    // TODO(chunhtai): we should make sure selection actually changed before
    // we call the onSelectionChanged.
    // https://github.com/flutter/flutter/issues/76349.
    try {
      widget.onSelectionChanged?.call(selection, cause);
    } catch (exception, stack) {
      FlutterError.reportError(FlutterErrorDetails(
        exception: exception,
        stack: stack,
        library: 'widgets',
        context: ErrorDescription('while calling onSelectionChanged for $cause'),
      ));
    }

    // To keep the cursor from blinking while it moves, restart the timer here.
    if (_cursorTimer != null) {
      _stopCursorBlink(resetCharTicks: false);
      _startCursorBlink();
    }
  }

  Rect? _currentCaretRect;
  // ignore: use_setters_to_change_properties, (this is used as a callback, can't be a setter)
  void _handleCaretChanged(Rect caretRect) {
    _currentCaretRect = caretRect;
  }

  // Animation configuration for scrolling the caret back on screen.
  static const Duration _caretAnimationDuration = Duration(milliseconds: 100);
  static const Curve _caretAnimationCurve = Curves.fastOutSlowIn;

  bool _showCaretOnScreenScheduled = false;

  void _scheduleShowCaretOnScreen({required bool withAnimation}) {
    if (_showCaretOnScreenScheduled) {
      return;
    }
    _showCaretOnScreenScheduled = true;
    SchedulerBinding.instance.addPostFrameCallback((Duration _) {
      _showCaretOnScreenScheduled = false;
      if (_currentCaretRect == null || !_scrollController.hasClients) {
        return;
      }

      final double lineHeight = renderEditable.preferredLineHeight;

      // Enlarge the target rect by scrollPadding to ensure that caret is not
      // positioned directly at the edge after scrolling.
      double bottomSpacing = widget.scrollPadding.bottom;
      if (_selectionOverlay?.selectionControls != null) {
        final double handleHeight = _selectionOverlay!.selectionControls!
          .getHandleSize(lineHeight).height;
        final double interactiveHandleHeight = math.max(
          handleHeight,
          kMinInteractiveDimension,
        );
        final Offset anchor = _selectionOverlay!.selectionControls!
          .getHandleAnchor(
            TextSelectionHandleType.collapsed,
            lineHeight,
          );
        final double handleCenter = handleHeight / 2 - anchor.dy;
        bottomSpacing = math.max(
          handleCenter + interactiveHandleHeight / 2,
          bottomSpacing,
        );
      }

      final EdgeInsets caretPadding = widget.scrollPadding
        .copyWith(bottom: bottomSpacing);

      final RevealedOffset targetOffset = _getOffsetToRevealCaret(_currentCaretRect!);

      final Rect rectToReveal;
      final TextSelection selection = textEditingValue.selection;
      if (selection.isCollapsed) {
        rectToReveal = targetOffset.rect;
      } else {
        final List<TextBox> selectionBoxes = renderEditable.getBoxesForSelection(selection);
        // selectionBoxes may be empty if, for example, the selection does not
        // encompass a full character, like if it only contained part of an
        // extended grapheme cluster.
        if (selectionBoxes.isEmpty) {
          rectToReveal = targetOffset.rect;
        } else {
          rectToReveal = selection.baseOffset < selection.extentOffset ?
            selectionBoxes.last.toRect() : selectionBoxes.first.toRect();
        }
      }

      if (withAnimation) {
        _scrollController.animateTo(
          targetOffset.offset,
          duration: _caretAnimationDuration,
          curve: _caretAnimationCurve,
        );
        renderEditable.showOnScreen(
          rect: caretPadding.inflateRect(rectToReveal),
          duration: _caretAnimationDuration,
          curve: _caretAnimationCurve,
        );
      } else {
        _scrollController.jumpTo(targetOffset.offset);
        if (_value.selection.isCollapsed) {
          renderEditable.showOnScreen(
            rect: caretPadding.inflateRect(rectToReveal),
          );
        }
      }
    });
  }

  late double _lastBottomViewInset;

  @override
  void didChangeMetrics() {
    if (!mounted) {
      return;
    }
    final ui.FlutterView view = View.of(context);
    if (_lastBottomViewInset != view.viewInsets.bottom) {
      SchedulerBinding.instance.addPostFrameCallback((Duration _) {
        _selectionOverlay?.updateForScroll();
      });
      if (_lastBottomViewInset < view.viewInsets.bottom) {
        // Because the metrics change signal from engine will come here every frame
        // (on both iOS and Android). So we don't need to show caret with animation.
        _scheduleShowCaretOnScreen(withAnimation: false);
      }
    }
    _lastBottomViewInset = view.viewInsets.bottom;
  }

  Future<void> _performSpellCheck(final String text) async {
    try {
      final Locale? localeForSpellChecking = widget.locale ?? Localizations.maybeLocaleOf(context);

      assert(
        localeForSpellChecking != null,
        'Locale must be specified in widget or Localization widget must be in scope',
      );

      final List<SuggestionSpan>? suggestions = await
        _spellCheckConfiguration
          .spellCheckService!
            .fetchSpellCheckSuggestions(localeForSpellChecking!, text);

      if (suggestions == null) {
        // The request to fetch spell check suggestions was canceled due to ongoing request.
        return;
      }

      spellCheckResults = SpellCheckResults(text, suggestions);
      renderEditable.text = buildTextSpan();
    } catch (exception, stack) {
      FlutterError.reportError(FlutterErrorDetails(
        exception: exception,
        stack: stack,
        library: 'widgets',
        context: ErrorDescription('while performing spell check'),
      ));
    }
  }

  @pragma('vm:notify-debugger-on-exception')
  void _formatAndSetValue(TextEditingValue value, SelectionChangedCause? cause, {bool userInteraction = false}) {
    final TextEditingValue oldValue = _value;
    final bool textChanged = oldValue.text != value.text;
    final bool textCommitted = !oldValue.composing.isCollapsed && value.composing.isCollapsed;
    final bool selectionChanged = oldValue.selection != value.selection;

    if (textChanged || textCommitted) {
      // Only apply input formatters if the text has changed (including uncommitted
      // text in the composing region), or when the user committed the composing
      // text.
      // Gboard is very persistent in restoring the composing region. Applying
      // input formatters on composing-region-only changes (except clearing the
      // current composing region) is very infinite-loop-prone: the formatters
      // will keep trying to modify the composing region while Gboard will keep
      // trying to restore the original composing region.
      try {
        value = widget.inputFormatters?.fold<TextEditingValue>(
          value,
          (TextEditingValue newValue, TextInputFormatter formatter) => formatter.formatEditUpdate(_value, newValue),
        ) ?? value;

        if (spellCheckEnabled && value.text.isNotEmpty && _value.text != value.text) {
          _performSpellCheck(value.text);
        }
      } catch (exception, stack) {
        FlutterError.reportError(FlutterErrorDetails(
          exception: exception,
          stack: stack,
          library: 'widgets',
          context: ErrorDescription('while applying input formatters'),
        ));
      }
    }

    // Put all optional user callback invocations in a batch edit to prevent
    // sending multiple `TextInput.updateEditingValue` messages.
    beginBatchEdit();
    _value = value;
    // Changes made by the keyboard can sometimes be "out of band" for listening
    // components, so always send those events, even if we didn't think it
    // changed. Also, the user long pressing should always send a selection change
    // as well.
    if (selectionChanged ||
        (userInteraction &&
        (cause == SelectionChangedCause.longPress ||
         cause == SelectionChangedCause.keyboard))) {
      _handleSelectionChanged(_value.selection, cause);
    }
    final String currentText = _value.text;
    if (oldValue.text != currentText) {
      try {
        widget.onChanged?.call(currentText);
      } catch (exception, stack) {
        FlutterError.reportError(FlutterErrorDetails(
          exception: exception,
          stack: stack,
          library: 'widgets',
          context: ErrorDescription('while calling onChanged'),
        ));
      }
    }
    endBatchEdit();
  }

  void _onCursorColorTick() {
    renderEditable.cursorColor = widget.cursorColor.withOpacity(_cursorBlinkOpacityController.value);
    _cursorVisibilityNotifier.value = widget.showCursor && _cursorBlinkOpacityController.value > 0;
  }

  /// Whether the blinking cursor is actually visible at this precise moment
  /// (it's hidden half the time, since it blinks).
  @visibleForTesting
  bool get cursorCurrentlyVisible => _cursorBlinkOpacityController.value > 0;

  /// The cursor blink interval (the amount of time the cursor is in the "on"
  /// state or the "off" state). A complete cursor blink period is twice this
  /// value (half on, half off).
  @visibleForTesting
  Duration get cursorBlinkInterval => _kCursorBlinkHalfPeriod;

  /// The current status of the text selection handles.
  @visibleForTesting
  TextSelectionOverlay? get selectionOverlay => _selectionOverlay;

  int _obscureShowCharTicksPending = 0;
  int? _obscureLatestCharIndex;

  // Indicates whether the cursor should be blinking right now (but it may
  // actually not blink because it's disabled via TickerMode.of(context)).
  bool _cursorActive = false;

  void _startCursorBlink() {
    assert(!(_cursorTimer?.isActive ?? false) || !(_backingCursorBlinkOpacityController?.isAnimating ?? false));
    _cursorActive = true;
    if (!_tickersEnabled) {
      return;
    }
    _cursorTimer?.cancel();
    _cursorBlinkOpacityController.value = 1.0;
    if (EditableText.debugDeterministicCursor) {
      return;
    }
    if (widget.cursorOpacityAnimates) {
      _cursorBlinkOpacityController.animateWith(_iosBlinkCursorSimulation).whenComplete(_onCursorTick);
    } else {
      _cursorTimer = Timer.periodic(_kCursorBlinkHalfPeriod, (Timer timer) { _onCursorTick(); });
    }
  }

  void _onCursorTick() {
    if (_obscureShowCharTicksPending > 0) {
      _obscureShowCharTicksPending = WidgetsBinding.instance.platformDispatcher.brieflyShowPassword
        ? _obscureShowCharTicksPending - 1
        : 0;
      if (_obscureShowCharTicksPending == 0) {
        setState(() { });
      }
    }

    if (widget.cursorOpacityAnimates) {
      _cursorTimer?.cancel();
      // Schedule this as an async task to avoid blocking tester.pumpAndSettle
      // indefinitely.
      _cursorTimer = Timer(Duration.zero, () => _cursorBlinkOpacityController.animateWith(_iosBlinkCursorSimulation).whenComplete(_onCursorTick));
    } else {
      if (!(_cursorTimer?.isActive ?? false) && _tickersEnabled) {
        _cursorTimer = Timer.periodic(_kCursorBlinkHalfPeriod, (Timer timer) { _onCursorTick(); });
      }
      _cursorBlinkOpacityController.value = _cursorBlinkOpacityController.value == 0 ? 1 : 0;
    }
  }

  void _stopCursorBlink({ bool resetCharTicks = true }) {
    _cursorActive = false;
    _cursorBlinkOpacityController.value = 0.0;
    _cursorTimer?.cancel();
    _cursorTimer = null;
    if (resetCharTicks) {
      _obscureShowCharTicksPending = 0;
    }
  }

  void _startOrStopCursorTimerIfNeeded() {
    if (_cursorTimer == null && _hasFocus && _value.selection.isCollapsed) {
      _startCursorBlink();
    }
    else if (_cursorActive && (!_hasFocus || !_value.selection.isCollapsed)) {
      _stopCursorBlink();
    }
  }

  void _didChangeTextEditingValue() {
    _updateRemoteEditingValueIfNeeded();
    _startOrStopCursorTimerIfNeeded();
    _updateOrDisposeSelectionOverlayIfNeeded();
    // TODO(abarth): Teach RenderEditable about ValueNotifier<TextEditingValue>
    // to avoid this setState().
    setState(() { /* We use widget.controller.value in build(). */ });
    _verticalSelectionUpdateAction.stopCurrentVerticalRunIfSelectionChanges();
  }

  void _handleFocusChanged() {
    _openOrCloseInputConnectionIfNeeded();
    _startOrStopCursorTimerIfNeeded();
    _updateOrDisposeSelectionOverlayIfNeeded();
    if (_hasFocus) {
      // Listen for changing viewInsets, which indicates keyboard showing up.
      WidgetsBinding.instance.addObserver(this);
      _lastBottomViewInset = View.of(context).viewInsets.bottom;
      if (!widget.readOnly) {
        _scheduleShowCaretOnScreen(withAnimation: true);
      }
      if (!_value.selection.isValid) {
        // Place cursor at the end if the selection is invalid when we receive focus.
        _handleSelectionChanged(TextSelection.collapsed(offset: _value.text.length), null);
      }
    } else {
      WidgetsBinding.instance.removeObserver(this);
      setState(() { _currentPromptRectRange = null; });
    }
    updateKeepAlive();
  }

  void _compositeCallback(Layer layer) {
    // The callback can be invoked when the layer is detached.
    // The input connection can be closed by the platform in which case this
    // widget doesn't rebuild.
    if (!renderEditable.attached || !_hasInputConnection) {
      return;
    }
    assert(mounted);
    assert((context as Element).debugIsActive);
    _updateSizeAndTransform();
  }

  void _updateSizeAndTransform() {
    final Size size = renderEditable.size;
    final Matrix4 transform = renderEditable.getTransformTo(null);
    _textInputConnection!.setEditableSizeAndTransform(size, transform);
  }

  void _schedulePeriodicPostFrameCallbacks([Duration? duration]) {
    if (!_hasInputConnection) {
      return;
    }
    _updateSelectionRects();
    _updateComposingRectIfNeeded();
    _updateCaretRectIfNeeded();
    SchedulerBinding.instance.addPostFrameCallback(_schedulePeriodicPostFrameCallbacks);
  }
  _ScribbleCacheKey? _scribbleCacheKey;

  void _updateSelectionRects({bool force = false}) {
    if (!widget.scribbleEnabled || defaultTargetPlatform != TargetPlatform.iOS) {
      return;
    }

    final ScrollDirection scrollDirection = _scrollController.position.userScrollDirection;
    if (scrollDirection != ScrollDirection.idle) {
      return;
    }

    final InlineSpan inlineSpan = renderEditable.text!;
    final _ScribbleCacheKey newCacheKey = _ScribbleCacheKey(
      inlineSpan: inlineSpan,
      textAlign: widget.textAlign,
      textDirection: _textDirection,
      textScaleFactor: widget.textScaleFactor ?? MediaQuery.textScaleFactorOf(context),
      textHeightBehavior: widget.textHeightBehavior ?? DefaultTextHeightBehavior.maybeOf(context),
      locale: widget.locale,
      structStyle: widget.strutStyle,
      placeholder: _placeholderLocation,
      size: renderEditable.size,
    );

    final RenderComparison comparison = force
      ? RenderComparison.layout
      : _scribbleCacheKey?.compare(newCacheKey) ?? RenderComparison.layout;
    if (comparison.index < RenderComparison.layout.index) {
      return;
    }
    _scribbleCacheKey = newCacheKey;

    final List<SelectionRect> rects = <SelectionRect>[];
    int graphemeStart = 0;
    // Can't use _value.text here: the controller value could change between
    // frames.
    final String plainText = inlineSpan.toPlainText(includeSemanticsLabels: false);
    final CharacterRange characterRange = CharacterRange(plainText);
    while (characterRange.moveNext()) {
      final int graphemeEnd = graphemeStart + characterRange.current.length;
      final List<TextBox> boxes = renderEditable.getBoxesForSelection(
        TextSelection(baseOffset: graphemeStart, extentOffset: graphemeEnd),
      );

      final TextBox? box = boxes.isEmpty ? null : boxes.first;
      if (box != null) {
        final Rect paintBounds = renderEditable.paintBounds;
        // Stop early when characters are already below the bottom edge of the
        // RenderEditable, regardless of its clipBehavior.
        if (paintBounds.bottom <= box.top) {
          break;
        }
        if (paintBounds.contains(Offset(box.left, box.top)) || paintBounds.contains(Offset(box.right, box.bottom))) {
          rects.add(SelectionRect(position: graphemeStart, bounds: box.toRect(), direction: box.direction));
        }
      }
      graphemeStart = graphemeEnd;
    }
    _textInputConnection!.setSelectionRects(rects);
  }

  // Sends the current composing rect to the iOS text input plugin via the text
  // input channel. We need to keep sending the information even if no text is
  // currently marked, as the information usually lags behind. The text input
  // plugin needs to estimate the composing rect based on the latest caret rect,
  // when the composing rect info didn't arrive in time.
  void _updateComposingRectIfNeeded() {
    final TextRange composingRange = _value.composing;
    assert(mounted);
    Rect? composingRect = renderEditable.getRectForComposingRange(composingRange);
    // Send the caret location instead if there's no marked text yet.
    if (composingRect == null) {
      assert(!composingRange.isValid || composingRange.isCollapsed);
      final int offset = composingRange.isValid ? composingRange.start : 0;
      composingRect = renderEditable.getLocalRectForCaret(TextPosition(offset: offset));
    }
    _textInputConnection!.setComposingRect(composingRect);
  }

  void _updateCaretRectIfNeeded() {
    final TextSelection? selection = renderEditable.selection;
    if (selection == null || !selection.isValid || !selection.isCollapsed) {
      return;
    }
    final TextPosition currentTextPosition = TextPosition(offset: selection.baseOffset);
    final Rect caretRect = renderEditable.getLocalRectForCaret(currentTextPosition);
    _textInputConnection!.setCaretRect(caretRect);
  }

  TextDirection get _textDirection => widget.textDirection ?? Directionality.of(context);

  /// The renderer for this widget's descendant.
  ///
  /// This property is typically used to notify the renderer of input gestures
  /// when [RenderEditable.ignorePointer] is true.
  late final RenderEditable renderEditable = _editableKey.currentContext!.findRenderObject()! as RenderEditable;

  @override
  TextEditingValue get textEditingValue => _value;

  double get _devicePixelRatio => MediaQuery.devicePixelRatioOf(context);

  @override
  void userUpdateTextEditingValue(TextEditingValue value, SelectionChangedCause? cause) {
    // Compare the current TextEditingValue with the pre-format new
    // TextEditingValue value, in case the formatter would reject the change.
    final bool shouldShowCaret = widget.readOnly
      ? _value.selection != value.selection
      : _value != value;
    if (shouldShowCaret) {
      _scheduleShowCaretOnScreen(withAnimation: true);
    }

    // Even if the value doesn't change, it may be necessary to focus and build
    // the selection overlay. For example, this happens when right clicking an
    // unfocused field that previously had a selection in the same spot.
    if (value == textEditingValue) {
      if (!widget.focusNode.hasFocus) {
        widget.focusNode.requestFocus();
        _selectionOverlay = _createSelectionOverlay();
      }
      return;
    }

    _formatAndSetValue(value, cause, userInteraction: true);
  }

  @override
  void bringIntoView(TextPosition position) {
    final Rect localRect = renderEditable.getLocalRectForCaret(position);
    final RevealedOffset targetOffset = _getOffsetToRevealCaret(localRect);

    _scrollController.jumpTo(targetOffset.offset);
    renderEditable.showOnScreen(rect: targetOffset.rect);
  }

  /// Shows the selection toolbar at the location of the current cursor.
  ///
  /// Returns `false` if a toolbar couldn't be shown, such as when the toolbar
  /// is already shown, or when no text selection currently exists.
  @override
  bool showToolbar() {
    // Web is using native dom elements to enable clipboard functionality of the
    // context menu: copy, paste, select, cut. It might also provide additional
    // functionality depending on the browser (such as translate). Due to this,
    // we should not show a Flutter toolbar for the editable text elements
    // unless the browser's context menu is explicitly disabled.
    if (kIsWeb && BrowserContextMenu.enabled) {
      return false;
    }

    if (_selectionOverlay == null) {
      return false;
    }
    clipboardStatus.update();
    _selectionOverlay!.showToolbar();
    return true;
  }

  @override
  void hideToolbar([bool hideHandles = true]) {
    if (hideHandles) {
      // Hide the handles and the toolbar.
      _selectionOverlay?.hide();
    } else if (_selectionOverlay?.toolbarIsVisible ?? false) {
      // Hide only the toolbar but not the handles.
      _selectionOverlay?.hideToolbar();
    }
  }

  /// Toggles the visibility of the toolbar.
  void toggleToolbar([bool hideHandles = true]) {
    final TextSelectionOverlay selectionOverlay = _selectionOverlay ??= _createSelectionOverlay();

    if (selectionOverlay.toolbarIsVisible) {
      hideToolbar(hideHandles);
    } else {
      showToolbar();
    }
  }

  /// Shows toolbar with spell check suggestions of misspelled words that are
  /// available for click-and-replace.
  bool showSpellCheckSuggestionsToolbar() {
    if (!spellCheckEnabled
        || widget.readOnly
        || _selectionOverlay == null
        || !_spellCheckResultsReceived) {
      // Only attempt to show the spell check suggestions toolbar if there
      // is a toolbar specified and spell check suggestions available to show.
      return false;
    }

    assert(
      _spellCheckConfiguration.spellCheckSuggestionsToolbarBuilder != null,
      'spellCheckSuggestionsToolbarBuilder must be defined in '
      'SpellCheckConfiguration to show a toolbar with spell check '
      'suggestions',
    );

    _selectionOverlay!
      .showSpellCheckSuggestionsToolbar(
        (BuildContext context) {
          return _spellCheckConfiguration
            .spellCheckSuggestionsToolbarBuilder!(
              context,
              this,
          );
        },
    );
    return true;
  }

  /// Shows the magnifier at the position given by `positionToShow`,
  /// if there is no magnifier visible.
  ///
  /// Updates the magnifier to the position given by `positionToShow`,
  /// if there is a magnifier visible.
  ///
  /// Does nothing if a magnifier couldn't be shown, such as when the selection
  /// overlay does not currently exist.
  void showMagnifier(Offset positionToShow) {
    if (_selectionOverlay == null) {
      return;
    }

    if (_selectionOverlay!.magnifierIsVisible) {
      _selectionOverlay!.updateMagnifier(positionToShow);
    } else {
      _selectionOverlay!.showMagnifier(positionToShow);
    }
  }

  /// Hides the magnifier if it is visible.
  void hideMagnifier() {
    if (_selectionOverlay == null) {
      return;
    }

    if (_selectionOverlay!.magnifierIsVisible) {
      _selectionOverlay!.hideMagnifier();
    }
  }

  // Tracks the location a [_ScribblePlaceholder] should be rendered in the
  // text.
  //
  // A value of -1 indicates there should be no placeholder, otherwise the
  // value should be between 0 and the length of the text, inclusive.
  int _placeholderLocation = -1;

  @override
  void insertTextPlaceholder(Size size) {
    if (!widget.scribbleEnabled) {
      return;
    }

    if (!widget.controller.selection.isValid) {
      return;
    }

    setState(() {
      _placeholderLocation = _value.text.length - widget.controller.selection.end;
    });
  }

  @override
  void removeTextPlaceholder() {
    if (!widget.scribbleEnabled || _placeholderLocation == -1) {
      return;
    }

    setState(() {
      _placeholderLocation = -1;
    });
  }

  @override
  void performSelector(String selectorName) {
    final Intent? intent = intentForMacOSSelector(selectorName);

    if (intent != null) {
      final BuildContext? primaryContext = primaryFocus?.context;
      if (primaryContext != null) {
        Actions.invoke(primaryContext, intent);
      }
    }
  }

  @override
  String get autofillId => 'EditableText-$hashCode';

  @override
  TextInputConfiguration get textInputConfiguration {
    final List<String>? autofillHints = widget.autofillHints?.toList(growable: false);
    final AutofillConfiguration autofillConfiguration = autofillHints != null
      ? AutofillConfiguration(
          uniqueIdentifier: autofillId,
          autofillHints: autofillHints,
          currentEditingValue: currentTextEditingValue,
        )
      : AutofillConfiguration.disabled;

    return TextInputConfiguration(
      inputType: widget.keyboardType,
      readOnly: widget.readOnly,
      obscureText: widget.obscureText,
      autocorrect: widget.autocorrect,
      smartDashesType: widget.smartDashesType,
      smartQuotesType: widget.smartQuotesType,
      enableSuggestions: widget.enableSuggestions,
      enableInteractiveSelection: widget._userSelectionEnabled,
      inputAction: widget.textInputAction ?? (widget.keyboardType == TextInputType.multiline
        ? TextInputAction.newline
        : TextInputAction.done
      ),
      textCapitalization: widget.textCapitalization,
      keyboardAppearance: widget.keyboardAppearance,
      autofillConfiguration: autofillConfiguration,
      enableIMEPersonalizedLearning: widget.enableIMEPersonalizedLearning,
      allowedMimeTypes: widget.contentInsertionConfiguration == null
        ? const <String>[]
        : widget.contentInsertionConfiguration!.allowedMimeTypes,
    );
  }

  @override
  void autofill(TextEditingValue value) => updateEditingValue(value);

  // null if no promptRect should be shown.
  TextRange? _currentPromptRectRange;

  @override
  void showAutocorrectionPromptRect(int start, int end) {
    setState(() {
      _currentPromptRectRange = TextRange(start: start, end: end);
    });
  }

  VoidCallback? _semanticsOnCopy(TextSelectionControls? controls) {
    return widget.selectionEnabled
        && _hasFocus
        && (widget.selectionControls is TextSelectionHandleControls
            ? copyEnabled
            : copyEnabled && (widget.selectionControls?.canCopy(this) ?? false))
      ? () {
        controls?.handleCopy(this);
        copySelection(SelectionChangedCause.toolbar);
      }
      : null;
  }

  VoidCallback? _semanticsOnCut(TextSelectionControls? controls) {
    return widget.selectionEnabled
        && _hasFocus
        && (widget.selectionControls is TextSelectionHandleControls
            ? cutEnabled
            : cutEnabled && (widget.selectionControls?.canCut(this) ?? false))
      ? () {
        controls?.handleCut(this);
        cutSelection(SelectionChangedCause.toolbar);
      }
      : null;
  }

  VoidCallback? _semanticsOnPaste(TextSelectionControls? controls) {
    return widget.selectionEnabled
        && _hasFocus
        && (widget.selectionControls is TextSelectionHandleControls
            ? pasteEnabled
            : pasteEnabled && (widget.selectionControls?.canPaste(this) ?? false))
        && (clipboardStatus.value == ClipboardStatus.pasteable)
      ? () {
        controls?.handlePaste(this);
        pasteText(SelectionChangedCause.toolbar);
      }
      : null;
  }

  // Returns the closest boundary location to `extent` but not including `extent`
  // itself (unless already at the start/end of the text), in the direction
  // specified by `forward`.
  TextPosition _moveBeyondTextBoundary(TextPosition extent, bool forward, TextBoundary textBoundary) {
    assert(extent.offset >= 0);
    final int newOffset = forward
      ? textBoundary.getTrailingTextBoundaryAt(extent.offset) ?? _value.text.length
      // if x is a boundary defined by `textBoundary`, most textBoundaries (except
      // LineBreaker) guarantees `x == textBoundary.getLeadingTextBoundaryAt(x)`.
      // Use x - 1 here to make sure we don't get stuck at the fixed point x.
      : textBoundary.getLeadingTextBoundaryAt(extent.offset - 1) ?? 0;
    return TextPosition(offset: newOffset);
  }

  // Returns the closest boundary location to `extent`, including `extent`
  // itself, in the direction specified by `forward`.
  //
  // This method returns a fixed point of itself: applying `_toTextBoundary`
  // again on the returned TextPosition gives the same TextPosition. It's used
  // exclusively for handling line boundaries, since performing "move to line
  // start" more than once usually doesn't move you to the previous line.
  TextPosition _moveToTextBoundary(TextPosition extent, bool forward, TextBoundary textBoundary) {
    assert(extent.offset >= 0);
    final int caretOffset;
    switch (extent.affinity) {
      case TextAffinity.upstream:
        if (extent.offset < 1 && !forward) {
          assert (extent.offset == 0);
          return const TextPosition(offset: 0);
        }
        // When the text affinity is upstream, the caret is associated with the
        // grapheme before the code unit at `extent.offset`.
        // TODO(LongCatIsLooong): don't assume extent.offset is at a grapheme
        // boundary, and do this instead:
        // final int graphemeStart = CharacterRange.at(string, extent.offset).stringBeforeLength - 1;
        caretOffset = math.max(0, extent.offset - 1);
        break;
      case TextAffinity.downstream:
        caretOffset = extent.offset;
        break;
    }
    // The line boundary range does not include some control characters
    // (most notably, Line Feed), in which case there's
    // `x ∉ getTextBoundaryAt(x)`. In case `caretOffset` points to one such
    // control character, we define that these control characters themselves are
    // still part of the previous line, but also exclude them from the
    // line boundary range since they're non-printing. IOW, no additional
    // processing needed since the LineBoundary class does exactly that.
    return forward
      ? TextPosition(offset: textBoundary.getTrailingTextBoundaryAt(caretOffset) ?? _value.text.length, affinity: TextAffinity.upstream)
      : TextPosition(offset: textBoundary.getLeadingTextBoundaryAt(caretOffset) ?? 0);
  }

  // --------------------------- Text Editing Actions ---------------------------

  TextBoundary _characterBoundary() => widget.obscureText ? _CodeUnitBoundary(_value.text) : CharacterBoundary(_value.text);
  TextBoundary _nextWordBoundary() => widget.obscureText ? _documentBoundary() : renderEditable.wordBoundaries.moveByWordBoundary;
  TextBoundary _linebreak() => widget.obscureText ? _documentBoundary() : LineBoundary(renderEditable);
  TextBoundary _paragraphBoundary() => ParagraphBoundary(_value.text);
  TextBoundary _documentBoundary() => DocumentBoundary(_value.text);

  Action<T> _makeOverridable<T extends Intent>(Action<T> defaultAction) {
    return Action<T>.overridable(context: context, defaultAction: defaultAction);
  }

  /// Transpose the characters immediately before and after the current
  /// collapsed selection.
  ///
  /// When the cursor is at the end of the text, transposes the last two
  /// characters, if they exist.
  ///
  /// When the cursor is at the start of the text, does nothing.
  void _transposeCharacters(TransposeCharactersIntent intent) {
    if (_value.text.characters.length <= 1
        || !_value.selection.isCollapsed
        || _value.selection.baseOffset == 0) {
      return;
    }

    final String text = _value.text;
    final TextSelection selection = _value.selection;
    final bool atEnd = selection.baseOffset == text.length;
    final CharacterRange transposing = CharacterRange.at(text, selection.baseOffset);
    if (atEnd) {
      transposing.moveBack(2);
    } else {
      transposing..moveBack()..expandNext();
    }
    assert(transposing.currentCharacters.length == 2);

    userUpdateTextEditingValue(
      TextEditingValue(
        text: transposing.stringBefore
            + transposing.currentCharacters.last
            + transposing.currentCharacters.first
            + transposing.stringAfter,
        selection: TextSelection.collapsed(
          offset: transposing.stringBeforeLength + transposing.current.length,
        ),
      ),
      SelectionChangedCause.keyboard,
    );
  }
  late final Action<TransposeCharactersIntent> _transposeCharactersAction = CallbackAction<TransposeCharactersIntent>(onInvoke: _transposeCharacters);

  void _replaceText(ReplaceTextIntent intent) {
    final TextEditingValue oldValue = _value;
    final TextEditingValue newValue = intent.currentTextEditingValue.replaced(
      intent.replacementRange,
      intent.replacementText,
    );
    userUpdateTextEditingValue(newValue, intent.cause);

    // If there's no change in text and selection (e.g. when selecting and
    // pasting identical text), the widget won't be rebuilt on value update.
    // Handle this by calling _didChangeTextEditingValue() so caret and scroll
    // updates can happen.
    if (newValue == oldValue) {
      _didChangeTextEditingValue();
    }
  }
  late final Action<ReplaceTextIntent> _replaceTextAction = CallbackAction<ReplaceTextIntent>(onInvoke: _replaceText);

  // Scrolls either to the beginning or end of the document depending on the
  // intent's `forward` parameter.
  void _scrollToDocumentBoundary(ScrollToDocumentBoundaryIntent intent) {
    if (intent.forward) {
      bringIntoView(TextPosition(offset: _value.text.length));
    } else {
      bringIntoView(const TextPosition(offset: 0));
    }
  }

  /// Handles [ScrollIntent] by scrolling the [Scrollable] inside of
  /// [EditableText].
  void _scroll(ScrollIntent intent) {
    if (intent.type != ScrollIncrementType.page) {
      return;
    }

    final ScrollPosition position = _scrollController.position;
    if (widget.maxLines == 1) {
      _scrollController.jumpTo(position.maxScrollExtent);
      return;
    }

    // If the field isn't scrollable, do nothing. For example, when the lines of
    // text is less than maxLines, the field has nothing to scroll.
    if (position.maxScrollExtent == 0.0 && position.minScrollExtent == 0.0) {
      return;
    }

    final ScrollableState? state = _scrollableKey.currentState as ScrollableState?;
    final double increment = ScrollAction.getDirectionalIncrement(state!, intent);
    final double destination = clampDouble(
      position.pixels + increment,
      position.minScrollExtent,
      position.maxScrollExtent,
    );
    if (destination == position.pixels) {
      return;
    }
    _scrollController.jumpTo(destination);
  }

  /// Extend the selection down by page if the `forward` parameter is true, or
  /// up by page otherwise.
  void _extendSelectionByPage(ExtendSelectionByPageIntent intent) {
    if (widget.maxLines == 1) {
      return;
    }

    final TextSelection nextSelection;
    final Rect extentRect = renderEditable.getLocalRectForCaret(
      _value.selection.extent,
    );
    final ScrollableState? state = _scrollableKey.currentState as ScrollableState?;
    final double increment = ScrollAction.getDirectionalIncrement(
      state!,
      ScrollIntent(
        direction: intent.forward ? AxisDirection.down : AxisDirection.up,
        type: ScrollIncrementType.page,
      ),
    );
    final ScrollPosition position = _scrollController.position;
    if (intent.forward) {
      if (_value.selection.extentOffset >= _value.text.length) {
        return;
      }
      final Offset nextExtentOffset =
          Offset(extentRect.left, extentRect.top + increment);
      final double height = position.maxScrollExtent + renderEditable.size.height;
      final TextPosition nextExtent = nextExtentOffset.dy + position.pixels >= height
          ? TextPosition(offset: _value.text.length)
          : renderEditable.getPositionForPoint(
              renderEditable.localToGlobal(nextExtentOffset),
            );
      nextSelection = _value.selection.copyWith(
        extentOffset: nextExtent.offset,
      );
    } else {
      if (_value.selection.extentOffset <= 0) {
        return;
      }
      final Offset nextExtentOffset =
          Offset(extentRect.left, extentRect.top + increment);
      final TextPosition nextExtent = nextExtentOffset.dy + position.pixels <= 0
          ? const TextPosition(offset: 0)
          : renderEditable.getPositionForPoint(
              renderEditable.localToGlobal(nextExtentOffset),
            );
      nextSelection = _value.selection.copyWith(
        extentOffset: nextExtent.offset,
      );
    }

    bringIntoView(nextSelection.extent);
    userUpdateTextEditingValue(
      _value.copyWith(selection: nextSelection),
      SelectionChangedCause.keyboard,
    );
  }

  void _updateSelection(UpdateSelectionIntent intent) {
    bringIntoView(intent.newSelection.extent);
    userUpdateTextEditingValue(
      intent.currentTextEditingValue.copyWith(selection: intent.newSelection),
      intent.cause,
    );
  }
  late final Action<UpdateSelectionIntent> _updateSelectionAction = CallbackAction<UpdateSelectionIntent>(onInvoke: _updateSelection);

  late final _UpdateTextSelectionVerticallyAction<DirectionalCaretMovementIntent> _verticalSelectionUpdateAction =
      _UpdateTextSelectionVerticallyAction<DirectionalCaretMovementIntent>(this);

  Object? _hideToolbarIfVisible(DismissIntent intent) {
    if (_selectionOverlay?.toolbarIsVisible ?? false) {
      hideToolbar(false);
      return null;
    }
    return Actions.invoke(context, intent);
  }


  /// The default behavior used if [onTapOutside] is null.
  ///
  /// The `event` argument is the [PointerDownEvent] that caused the notification.
  void _defaultOnTapOutside(PointerDownEvent event) {
    /// The focus dropping behavior is only present on desktop platforms
    /// and mobile browsers.
    switch (defaultTargetPlatform) {
      case TargetPlatform.android:
      case TargetPlatform.iOS:
      case TargetPlatform.fuchsia:
      // On mobile platforms, we don't unfocus on touch events unless they're
      // in the web browser, but we do unfocus for all other kinds of events.
        switch (event.kind) {
          case ui.PointerDeviceKind.touch:
            if (kIsWeb) {
              widget.focusNode.unfocus();
            }
            break;
          case ui.PointerDeviceKind.mouse:
          case ui.PointerDeviceKind.stylus:
          case ui.PointerDeviceKind.invertedStylus:
          case ui.PointerDeviceKind.unknown:
            widget.focusNode.unfocus();
            break;
          case ui.PointerDeviceKind.trackpad:
            throw UnimplementedError('Unexpected pointer down event for trackpad');
        }
        break;
      case TargetPlatform.linux:
      case TargetPlatform.macOS:
      case TargetPlatform.windows:
        widget.focusNode.unfocus();
        break;
    }
  }

  late final Map<Type, Action<Intent>> _actions = <Type, Action<Intent>>{
    DoNothingAndStopPropagationTextIntent: DoNothingAction(consumesKey: false),
    ReplaceTextIntent: _replaceTextAction,
    UpdateSelectionIntent: _updateSelectionAction,
    DirectionalFocusIntent: DirectionalFocusAction.forTextField(),
    DismissIntent: CallbackAction<DismissIntent>(onInvoke: _hideToolbarIfVisible),

    // Delete
    DeleteCharacterIntent: _makeOverridable(_DeleteTextAction<DeleteCharacterIntent>(this, _characterBoundary, _moveBeyondTextBoundary)),
    DeleteToNextWordBoundaryIntent: _makeOverridable(_DeleteTextAction<DeleteToNextWordBoundaryIntent>(this, _nextWordBoundary, _moveBeyondTextBoundary)),
    DeleteToLineBreakIntent: _makeOverridable(_DeleteTextAction<DeleteToLineBreakIntent>(this, _linebreak, _moveToTextBoundary)),

    // Extend/Move Selection
    ExtendSelectionByCharacterIntent: _makeOverridable(_UpdateTextSelectionAction<ExtendSelectionByCharacterIntent>(this, _characterBoundary, _moveBeyondTextBoundary, ignoreNonCollapsedSelection: false)),
    ExtendSelectionByPageIntent: _makeOverridable(CallbackAction<ExtendSelectionByPageIntent>(onInvoke: _extendSelectionByPage)),
    ExtendSelectionToNextWordBoundaryIntent: _makeOverridable(_UpdateTextSelectionAction<ExtendSelectionToNextWordBoundaryIntent>(this, _nextWordBoundary, _moveBeyondTextBoundary, ignoreNonCollapsedSelection: true)),
    ExtendSelectionToLineBreakIntent: _makeOverridable(_UpdateTextSelectionAction<ExtendSelectionToLineBreakIntent>(this, _linebreak, _moveToTextBoundary, ignoreNonCollapsedSelection: true)),
    ExtendSelectionVerticallyToAdjacentLineIntent: _makeOverridable(_verticalSelectionUpdateAction),
    ExtendSelectionVerticallyToAdjacentPageIntent: _makeOverridable(_verticalSelectionUpdateAction),
    ExtendSelectionToNextParagraphBoundaryOrCaretLocationIntent: _makeOverridable(_UpdateTextSelectionAction<ExtendSelectionToNextParagraphBoundaryOrCaretLocationIntent>(this, _paragraphBoundary, _moveBeyondTextBoundary, ignoreNonCollapsedSelection: true)),
    ExtendSelectionToDocumentBoundaryIntent: _makeOverridable(_UpdateTextSelectionAction<ExtendSelectionToDocumentBoundaryIntent>(this, _documentBoundary, _moveBeyondTextBoundary, ignoreNonCollapsedSelection: true)),
    ExtendSelectionToNextWordBoundaryOrCaretLocationIntent: _makeOverridable(_UpdateTextSelectionAction<ExtendSelectionToNextWordBoundaryOrCaretLocationIntent>(this, _nextWordBoundary, _moveBeyondTextBoundary, ignoreNonCollapsedSelection: true)),
    ScrollToDocumentBoundaryIntent: _makeOverridable(CallbackAction<ScrollToDocumentBoundaryIntent>(onInvoke: _scrollToDocumentBoundary)),
    ScrollIntent: CallbackAction<ScrollIntent>(onInvoke: _scroll),

    // Expand Selection
    ExpandSelectionToLineBreakIntent: _makeOverridable(_UpdateTextSelectionAction<ExpandSelectionToLineBreakIntent>(this, _linebreak, _moveToTextBoundary, ignoreNonCollapsedSelection: true, isExpand: true)),
    ExpandSelectionToDocumentBoundaryIntent: _makeOverridable(_UpdateTextSelectionAction<ExpandSelectionToDocumentBoundaryIntent>(this, _documentBoundary, _moveToTextBoundary, ignoreNonCollapsedSelection: true, isExpand: true, extentAtIndex: true)),

    // Copy Paste
    SelectAllTextIntent: _makeOverridable(_SelectAllAction(this)),
    CopySelectionTextIntent: _makeOverridable(_CopySelectionAction(this)),
    PasteTextIntent: _makeOverridable(CallbackAction<PasteTextIntent>(onInvoke: (PasteTextIntent intent) => pasteText(intent.cause))),

    TransposeCharactersIntent: _makeOverridable(_transposeCharactersAction),
  };

  @override
  Widget build(BuildContext context) {
    assert(debugCheckHasMediaQuery(context));
    super.build(context); // See AutomaticKeepAliveClientMixin.

    final TextSelectionControls? controls = widget.selectionControls;
    return _CompositionCallback(
      compositeCallback: _compositeCallback,
      enabled: _hasInputConnection,
      child: TextFieldTapRegion(
        onTapOutside: widget.onTapOutside ?? _defaultOnTapOutside,
        debugLabel: kReleaseMode ? null : 'EditableText',
        child: MouseRegion(
          cursor: widget.mouseCursor ?? SystemMouseCursors.text,
          child: Actions(
            actions: _actions,
            child: _TextEditingHistory(
              controller: widget.controller,
              onTriggered: (TextEditingValue value) {
                userUpdateTextEditingValue(value, SelectionChangedCause.keyboard);
              },
              child: Focus(
                focusNode: widget.focusNode,
                includeSemantics: false,
                debugLabel: kReleaseMode ? null : 'EditableText',
                child: Scrollable(
                  key: _scrollableKey,
                  excludeFromSemantics: true,
                  axisDirection: _isMultiline ? AxisDirection.down : AxisDirection.right,
                  controller: _scrollController,
                  physics: widget.scrollPhysics,
                  dragStartBehavior: widget.dragStartBehavior,
                  restorationId: widget.restorationId,
                  // If a ScrollBehavior is not provided, only apply scrollbars when
                  // multiline. The overscroll indicator should not be applied in
                  // either case, glowing or stretching.
                  scrollBehavior: widget.scrollBehavior ?? ScrollConfiguration.of(context).copyWith(
                    scrollbars: _isMultiline,
                    overscroll: false,
                  ),
                  viewportBuilder: (BuildContext context, ViewportOffset offset) {
                    return CompositedTransformTarget(
                      link: _toolbarLayerLink,
                      child: Semantics(
                        onCopy: _semanticsOnCopy(controls),
                        onCut: _semanticsOnCut(controls),
                        onPaste: _semanticsOnPaste(controls),
                        child: _ScribbleFocusable(
                          focusNode: widget.focusNode,
                          editableKey: _editableKey,
                          enabled: widget.scribbleEnabled,
                          updateSelectionRects: () {
                            _openInputConnection();
                            _updateSelectionRects(force: true);
                          },
                          child: _Editable(
                            key: _editableKey,
                            startHandleLayerLink: _startHandleLayerLink,
                            endHandleLayerLink: _endHandleLayerLink,
                            inlineSpan: buildTextSpan(),
                            value: _value,
                            cursorColor: _cursorColor,
                            backgroundCursorColor: widget.backgroundCursorColor,
                            showCursor: EditableText.debugDeterministicCursor
                                ? ValueNotifier<bool>(widget.showCursor)
                                : _cursorVisibilityNotifier,
                            forceLine: widget.forceLine,
                            readOnly: widget.readOnly,
                            hasFocus: _hasFocus,
                            maxLines: widget.maxLines,
                            minLines: widget.minLines,
                            expands: widget.expands,
                            strutStyle: widget.strutStyle,
                            selectionColor: widget.selectionColor,
                            textScaleFactor: widget.textScaleFactor ?? MediaQuery.textScaleFactorOf(context),
                            textAlign: widget.textAlign,
                            textDirection: _textDirection,
                            locale: widget.locale,
                            textHeightBehavior: widget.textHeightBehavior ?? DefaultTextHeightBehavior.maybeOf(context),
                            textWidthBasis: widget.textWidthBasis,
                            obscuringCharacter: widget.obscuringCharacter,
                            obscureText: widget.obscureText,
                            offset: offset,
                            onCaretChanged: _handleCaretChanged,
                            rendererIgnoresPointer: widget.rendererIgnoresPointer,
                            cursorWidth: widget.cursorWidth,
                            cursorHeight: widget.cursorHeight,
                            cursorRadius: widget.cursorRadius,
                            cursorOffset: widget.cursorOffset ?? Offset.zero,
                            selectionHeightStyle: widget.selectionHeightStyle,
                            selectionWidthStyle: widget.selectionWidthStyle,
                            paintCursorAboveText: widget.paintCursorAboveText,
                            enableInteractiveSelection: widget._userSelectionEnabled,
                            textSelectionDelegate: this,
                            devicePixelRatio: _devicePixelRatio,
                            promptRectRange: _currentPromptRectRange,
                            promptRectColor: widget.autocorrectionTextRectColor,
                            clipBehavior: widget.clipBehavior,
                          ),
                        ),
                      ),
                    );
                  },
                ),
              ),
            ),
          ),
        ),
      ),
    );
  }

  /// Builds [TextSpan] from current editing value.
  ///
  /// By default makes text in composing range appear as underlined.
  /// Descendants can override this method to customize appearance of text.
  TextSpan buildTextSpan() {
    if (widget.obscureText) {
      String text = _value.text;
      text = widget.obscuringCharacter * text.length;
      // Reveal the latest character in an obscured field only on mobile.
      // Newer verions of iOS (iOS 15+) no longer reveal the most recently
      // entered character.
      const Set<TargetPlatform> mobilePlatforms = <TargetPlatform> {
        TargetPlatform.android, TargetPlatform.fuchsia,
      };
      final bool breiflyShowPassword = WidgetsBinding.instance.platformDispatcher.brieflyShowPassword
                                    && mobilePlatforms.contains(defaultTargetPlatform);
      if (breiflyShowPassword) {
        final int? o = _obscureShowCharTicksPending > 0 ? _obscureLatestCharIndex : null;
        if (o != null && o >= 0 && o < text.length) {
          text = text.replaceRange(o, o + 1, _value.text.substring(o, o + 1));
        }
      }
      return TextSpan(style: widget.style, text: text);
    }
    if (_placeholderLocation >= 0 && _placeholderLocation <= _value.text.length) {
      final List<_ScribblePlaceholder> placeholders = <_ScribblePlaceholder>[];
      final int placeholderLocation = _value.text.length - _placeholderLocation;
      if (_isMultiline) {
        // The zero size placeholder here allows the line to break and keep the caret on the first line.
        placeholders.add(const _ScribblePlaceholder(child: SizedBox.shrink(), size: Size.zero));
        placeholders.add(_ScribblePlaceholder(child: const SizedBox.shrink(), size: Size(renderEditable.size.width, 0.0)));
      } else {
        placeholders.add(const _ScribblePlaceholder(child: SizedBox.shrink(), size: Size(100.0, 0.0)));
      }
      return TextSpan(style: widget.style, children: <InlineSpan>[
          TextSpan(text: _value.text.substring(0, placeholderLocation)),
          ...placeholders,
          TextSpan(text: _value.text.substring(placeholderLocation)),
        ],
      );
    }
    final bool withComposing = !widget.readOnly && _hasFocus;
    if (_spellCheckResultsReceived) {
      // If the composing range is out of range for the current text, ignore it to
      // preserve the tree integrity, otherwise in release mode a RangeError will
      // be thrown and this EditableText will be built with a broken subtree.
      assert(!_value.composing.isValid || !withComposing || _value.isComposingRangeValid);

      final bool composingRegionOutOfRange = !_value.isComposingRangeValid || !withComposing;

      return buildTextSpanWithSpellCheckSuggestions(
        _value,
        composingRegionOutOfRange,
        widget.style,
        _spellCheckConfiguration.misspelledTextStyle!,
        spellCheckResults!,
      );
    }

    // Read only mode should not paint text composing.
    return widget.controller.buildTextSpan(
      context: context,
      style: widget.style,
      withComposing: withComposing,
    );
  }
}

class _Editable extends MultiChildRenderObjectWidget {
  _Editable({
    super.key,
    required this.inlineSpan,
    required this.value,
    required this.startHandleLayerLink,
    required this.endHandleLayerLink,
    this.cursorColor,
    this.backgroundCursorColor,
    required this.showCursor,
    required this.forceLine,
    required this.readOnly,
    this.textHeightBehavior,
    required this.textWidthBasis,
    required this.hasFocus,
    required this.maxLines,
    this.minLines,
    required this.expands,
    this.strutStyle,
    this.selectionColor,
    required this.textScaleFactor,
    required this.textAlign,
    required this.textDirection,
    this.locale,
    required this.obscuringCharacter,
    required this.obscureText,
    required this.offset,
    this.onCaretChanged,
    this.rendererIgnoresPointer = false,
    required this.cursorWidth,
    this.cursorHeight,
    this.cursorRadius,
    required this.cursorOffset,
    required this.paintCursorAboveText,
    this.selectionHeightStyle = ui.BoxHeightStyle.tight,
    this.selectionWidthStyle = ui.BoxWidthStyle.tight,
    this.enableInteractiveSelection = true,
    required this.textSelectionDelegate,
    required this.devicePixelRatio,
    this.promptRectRange,
    this.promptRectColor,
    required this.clipBehavior,
  }) : super(children: _extractChildren(inlineSpan));

  // Traverses the InlineSpan tree and depth-first collects the list of
  // child widgets that are created in WidgetSpans.
  static List<Widget> _extractChildren(InlineSpan span) {
    final List<Widget> result = <Widget>[];
    span.visitChildren((InlineSpan span) {
      if (span is WidgetSpan) {
        result.add(span.child);
      }
      return true;
    });
    return result;
  }

  final InlineSpan inlineSpan;
  final TextEditingValue value;
  final Color? cursorColor;
  final LayerLink startHandleLayerLink;
  final LayerLink endHandleLayerLink;
  final Color? backgroundCursorColor;
  final ValueNotifier<bool> showCursor;
  final bool forceLine;
  final bool readOnly;
  final bool hasFocus;
  final int? maxLines;
  final int? minLines;
  final bool expands;
  final StrutStyle? strutStyle;
  final Color? selectionColor;
  final double textScaleFactor;
  final TextAlign textAlign;
  final TextDirection textDirection;
  final Locale? locale;
  final String obscuringCharacter;
  final bool obscureText;
  final TextHeightBehavior? textHeightBehavior;
  final TextWidthBasis textWidthBasis;
  final ViewportOffset offset;
  final CaretChangedHandler? onCaretChanged;
  final bool rendererIgnoresPointer;
  final double cursorWidth;
  final double? cursorHeight;
  final Radius? cursorRadius;
  final Offset cursorOffset;
  final bool paintCursorAboveText;
  final ui.BoxHeightStyle selectionHeightStyle;
  final ui.BoxWidthStyle selectionWidthStyle;
  final bool enableInteractiveSelection;
  final TextSelectionDelegate textSelectionDelegate;
  final double devicePixelRatio;
  final TextRange? promptRectRange;
  final Color? promptRectColor;
  final Clip clipBehavior;

  @override
  RenderEditable createRenderObject(BuildContext context) {
    return RenderEditable(
      text: inlineSpan,
      cursorColor: cursorColor,
      startHandleLayerLink: startHandleLayerLink,
      endHandleLayerLink: endHandleLayerLink,
      backgroundCursorColor: backgroundCursorColor,
      showCursor: showCursor,
      forceLine: forceLine,
      readOnly: readOnly,
      hasFocus: hasFocus,
      maxLines: maxLines,
      minLines: minLines,
      expands: expands,
      strutStyle: strutStyle,
      selectionColor: selectionColor,
      textScaleFactor: textScaleFactor,
      textAlign: textAlign,
      textDirection: textDirection,
      locale: locale ?? Localizations.maybeLocaleOf(context),
      selection: value.selection,
      offset: offset,
      onCaretChanged: onCaretChanged,
      ignorePointer: rendererIgnoresPointer,
      obscuringCharacter: obscuringCharacter,
      obscureText: obscureText,
      textHeightBehavior: textHeightBehavior,
      textWidthBasis: textWidthBasis,
      cursorWidth: cursorWidth,
      cursorHeight: cursorHeight,
      cursorRadius: cursorRadius,
      cursorOffset: cursorOffset,
      paintCursorAboveText: paintCursorAboveText,
      selectionHeightStyle: selectionHeightStyle,
      selectionWidthStyle: selectionWidthStyle,
      enableInteractiveSelection: enableInteractiveSelection,
      textSelectionDelegate: textSelectionDelegate,
      devicePixelRatio: devicePixelRatio,
      promptRectRange: promptRectRange,
      promptRectColor: promptRectColor,
      clipBehavior: clipBehavior,
    );
  }

  @override
  void updateRenderObject(BuildContext context, RenderEditable renderObject) {
    renderObject
      ..text = inlineSpan
      ..cursorColor = cursorColor
      ..startHandleLayerLink = startHandleLayerLink
      ..endHandleLayerLink = endHandleLayerLink
      ..backgroundCursorColor = backgroundCursorColor
      ..showCursor = showCursor
      ..forceLine = forceLine
      ..readOnly = readOnly
      ..hasFocus = hasFocus
      ..maxLines = maxLines
      ..minLines = minLines
      ..expands = expands
      ..strutStyle = strutStyle
      ..selectionColor = selectionColor
      ..textScaleFactor = textScaleFactor
      ..textAlign = textAlign
      ..textDirection = textDirection
      ..locale = locale ?? Localizations.maybeLocaleOf(context)
      ..selection = value.selection
      ..offset = offset
      ..onCaretChanged = onCaretChanged
      ..ignorePointer = rendererIgnoresPointer
      ..textHeightBehavior = textHeightBehavior
      ..textWidthBasis = textWidthBasis
      ..obscuringCharacter = obscuringCharacter
      ..obscureText = obscureText
      ..cursorWidth = cursorWidth
      ..cursorHeight = cursorHeight
      ..cursorRadius = cursorRadius
      ..cursorOffset = cursorOffset
      ..selectionHeightStyle = selectionHeightStyle
      ..selectionWidthStyle = selectionWidthStyle
      ..enableInteractiveSelection = enableInteractiveSelection
      ..textSelectionDelegate = textSelectionDelegate
      ..devicePixelRatio = devicePixelRatio
      ..paintCursorAboveText = paintCursorAboveText
      ..promptRectColor = promptRectColor
      ..clipBehavior = clipBehavior
      ..setPromptRectRange(promptRectRange);
  }
}

@immutable
class _ScribbleCacheKey  {
  const _ScribbleCacheKey({
    required this.inlineSpan,
    required this.textAlign,
    required this.textDirection,
    required this.textScaleFactor,
    required this.textHeightBehavior,
    required this.locale,
    required this.structStyle,
    required this.placeholder,
    required this.size,
  });

  final TextAlign textAlign;
  final TextDirection textDirection;
  final double textScaleFactor;
  final TextHeightBehavior? textHeightBehavior;
  final Locale? locale;
  final StrutStyle structStyle;
  final int placeholder;
  final Size size;
  final InlineSpan inlineSpan;

  RenderComparison compare(_ScribbleCacheKey other) {
    if (identical(other, this)) {
      return RenderComparison.identical;
    }
    final bool needsLayout = textAlign != other.textAlign
                          || textDirection != other.textDirection
                          || textScaleFactor != other.textScaleFactor
                          || (textHeightBehavior ?? const TextHeightBehavior()) != (other.textHeightBehavior ?? const TextHeightBehavior())
                          || locale != other.locale
                          || structStyle != other.structStyle
                          || placeholder != other.placeholder
                          || size != other.size;
    return needsLayout ? RenderComparison.layout : inlineSpan.compareTo(other.inlineSpan);
  }
}

class _ScribbleFocusable extends StatefulWidget {
  const _ScribbleFocusable({
    required this.child,
    required this.focusNode,
    required this.editableKey,
    required this.updateSelectionRects,
    required this.enabled,
  });

  final Widget child;
  final FocusNode focusNode;
  final GlobalKey editableKey;
  final VoidCallback updateSelectionRects;
  final bool enabled;

  @override
  _ScribbleFocusableState createState() => _ScribbleFocusableState();
}

class _ScribbleFocusableState extends State<_ScribbleFocusable> implements ScribbleClient {
  _ScribbleFocusableState(): _elementIdentifier = (_nextElementIdentifier++).toString();

  @override
  void initState() {
    super.initState();
    if (widget.enabled) {
      TextInput.registerScribbleElement(elementIdentifier, this);
    }
  }

  @override
  void didUpdateWidget(_ScribbleFocusable oldWidget) {
    super.didUpdateWidget(oldWidget);
    if (!oldWidget.enabled && widget.enabled) {
      TextInput.registerScribbleElement(elementIdentifier, this);
    }

    if (oldWidget.enabled && !widget.enabled) {
      TextInput.unregisterScribbleElement(elementIdentifier);
    }
  }

  @override
  void dispose() {
    TextInput.unregisterScribbleElement(elementIdentifier);
    super.dispose();
  }

  RenderEditable? get renderEditable => widget.editableKey.currentContext?.findRenderObject() as RenderEditable?;

  static int _nextElementIdentifier = 1;
  final String _elementIdentifier;

  @override
  String get elementIdentifier => _elementIdentifier;

  @override
  void onScribbleFocus(Offset offset) {
    widget.focusNode.requestFocus();
    renderEditable?.selectPositionAt(from: offset, cause: SelectionChangedCause.scribble);
    widget.updateSelectionRects();
  }

  @override
  bool isInScribbleRect(Rect rect) {
    final Rect calculatedBounds = bounds;
    if (renderEditable?.readOnly ?? false) {
      return false;
    }
    if (calculatedBounds == Rect.zero) {
      return false;
    }
    if (!calculatedBounds.overlaps(rect)) {
      return false;
    }
    final Rect intersection = calculatedBounds.intersect(rect);
    final HitTestResult result = HitTestResult();
    WidgetsBinding.instance.hitTest(result, intersection.center);
    return result.path.any((HitTestEntry entry) => entry.target == renderEditable);
  }

  @override
  Rect get bounds {
    final RenderBox? box = context.findRenderObject() as RenderBox?;
    if (box == null || !mounted || !box.attached) {
      return Rect.zero;
    }
    final Matrix4 transform = box.getTransformTo(null);
    return MatrixUtils.transformRect(transform, Rect.fromLTWH(0, 0, box.size.width, box.size.height));
  }

  @override
  Widget build(BuildContext context) {
    return widget.child;
  }
}

class _ScribblePlaceholder extends WidgetSpan {
  const _ScribblePlaceholder({
    required super.child,
    super.alignment,
    super.baseline,
    required this.size,
  }) : assert(baseline != null || !(
         identical(alignment, ui.PlaceholderAlignment.aboveBaseline) ||
         identical(alignment, ui.PlaceholderAlignment.belowBaseline) ||
         identical(alignment, ui.PlaceholderAlignment.baseline)
       ));

  /// The size of the span, used in place of adding a placeholder size to the [TextPainter].
  final Size size;

  @override
  void build(ui.ParagraphBuilder builder, { double textScaleFactor = 1.0, List<PlaceholderDimensions>? dimensions }) {
    assert(debugAssertIsValid());
    final bool hasStyle = style != null;
    if (hasStyle) {
      builder.pushStyle(style!.getTextStyle(textScaleFactor: textScaleFactor));
    }
    builder.addPlaceholder(
      size.width,
      size.height,
      alignment,
      scale: textScaleFactor,
    );
    if (hasStyle) {
      builder.pop();
    }
  }
}

/// A text boundary that uses code units as logical boundaries.
///
/// This text boundary treats every character in input string as an utf-16 code
/// unit. This can be useful when handling text without any grapheme cluster,
/// e.g. password input in [EditableText]. If you are handling text that may
/// include grapheme clusters, consider using [CharacterBoundary].
class _CodeUnitBoundary extends TextBoundary {
  const _CodeUnitBoundary(this._text);

  final String _text;

  @override
  int getLeadingTextBoundaryAt(int position) => position.clamp(0, _text.length); // ignore_clamp_double_lint
  @override
  int getTrailingTextBoundaryAt(int position) => (position + 1).clamp(0, _text.length); // ignore_clamp_double_lint
}

// -------------------------------  Text Actions -------------------------------
class _DeleteTextAction<T extends DirectionalTextEditingIntent> extends ContextAction<T> {
  _DeleteTextAction(this.state, this.getTextBoundary, this._applyTextBoundary);

  final EditableTextState state;
  final TextBoundary Function() getTextBoundary;
  final _ApplyTextBoundary _applyTextBoundary;

  @override
  Object? invoke(T intent, [BuildContext? context]) {
    final TextSelection selection = state._value.selection;
    if (!selection.isValid) {
      return null;
    }
    assert(selection.isValid);
    // Expands the selection to ensure the range covers full graphemes.
    final TextBoundary atomicBoundary = state._characterBoundary();
    if (!selection.isCollapsed) {
      // Expands the selection to ensure the range covers full graphemes.
      final TextRange range = TextRange(
        start: atomicBoundary.getLeadingTextBoundaryAt(selection.start) ?? state._value.text.length,
        end: atomicBoundary.getTrailingTextBoundaryAt(selection.end - 1) ?? 0,
      );
      return Actions.invoke(
        context!,
        ReplaceTextIntent(state._value, '', range, SelectionChangedCause.keyboard),
      );
    }

    final int target = _applyTextBoundary(selection.base, intent.forward, getTextBoundary()).offset;

    final TextRange rangeToDelete = TextSelection(
      baseOffset: intent.forward
        ? atomicBoundary.getLeadingTextBoundaryAt(selection.baseOffset) ?? state._value.text.length
        : atomicBoundary.getTrailingTextBoundaryAt(selection.baseOffset - 1) ?? 0,
      extentOffset: target,
    );
    return Actions.invoke(
      context!,
      ReplaceTextIntent(state._value, '', rangeToDelete, SelectionChangedCause.keyboard),
    );
  }

  @override
  bool get isActionEnabled => !state.widget.readOnly && state._value.selection.isValid;
}

class _UpdateTextSelectionAction<T extends DirectionalCaretMovementIntent> extends ContextAction<T> {
  _UpdateTextSelectionAction(
    this.state,
    this.getTextBoundary,
    this.applyTextBoundary, {
    required this.ignoreNonCollapsedSelection,
    this.isExpand = false,
    this.extentAtIndex = false,
  });

  final EditableTextState state;
  final bool ignoreNonCollapsedSelection;
  final bool isExpand;
  final bool extentAtIndex;
  final TextBoundary Function() getTextBoundary;
  final _ApplyTextBoundary applyTextBoundary;

  static const int NEWLINE_CODE_UNIT = 10;

  // Returns true iff the given position is at a wordwrap boundary in the
  // upstream position.
  bool _isAtWordwrapUpstream(TextPosition position) {
    final TextPosition end = TextPosition(
      offset: state.renderEditable.getLineAtOffset(position).end,
      affinity: TextAffinity.upstream,
    );
    return end == position && end.offset != state.textEditingValue.text.length
        && state.textEditingValue.text.codeUnitAt(position.offset) != NEWLINE_CODE_UNIT;
  }

  // Returns true if the given position at a wordwrap boundary in the
  // downstream position.
  bool _isAtWordwrapDownstream(TextPosition position) {
    final TextPosition start = TextPosition(
      offset: state.renderEditable.getLineAtOffset(position).start,
    );
    return start == position && start.offset != 0
        && state.textEditingValue.text.codeUnitAt(position.offset - 1) != NEWLINE_CODE_UNIT;
  }

  @override
  Object? invoke(T intent, [BuildContext? context]) {
    final TextSelection selection = state._value.selection;
    assert(selection.isValid);

    final bool collapseSelection = intent.collapseSelection || !state.widget.selectionEnabled;
    if (!selection.isCollapsed && !ignoreNonCollapsedSelection && collapseSelection) {
      return Actions.invoke(context!, UpdateSelectionIntent(
        state._value,
        TextSelection.collapsed(offset: intent.forward ? selection.end : selection.start),
        SelectionChangedCause.keyboard,
      ));
    }

    TextPosition extent = selection.extent;
    // If continuesAtWrap is true extent and is at the relevant wordwrap, then
    // move it just to the other side of the wordwrap.
    if (intent.continuesAtWrap) {
      if (intent.forward && _isAtWordwrapUpstream(extent)) {
        extent = TextPosition(
          offset: extent.offset,
        );
      } else if (!intent.forward && _isAtWordwrapDownstream(extent)) {
        extent = TextPosition(
          offset: extent.offset,
          affinity: TextAffinity.upstream,
        );
      }
    }

    final bool shouldTargetBase = isExpand && (intent.forward ? selection.baseOffset > selection.extentOffset : selection.baseOffset < selection.extentOffset);
    final TextPosition newExtent = applyTextBoundary(shouldTargetBase ? selection.base : extent, intent.forward, getTextBoundary());
    final TextSelection newSelection = collapseSelection || (!isExpand && newExtent.offset == selection.baseOffset)
      ? TextSelection.fromPosition(newExtent)
      : isExpand ? selection.expandTo(newExtent, extentAtIndex || selection.isCollapsed) : selection.extendTo(newExtent);

    final bool shouldCollapseToBase = intent.collapseAtReversal
      && (selection.baseOffset - selection.extentOffset) * (selection.baseOffset - newSelection.extentOffset) < 0;
    final TextSelection newRange = shouldCollapseToBase ? TextSelection.fromPosition(selection.base) : newSelection;
    return Actions.invoke(context!, UpdateSelectionIntent(state._value, newRange, SelectionChangedCause.keyboard));
  }

  @override
  bool get isActionEnabled => state._value.selection.isValid;
}

class _UpdateTextSelectionVerticallyAction<T extends DirectionalCaretMovementIntent> extends ContextAction<T> {
  _UpdateTextSelectionVerticallyAction(this.state);

  final EditableTextState state;

  VerticalCaretMovementRun? _verticalMovementRun;
  TextSelection? _runSelection;

  void stopCurrentVerticalRunIfSelectionChanges() {
    final TextSelection? runSelection = _runSelection;
    if (runSelection == null) {
      assert(_verticalMovementRun == null);
      return;
    }
    _runSelection = state._value.selection;
    final TextSelection currentSelection = state.widget.controller.selection;
    final bool continueCurrentRun = currentSelection.isValid && currentSelection.isCollapsed
                                    && currentSelection.baseOffset == runSelection.baseOffset
                                    && currentSelection.extentOffset == runSelection.extentOffset;
    if (!continueCurrentRun) {
      _verticalMovementRun = null;
      _runSelection = null;
    }
  }

  @override
  void invoke(T intent, [BuildContext? context]) {
    assert(state._value.selection.isValid);

    final bool collapseSelection = intent.collapseSelection || !state.widget.selectionEnabled;
    final TextEditingValue value = state._textEditingValueforTextLayoutMetrics;
    if (!value.selection.isValid) {
      return;
    }

    if (_verticalMovementRun?.isValid == false) {
      _verticalMovementRun = null;
      _runSelection = null;
    }

    final VerticalCaretMovementRun currentRun = _verticalMovementRun
      ?? state.renderEditable.startVerticalCaretMovement(state.renderEditable.selection!.extent);

    final bool shouldMove = intent is ExtendSelectionVerticallyToAdjacentPageIntent
      ? currentRun.moveByOffset((intent.forward ? 1.0 : -1.0) * state.renderEditable.size.height)
      : intent.forward ? currentRun.moveNext() : currentRun.movePrevious();
    final TextPosition newExtent = shouldMove
      ? currentRun.current
      : intent.forward ? TextPosition(offset: state._value.text.length) : const TextPosition(offset: 0);
    final TextSelection newSelection = collapseSelection
      ? TextSelection.fromPosition(newExtent)
      : value.selection.extendTo(newExtent);

    Actions.invoke(
      context!,
      UpdateSelectionIntent(value, newSelection, SelectionChangedCause.keyboard),
    );
    if (state._value.selection == newSelection) {
      _verticalMovementRun = currentRun;
      _runSelection = newSelection;
    }
  }

  @override
  bool get isActionEnabled => state._value.selection.isValid;
}

class _SelectAllAction extends ContextAction<SelectAllTextIntent> {
  _SelectAllAction(this.state);

  final EditableTextState state;

  @override
  Object? invoke(SelectAllTextIntent intent, [BuildContext? context]) {
    return Actions.invoke(
      context!,
      UpdateSelectionIntent(
        state._value,
        TextSelection(baseOffset: 0, extentOffset: state._value.text.length),
        intent.cause,
      ),
    );
  }

  @override
  bool get isActionEnabled => state.widget.selectionEnabled;
}

class _CopySelectionAction extends ContextAction<CopySelectionTextIntent> {
  _CopySelectionAction(this.state);

  final EditableTextState state;

  @override
  void invoke(CopySelectionTextIntent intent, [BuildContext? context]) {
    if (intent.collapseSelection) {
      state.cutSelection(intent.cause);
    } else {
      state.copySelection(intent.cause);
    }
  }

  @override
  bool get isActionEnabled => state._value.selection.isValid && !state._value.selection.isCollapsed;
}

/// A void function that takes a [TextEditingValue].
@visibleForTesting
typedef TextEditingValueCallback = void Function(TextEditingValue value);

/// Provides undo/redo capabilities for text editing.
///
/// Listens to [controller] as a [ValueNotifier] and saves relevant values for
/// undoing/redoing. The cadence at which values are saved is a best
/// approximation of the native behaviors of a hardware keyboard on Flutter's
/// desktop platforms, as there are subtle differences between each of these
/// platforms.
///
/// Listens to keyboard undo/redo shortcuts and calls [onTriggered] when a
/// shortcut is triggered that would affect the state of the [controller].
class _TextEditingHistory extends StatefulWidget {
  /// Creates an instance of [_TextEditingHistory].
  const _TextEditingHistory({
    required this.child,
    required this.controller,
    required this.onTriggered,
  });

  /// The child widget of [_TextEditingHistory].
  final Widget child;

  /// The [TextEditingController] to save the state of over time.
  final TextEditingController controller;

  /// Called when an undo or redo causes a state change.
  ///
  /// If the state would still be the same before and after the undo/redo, this
  /// will not be called. For example, receiving a redo when there is nothing
  /// to redo will not call this method.
  ///
  /// It is also not called when the controller is changed for reasons other
  /// than undo/redo.
  final TextEditingValueCallback onTriggered;

  @override
  State<_TextEditingHistory> createState() => _TextEditingHistoryState();
}

class _TextEditingHistoryState extends State<_TextEditingHistory> {
  final _UndoStack<TextEditingValue> _stack = _UndoStack<TextEditingValue>();
  late final _Throttled<TextEditingValue> _throttledPush;
  Timer? _throttleTimer;

  // This duration was chosen as a best fit for the behavior of Mac, Linux,
  // and Windows undo/redo state save durations, but it is not perfect for any
  // of them.
  static const Duration _kThrottleDuration = Duration(milliseconds: 500);

  void _undo(UndoTextIntent intent) {
    _update(_stack.undo());
  }

  void _redo(RedoTextIntent intent) {
    _update(_stack.redo());
  }

  void _update(TextEditingValue? nextValue) {
    if (nextValue == null) {
      return;
    }
    if (nextValue.text == widget.controller.text) {
      return;
    }
    widget.onTriggered(widget.controller.value.copyWith(
      text: nextValue.text,
      selection: nextValue.selection,
    ));
  }

  void _push() {
    if (widget.controller.value == TextEditingValue.empty) {
      return;
    }

    switch (defaultTargetPlatform) {
      case TargetPlatform.iOS:
      case TargetPlatform.macOS:
      case TargetPlatform.fuchsia:
      case TargetPlatform.linux:
      case TargetPlatform.windows:
        // Composing text is not counted in history coalescing.
        if (!widget.controller.value.composing.isCollapsed) {
          return;
        }
        break;
      case TargetPlatform.android:
        // Gboard on Android puts non-CJK words in composing regions. Coalesce
        // composing text in order to allow the saving of partial words in that
        // case.
        break;
    }

    _throttleTimer = _throttledPush(widget.controller.value);
  }

  @override
  void initState() {
    super.initState();
    _throttledPush = _throttle<TextEditingValue>(
      duration: _kThrottleDuration,
      function: _stack.push,
    );
    _push();
    widget.controller.addListener(_push);
  }

  @override
  void didUpdateWidget(_TextEditingHistory oldWidget) {
    super.didUpdateWidget(oldWidget);
    if (widget.controller != oldWidget.controller) {
      _stack.clear();
      oldWidget.controller.removeListener(_push);
      widget.controller.addListener(_push);
    }
  }

  @override
  void dispose() {
    widget.controller.removeListener(_push);
    _throttleTimer?.cancel();
    super.dispose();
  }

  @override
  Widget build(BuildContext context) {
    return Actions(
      actions: <Type, Action<Intent>> {
        UndoTextIntent: Action<UndoTextIntent>.overridable(context: context, defaultAction: CallbackAction<UndoTextIntent>(onInvoke: _undo)),
        RedoTextIntent: Action<RedoTextIntent>.overridable(context: context, defaultAction: CallbackAction<RedoTextIntent>(onInvoke: _redo)),
      },
      child: widget.child,
    );
  }
}

/// A data structure representing a chronological list of states that can be
/// undone and redone.
class _UndoStack<T> {
  /// Creates an instance of [_UndoStack].
  _UndoStack();

  final List<T> _list = <T>[];

  // The index of the current value, or null if the list is emtpy.
  late int _index;

  /// Returns the current value of the stack.
  T? get currentValue => _list.isEmpty ? null : _list[_index];

  /// Add a new state change to the stack.
  ///
  /// Pushing identical objects will not create multiple entries.
  void push(T value) {
    if (_list.isEmpty) {
      _index = 0;
      _list.add(value);
      return;
    }

    assert(_index < _list.length && _index >= 0);

    if (value == currentValue) {
      return;
    }

    // If anything has been undone in this stack, remove those irrelevant states
    // before adding the new one.
    if (_index != _list.length - 1) {
      _list.removeRange(_index + 1, _list.length);
    }
    _list.add(value);
    _index = _list.length - 1;
  }

  /// Returns the current value after an undo operation.
  ///
  /// An undo operation moves the current value to the previously pushed value,
  /// if any.
  ///
  /// Iff the stack is completely empty, then returns null.
  T? undo() {
    if (_list.isEmpty) {
      return null;
    }

    assert(_index < _list.length && _index >= 0);

    if (_index != 0) {
      _index = _index - 1;
    }

    return currentValue;
  }

  /// Returns the current value after a redo operation.
  ///
  /// A redo operation moves the current value to the value that was last
  /// undone, if any.
  ///
  /// Iff the stack is completely empty, then returns null.
  T? redo() {
    if (_list.isEmpty) {
      return null;
    }

    assert(_index < _list.length && _index >= 0);

    if (_index < _list.length - 1) {
      _index = _index + 1;
    }

    return currentValue;
  }

  /// Remove everything from the stack.
  void clear() {
    _list.clear();
    _index = -1;
  }

  @override
  String toString() {
    return '_UndoStack $_list';
  }
}

/// A function that can be throttled with the throttle function.
typedef _Throttleable<T> = void Function(T currentArg);

/// A function that has been throttled by [_throttle].
typedef _Throttled<T> = Timer Function(T currentArg);

/// Returns a _Throttled that will call through to the given function only a
/// maximum of once per duration.
///
/// Only works for functions that take exactly one argument and return void.
_Throttled<T> _throttle<T>({
  required Duration duration,
  required _Throttleable<T> function,
  // If true, calls at the start of the timer.
  bool leadingEdge = false,
}) {
  Timer? timer;
  bool calledDuringTimer = false;
  late T arg;

  return (T currentArg) {
    arg = currentArg;
    if (timer != null) {
      calledDuringTimer = true;
      return timer!;
    }
    if (leadingEdge) {
      function(arg);
    }
    calledDuringTimer = false;
    timer = Timer(duration, () {
      if (!leadingEdge || calledDuringTimer) {
        function(arg);
      }
      timer = null;
    });
    return timer!;
  };
}

/// The start and end glyph heights of some range of text.
@immutable
class _GlyphHeights {
  const _GlyphHeights({
    required this.start,
    required this.end,
  });

  /// The glyph height of the first line.
  final double start;

  /// The glyph height of the last line.
  final double end;
}<|MERGE_RESOLUTION|>--- conflicted
+++ resolved
@@ -84,7 +84,6 @@
 // is shown in an obscured text field.
 const int _kObscureShowLatestCharCursorTicks = 3;
 
-<<<<<<< HEAD
 /// The default mime types to be used when allowedMimeTypes is not provided.
 ///
 /// The default value supports inserting images of any supported format.
@@ -97,7 +96,7 @@
   'image/jpeg',
   'image/webp'
 ];
-=======
+
 class _CompositionCallback extends SingleChildRenderObjectWidget {
   const _CompositionCallback({ required this.compositeCallback, required this.enabled, super.child });
   final CompositionCallback compositeCallback;
@@ -142,7 +141,6 @@
     super.paint(context, offset);
   }
 }
->>>>>>> 9b3b9cf0
 
 /// A controller for an editable text field.
 ///
