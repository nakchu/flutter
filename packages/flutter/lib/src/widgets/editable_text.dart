// Copyright 2014 The Flutter Authors. All rights reserved.
// Use of this source code is governed by a BSD-style license that can be
// found in the LICENSE file.

import 'dart:async';
import 'dart:math' as math;
import 'dart:ui' as ui hide TextStyle;

import 'package:characters/characters.dart' show CharacterRange, StringCharacters;
import 'package:flutter/foundation.dart';
import 'package:flutter/gestures.dart' show DragStartBehavior;
import 'package:flutter/rendering.dart';
import 'package:flutter/scheduler.dart';
import 'package:flutter/services.dart';

import 'actions.dart';
import 'autofill.dart';
import 'automatic_keep_alive.dart';
import 'basic.dart';
import 'binding.dart';
import 'constants.dart';
import 'debug.dart';
import 'default_selection_style.dart';
import 'default_text_editing_shortcuts.dart';
import 'focus_manager.dart';
import 'focus_scope.dart';
import 'focus_traversal.dart';
import 'framework.dart';
import 'localizations.dart';
import 'media_query.dart';
import 'scroll_configuration.dart';
import 'scroll_controller.dart';
import 'scroll_physics.dart';
import 'scrollable.dart';
import 'shortcuts.dart';
<<<<<<< HEAD
import 'spell_check.dart';
=======
>>>>>>> 2f4e9536
import 'tap_region.dart';
import 'text.dart';
import 'text_editing_intents.dart';
import 'text_selection.dart';
import 'ticker_provider.dart';
import 'widget_span.dart';

export 'package:flutter/services.dart' show SelectionChangedCause, SmartDashesType, SmartQuotesType, TextEditingValue, TextInputType, TextSelection;

/// Signature for the callback that reports when the user changes the selection
/// (including the cursor location).
typedef SelectionChangedCallback = void Function(TextSelection selection, SelectionChangedCause? cause);

/// Signature for the callback that reports the app private command results.
typedef AppPrivateCommandCallback = void Function(String, Map<String, dynamic>);

// The time it takes for the cursor to fade from fully opaque to fully
// transparent and vice versa. A full cursor blink, from transparent to opaque
// to transparent, is twice this duration.
const Duration _kCursorBlinkHalfPeriod = Duration(milliseconds: 500);

// Number of cursor ticks during which the most recently entered character
// is shown in an obscured text field.
const int _kObscureShowLatestCharCursorTicks = 3;

// The minimum width of an iPad screen. The smallest iPad is currently the
// iPad Mini 6th Gen according to ios-resolution.com.
const double _kIPadWidth = 1488.0;

/// A controller for an editable text field.
///
/// Whenever the user modifies a text field with an associated
/// [TextEditingController], the text field updates [value] and the controller
/// notifies its listeners. Listeners can then read the [text] and [selection]
/// properties to learn what the user has typed or how the selection has been
/// updated.
///
/// Similarly, if you modify the [text] or [selection] properties, the text
/// field will be notified and will update itself appropriately.
///
/// A [TextEditingController] can also be used to provide an initial value for a
/// text field. If you build a text field with a controller that already has
/// [text], the text field will use that text as its initial value.
///
/// The [value] (as well as [text] and [selection]) of this controller can be
/// updated from within a listener added to this controller. Be aware of
/// infinite loops since the listener will also be notified of the changes made
/// from within itself. Modifying the composing region from within a listener
/// can also have a bad interaction with some input methods. Gboard, for
/// example, will try to restore the composing region of the text if it was
/// modified programmatically, creating an infinite loop of communications
/// between the framework and the input method. Consider using
/// [TextInputFormatter]s instead for as-you-type text modification.
///
/// If both the [text] or [selection] properties need to be changed, set the
/// controller's [value] instead.
///
/// Remember to [dispose] of the [TextEditingController] when it is no longer
/// needed. This will ensure we discard any resources used by the object.
/// {@tool dartpad}
/// This example creates a [TextField] with a [TextEditingController] whose
/// change listener forces the entered text to be lower case and keeps the
/// cursor at the end of the input.
///
/// ** See code in examples/api/lib/widgets/editable_text/text_editing_controller.0.dart **
/// {@end-tool}
///
/// See also:
///
///  * [TextField], which is a Material Design text field that can be controlled
///    with a [TextEditingController].
///  * [EditableText], which is a raw region of editable text that can be
///    controlled with a [TextEditingController].
///  * Learn how to use a [TextEditingController] in one of our [cookbook recipes](https://flutter.dev/docs/cookbook/forms/text-field-changes#2-use-a-texteditingcontroller).
class TextEditingController extends ValueNotifier<TextEditingValue> {
  /// Creates a controller for an editable text field.
  ///
  /// This constructor treats a null [text] argument as if it were the empty
  /// string.
  TextEditingController({ String? text })
    : super(text == null ? TextEditingValue.empty : TextEditingValue(text: text));

  /// Creates a controller for an editable text field from an initial [TextEditingValue].
  ///
  /// This constructor treats a null [value] argument as if it were
  /// [TextEditingValue.empty].
  TextEditingController.fromValue(TextEditingValue? value)
    : assert(
        value == null || !value.composing.isValid || value.isComposingRangeValid,
        'New TextEditingValue $value has an invalid non-empty composing range '
        '${value.composing}. It is recommended to use a valid composing range, '
        'even for readonly text fields',
      ),
      super(value ?? TextEditingValue.empty);

  /// The current string the user is editing.
  String get text => value.text;
  /// Setting this will notify all the listeners of this [TextEditingController]
  /// that they need to update (it calls [notifyListeners]). For this reason,
  /// this value should only be set between frames, e.g. in response to user
  /// actions, not during the build, layout, or paint phases.
  ///
  /// This property can be set from a listener added to this
  /// [TextEditingController]; however, one should not also set [selection]
  /// in a separate statement. To change both the [text] and the [selection]
  /// change the controller's [value].
  set text(String newText) {
    value = value.copyWith(
      text: newText,
      selection: const TextSelection.collapsed(offset: -1),
      composing: TextRange.empty,
    );
  }

  @override
  set value(TextEditingValue newValue) {
    assert(
      !newValue.composing.isValid || newValue.isComposingRangeValid,
      'New TextEditingValue $newValue has an invalid non-empty composing range '
      '${newValue.composing}. It is recommended to use a valid composing range, '
      'even for readonly text fields',
    );
    super.value = newValue;
  }

  /// Builds [TextSpan] from current editing value.
  ///
  /// By default makes text in composing range appear as underlined. Descendants
  /// can override this method to customize appearance of text.
  TextSpan buildTextSpan({required BuildContext context, TextStyle? style , required bool withComposing}) {
    assert(!value.composing.isValid || !withComposing || value.isComposingRangeValid);
    // If the composing range is out of range for the current text, ignore it to
    // preserve the tree integrity, otherwise in release mode a RangeError will
    // be thrown and this EditableText will be built with a broken subtree.
    final bool composingRegionOutOfRange = !value.isComposingRangeValid || !withComposing;

    if (composingRegionOutOfRange) {
      return TextSpan(style: style, text: text);
    }

    final TextStyle composingStyle = style?.merge(const TextStyle(decoration: TextDecoration.underline))
        ?? const TextStyle(decoration: TextDecoration.underline);
    return TextSpan(
      style: style,
      children: <TextSpan>[
        TextSpan(text: value.composing.textBefore(value.text)),
        TextSpan(
          style: composingStyle,
          text: value.composing.textInside(value.text),
        ),
        TextSpan(text: value.composing.textAfter(value.text)),
      ],
    );
  }

  /// The currently selected [text].
  ///
  /// If the selection is collapsed, then this property gives the offset of the
  /// cursor within the text.
  TextSelection get selection => value.selection;
  /// Setting this will notify all the listeners of this [TextEditingController]
  /// that they need to update (it calls [notifyListeners]). For this reason,
  /// this value should only be set between frames, e.g. in response to user
  /// actions, not during the build, layout, or paint phases.
  ///
  /// This property can be set from a listener added to this
  /// [TextEditingController]; however, one should not also set [text]
  /// in a separate statement. To change both the [text] and the [selection]
  /// change the controller's [value].
  ///
  /// If the new selection is of non-zero length, or is outside the composing
  /// range, the composing range is cleared.
  set selection(TextSelection newSelection) {
    if (!isSelectionWithinTextBounds(newSelection)) {
      throw FlutterError('invalid text selection: $newSelection');
    }
    final TextRange newComposing =
        newSelection.isCollapsed && _isSelectionWithinComposingRange(newSelection)
            ? value.composing
            : TextRange.empty;
    value = value.copyWith(selection: newSelection, composing: newComposing);
  }

  /// Set the [value] to empty.
  ///
  /// After calling this function, [text] will be the empty string and the
  /// selection will be collapsed at zero offset.
  ///
  /// Calling this will notify all the listeners of this [TextEditingController]
  /// that they need to update (it calls [notifyListeners]). For this reason,
  /// this method should only be called between frames, e.g. in response to user
  /// actions, not during the build, layout, or paint phases.
  void clear() {
    value = const TextEditingValue(selection: TextSelection.collapsed(offset: 0));
  }

  /// Set the composing region to an empty range.
  ///
  /// The composing region is the range of text that is still being composed.
  /// Calling this function indicates that the user is done composing that
  /// region.
  ///
  /// Calling this will notify all the listeners of this [TextEditingController]
  /// that they need to update (it calls [notifyListeners]). For this reason,
  /// this method should only be called between frames, e.g. in response to user
  /// actions, not during the build, layout, or paint phases.
  void clearComposing() {
    value = value.copyWith(composing: TextRange.empty);
  }

  /// Check that the [selection] is inside of the bounds of [text].
  bool isSelectionWithinTextBounds(TextSelection selection) {
    return selection.start <= text.length && selection.end <= text.length;
  }

  /// Check that the [selection] is inside of the composing range.
  bool _isSelectionWithinComposingRange(TextSelection selection) {
    return selection.start >= value.composing.start && selection.end <= value.composing.end;
  }
}

/// Toolbar configuration for [EditableText].
///
/// Toolbar is a context menu that will show up when user right click or long
/// press the [EditableText]. It includes several options: cut, copy, paste,
/// and select all.
///
/// [EditableText] and its derived widgets have their own default [ToolbarOptions].
/// Create a custom [ToolbarOptions] if you want explicit control over the toolbar
/// option.
class ToolbarOptions {
  /// Create a toolbar configuration with given options.
  ///
  /// All options default to false if they are not explicitly set.
  const ToolbarOptions({
    this.copy = false,
    this.cut = false,
    this.paste = false,
    this.selectAll = false,
  }) : assert(copy != null),
       assert(cut != null),
       assert(paste != null),
       assert(selectAll != null);

  /// Whether to show copy option in toolbar.
  ///
  /// Defaults to false. Must not be null.
  final bool copy;

  /// Whether to show cut option in toolbar.
  ///
  /// If [EditableText.readOnly] is set to true, cut will be disabled regardless.
  ///
  /// Defaults to false. Must not be null.
  final bool cut;

  /// Whether to show paste option in toolbar.
  ///
  /// If [EditableText.readOnly] is set to true, paste will be disabled regardless.
  ///
  /// Defaults to false. Must not be null.
  final bool paste;

  /// Whether to show select all option in toolbar.
  ///
  /// Defaults to false. Must not be null.
  final bool selectAll;
}

// A time-value pair that represents a key frame in an animation.
class _KeyFrame {
  const _KeyFrame(this.time, this.value);
  // Values extracted from iOS 15.4 UIKit.
  static const List<_KeyFrame> iOSBlinkingCaretKeyFrames = <_KeyFrame>[
    _KeyFrame(0,       1),     // 0
    _KeyFrame(0.5,     1),     // 1
    _KeyFrame(0.5375,  0.75),  // 2
    _KeyFrame(0.575,   0.5),   // 3
    _KeyFrame(0.6125,  0.25),  // 4
    _KeyFrame(0.65,    0),     // 5
    _KeyFrame(0.85,    0),     // 6
    _KeyFrame(0.8875,  0.25),  // 7
    _KeyFrame(0.925,   0.5),   // 8
    _KeyFrame(0.9625,  0.75),  // 9
    _KeyFrame(1,       1),     // 10
  ];

  // The timing, in seconds, of the specified animation `value`.
  final double time;
  final double value;
}

class _DiscreteKeyFrameSimulation extends Simulation {
  _DiscreteKeyFrameSimulation.iOSBlinkingCaret() : this._(_KeyFrame.iOSBlinkingCaretKeyFrames, 1);
  _DiscreteKeyFrameSimulation._(this._keyFrames, this.maxDuration)
    : assert(_keyFrames.isNotEmpty),
      assert(_keyFrames.last.time <= maxDuration),
      assert(() {
        for (int i = 0; i < _keyFrames.length -1; i += 1) {
          if (_keyFrames[i].time > _keyFrames[i + 1].time) {
            return false;
          }
        }
        return true;
      }(), 'The key frame sequence must be sorted by time.');

  final double maxDuration;

  final List<_KeyFrame> _keyFrames;

  @override
  double dx(double time) => 0;

  @override
  bool isDone(double time) => time >= maxDuration;

  // The index of the KeyFrame corresponds to the most recent input `time`.
  int _lastKeyFrameIndex = 0;

  @override
  double x(double time) {
    final int length = _keyFrames.length;

    // Perform a linear search in the sorted key frame list, starting from the
    // last key frame found, since the input `time` usually monotonically
    // increases by a small amount.
    int searchIndex;
    final int endIndex;
    if (_keyFrames[_lastKeyFrameIndex].time > time) {
      // The simulation may have restarted. Search within the index range
      // [0, _lastKeyFrameIndex).
      searchIndex = 0;
      endIndex = _lastKeyFrameIndex;
    } else {
      searchIndex = _lastKeyFrameIndex;
      endIndex = length;
    }

    // Find the target key frame. Don't have to check (endIndex - 1): if
    // (endIndex - 2) doesn't work we'll have to pick (endIndex - 1) anyways.
    while (searchIndex < endIndex - 1) {
      assert(_keyFrames[searchIndex].time <= time);
      final _KeyFrame next = _keyFrames[searchIndex + 1];
      if (time < next.time) {
        break;
      }
      searchIndex += 1;
    }

    _lastKeyFrameIndex = searchIndex;
    return _keyFrames[_lastKeyFrameIndex].value;
  }
}

/// A basic text input field.
///
/// This widget interacts with the [TextInput] service to let the user edit the
/// text it contains. It also provides scrolling, selection, and cursor
/// movement. This widget does not provide any focus management (e.g.,
/// tap-to-focus).
///
/// ## Handling User Input
///
/// Currently the user may change the text this widget contains via keyboard or
/// the text selection menu. When the user inserted or deleted text, you will be
/// notified of the change and get a chance to modify the new text value:
///
/// * The [inputFormatters] will be first applied to the user input.
///
/// * The [controller]'s [TextEditingController.value] will be updated with the
///   formatted result, and the [controller]'s listeners will be notified.
///
/// * The [onChanged] callback, if specified, will be called last.
///
/// ## Input Actions
///
/// A [TextInputAction] can be provided to customize the appearance of the
/// action button on the soft keyboard for Android and iOS. The default action
/// is [TextInputAction.done].
///
/// Many [TextInputAction]s are common between Android and iOS. However, if a
/// [textInputAction] is provided that is not supported by the current
/// platform in debug mode, an error will be thrown when the corresponding
/// EditableText receives focus. For example, providing iOS's "emergencyCall"
/// action when running on an Android device will result in an error when in
/// debug mode. In release mode, incompatible [TextInputAction]s are replaced
/// either with "unspecified" on Android, or "default" on iOS. Appropriate
/// [textInputAction]s can be chosen by checking the current platform and then
/// selecting the appropriate action.
///
/// {@template flutter.widgets.EditableText.lifeCycle}
/// ## Lifecycle
///
/// Upon completion of editing, like pressing the "done" button on the keyboard,
/// two actions take place:
///
///   1st: Editing is finalized. The default behavior of this step includes
///   an invocation of [onChanged]. That default behavior can be overridden.
///   See [onEditingComplete] for details.
///
///   2nd: [onSubmitted] is invoked with the user's input value.
///
/// [onSubmitted] can be used to manually move focus to another input widget
/// when a user finishes with the currently focused input widget.
///
/// When the widget has focus, it will prevent itself from disposing via
/// [AutomaticKeepAliveClientMixin.wantKeepAlive] in order to avoid losing the
/// selection. Removing the focus will allow it to be disposed.
/// {@endtemplate}
///
/// Rather than using this widget directly, consider using [TextField], which
/// is a full-featured, material-design text input field with placeholder text,
/// labels, and [Form] integration.
///
/// ## Text Editing [Intent]s and Their Default [Action]s
///
/// This widget provides default [Action]s for handling common text editing
/// [Intent]s such as deleting, copying and pasting in the text field. These
/// [Action]s can be directly invoked using [Actions.invoke] or the
/// [Actions.maybeInvoke] method. The default text editing keyboard [Shortcuts]
/// also use these [Intent]s and [Action]s to perform the text editing
/// operations they are bound to.
///
/// The default handling of a specific [Intent] can be overridden by placing an
/// [Actions] widget above this widget. See the [Action] class and the
/// [Action.overridable] constructor for more information on how a pre-defined
/// overridable [Action] can be overridden.
///
/// ### Intents for Deleting Text and Their Default Behavior
///
/// | **Intent Class**                 | **Default Behavior when there's selected text**      | **Default Behavior when there is a [caret](https://en.wikipedia.org/wiki/Caret_navigation) (The selection is [TextSelection.collapsed])**  |
/// | :------------------------------- | :--------------------------------------------------- | :----------------------------------------------------------------------- |
/// | [DeleteCharacterIntent]          | Deletes the selected text                            | Deletes the user-perceived character before or after the caret location. |
/// | [DeleteToNextWordBoundaryIntent] | Deletes the selected text and the word before/after the selection's [TextSelection.extent] position | Deletes from the caret location to the previous or the next word boundary |
/// | [DeleteToLineBreakIntent]        | Deletes the selected text, and deletes to the start/end of the line from the selection's [TextSelection.extent] position | Deletes from the caret location to the logical start or end of the current line |
///
/// ### Intents for Moving the [Caret](https://en.wikipedia.org/wiki/Caret_navigation)
///
/// | **Intent Class**                                                                     | **Default Behavior when there's selected text**                  | **Default Behavior when there is a caret ([TextSelection.collapsed])**  |
/// | :----------------------------------------------------------------------------------- | :--------------------------------------------------------------- | :---------------------------------------------------------------------- |
/// | [ExtendSelectionByCharacterIntent](`collapseSelection: true`)                       | Collapses the selection to the logical start/end of the selection | Moves the caret past the user-perceived character before or after the current caret location.  |
/// | [ExtendSelectionToNextWordBoundaryIntent](`collapseSelection: true`)                | Collapses the selection to the word boundary before/after the selection's [TextSelection.extent] position | Moves the caret to the previous/next word boundary.  |
/// | [ExtendSelectionToNextWordBoundaryOrCaretLocationIntent](`collapseSelection: true`) | Collapses the selection to the word boundary before/after the selection's [TextSelection.extent] position, or [TextSelection.base], whichever is closest in the given direction | Moves the caret to the previous/next word boundary.  |
/// | [ExtendSelectionToLineBreakIntent](`collapseSelection: true`)                       | Collapses the selection to the start/end of the line at the selection's [TextSelection.extent] position | Moves the caret to the start/end of the current line .|
/// | [ExtendSelectionVerticallyToAdjacentLineIntent](`collapseSelection: true`)          | Collapses the selection to the position closest to the selection's [TextSelection.extent], on the previous/next adjacent line | Moves the caret to the closest position on the previous/next adjacent line. |
/// | [ExtendSelectionToDocumentBoundaryIntent](`collapseSelection: true`)                | Collapses the selection to the start/end of the document | Moves the caret to the start/end of the document. |
///
/// #### Intents for Extending the Selection
///
/// | **Intent Class**                                                                     | **Default Behavior when there's selected text**                  | **Default Behavior when there is a caret ([TextSelection.collapsed])**  |
/// | :----------------------------------------------------------------------------------- | :--------------------------------------------------------------- | :---------------------------------------------------------------------- |
/// | [ExtendSelectionByCharacterIntent](`collapseSelection: false`)                       | Moves the selection's [TextSelection.extent] past the user-perceived character before/after it |
/// | [ExtendSelectionToNextWordBoundaryIntent](`collapseSelection: false`)                | Moves the selection's [TextSelection.extent] to the previous/next word boundary |
/// | [ExtendSelectionToNextWordBoundaryOrCaretLocationIntent](`collapseSelection: false`) | Moves the selection's [TextSelection.extent] to the previous/next word boundary, or [TextSelection.base] whichever is closest in the given direction | Moves the selection's [TextSelection.extent] to the previous/next word boundary. |
/// | [ExtendSelectionToLineBreakIntent](`collapseSelection: false`)                       | Moves the selection's [TextSelection.extent] to the start/end of the line |
/// | [ExtendSelectionVerticallyToAdjacentLineIntent](`collapseSelection: false`)          | Moves the selection's [TextSelection.extent] to the closest position on the previous/next adjacent line |
/// | [ExtendSelectionToDocumentBoundaryIntent](`collapseSelection: false`)                | Moves the selection's [TextSelection.extent] to the start/end of the document |
/// | [SelectAllTextIntent]  | Selects the entire document |
///
/// ### Other Intents
///
/// | **Intent Class**                        | **Default Behavior**                                 |
/// | :-------------------------------------- | :--------------------------------------------------- |
/// | [DoNothingAndStopPropagationTextIntent] | Does nothing in the input field, and prevents the key event from further propagating in the widget tree. |
/// | [ReplaceTextIntent]                     | Replaces the current [TextEditingValue] in the input field's [TextEditingController], and triggers all related user callbacks and [TextInputFormatter]s. |
/// | [UpdateSelectionIntent]                 | Updates the current selection in the input field's [TextEditingController], and triggers the [onSelectionChanged] callback. |
/// | [CopySelectionTextIntent]               | Copies or cuts the selected text into the clipboard |
/// | [PasteTextIntent]                       | Inserts the current text in the clipboard after the caret location, or replaces the selected text if the selection is not collapsed. |
///
/// ## Gesture Events Handling
///
/// This widget provides rudimentary, platform-agnostic gesture handling for
/// user actions such as tapping, long-pressing and scrolling when
/// [rendererIgnoresPointer] is false (false by default). To tightly conform
/// to the platform behavior with respect to input gestures in text fields, use
/// [TextField] or [CupertinoTextField]. For custom selection behavior, call
/// methods such as [RenderEditable.selectPosition],
/// [RenderEditable.selectWord], etc. programmatically.
///
/// {@template flutter.widgets.editableText.showCaretOnScreen}
/// ## Keep the caret visible when focused
///
/// When focused, this widget will make attempts to keep the text area and its
/// caret (even when [showCursor] is `false`) visible, on these occasions:
///
///  * When the user focuses this text field and it is not [readOnly].
///  * When the user changes the selection of the text field, or changes the
///    text when the text field is not [readOnly].
///  * When the virtual keyboard pops up.
/// {@endtemplate}
///
/// {@template flutter.widgets.editableText.accessibility}
/// ## Troubleshooting Common Accessibility Issues
///
/// ### Customizing User Input Accessibility Announcements
///
/// To customize user input accessibility announcements triggered by text
/// changes, use [SemanticsService.announce] to make the desired
/// accessibility announcement.
///
/// On iOS, the on-screen keyboard may announce the most recent input
/// incorrectly when a [TextInputFormatter] inserts a thousands separator to
/// a currency value text field. The following example demonstrates how to
/// suppress the default accessibility announcements by always announcing
/// the content of the text field as a US currency value:
/// ```dart
/// onChanged: (String newText) {
///   if (newText.isNotEmpty) {
///     SemanticsService.announce('\$' + newText, Directionality.of(context));
///   }
/// }
/// ```
///
/// {@endtemplate}
///
/// See also:
///
///  * [TextField], which is a full-featured, material-design text input field
///    with placeholder text, labels, and [Form] integration.
class EditableText extends StatefulWidget {
  /// Creates a basic text input control.
  ///
  /// The [maxLines] property can be set to null to remove the restriction on
  /// the number of lines. By default, it is one, meaning this is a single-line
  /// text field. [maxLines] must be null or greater than zero.
  ///
  /// If [keyboardType] is not set or is null, its value will be inferred from
  /// [autofillHints], if [autofillHints] is not empty. Otherwise it defaults to
  /// [TextInputType.text] if [maxLines] is exactly one, and
  /// [TextInputType.multiline] if [maxLines] is null or greater than one.
  ///
  /// The text cursor is not shown if [showCursor] is false or if [showCursor]
  /// is null (the default) and [readOnly] is true.
  ///
  /// The [controller], [focusNode], [obscureText], [autocorrect], [autofocus],
  /// [showSelectionHandles], [enableInteractiveSelection], [forceLine],
  /// [style], [cursorColor], [cursorOpacityAnimates],[backgroundCursorColor],
  /// [enableSuggestions], [paintCursorAboveText], [selectionHeightStyle],
  /// [selectionWidthStyle], [textAlign], [dragStartBehavior], [scrollPadding],
  /// [dragStartBehavior], [toolbarOptions], [rendererIgnoresPointer],
  /// [readOnly], and [enableIMEPersonalizedLearning] arguments must not be null.
  EditableText({
    super.key,
    required this.controller,
    required this.focusNode,
    this.readOnly = false,
    this.obscuringCharacter = '•',
    this.obscureText = false,
    this.autocorrect = true,
    SmartDashesType? smartDashesType,
    SmartQuotesType? smartQuotesType,
    this.enableSuggestions = true,
    required this.style,
    StrutStyle? strutStyle,
    required this.cursorColor,
    required this.backgroundCursorColor,
    this.textAlign = TextAlign.start,
    this.textDirection,
    this.locale,
    this.textScaleFactor,
    this.maxLines = 1,
    this.minLines,
    this.expands = false,
    this.forceLine = true,
    this.textHeightBehavior,
    this.textWidthBasis = TextWidthBasis.parent,
    this.autofocus = false,
    bool? showCursor,
    this.showSelectionHandles = false,
    this.selectionColor,
    this.selectionControls,
    TextInputType? keyboardType,
    this.textInputAction,
    this.textCapitalization = TextCapitalization.none,
    this.onChanged,
    this.onEditingComplete,
    this.onSubmitted,
    this.onAppPrivateCommand,
    this.onSelectionChanged,
    this.onSelectionHandleTapped,
    this.onTapOutside,
    List<TextInputFormatter>? inputFormatters,
    this.mouseCursor,
    this.rendererIgnoresPointer = false,
    this.cursorWidth = 2.0,
    this.cursorHeight,
    this.cursorRadius,
    this.cursorOpacityAnimates = false,
    this.cursorOffset,
    this.paintCursorAboveText = false,
    this.selectionHeightStyle = ui.BoxHeightStyle.tight,
    this.selectionWidthStyle = ui.BoxWidthStyle.tight,
    this.scrollPadding = const EdgeInsets.all(20.0),
    this.keyboardAppearance = Brightness.light,
    this.dragStartBehavior = DragStartBehavior.start,
    bool? enableInteractiveSelection,
    this.scrollController,
    this.scrollPhysics,
    this.autocorrectionTextRectColor,
    ToolbarOptions? toolbarOptions,
    this.autofillHints = const <String>[],
    this.autofillClient,
    this.clipBehavior = Clip.hardEdge,
    this.restorationId,
    this.scrollBehavior,
    this.scribbleEnabled = true,
    this.enableIMEPersonalizedLearning = true,
<<<<<<< HEAD
    this.spellCheckConfiguration,
=======
>>>>>>> 2f4e9536
    this.magnifierConfiguration = TextMagnifierConfiguration.disabled,
  }) : assert(controller != null),
       assert(focusNode != null),
       assert(obscuringCharacter != null && obscuringCharacter.length == 1),
       assert(obscureText != null),
       assert(autocorrect != null),
       smartDashesType = smartDashesType ?? (obscureText ? SmartDashesType.disabled : SmartDashesType.enabled),
       smartQuotesType = smartQuotesType ?? (obscureText ? SmartQuotesType.disabled : SmartQuotesType.enabled),
       assert(enableSuggestions != null),
       assert(showSelectionHandles != null),
       assert(readOnly != null),
       assert(forceLine != null),
       assert(style != null),
       assert(cursorColor != null),
       assert(cursorOpacityAnimates != null),
       assert(paintCursorAboveText != null),
       assert(backgroundCursorColor != null),
       assert(selectionHeightStyle != null),
       assert(selectionWidthStyle != null),
       assert(textAlign != null),
       assert(maxLines == null || maxLines > 0),
       assert(minLines == null || minLines > 0),
       assert(
         (maxLines == null) || (minLines == null) || (maxLines >= minLines),
         "minLines can't be greater than maxLines",
       ),
       assert(expands != null),
       assert(
         !expands || (maxLines == null && minLines == null),
         'minLines and maxLines must be null when expands is true.',
       ),
       assert(!obscureText || maxLines == 1, 'Obscured fields cannot be multiline.'),
       assert(autofocus != null),
       assert(rendererIgnoresPointer != null),
       assert(scrollPadding != null),
       assert(dragStartBehavior != null),
       enableInteractiveSelection = enableInteractiveSelection ?? (!readOnly || !obscureText),
       toolbarOptions = toolbarOptions ??
           (obscureText
               ? (readOnly
                   // No point in even offering "Select All" in a read-only obscured
                   // field.
                   ? const ToolbarOptions()
                   // Writable, but obscured.
                   : const ToolbarOptions(
                       selectAll: true,
                       paste: true,
                     ))
               : (readOnly
                   // Read-only, not obscured.
                   ? const ToolbarOptions(
                       selectAll: true,
                       copy: true,
                     )
                   // Writable, not obscured.
                   : const ToolbarOptions(
                       copy: true,
                       cut: true,
                       selectAll: true,
                       paste: true,
                     ))),
       assert(clipBehavior != null),
       assert(enableIMEPersonalizedLearning != null),
       assert(
          spellCheckConfiguration == null ||
          spellCheckConfiguration == const SpellCheckConfiguration.disabled() ||
          spellCheckConfiguration.misspelledTextStyle != null,
          'spellCheckConfiguration must specify a misspelledTextStyle if spell check behavior is desired',
       ),
       _strutStyle = strutStyle,
       keyboardType = keyboardType ?? _inferKeyboardType(autofillHints: autofillHints, maxLines: maxLines),
       inputFormatters = maxLines == 1
           ? <TextInputFormatter>[
               FilteringTextInputFormatter.singleLineFormatter,
               ...inputFormatters ?? const Iterable<TextInputFormatter>.empty(),
             ]
           : inputFormatters,
       showCursor = showCursor ?? !readOnly;

  /// Controls the text being edited.
  final TextEditingController controller;

  /// Controls whether this widget has keyboard focus.
  final FocusNode focusNode;

  /// {@template flutter.widgets.editableText.obscuringCharacter}
  /// Character used for obscuring text if [obscureText] is true.
  ///
  /// Must be only a single character.
  ///
  /// Defaults to the character U+2022 BULLET (•).
  /// {@endtemplate}
  final String obscuringCharacter;

  /// {@template flutter.widgets.editableText.obscureText}
  /// Whether to hide the text being edited (e.g., for passwords).
  ///
  /// When this is set to true, all the characters in the text field are
  /// replaced by [obscuringCharacter], and the text in the field cannot be
  /// copied with copy or cut. If [readOnly] is also true, then the text cannot
  /// be selected.
  ///
  /// Defaults to false. Cannot be null.
  /// {@endtemplate}
  final bool obscureText;

  /// {@macro dart.ui.textHeightBehavior}
  final TextHeightBehavior? textHeightBehavior;

  /// {@macro flutter.painting.textPainter.textWidthBasis}
  final TextWidthBasis textWidthBasis;

  /// {@template flutter.widgets.editableText.readOnly}
  /// Whether the text can be changed.
  ///
  /// When this is set to true, the text cannot be modified
  /// by any shortcut or keyboard operation. The text is still selectable.
  ///
  /// Defaults to false. Must not be null.
  /// {@endtemplate}
  final bool readOnly;

  /// Whether the text will take the full width regardless of the text width.
  ///
  /// When this is set to false, the width will be based on text width, which
  /// will also be affected by [textWidthBasis].
  ///
  /// Defaults to true. Must not be null.
  ///
  /// See also:
  ///
  ///  * [textWidthBasis], which controls the calculation of text width.
  final bool forceLine;

  /// Configuration of toolbar options.
  ///
  /// By default, all options are enabled. If [readOnly] is true, paste and cut
  /// will be disabled regardless. If [obscureText] is true, cut and copy will
  /// be disabled regardless. If [readOnly] and [obscureText] are both true,
  /// select all will also be disabled.
  final ToolbarOptions toolbarOptions;

  /// Whether to show selection handles.
  ///
  /// When a selection is active, there will be two handles at each side of
  /// boundary, or one handle if the selection is collapsed. The handles can be
  /// dragged to adjust the selection.
  ///
  /// See also:
  ///
  ///  * [showCursor], which controls the visibility of the cursor.
  final bool showSelectionHandles;

  /// {@template flutter.widgets.editableText.showCursor}
  /// Whether to show cursor.
  ///
  /// The cursor refers to the blinking caret when the [EditableText] is focused.
  /// {@endtemplate}
  ///
  /// See also:
  ///
  ///  * [showSelectionHandles], which controls the visibility of the selection handles.
  final bool showCursor;

  /// {@template flutter.widgets.editableText.autocorrect}
  /// Whether to enable autocorrection.
  ///
  /// Defaults to true. Cannot be null.
  /// {@endtemplate}
  final bool autocorrect;

  /// {@macro flutter.services.TextInputConfiguration.smartDashesType}
  final SmartDashesType smartDashesType;

  /// {@macro flutter.services.TextInputConfiguration.smartQuotesType}
  final SmartQuotesType smartQuotesType;

  /// {@macro flutter.services.TextInputConfiguration.enableSuggestions}
  final bool enableSuggestions;

  /// The text style to use for the editable text.
  final TextStyle style;

  /// {@template flutter.widgets.editableText.strutStyle}
  /// The strut style used for the vertical layout.
  ///
  /// [StrutStyle] is used to establish a predictable vertical layout.
  /// Since fonts may vary depending on user input and due to font
  /// fallback, [StrutStyle.forceStrutHeight] is enabled by default
  /// to lock all lines to the height of the base [TextStyle], provided by
  /// [style]. This ensures the typed text fits within the allotted space.
  ///
  /// If null, the strut used will inherit values from the [style] and will
  /// have [StrutStyle.forceStrutHeight] set to true. When no [style] is
  /// passed, the theme's [TextStyle] will be used to generate [strutStyle]
  /// instead.
  ///
  /// To disable strut-based vertical alignment and allow dynamic vertical
  /// layout based on the glyphs typed, use [StrutStyle.disabled].
  ///
  /// Flutter's strut is based on [typesetting strut](https://en.wikipedia.org/wiki/Strut_(typesetting))
  /// and CSS's [line-height](https://www.w3.org/TR/CSS2/visudet.html#line-height).
  /// {@endtemplate}
  ///
  /// Within editable text and text fields, [StrutStyle] will not use its standalone
  /// default values, and will instead inherit omitted/null properties from the
  /// [TextStyle] instead. See [StrutStyle.inheritFromTextStyle].
  StrutStyle get strutStyle {
    if (_strutStyle == null) {
      return StrutStyle.fromTextStyle(style, forceStrutHeight: true);
    }
    return _strutStyle!.inheritFromTextStyle(style);
  }
  final StrutStyle? _strutStyle;

  /// {@template flutter.widgets.editableText.textAlign}
  /// How the text should be aligned horizontally.
  ///
  /// Defaults to [TextAlign.start] and cannot be null.
  /// {@endtemplate}
  final TextAlign textAlign;

  /// {@template flutter.widgets.editableText.textDirection}
  /// The directionality of the text.
  ///
  /// This decides how [textAlign] values like [TextAlign.start] and
  /// [TextAlign.end] are interpreted.
  ///
  /// This is also used to disambiguate how to render bidirectional text. For
  /// example, if the text is an English phrase followed by a Hebrew phrase,
  /// in a [TextDirection.ltr] context the English phrase will be on the left
  /// and the Hebrew phrase to its right, while in a [TextDirection.rtl]
  /// context, the English phrase will be on the right and the Hebrew phrase on
  /// its left.
  ///
  /// Defaults to the ambient [Directionality], if any.
  /// {@endtemplate}
  final TextDirection? textDirection;

  /// {@template flutter.widgets.editableText.textCapitalization}
  /// Configures how the platform keyboard will select an uppercase or
  /// lowercase keyboard.
  ///
  /// Only supports text keyboards, other keyboard types will ignore this
  /// configuration. Capitalization is locale-aware.
  ///
  /// Defaults to [TextCapitalization.none]. Must not be null.
  ///
  /// See also:
  ///
  ///  * [TextCapitalization], for a description of each capitalization behavior.
  ///
  /// {@endtemplate}
  final TextCapitalization textCapitalization;

  /// Used to select a font when the same Unicode character can
  /// be rendered differently, depending on the locale.
  ///
  /// It's rarely necessary to set this property. By default its value
  /// is inherited from the enclosing app with `Localizations.localeOf(context)`.
  ///
  /// See [RenderEditable.locale] for more information.
  final Locale? locale;

  /// {@template flutter.widgets.editableText.textScaleFactor}
  /// The number of font pixels for each logical pixel.
  ///
  /// For example, if the text scale factor is 1.5, text will be 50% larger than
  /// the specified font size.
  ///
  /// Defaults to the [MediaQueryData.textScaleFactor] obtained from the ambient
  /// [MediaQuery], or 1.0 if there is no [MediaQuery] in scope.
  /// {@endtemplate}
  final double? textScaleFactor;

  /// The color to use when painting the cursor.
  ///
  /// Cannot be null.
  final Color cursorColor;

  /// The color to use when painting the autocorrection Rect.
  ///
  /// For [CupertinoTextField]s, the value is set to the ambient
  /// [CupertinoThemeData.primaryColor] with 20% opacity. For [TextField]s, the
  /// value is null on non-iOS platforms and the same color used in [CupertinoTextField]
  /// on iOS.
  ///
  /// Currently the autocorrection Rect only appears on iOS.
  ///
  /// Defaults to null, which disables autocorrection Rect painting.
  final Color? autocorrectionTextRectColor;

  /// The color to use when painting the background cursor aligned with the text
  /// while rendering the floating cursor.
  ///
  /// Cannot be null. By default it is the disabled grey color from
  /// CupertinoColors.
  final Color backgroundCursorColor;

  /// {@template flutter.widgets.editableText.maxLines}
  /// The maximum number of lines to show at one time, wrapping if necessary.
  ///
  /// This affects the height of the field itself and does not limit the number
  /// of lines that can be entered into the field.
  ///
  /// If this is 1 (the default), the text will not wrap, but will scroll
  /// horizontally instead.
  ///
  /// If this is null, there is no limit to the number of lines, and the text
  /// container will start with enough vertical space for one line and
  /// automatically grow to accommodate additional lines as they are entered, up
  /// to the height of its constraints.
  ///
  /// If this is not null, the value must be greater than zero, and it will lock
  /// the input to the given number of lines and take up enough horizontal space
  /// to accommodate that number of lines. Setting [minLines] as well allows the
  /// input to grow and shrink between the indicated range.
  ///
  /// The full set of behaviors possible with [minLines] and [maxLines] are as
  /// follows. These examples apply equally to [TextField], [TextFormField],
  /// [CupertinoTextField], and [EditableText].
  ///
  /// Input that occupies a single line and scrolls horizontally as needed.
  /// ```dart
  /// TextField()
  /// ```
  ///
  /// Input whose height grows from one line up to as many lines as needed for
  /// the text that was entered. If a height limit is imposed by its parent, it
  /// will scroll vertically when its height reaches that limit.
  /// ```dart
  /// TextField(maxLines: null)
  /// ```
  ///
  /// The input's height is large enough for the given number of lines. If
  /// additional lines are entered the input scrolls vertically.
  /// ```dart
  /// TextField(maxLines: 2)
  /// ```
  ///
  /// Input whose height grows with content between a min and max. An infinite
  /// max is possible with `maxLines: null`.
  /// ```dart
  /// TextField(minLines: 2, maxLines: 4)
  /// ```
  ///
  /// See also:
  ///
  ///  * [minLines], which sets the minimum number of lines visible.
  /// {@endtemplate}
  ///  * [expands], which determines whether the field should fill the height of
  ///    its parent.
  final int? maxLines;

  /// {@template flutter.widgets.editableText.minLines}
  /// The minimum number of lines to occupy when the content spans fewer lines.
  ///
  /// This affects the height of the field itself and does not limit the number
  /// of lines that can be entered into the field.
  ///
  /// If this is null (default), text container starts with enough vertical space
  /// for one line and grows to accommodate additional lines as they are entered.
  ///
  /// This can be used in combination with [maxLines] for a varying set of behaviors.
  ///
  /// If the value is set, it must be greater than zero. If the value is greater
  /// than 1, [maxLines] should also be set to either null or greater than
  /// this value.
  ///
  /// When [maxLines] is set as well, the height will grow between the indicated
  /// range of lines. When [maxLines] is null, it will grow as high as needed,
  /// starting from [minLines].
  ///
  /// A few examples of behaviors possible with [minLines] and [maxLines] are as follows.
  /// These apply equally to [TextField], [TextFormField], [CupertinoTextField],
  /// and [EditableText].
  ///
  /// Input that always occupies at least 2 lines and has an infinite max.
  /// Expands vertically as needed.
  /// ```dart
  /// TextField(minLines: 2)
  /// ```
  ///
  /// Input whose height starts from 2 lines and grows up to 4 lines at which
  /// point the height limit is reached. If additional lines are entered it will
  /// scroll vertically.
  /// ```dart
  /// TextField(minLines:2, maxLines: 4)
  /// ```
  ///
  /// Defaults to null.
  ///
  /// See also:
  ///
  ///  * [maxLines], which sets the maximum number of lines visible, and has
  ///    several examples of how minLines and maxLines interact to produce
  ///    various behaviors.
  /// {@endtemplate}
  ///  * [expands], which determines whether the field should fill the height of
  ///    its parent.
  final int? minLines;

  /// {@template flutter.widgets.editableText.expands}
  /// Whether this widget's height will be sized to fill its parent.
  ///
  /// If set to true and wrapped in a parent widget like [Expanded] or
  /// [SizedBox], the input will expand to fill the parent.
  ///
  /// [maxLines] and [minLines] must both be null when this is set to true,
  /// otherwise an error is thrown.
  ///
  /// Defaults to false.
  ///
  /// See the examples in [maxLines] for the complete picture of how [maxLines],
  /// [minLines], and [expands] interact to produce various behaviors.
  ///
  /// Input that matches the height of its parent:
  /// ```dart
  /// Expanded(
  ///   child: TextField(maxLines: null, expands: true),
  /// )
  /// ```
  /// {@endtemplate}
  final bool expands;

  /// {@template flutter.widgets.editableText.autofocus}
  /// Whether this text field should focus itself if nothing else is already
  /// focused.
  ///
  /// If true, the keyboard will open as soon as this text field obtains focus.
  /// Otherwise, the keyboard is only shown after the user taps the text field.
  ///
  /// Defaults to false. Cannot be null.
  /// {@endtemplate}
  // See https://github.com/flutter/flutter/issues/7035 for the rationale for this
  // keyboard behavior.
  final bool autofocus;

  /// The color to use when painting the selection.
  ///
  /// If this property is null, this widget gets the selection color from the
  /// [DefaultSelectionStyle].
  ///
  /// For [CupertinoTextField]s, the value is set to the ambient
  /// [CupertinoThemeData.primaryColor] with 20% opacity. For [TextField]s, the
  /// value is set to the ambient [TextSelectionThemeData.selectionColor].
  final Color? selectionColor;

  /// {@template flutter.widgets.editableText.selectionControls}
  /// Optional delegate for building the text selection handles and toolbar.
  ///
  /// The [EditableText] widget used on its own will not trigger the display
  /// of the selection toolbar by itself. The toolbar is shown by calling
  /// [EditableTextState.showToolbar] in response to an appropriate user event.
  ///
  /// See also:
  ///
  ///  * [CupertinoTextField], which wraps an [EditableText] and which shows the
  ///    selection toolbar upon user events that are appropriate on the iOS
  ///    platform.
  ///  * [TextField], a Material Design themed wrapper of [EditableText], which
  ///    shows the selection toolbar upon appropriate user events based on the
  ///    user's platform set in [ThemeData.platform].
  /// {@endtemplate}
  final TextSelectionControls? selectionControls;

  /// {@template flutter.widgets.editableText.keyboardType}
  /// The type of keyboard to use for editing the text.
  ///
  /// Defaults to [TextInputType.text] if [maxLines] is one and
  /// [TextInputType.multiline] otherwise.
  /// {@endtemplate}
  final TextInputType keyboardType;

  /// The type of action button to use with the soft keyboard.
  final TextInputAction? textInputAction;

  /// {@template flutter.widgets.editableText.onChanged}
  /// Called when the user initiates a change to the TextField's
  /// value: when they have inserted or deleted text.
  ///
  /// This callback doesn't run when the TextField's text is changed
  /// programmatically, via the TextField's [controller]. Typically it
  /// isn't necessary to be notified of such changes, since they're
  /// initiated by the app itself.
  ///
  /// To be notified of all changes to the TextField's text, cursor,
  /// and selection, one can add a listener to its [controller] with
  /// [TextEditingController.addListener].
  ///
  /// [onChanged] is called before [onSubmitted] when user indicates completion
  /// of editing, such as when pressing the "done" button on the keyboard. That default
  /// behavior can be overridden. See [onEditingComplete] for details.
  ///
  /// {@tool dartpad}
  /// This example shows how onChanged could be used to check the TextField's
  /// current value each time the user inserts or deletes a character.
  ///
  /// ** See code in examples/api/lib/widgets/editable_text/editable_text.on_changed.0.dart **
  /// {@end-tool}
  /// {@endtemplate}
  ///
  /// ## Handling emojis and other complex characters
  /// {@template flutter.widgets.EditableText.onChanged}
  /// It's important to always use
  /// [characters](https://pub.dev/packages/characters) when dealing with user
  /// input text that may contain complex characters. This will ensure that
  /// extended grapheme clusters and surrogate pairs are treated as single
  /// characters, as they appear to the user.
  ///
  /// For example, when finding the length of some user input, use
  /// `string.characters.length`. Do NOT use `string.length` or even
  /// `string.runes.length`. For the complex character "👨‍👩‍👦", this
  /// appears to the user as a single character, and `string.characters.length`
  /// intuitively returns 1. On the other hand, `string.length` returns 8, and
  /// `string.runes.length` returns 5!
  /// {@endtemplate}
  ///
  /// See also:
  ///
  ///  * [inputFormatters], which are called before [onChanged]
  ///    runs and can validate and change ("format") the input value.
  ///  * [onEditingComplete], [onSubmitted], [onSelectionChanged]:
  ///    which are more specialized input change notifications.
  ///  * [TextEditingController], which implements the [Listenable] interface
  ///    and notifies its listeners on [TextEditingValue] changes.
  final ValueChanged<String>? onChanged;

  /// {@template flutter.widgets.editableText.onEditingComplete}
  /// Called when the user submits editable content (e.g., user presses the "done"
  /// button on the keyboard).
  ///
  /// The default implementation of [onEditingComplete] executes 2 different
  /// behaviors based on the situation:
  ///
  ///  - When a completion action is pressed, such as "done", "go", "send", or
  ///    "search", the user's content is submitted to the [controller] and then
  ///    focus is given up.
  ///
  ///  - When a non-completion action is pressed, such as "next" or "previous",
  ///    the user's content is submitted to the [controller], but focus is not
  ///    given up because developers may want to immediately move focus to
  ///    another input widget within [onSubmitted].
  ///
  /// Providing [onEditingComplete] prevents the aforementioned default behavior.
  /// {@endtemplate}
  final VoidCallback? onEditingComplete;

  /// {@template flutter.widgets.editableText.onSubmitted}
  /// Called when the user indicates that they are done editing the text in the
  /// field.
  ///
  /// By default, [onSubmitted] is called after [onChanged] when the user
  /// has finalized editing; or, if the default behavior has been overridden,
  /// after [onEditingComplete]. See [onEditingComplete] for details.
  /// {@endtemplate}
  final ValueChanged<String>? onSubmitted;

  /// {@template flutter.widgets.editableText.onAppPrivateCommand}
  /// This is used to receive a private command from the input method.
  ///
  /// Called when the result of [TextInputClient.performPrivateCommand] is
  /// received.
  ///
  /// This can be used to provide domain-specific features that are only known
  /// between certain input methods and their clients.
  ///
  /// See also:
  ///   * [performPrivateCommand](https://developer.android.com/reference/android/view/inputmethod/InputConnection#performPrivateCommand\(java.lang.String,%20android.os.Bundle\)),
  ///     which is the Android documentation for performPrivateCommand, used to
  ///     send a command from the input method.
  ///   * [sendAppPrivateCommand](https://developer.android.com/reference/android/view/inputmethod/InputMethodManager#sendAppPrivateCommand),
  ///     which is the Android documentation for sendAppPrivateCommand, used to
  ///     send a command to the input method.
  /// {@endtemplate}
  final AppPrivateCommandCallback? onAppPrivateCommand;

  /// {@template flutter.widgets.editableText.onSelectionChanged}
  /// Called when the user changes the selection of text (including the cursor
  /// location).
  /// {@endtemplate}
  final SelectionChangedCallback? onSelectionChanged;

  /// {@macro flutter.widgets.SelectionOverlay.onSelectionHandleTapped}
  final VoidCallback? onSelectionHandleTapped;

  /// {@template flutter.widgets.editableText.onTapOutside}
  /// Called for each tap that occurs outside of the[TextFieldTapRegion] group
  /// when the text field is focused.
  ///
  /// If this is null, [FocusNode.unfocus] will be called on the [focusNode] for
  /// this text field when a [PointerDownEvent] is received on another part of
  /// the UI. However, it will not unfocus as a result of mobile application
  /// touch events (which does not include mouse clicks), to conform with the
  /// platform conventions. To change this behavior, a callback may be set here
  /// that operates differently from the default.
  ///
  /// When adding additional controls to a text field (for example, a spinner, a
  /// button that copies the selected text, or modifies formatting), it is
  /// helpful if tapping on that control doesn't unfocus the text field. In
  /// order for an external widget to be considered as part of the text field
  /// for the purposes of tapping "outside" of the field, wrap the control in a
  /// [TextFieldTapRegion].
  ///
  /// The [PointerDownEvent] passed to the function is the event that caused the
  /// notification. It is possible that the event may occur outside of the
  /// immediate bounding box defined by the text field, although it will be
  /// within the bounding box of a [TextFieldTapRegion] member.
  /// {@endtemplate}
  ///
  /// {@tool dartpad}
  /// This example shows how to use a `TextFieldTapRegion` to wrap a set of
  /// "spinner" buttons that increment and decrement a value in the [TextField]
  /// without causing the text field to lose keyboard focus.
  ///
  /// This example includes a generic `SpinnerField<T>` class that you can copy
  /// into your own project and customize.
  ///
  /// ** See code in examples/api/lib/widgets/tap_region/text_field_tap_region.0.dart **
  /// {@end-tool}
  ///
  /// See also:
  ///
  ///  * [TapRegion] for how the region group is determined.
  final TapRegionCallback? onTapOutside;

  /// {@template flutter.widgets.editableText.inputFormatters}
  /// Optional input validation and formatting overrides.
  ///
  /// Formatters are run in the provided order when the user changes the text
  /// this widget contains. When this parameter changes, the new formatters will
  /// not be applied until the next time the user inserts or deletes text.
  /// Similar to the [onChanged] callback, formatters don't run when the text is
  /// changed programmatically via [controller].
  ///
  /// See also:
  ///
  ///  * [TextEditingController], which implements the [Listenable] interface
  ///    and notifies its listeners on [TextEditingValue] changes.
  /// {@endtemplate}
  final List<TextInputFormatter>? inputFormatters;

  /// The cursor for a mouse pointer when it enters or is hovering over the
  /// widget.
  ///
  /// If this property is null, [SystemMouseCursors.text] will be used.
  ///
  /// The [mouseCursor] is the only property of [EditableText] that controls the
  /// appearance of the mouse pointer. All other properties related to "cursor"
  /// stands for the text cursor, which is usually a blinking vertical line at
  /// the editing position.
  final MouseCursor? mouseCursor;

  /// If true, the [RenderEditable] created by this widget will not handle
  /// pointer events, see [RenderEditable] and [RenderEditable.ignorePointer].
  ///
  /// This property is false by default.
  final bool rendererIgnoresPointer;

  /// {@template flutter.widgets.editableText.cursorWidth}
  /// How thick the cursor will be.
  ///
  /// Defaults to 2.0.
  ///
  /// The cursor will draw under the text. The cursor width will extend
  /// to the right of the boundary between characters for left-to-right text
  /// and to the left for right-to-left text. This corresponds to extending
  /// downstream relative to the selected position. Negative values may be used
  /// to reverse this behavior.
  /// {@endtemplate}
  final double cursorWidth;

  /// {@template flutter.widgets.editableText.cursorHeight}
  /// How tall the cursor will be.
  ///
  /// If this property is null, [RenderEditable.preferredLineHeight] will be used.
  /// {@endtemplate}
  final double? cursorHeight;

  /// {@template flutter.widgets.editableText.cursorRadius}
  /// How rounded the corners of the cursor should be.
  ///
  /// By default, the cursor has no radius.
  /// {@endtemplate}
  final Radius? cursorRadius;

  /// Whether the cursor will animate from fully transparent to fully opaque
  /// during each cursor blink.
  ///
  /// By default, the cursor opacity will animate on iOS platforms and will not
  /// animate on Android platforms.
  final bool cursorOpacityAnimates;

  ///{@macro flutter.rendering.RenderEditable.cursorOffset}
  final Offset? cursorOffset;

  ///{@macro flutter.rendering.RenderEditable.paintCursorAboveText}
  final bool paintCursorAboveText;

  /// Controls how tall the selection highlight boxes are computed to be.
  ///
  /// See [ui.BoxHeightStyle] for details on available styles.
  final ui.BoxHeightStyle selectionHeightStyle;

  /// Controls how wide the selection highlight boxes are computed to be.
  ///
  /// See [ui.BoxWidthStyle] for details on available styles.
  final ui.BoxWidthStyle selectionWidthStyle;

  /// The appearance of the keyboard.
  ///
  /// This setting is only honored on iOS devices.
  ///
  /// Defaults to [Brightness.light].
  final Brightness keyboardAppearance;

  /// {@template flutter.widgets.editableText.scrollPadding}
  /// Configures padding to edges surrounding a [Scrollable] when the Textfield scrolls into view.
  ///
  /// When this widget receives focus and is not completely visible (for example scrolled partially
  /// off the screen or overlapped by the keyboard)
  /// then it will attempt to make itself visible by scrolling a surrounding [Scrollable], if one is present.
  /// This value controls how far from the edges of a [Scrollable] the TextField will be positioned after the scroll.
  ///
  /// Defaults to EdgeInsets.all(20.0).
  /// {@endtemplate}
  final EdgeInsets scrollPadding;

  /// {@template flutter.widgets.editableText.enableInteractiveSelection}
  /// Whether to enable user interface affordances for changing the
  /// text selection.
  ///
  /// For example, setting this to true will enable features such as
  /// long-pressing the TextField to select text and show the
  /// cut/copy/paste menu, and tapping to move the text caret.
  ///
  /// When this is false, the text selection cannot be adjusted by
  /// the user, text cannot be copied, and the user cannot paste into
  /// the text field from the clipboard.
  ///
  /// Defaults to true.
  /// {@endtemplate}
  final bool enableInteractiveSelection;

  /// Setting this property to true makes the cursor stop blinking or fading
  /// on and off once the cursor appears on focus. This property is useful for
  /// testing purposes.
  ///
  /// It does not affect the necessity to focus the EditableText for the cursor
  /// to appear in the first place.
  ///
  /// Defaults to false, resulting in a typical blinking cursor.
  static bool debugDeterministicCursor = false;

  /// {@macro flutter.widgets.scrollable.dragStartBehavior}
  final DragStartBehavior dragStartBehavior;

  /// {@template flutter.widgets.editableText.scrollController}
  /// The [ScrollController] to use when vertically scrolling the input.
  ///
  /// If null, it will instantiate a new ScrollController.
  ///
  /// See [Scrollable.controller].
  /// {@endtemplate}
  final ScrollController? scrollController;

  /// {@template flutter.widgets.editableText.scrollPhysics}
  /// The [ScrollPhysics] to use when vertically scrolling the input.
  ///
  /// If not specified, it will behave according to the current platform.
  ///
  /// See [Scrollable.physics].
  /// {@endtemplate}
  ///
  /// If an explicit [ScrollBehavior] is provided to [scrollBehavior], the
  /// [ScrollPhysics] provided by that behavior will take precedence after
  /// [scrollPhysics].
  final ScrollPhysics? scrollPhysics;

  /// {@template flutter.widgets.editableText.scribbleEnabled}
  /// Whether iOS 14 Scribble features are enabled for this widget.
  ///
  /// Only available on iPads.
  ///
  /// Defaults to true.
  /// {@endtemplate}
  final bool scribbleEnabled;

  /// {@template flutter.widgets.editableText.selectionEnabled}
  /// Same as [enableInteractiveSelection].
  ///
  /// This getter exists primarily for consistency with
  /// [RenderEditable.selectionEnabled].
  /// {@endtemplate}
  bool get selectionEnabled => enableInteractiveSelection;

  /// {@template flutter.widgets.editableText.autofillHints}
  /// A list of strings that helps the autofill service identify the type of this
  /// text input.
  ///
  /// When set to null, this text input will not send its autofill information
  /// to the platform, preventing it from participating in autofills triggered
  /// by a different [AutofillClient], even if they're in the same
  /// [AutofillScope]. Additionally, on Android and web, setting this to null
  /// will disable autofill for this text field.
  ///
  /// The minimum platform SDK version that supports Autofill is API level 26
  /// for Android, and iOS 10.0 for iOS.
  ///
  /// Defaults to an empty list.
  ///
  /// ### Setting up iOS autofill:
  ///
  /// To provide the best user experience and ensure your app fully supports
  /// password autofill on iOS, follow these steps:
  ///
  /// * Set up your iOS app's
  ///   [associated domains](https://developer.apple.com/documentation/safariservices/supporting_associated_domains_in_your_app).
  /// * Some autofill hints only work with specific [keyboardType]s. For example,
  ///   [AutofillHints.name] requires [TextInputType.name] and [AutofillHints.email]
  ///   works only with [TextInputType.emailAddress]. Make sure the input field has a
  ///   compatible [keyboardType]. Empirically, [TextInputType.name] works well
  ///   with many autofill hints that are predefined on iOS.
  ///
  /// ### Troubleshooting Autofill
  ///
  /// Autofill service providers rely heavily on [autofillHints]. Make sure the
  /// entries in [autofillHints] are supported by the autofill service currently
  /// in use (the name of the service can typically be found in your mobile
  /// device's system settings).
  ///
  /// #### Autofill UI refuses to show up when I tap on the text field
  ///
  /// Check the device's system settings and make sure autofill is turned on,
  /// and there are available credentials stored in the autofill service.
  ///
  /// * iOS password autofill: Go to Settings -> Password, turn on "Autofill
  ///   Passwords", and add new passwords for testing by pressing the top right
  ///   "+" button. Use an arbitrary "website" if you don't have associated
  ///   domains set up for your app. As long as there's at least one password
  ///   stored, you should be able to see a key-shaped icon in the quick type
  ///   bar on the software keyboard, when a password related field is focused.
  ///
  /// * iOS contact information autofill: iOS seems to pull contact info from
  ///   the Apple ID currently associated with the device. Go to Settings ->
  ///   Apple ID (usually the first entry, or "Sign in to your iPhone" if you
  ///   haven't set up one on the device), and fill out the relevant fields. If
  ///   you wish to test more contact info types, try adding them in Contacts ->
  ///   My Card.
  ///
  /// * Android autofill: Go to Settings -> System -> Languages & input ->
  ///   Autofill service. Enable the autofill service of your choice, and make
  ///   sure there are available credentials associated with your app.
  ///
  /// #### I called `TextInput.finishAutofillContext` but the autofill save
  /// prompt isn't showing
  ///
  /// * iOS: iOS may not show a prompt or any other visual indication when it
  ///   saves user password. Go to Settings -> Password and check if your new
  ///   password is saved. Neither saving password nor auto-generating strong
  ///   password works without properly setting up associated domains in your
  ///   app. To set up associated domains, follow the instructions in
  ///   <https://developer.apple.com/documentation/safariservices/supporting_associated_domains_in_your_app>.
  ///
  /// {@endtemplate}
  /// {@macro flutter.services.AutofillConfiguration.autofillHints}
  final Iterable<String>? autofillHints;

  /// The [AutofillClient] that controls this input field's autofill behavior.
  ///
  /// When null, this widget's [EditableTextState] will be used as the
  /// [AutofillClient]. This property may override [autofillHints].
  final AutofillClient? autofillClient;

  /// {@macro flutter.material.Material.clipBehavior}
  ///
  /// Defaults to [Clip.hardEdge].
  final Clip clipBehavior;

  /// Restoration ID to save and restore the scroll offset of the
  /// [EditableText].
  ///
  /// If a restoration id is provided, the [EditableText] will persist its
  /// current scroll offset and restore it during state restoration.
  ///
  /// The scroll offset is persisted in a [RestorationBucket] claimed from
  /// the surrounding [RestorationScope] using the provided restoration ID.
  ///
  /// Persisting and restoring the content of the [EditableText] is the
  /// responsibility of the owner of the [controller], who may use a
  /// [RestorableTextEditingController] for that purpose.
  ///
  /// See also:
  ///
  ///  * [RestorationManager], which explains how state restoration works in
  ///    Flutter.
  final String? restorationId;

  /// {@template flutter.widgets.shadow.scrollBehavior}
  /// A [ScrollBehavior] that will be applied to this widget individually.
  ///
  /// Defaults to null, wherein the inherited [ScrollBehavior] is copied and
  /// modified to alter the viewport decoration, like [Scrollbar]s.
  /// {@endtemplate}
  ///
  /// [ScrollBehavior]s also provide [ScrollPhysics]. If an explicit
  /// [ScrollPhysics] is provided in [scrollPhysics], it will take precedence,
  /// followed by [scrollBehavior], and then the inherited ancestor
  /// [ScrollBehavior].
  ///
  /// The [ScrollBehavior] of the inherited [ScrollConfiguration] will be
  /// modified by default to only apply a [Scrollbar] if [maxLines] is greater
  /// than 1.
  final ScrollBehavior? scrollBehavior;

  /// {@macro flutter.services.TextInputConfiguration.enableIMEPersonalizedLearning}
  final bool enableIMEPersonalizedLearning;

<<<<<<< HEAD
  /// {@template flutter.widgets.EditableText.spellCheckConfiguration}
  /// Configuration that details how spell check should be performed.
  ///
  /// Specifies the [SpellCheckService] used to spell check text input and the
  /// [TextStyle] used to style text with misspelled words.
  ///
  /// If the [SpellCheckService] is left null, spell check is disabled by
  /// default unless the [DefaultSpellCheckService] is supported, in which case
  /// it is used. It is currently supported only on Android.
  ///
  /// If this configuration is left null, then spell check is disabled by default.
  /// {@endtemplate}
  final SpellCheckConfiguration? spellCheckConfiguration;
=======
>>>>>>> 2f4e9536
  /// {@macro flutter.widgets.text_selection.TextMagnifierConfiguration.intro}
  ///
  /// {@macro flutter.widgets.magnifier.intro}
  ///
  /// {@macro flutter.widgets.text_selection.TextMagnifierConfiguration.details}
  final TextMagnifierConfiguration magnifierConfiguration;

  bool get _userSelectionEnabled => enableInteractiveSelection && (!readOnly || !obscureText);

  // Infer the keyboard type of an `EditableText` if it's not specified.
  static TextInputType _inferKeyboardType({
    required Iterable<String>? autofillHints,
    required int? maxLines,
  }) {
    if (autofillHints == null || autofillHints.isEmpty) {
      return maxLines == 1 ? TextInputType.text : TextInputType.multiline;
    }

    final String effectiveHint = autofillHints.first;

    // On iOS oftentimes specifying a text content type is not enough to qualify
    // the input field for autofill. The keyboard type also needs to be compatible
    // with the content type. To get autofill to work by default on EditableText,
    // the keyboard type inference on iOS is done differently from other platforms.
    //
    // The entries with "autofill not working" comments are the iOS text content
    // types that should work with the specified keyboard type but won't trigger
    // (even within a native app). Tested on iOS 13.5.
    if (!kIsWeb) {
      switch (defaultTargetPlatform) {
        case TargetPlatform.iOS:
        case TargetPlatform.macOS:
          const Map<String, TextInputType> iOSKeyboardType = <String, TextInputType> {
            AutofillHints.addressCity : TextInputType.name,
            AutofillHints.addressCityAndState : TextInputType.name, // Autofill not working.
            AutofillHints.addressState : TextInputType.name,
            AutofillHints.countryName : TextInputType.name,
            AutofillHints.creditCardNumber : TextInputType.number,  // Couldn't test.
            AutofillHints.email : TextInputType.emailAddress,
            AutofillHints.familyName : TextInputType.name,
            AutofillHints.fullStreetAddress : TextInputType.name,
            AutofillHints.givenName : TextInputType.name,
            AutofillHints.jobTitle : TextInputType.name,            // Autofill not working.
            AutofillHints.location : TextInputType.name,            // Autofill not working.
            AutofillHints.middleName : TextInputType.name,          // Autofill not working.
            AutofillHints.name : TextInputType.name,
            AutofillHints.namePrefix : TextInputType.name,          // Autofill not working.
            AutofillHints.nameSuffix : TextInputType.name,          // Autofill not working.
            AutofillHints.newPassword : TextInputType.text,
            AutofillHints.newUsername : TextInputType.text,
            AutofillHints.nickname : TextInputType.name,            // Autofill not working.
            AutofillHints.oneTimeCode : TextInputType.number,
            AutofillHints.organizationName : TextInputType.text,    // Autofill not working.
            AutofillHints.password : TextInputType.text,
            AutofillHints.postalCode : TextInputType.name,
            AutofillHints.streetAddressLine1 : TextInputType.name,
            AutofillHints.streetAddressLine2 : TextInputType.name,  // Autofill not working.
            AutofillHints.sublocality : TextInputType.name,         // Autofill not working.
            AutofillHints.telephoneNumber : TextInputType.name,
            AutofillHints.url : TextInputType.url,                  // Autofill not working.
            AutofillHints.username : TextInputType.text,
          };

          final TextInputType? keyboardType = iOSKeyboardType[effectiveHint];
          if (keyboardType != null) {
            return keyboardType;
          }
          break;
        case TargetPlatform.android:
        case TargetPlatform.fuchsia:
        case TargetPlatform.linux:
        case TargetPlatform.windows:
          break;
      }
    }

    if (maxLines != 1) {
      return TextInputType.multiline;
    }

    const Map<String, TextInputType> inferKeyboardType = <String, TextInputType> {
      AutofillHints.addressCity : TextInputType.streetAddress,
      AutofillHints.addressCityAndState : TextInputType.streetAddress,
      AutofillHints.addressState : TextInputType.streetAddress,
      AutofillHints.birthday : TextInputType.datetime,
      AutofillHints.birthdayDay : TextInputType.datetime,
      AutofillHints.birthdayMonth : TextInputType.datetime,
      AutofillHints.birthdayYear : TextInputType.datetime,
      AutofillHints.countryCode : TextInputType.number,
      AutofillHints.countryName : TextInputType.text,
      AutofillHints.creditCardExpirationDate : TextInputType.datetime,
      AutofillHints.creditCardExpirationDay : TextInputType.datetime,
      AutofillHints.creditCardExpirationMonth : TextInputType.datetime,
      AutofillHints.creditCardExpirationYear : TextInputType.datetime,
      AutofillHints.creditCardFamilyName : TextInputType.name,
      AutofillHints.creditCardGivenName : TextInputType.name,
      AutofillHints.creditCardMiddleName : TextInputType.name,
      AutofillHints.creditCardName : TextInputType.name,
      AutofillHints.creditCardNumber : TextInputType.number,
      AutofillHints.creditCardSecurityCode : TextInputType.number,
      AutofillHints.creditCardType : TextInputType.text,
      AutofillHints.email : TextInputType.emailAddress,
      AutofillHints.familyName : TextInputType.name,
      AutofillHints.fullStreetAddress : TextInputType.streetAddress,
      AutofillHints.gender : TextInputType.text,
      AutofillHints.givenName : TextInputType.name,
      AutofillHints.impp : TextInputType.url,
      AutofillHints.jobTitle : TextInputType.text,
      AutofillHints.language : TextInputType.text,
      AutofillHints.location : TextInputType.streetAddress,
      AutofillHints.middleInitial : TextInputType.name,
      AutofillHints.middleName : TextInputType.name,
      AutofillHints.name : TextInputType.name,
      AutofillHints.namePrefix : TextInputType.name,
      AutofillHints.nameSuffix : TextInputType.name,
      AutofillHints.newPassword : TextInputType.text,
      AutofillHints.newUsername : TextInputType.text,
      AutofillHints.nickname : TextInputType.text,
      AutofillHints.oneTimeCode : TextInputType.text,
      AutofillHints.organizationName : TextInputType.text,
      AutofillHints.password : TextInputType.text,
      AutofillHints.photo : TextInputType.text,
      AutofillHints.postalAddress : TextInputType.streetAddress,
      AutofillHints.postalAddressExtended : TextInputType.streetAddress,
      AutofillHints.postalAddressExtendedPostalCode : TextInputType.number,
      AutofillHints.postalCode : TextInputType.number,
      AutofillHints.streetAddressLevel1 : TextInputType.streetAddress,
      AutofillHints.streetAddressLevel2 : TextInputType.streetAddress,
      AutofillHints.streetAddressLevel3 : TextInputType.streetAddress,
      AutofillHints.streetAddressLevel4 : TextInputType.streetAddress,
      AutofillHints.streetAddressLine1 : TextInputType.streetAddress,
      AutofillHints.streetAddressLine2 : TextInputType.streetAddress,
      AutofillHints.streetAddressLine3 : TextInputType.streetAddress,
      AutofillHints.sublocality : TextInputType.streetAddress,
      AutofillHints.telephoneNumber : TextInputType.phone,
      AutofillHints.telephoneNumberAreaCode : TextInputType.phone,
      AutofillHints.telephoneNumberCountryCode : TextInputType.phone,
      AutofillHints.telephoneNumberDevice : TextInputType.phone,
      AutofillHints.telephoneNumberExtension : TextInputType.phone,
      AutofillHints.telephoneNumberLocal : TextInputType.phone,
      AutofillHints.telephoneNumberLocalPrefix : TextInputType.phone,
      AutofillHints.telephoneNumberLocalSuffix : TextInputType.phone,
      AutofillHints.telephoneNumberNational : TextInputType.phone,
      AutofillHints.transactionAmount : TextInputType.numberWithOptions(decimal: true),
      AutofillHints.transactionCurrency : TextInputType.text,
      AutofillHints.url : TextInputType.url,
      AutofillHints.username : TextInputType.text,
    };

    return inferKeyboardType[effectiveHint] ?? TextInputType.text;
  }

  @override
  EditableTextState createState() => EditableTextState();

  @override
  void debugFillProperties(DiagnosticPropertiesBuilder properties) {
    super.debugFillProperties(properties);
    properties.add(DiagnosticsProperty<TextEditingController>('controller', controller));
    properties.add(DiagnosticsProperty<FocusNode>('focusNode', focusNode));
    properties.add(DiagnosticsProperty<bool>('obscureText', obscureText, defaultValue: false));
    properties.add(DiagnosticsProperty<bool>('readOnly', readOnly, defaultValue: false));
    properties.add(DiagnosticsProperty<bool>('autocorrect', autocorrect, defaultValue: true));
    properties.add(EnumProperty<SmartDashesType>('smartDashesType', smartDashesType, defaultValue: obscureText ? SmartDashesType.disabled : SmartDashesType.enabled));
    properties.add(EnumProperty<SmartQuotesType>('smartQuotesType', smartQuotesType, defaultValue: obscureText ? SmartQuotesType.disabled : SmartQuotesType.enabled));
    properties.add(DiagnosticsProperty<bool>('enableSuggestions', enableSuggestions, defaultValue: true));
    style.debugFillProperties(properties);
    properties.add(EnumProperty<TextAlign>('textAlign', textAlign, defaultValue: null));
    properties.add(EnumProperty<TextDirection>('textDirection', textDirection, defaultValue: null));
    properties.add(DiagnosticsProperty<Locale>('locale', locale, defaultValue: null));
    properties.add(DoubleProperty('textScaleFactor', textScaleFactor, defaultValue: null));
    properties.add(IntProperty('maxLines', maxLines, defaultValue: 1));
    properties.add(IntProperty('minLines', minLines, defaultValue: null));
    properties.add(DiagnosticsProperty<bool>('expands', expands, defaultValue: false));
    properties.add(DiagnosticsProperty<bool>('autofocus', autofocus, defaultValue: false));
    properties.add(DiagnosticsProperty<TextInputType>('keyboardType', keyboardType, defaultValue: null));
    properties.add(DiagnosticsProperty<ScrollController>('scrollController', scrollController, defaultValue: null));
    properties.add(DiagnosticsProperty<ScrollPhysics>('scrollPhysics', scrollPhysics, defaultValue: null));
    properties.add(DiagnosticsProperty<Iterable<String>>('autofillHints', autofillHints, defaultValue: null));
    properties.add(DiagnosticsProperty<TextHeightBehavior>('textHeightBehavior', textHeightBehavior, defaultValue: null));
    properties.add(DiagnosticsProperty<bool>('scribbleEnabled', scribbleEnabled, defaultValue: true));
    properties.add(DiagnosticsProperty<bool>('enableIMEPersonalizedLearning', enableIMEPersonalizedLearning, defaultValue: true));
    properties.add(DiagnosticsProperty<bool>('enableInteractiveSelection', enableInteractiveSelection, defaultValue: true));
    properties.add(DiagnosticsProperty<SpellCheckConfiguration>('spellCheckConfiguration', spellCheckConfiguration, defaultValue: null));
  }
}

/// State for a [EditableText].
class EditableTextState extends State<EditableText> with AutomaticKeepAliveClientMixin<EditableText>, WidgetsBindingObserver, TickerProviderStateMixin<EditableText>, TextSelectionDelegate, TextInputClient implements AutofillClient {
  Timer? _cursorTimer;
  AnimationController get _cursorBlinkOpacityController {
    return _backingCursorBlinkOpacityController ??= AnimationController(
      vsync: this,
    )..addListener(_onCursorColorTick);
  }
  AnimationController? _backingCursorBlinkOpacityController;
  late final Simulation _iosBlinkCursorSimulation = _DiscreteKeyFrameSimulation.iOSBlinkingCaret();

  final ValueNotifier<bool> _cursorVisibilityNotifier = ValueNotifier<bool>(true);
  final GlobalKey _editableKey = GlobalKey();
  final ClipboardStatusNotifier? _clipboardStatus = kIsWeb ? null : ClipboardStatusNotifier();

  TextInputConnection? _textInputConnection;
  TextSelectionOverlay? _selectionOverlay;

  ScrollController? _internalScrollController;
  ScrollController get _scrollController => widget.scrollController ?? (_internalScrollController ??= ScrollController());

  final LayerLink _toolbarLayerLink = LayerLink();
  final LayerLink _startHandleLayerLink = LayerLink();
  final LayerLink _endHandleLayerLink = LayerLink();

  bool _didAutoFocus = false;

  AutofillGroupState? _currentAutofillScope;
  @override
  AutofillScope? get currentAutofillScope => _currentAutofillScope;

  AutofillClient get _effectiveAutofillClient => widget.autofillClient ?? this;

  late SpellCheckConfiguration _spellCheckConfiguration;

  /// Configuration that determines how spell check will be performed.
  ///
  /// If possible, this configuration will contain a default for the
  /// [SpellCheckService] if it is not otherwise specified.
  ///
  /// See also:
  ///  * [DefaultSpellCheckService], the spell check service used by default.
  @visibleForTesting
  SpellCheckConfiguration get spellCheckConfiguration => _spellCheckConfiguration;

  /// Whether or not spell check is enabled.
  ///
  /// Spell check is enabled when a [SpellCheckConfiguration] has been specified
  /// for the widget.
  bool get spellCheckEnabled => _spellCheckConfiguration.spellCheckEnabled;

  /// The most up-to-date spell check results for text input.
  ///
  /// These results will be updated via calls to spell check through a
  /// [SpellCheckService] and used by this widget to build the [TextSpan] tree
  /// for text input and menus for replacement suggestions of misspelled words.
  SpellCheckResults? _spellCheckResults;

  /// Whether to create an input connection with the platform for text editing
  /// or not.
  ///
  /// Read-only input fields do not need a connection with the platform since
  /// there's no need for text editing capabilities (e.g. virtual keyboard).
  ///
  /// On the web, we always need a connection because we want some browser
  /// functionalities to continue to work on read-only input fields like:
  ///
  /// - Relevant context menu.
  /// - cmd/ctrl+c shortcut to copy.
  /// - cmd/ctrl+a to select all.
  /// - Changing the selection using a physical keyboard.
  bool get _shouldCreateInputConnection => kIsWeb || !widget.readOnly;

  // The time it takes for the floating cursor to snap to the text aligned
  // cursor position after the user has finished placing it.
  static const Duration _floatingCursorResetTime = Duration(milliseconds: 125);

  AnimationController? _floatingCursorResetController;

  Orientation? _lastOrientation;

  @override
  bool get wantKeepAlive => widget.focusNode.hasFocus;

  Color get _cursorColor => widget.cursorColor.withOpacity(_cursorBlinkOpacityController.value);

  @override
  bool get cutEnabled => widget.toolbarOptions.cut && !widget.readOnly && !widget.obscureText;

  @override
  bool get copyEnabled => widget.toolbarOptions.copy && !widget.obscureText;

  @override
  bool get pasteEnabled => widget.toolbarOptions.paste && !widget.readOnly;

  @override
  bool get selectAllEnabled => widget.toolbarOptions.selectAll && (!widget.readOnly || !widget.obscureText) && widget.enableInteractiveSelection;

  void _onChangedClipboardStatus() {
    setState(() {
      // Inform the widget that the value of clipboardStatus has changed.
    });
  }

  TextEditingValue get _textEditingValueforTextLayoutMetrics {
    final Widget? editableWidget =_editableKey.currentContext?.widget;
    if (editableWidget is! _Editable) {
      throw StateError('_Editable must be mounted.');
    }
    return editableWidget.value;
  }

  /// Copy current selection to [Clipboard].
  @override
  void copySelection(SelectionChangedCause cause) {
    final TextSelection selection = textEditingValue.selection;
    assert(selection != null);
    if (selection.isCollapsed || widget.obscureText) {
      return;
    }
    final String text = textEditingValue.text;
    Clipboard.setData(ClipboardData(text: selection.textInside(text)));
    if (cause == SelectionChangedCause.toolbar) {
      bringIntoView(textEditingValue.selection.extent);
      hideToolbar(false);

      switch (defaultTargetPlatform) {
        case TargetPlatform.iOS:
        case TargetPlatform.macOS:
        case TargetPlatform.linux:
        case TargetPlatform.windows:
          break;
        case TargetPlatform.android:
        case TargetPlatform.fuchsia:
          // Collapse the selection and hide the toolbar and handles.
          userUpdateTextEditingValue(
            TextEditingValue(
              text: textEditingValue.text,
              selection: TextSelection.collapsed(offset: textEditingValue.selection.end),
            ),
            SelectionChangedCause.toolbar,
          );
          break;
      }
    }
    _clipboardStatus?.update();
  }

  /// Cut current selection to [Clipboard].
  @override
  void cutSelection(SelectionChangedCause cause) {
    if (widget.readOnly || widget.obscureText) {
      return;
    }
    final TextSelection selection = textEditingValue.selection;
    final String text = textEditingValue.text;
    assert(selection != null);
    if (selection.isCollapsed) {
      return;
    }
    Clipboard.setData(ClipboardData(text: selection.textInside(text)));
    _replaceText(ReplaceTextIntent(textEditingValue, '', selection, cause));
    if (cause == SelectionChangedCause.toolbar) {
      // Schedule a call to bringIntoView() after renderEditable updates.
      SchedulerBinding.instance.addPostFrameCallback((_) {
        if (mounted) {
          bringIntoView(textEditingValue.selection.extent);
        }
      });
      hideToolbar();
    }
    _clipboardStatus?.update();
  }

  /// Paste text from [Clipboard].
  @override
  Future<void> pasteText(SelectionChangedCause cause) async {
    if (widget.readOnly) {
      return;
    }
    final TextSelection selection = textEditingValue.selection;
    assert(selection != null);
    if (!selection.isValid) {
      return;
    }
    // Snapshot the input before using `await`.
    // See https://github.com/flutter/flutter/issues/11427
    final ClipboardData? data = await Clipboard.getData(Clipboard.kTextPlain);
    if (data == null) {
      return;
    }

    // After the paste, the cursor should be collapsed and located after the
    // pasted content.
    final int lastSelectionIndex = math.max(selection.baseOffset, selection.extentOffset);
    final TextEditingValue collapsedTextEditingValue = textEditingValue.copyWith(
      selection: TextSelection.collapsed(offset: lastSelectionIndex),
    );

    userUpdateTextEditingValue(
      collapsedTextEditingValue.replaced(selection, data.text!),
      cause,
    );
    if (cause == SelectionChangedCause.toolbar) {
      // Schedule a call to bringIntoView() after renderEditable updates.
      SchedulerBinding.instance.addPostFrameCallback((_) {
        if (mounted) {
          bringIntoView(textEditingValue.selection.extent);
        }
      });
      hideToolbar();
    }
  }

  /// Select the entire text value.
  @override
  void selectAll(SelectionChangedCause cause) {
    if (widget.readOnly && widget.obscureText) {
      // If we can't modify it, and we can't copy it, there's no point in
      // selecting it.
      return;
    }
    userUpdateTextEditingValue(
      textEditingValue.copyWith(
        selection: TextSelection(baseOffset: 0, extentOffset: textEditingValue.text.length),
      ),
      cause,
    );

    if (cause == SelectionChangedCause.toolbar) {
      switch (defaultTargetPlatform) {
        case TargetPlatform.android:
        case TargetPlatform.fuchsia:
        case TargetPlatform.linux:
        case TargetPlatform.windows:
          bringIntoView(textEditingValue.selection.extent);
          break;
        case TargetPlatform.macOS:
        case TargetPlatform.iOS:
          break;
      }
    }
  }

  /// Infers the [SpellCheckConfiguration] used to perform spell check.
  ///
  /// If spell check is enabled, this will try to infer a value for
  /// the [SpellCheckService] if left unspecified.
  static SpellCheckConfiguration _inferSpellCheckConfiguration(SpellCheckConfiguration? configuration) {
    if (configuration == null || configuration == const SpellCheckConfiguration.disabled()) {
      return const SpellCheckConfiguration.disabled();
    }

    SpellCheckService? spellCheckService = configuration.spellCheckService;

    assert(
      spellCheckService != null
      || WidgetsBinding.instance.platformDispatcher.nativeSpellCheckServiceDefined,
      'spellCheckService must be specified for this platform because no default service available',
    );

    spellCheckService = spellCheckService ?? DefaultSpellCheckService();

    return configuration.copyWith(spellCheckService: spellCheckService);
  }

  // State lifecycle:

  @override
  void initState() {
    super.initState();
    _clipboardStatus?.addListener(_onChangedClipboardStatus);
    widget.controller.addListener(_didChangeTextEditingValue);
    widget.focusNode.addListener(_handleFocusChanged);
    _scrollController.addListener(_updateSelectionOverlayForScroll);
    _cursorVisibilityNotifier.value = widget.showCursor;
    _spellCheckConfiguration = _inferSpellCheckConfiguration(widget.spellCheckConfiguration);
  }

  // Whether `TickerMode.of(context)` is true and animations (like blinking the
  // cursor) are supposed to run.
  bool _tickersEnabled = true;

  @override
  void didChangeDependencies() {
    super.didChangeDependencies();

    final AutofillGroupState? newAutofillGroup = AutofillGroup.of(context);
    if (currentAutofillScope != newAutofillGroup) {
      _currentAutofillScope?.unregister(autofillId);
      _currentAutofillScope = newAutofillGroup;
      _currentAutofillScope?.register(_effectiveAutofillClient);
    }

    if (!_didAutoFocus && widget.autofocus) {
      _didAutoFocus = true;
      SchedulerBinding.instance.addPostFrameCallback((_) {
        if (mounted && renderEditable.hasSize) {
          FocusScope.of(context).autofocus(widget.focusNode);
        }
      });
    }

    // Restart or stop the blinking cursor when TickerMode changes.
    final bool newTickerEnabled = TickerMode.of(context);
    if (_tickersEnabled != newTickerEnabled) {
      _tickersEnabled = newTickerEnabled;
      if (_tickersEnabled && _cursorActive) {
        _startCursorBlink();
      } else if (!_tickersEnabled && _cursorTimer != null) {
        // Cannot use _stopCursorTimer because it would reset _cursorActive.
        _cursorTimer!.cancel();
        _cursorTimer = null;
      }
    }

    if (defaultTargetPlatform != TargetPlatform.iOS && defaultTargetPlatform != TargetPlatform.android) {
      return;
    }

    // Hide the text selection toolbar on mobile when orientation changes.
    final Orientation orientation = MediaQuery.of(context).orientation;
    if (_lastOrientation == null) {
      _lastOrientation = orientation;
      return;
    }
    if (orientation != _lastOrientation) {
      _lastOrientation = orientation;
      if (defaultTargetPlatform == TargetPlatform.iOS) {
        hideToolbar(false);
      }
      if (defaultTargetPlatform == TargetPlatform.android) {
        hideToolbar();
      }
    }
  }

  @override
  void didUpdateWidget(EditableText oldWidget) {
    super.didUpdateWidget(oldWidget);
    if (widget.controller != oldWidget.controller) {
      oldWidget.controller.removeListener(_didChangeTextEditingValue);
      widget.controller.addListener(_didChangeTextEditingValue);
      _updateRemoteEditingValueIfNeeded();
    }
    if (widget.controller.selection != oldWidget.controller.selection) {
      _selectionOverlay?.update(_value);
    }
    _selectionOverlay?.handlesVisible = widget.showSelectionHandles;

    if (widget.autofillClient != oldWidget.autofillClient) {
      _currentAutofillScope?.unregister(oldWidget.autofillClient?.autofillId ?? autofillId);
      _currentAutofillScope?.register(_effectiveAutofillClient);
    }

    if (widget.focusNode != oldWidget.focusNode) {
      oldWidget.focusNode.removeListener(_handleFocusChanged);
      widget.focusNode.addListener(_handleFocusChanged);
      updateKeepAlive();
    }

    if (widget.scrollController != oldWidget.scrollController) {
      (oldWidget.scrollController ?? _internalScrollController)?.removeListener(_updateSelectionOverlayForScroll);
      _scrollController.addListener(_updateSelectionOverlayForScroll);
    }

    if (!_shouldCreateInputConnection) {
      _closeInputConnectionIfNeeded();
    } else if (oldWidget.readOnly && _hasFocus) {
      _openInputConnection();
    }

    if (kIsWeb && _hasInputConnection) {
      if (oldWidget.readOnly != widget.readOnly) {
        _textInputConnection!.updateConfig(_effectiveAutofillClient.textInputConfiguration);
      }
    }

    if (widget.style != oldWidget.style) {
      final TextStyle style = widget.style;
      // The _textInputConnection will pick up the new style when it attaches in
      // _openInputConnection.
      if (_hasInputConnection) {
        _textInputConnection!.setStyle(
          fontFamily: style.fontFamily,
          fontSize: style.fontSize,
          fontWeight: style.fontWeight,
          textDirection: _textDirection,
          textAlign: widget.textAlign,
        );
      }
    }
    if (widget.selectionEnabled && pasteEnabled && (widget.selectionControls?.canPaste(this) ?? false)) {
      _clipboardStatus?.update();
    }
  }

  @override
  void dispose() {
    _internalScrollController?.dispose();
    _currentAutofillScope?.unregister(autofillId);
    widget.controller.removeListener(_didChangeTextEditingValue);
    _floatingCursorResetController?.dispose();
    _floatingCursorResetController = null;
    _closeInputConnectionIfNeeded();
    assert(!_hasInputConnection);
    _cursorTimer?.cancel();
    _cursorTimer = null;
    _backingCursorBlinkOpacityController?.dispose();
    _backingCursorBlinkOpacityController = null;
    _selectionOverlay?.dispose();
    _selectionOverlay = null;
    widget.focusNode.removeListener(_handleFocusChanged);
    WidgetsBinding.instance.removeObserver(this);
    _clipboardStatus?.removeListener(_onChangedClipboardStatus);
    _clipboardStatus?.dispose();
    _cursorVisibilityNotifier.dispose();
    super.dispose();
    assert(_batchEditDepth <= 0, 'unfinished batch edits: $_batchEditDepth');
  }

  // TextInputClient implementation:

  /// The last known [TextEditingValue] of the platform text input plugin.
  ///
  /// This value is updated when the platform text input plugin sends a new
  /// update via [updateEditingValue], or when [EditableText] calls
  /// [TextInputConnection.setEditingState] to overwrite the platform text input
  /// plugin's [TextEditingValue].
  ///
  /// Used in [_updateRemoteEditingValueIfNeeded] to determine whether the
  /// remote value is outdated and needs updating.
  TextEditingValue? _lastKnownRemoteTextEditingValue;

  @override
  TextEditingValue get currentTextEditingValue => _value;

  @override
  void updateEditingValue(TextEditingValue value) {
    // This method handles text editing state updates from the platform text
    // input plugin. The [EditableText] may not have the focus or an open input
    // connection, as autofill can update a disconnected [EditableText].

    // Since we still have to support keyboard select, this is the best place
    // to disable text updating.
    if (!_shouldCreateInputConnection) {
      return;
    }

    if (widget.readOnly) {
      // In the read-only case, we only care about selection changes, and reject
      // everything else.
      value = _value.copyWith(selection: value.selection);
    }
    _lastKnownRemoteTextEditingValue = value;

    if (value == _value) {
      // This is possible, for example, when the numeric keyboard is input,
      // the engine will notify twice for the same value.
      // Track at https://github.com/flutter/flutter/issues/65811
      return;
    }

    if (value.text == _value.text && value.composing == _value.composing) {
      // `selection` is the only change.
      _handleSelectionChanged(value.selection, (_textInputConnection?.scribbleInProgress ?? false) ? SelectionChangedCause.scribble : SelectionChangedCause.keyboard);
    } else {
      hideToolbar();
      _currentPromptRectRange = null;

      final bool revealObscuredInput = _hasInputConnection
                                    && widget.obscureText
                                    && WidgetsBinding.instance.platformDispatcher.brieflyShowPassword
                                    && value.text.length == _value.text.length + 1;

      _obscureShowCharTicksPending = revealObscuredInput ? _kObscureShowLatestCharCursorTicks : 0;
      _obscureLatestCharIndex = revealObscuredInput ? _value.selection.baseOffset : null;
      _formatAndSetValue(value, SelectionChangedCause.keyboard);
    }

    // Wherever the value is changed by the user, schedule a showCaretOnScreen
    // to make sure the user can see the changes they just made. Programmatical
    // changes to `textEditingValue` do not trigger the behavior even if the
    // text field is focused.
    _scheduleShowCaretOnScreen(withAnimation: true);
    if (_hasInputConnection) {
      // To keep the cursor from blinking while typing, we want to restart the
      // cursor timer every time a new character is typed.
      _stopCursorBlink(resetCharTicks: false);
      _startCursorBlink();
    }
  }

  @override
  void performAction(TextInputAction action) {
    switch (action) {
      case TextInputAction.newline:
        // If this is a multiline EditableText, do nothing for a "newline"
        // action; The newline is already inserted. Otherwise, finalize
        // editing.
        if (!_isMultiline) {
          _finalizeEditing(action, shouldUnfocus: true);
        }
        break;
      case TextInputAction.done:
      case TextInputAction.go:
      case TextInputAction.next:
      case TextInputAction.previous:
      case TextInputAction.search:
      case TextInputAction.send:
        _finalizeEditing(action, shouldUnfocus: true);
        break;
      case TextInputAction.continueAction:
      case TextInputAction.emergencyCall:
      case TextInputAction.join:
      case TextInputAction.none:
      case TextInputAction.route:
      case TextInputAction.unspecified:
        // Finalize editing, but don't give up focus because this keyboard
        // action does not imply the user is done inputting information.
        _finalizeEditing(action, shouldUnfocus: false);
        break;
    }
  }

  @override
  void performPrivateCommand(String action, Map<String, dynamic> data) {
    widget.onAppPrivateCommand?.call(action, data);
  }

  // The original position of the caret on FloatingCursorDragState.start.
  Rect? _startCaretRect;

  // The most recent text position as determined by the location of the floating
  // cursor.
  TextPosition? _lastTextPosition;

  // The offset of the floating cursor as determined from the start call.
  Offset? _pointOffsetOrigin;

  // The most recent position of the floating cursor.
  Offset? _lastBoundedOffset;

  // Because the center of the cursor is preferredLineHeight / 2 below the touch
  // origin, but the touch origin is used to determine which line the cursor is
  // on, we need this offset to correctly render and move the cursor.
  Offset get _floatingCursorOffset => Offset(0, renderEditable.preferredLineHeight / 2);

  @override
  void updateFloatingCursor(RawFloatingCursorPoint point) {
    _floatingCursorResetController ??= AnimationController(
      vsync: this,
    )..addListener(_onFloatingCursorResetTick);
    switch(point.state) {
      case FloatingCursorDragState.Start:
        if (_floatingCursorResetController!.isAnimating) {
          _floatingCursorResetController!.stop();
          _onFloatingCursorResetTick();
        }
        // Stop cursor blinking and making it visible.
        _stopCursorBlink(resetCharTicks: false);
        _cursorBlinkOpacityController.value = 1.0;
        // We want to send in points that are centered around a (0,0) origin, so
        // we cache the position.
        _pointOffsetOrigin = point.offset;

        final TextPosition currentTextPosition = TextPosition(offset: renderEditable.selection!.baseOffset);
        _startCaretRect = renderEditable.getLocalRectForCaret(currentTextPosition);

        _lastBoundedOffset = _startCaretRect!.center - _floatingCursorOffset;
        _lastTextPosition = currentTextPosition;
        renderEditable.setFloatingCursor(point.state, _lastBoundedOffset!, _lastTextPosition!);
        break;
      case FloatingCursorDragState.Update:
        final Offset centeredPoint = point.offset! - _pointOffsetOrigin!;
        final Offset rawCursorOffset = _startCaretRect!.center + centeredPoint - _floatingCursorOffset;

        _lastBoundedOffset = renderEditable.calculateBoundedFloatingCursorOffset(rawCursorOffset);
        _lastTextPosition = renderEditable.getPositionForPoint(renderEditable.localToGlobal(_lastBoundedOffset! + _floatingCursorOffset));
        renderEditable.setFloatingCursor(point.state, _lastBoundedOffset!, _lastTextPosition!);
        break;
      case FloatingCursorDragState.End:
        // Resume cursor blinking.
        _startCursorBlink();
        // We skip animation if no update has happened.
        if (_lastTextPosition != null && _lastBoundedOffset != null) {
          _floatingCursorResetController!.value = 0.0;
          _floatingCursorResetController!.animateTo(1.0, duration: _floatingCursorResetTime, curve: Curves.decelerate);
        }
        break;
    }
  }

  void _onFloatingCursorResetTick() {
    final Offset finalPosition = renderEditable.getLocalRectForCaret(_lastTextPosition!).centerLeft - _floatingCursorOffset;
    if (_floatingCursorResetController!.isCompleted) {
      renderEditable.setFloatingCursor(FloatingCursorDragState.End, finalPosition, _lastTextPosition!);
      if (_lastTextPosition!.offset != renderEditable.selection!.baseOffset) {
        // The cause is technically the force cursor, but the cause is listed as tap as the desired functionality is the same.
        _handleSelectionChanged(TextSelection.collapsed(offset: _lastTextPosition!.offset), SelectionChangedCause.forcePress);
      }
      _startCaretRect = null;
      _lastTextPosition = null;
      _pointOffsetOrigin = null;
      _lastBoundedOffset = null;
    } else {
      final double lerpValue = _floatingCursorResetController!.value;
      final double lerpX = ui.lerpDouble(_lastBoundedOffset!.dx, finalPosition.dx, lerpValue)!;
      final double lerpY = ui.lerpDouble(_lastBoundedOffset!.dy, finalPosition.dy, lerpValue)!;

      renderEditable.setFloatingCursor(FloatingCursorDragState.Update, Offset(lerpX, lerpY), _lastTextPosition!, resetLerpValue: lerpValue);
    }
  }

  @pragma('vm:notify-debugger-on-exception')
  void _finalizeEditing(TextInputAction action, {required bool shouldUnfocus}) {
    // Take any actions necessary now that the user has completed editing.
    if (widget.onEditingComplete != null) {
      try {
        widget.onEditingComplete!();
      } catch (exception, stack) {
        FlutterError.reportError(FlutterErrorDetails(
          exception: exception,
          stack: stack,
          library: 'widgets',
          context: ErrorDescription('while calling onEditingComplete for $action'),
        ));
      }
    } else {
      // Default behavior if the developer did not provide an
      // onEditingComplete callback: Finalize editing and remove focus, or move
      // it to the next/previous field, depending on the action.
      widget.controller.clearComposing();
      if (shouldUnfocus) {
        switch (action) {
          case TextInputAction.none:
          case TextInputAction.unspecified:
          case TextInputAction.done:
          case TextInputAction.go:
          case TextInputAction.search:
          case TextInputAction.send:
          case TextInputAction.continueAction:
          case TextInputAction.join:
          case TextInputAction.route:
          case TextInputAction.emergencyCall:
          case TextInputAction.newline:
            widget.focusNode.unfocus();
            break;
          case TextInputAction.next:
            widget.focusNode.nextFocus();
            break;
          case TextInputAction.previous:
            widget.focusNode.previousFocus();
            break;
        }
      }
    }

    final ValueChanged<String>? onSubmitted = widget.onSubmitted;
    if (onSubmitted == null) {
      return;
    }

    // Invoke optional callback with the user's submitted content.
    try {
      onSubmitted(_value.text);
    } catch (exception, stack) {
      FlutterError.reportError(FlutterErrorDetails(
        exception: exception,
        stack: stack,
        library: 'widgets',
        context: ErrorDescription('while calling onSubmitted for $action'),
      ));
    }

    // If `shouldUnfocus` is true, the text field should no longer be focused
    // after the microtask queue is drained. But in case the developer cancelled
    // the focus change in the `onSubmitted` callback by focusing this input
    // field again, reset the soft keyboard.
    // See https://github.com/flutter/flutter/issues/84240.
    //
    // `_restartConnectionIfNeeded` creates a new TextInputConnection to replace
    // the current one. This on iOS switches to a new input view and on Android
    // restarts the input method, and in both cases the soft keyboard will be
    // reset.
    if (shouldUnfocus) {
      _scheduleRestartConnection();
    }
  }

  int _batchEditDepth = 0;

  /// Begins a new batch edit, within which new updates made to the text editing
  /// value will not be sent to the platform text input plugin.
  ///
  /// Batch edits nest. When the outermost batch edit finishes, [endBatchEdit]
  /// will attempt to send [currentTextEditingValue] to the text input plugin if
  /// it detected a change.
  void beginBatchEdit() {
    _batchEditDepth += 1;
  }

  /// Ends the current batch edit started by the last call to [beginBatchEdit],
  /// and send [currentTextEditingValue] to the text input plugin if needed.
  ///
  /// Throws an error in debug mode if this [EditableText] is not in a batch
  /// edit.
  void endBatchEdit() {
    _batchEditDepth -= 1;
    assert(
      _batchEditDepth >= 0,
      'Unbalanced call to endBatchEdit: beginBatchEdit must be called first.',
    );
    _updateRemoteEditingValueIfNeeded();
  }

  void _updateRemoteEditingValueIfNeeded() {
    if (_batchEditDepth > 0 || !_hasInputConnection) {
      return;
    }
    final TextEditingValue localValue = _value;
    if (localValue == _lastKnownRemoteTextEditingValue) {
      return;
    }
    _textInputConnection!.setEditingState(localValue);
    _lastKnownRemoteTextEditingValue = localValue;
  }

  TextEditingValue get _value => widget.controller.value;
  set _value(TextEditingValue value) {
    widget.controller.value = value;
  }

  bool get _hasFocus => widget.focusNode.hasFocus;
  bool get _isMultiline => widget.maxLines != 1;

  // Finds the closest scroll offset to the current scroll offset that fully
  // reveals the given caret rect. If the given rect's main axis extent is too
  // large to be fully revealed in `renderEditable`, it will be centered along
  // the main axis.
  //
  // If this is a multiline EditableText (which means the Editable can only
  // scroll vertically), the given rect's height will first be extended to match
  // `renderEditable.preferredLineHeight`, before the target scroll offset is
  // calculated.
  RevealedOffset _getOffsetToRevealCaret(Rect rect) {
    if (!_scrollController.position.allowImplicitScrolling) {
      return RevealedOffset(offset: _scrollController.offset, rect: rect);
    }

    final Size editableSize = renderEditable.size;
    final double additionalOffset;
    final Offset unitOffset;

    if (!_isMultiline) {
      additionalOffset = rect.width >= editableSize.width
        // Center `rect` if it's oversized.
        ? editableSize.width / 2 - rect.center.dx
        // Valid additional offsets range from (rect.right - size.width)
        // to (rect.left). Pick the closest one if out of range.
        : clampDouble(0.0, rect.right - editableSize.width, rect.left);
      unitOffset = const Offset(1, 0);
    } else {
      // The caret is vertically centered within the line. Expand the caret's
      // height so that it spans the line because we're going to ensure that the
      // entire expanded caret is scrolled into view.
      final Rect expandedRect = Rect.fromCenter(
        center: rect.center,
        width: rect.width,
        height: math.max(rect.height, renderEditable.preferredLineHeight),
      );

      additionalOffset = expandedRect.height >= editableSize.height
        ? editableSize.height / 2 - expandedRect.center.dy
        : clampDouble(0.0, expandedRect.bottom - editableSize.height, expandedRect.top);
      unitOffset = const Offset(0, 1);
    }

    // No overscrolling when encountering tall fonts/scripts that extend past
    // the ascent.
    final double targetOffset = clampDouble(
      additionalOffset + _scrollController.offset,
      _scrollController.position.minScrollExtent,
      _scrollController.position.maxScrollExtent,
    );

    final double offsetDelta = _scrollController.offset - targetOffset;
    return RevealedOffset(rect: rect.shift(unitOffset * offsetDelta), offset: targetOffset);
  }

  bool get _hasInputConnection => _textInputConnection?.attached ?? false;
  /// Whether to send the autofill information to the autofill service. True by
  /// default.
  bool get _needsAutofill => _effectiveAutofillClient.textInputConfiguration.autofillConfiguration.enabled;

  void _openInputConnection() {
    if (!_shouldCreateInputConnection) {
      return;
    }
    if (!_hasInputConnection) {
      final TextEditingValue localValue = _value;

      // When _needsAutofill == true && currentAutofillScope == null, autofill
      // is allowed but saving the user input from the text field is
      // discouraged.
      //
      // In case the autofillScope changes from a non-null value to null, or
      // _needsAutofill changes to false from true, the platform needs to be
      // notified to exclude this field from the autofill context. So we need to
      // provide the autofillId.
      _textInputConnection = _needsAutofill && currentAutofillScope != null
        ? currentAutofillScope!.attach(this, _effectiveAutofillClient.textInputConfiguration)
        : TextInput.attach(this, _effectiveAutofillClient.textInputConfiguration);
      _updateSizeAndTransform();
      _updateComposingRectIfNeeded();
      _updateCaretRectIfNeeded();
      final TextStyle style = widget.style;
      _textInputConnection!
        ..setStyle(
          fontFamily: style.fontFamily,
          fontSize: style.fontSize,
          fontWeight: style.fontWeight,
          textDirection: _textDirection,
          textAlign: widget.textAlign,
        )
        ..setEditingState(localValue)
        ..show();
      if (_needsAutofill) {
        // Request autofill AFTER the size and the transform have been sent to
        // the platform text input plugin.
        _textInputConnection!.requestAutofill();
      }
      _lastKnownRemoteTextEditingValue = localValue;
    } else {
      _textInputConnection!.show();
    }
  }

  void _closeInputConnectionIfNeeded() {
    if (_hasInputConnection) {
      _textInputConnection!.close();
      _textInputConnection = null;
      _lastKnownRemoteTextEditingValue = null;
    }
  }

  void _openOrCloseInputConnectionIfNeeded() {
    if (_hasFocus && widget.focusNode.consumeKeyboardToken()) {
      _openInputConnection();
    } else if (!_hasFocus) {
      _closeInputConnectionIfNeeded();
      widget.controller.clearComposing();
    }
  }

  bool _restartConnectionScheduled = false;
  void _scheduleRestartConnection() {
    if (_restartConnectionScheduled) {
      return;
    }
    _restartConnectionScheduled = true;
    scheduleMicrotask(_restartConnectionIfNeeded);
  }
  // Discards the current [TextInputConnection] and establishes a new one.
  //
  // This method is rarely needed. This is currently used to reset the input
  // type when the "submit" text input action is triggered and the developer
  // puts the focus back to this input field..
  void _restartConnectionIfNeeded() {
    _restartConnectionScheduled = false;
    if (!_hasInputConnection || !_shouldCreateInputConnection) {
      return;
    }
    _textInputConnection!.close();
    _textInputConnection = null;
    _lastKnownRemoteTextEditingValue = null;

    final AutofillScope? currentAutofillScope = _needsAutofill ? this.currentAutofillScope : null;
    final TextInputConnection newConnection = currentAutofillScope?.attach(this, textInputConfiguration)
      ?? TextInput.attach(this, _effectiveAutofillClient.textInputConfiguration);
    _textInputConnection = newConnection;

    final TextStyle style = widget.style;
    newConnection
      ..show()
      ..setStyle(
        fontFamily: style.fontFamily,
        fontSize: style.fontSize,
        fontWeight: style.fontWeight,
        textDirection: _textDirection,
        textAlign: widget.textAlign,
      )
      ..setEditingState(_value);
    _lastKnownRemoteTextEditingValue = _value;
  }


  @override
  void connectionClosed() {
    if (_hasInputConnection) {
      _textInputConnection!.connectionClosedReceived();
      _textInputConnection = null;
      _lastKnownRemoteTextEditingValue = null;
      _finalizeEditing(TextInputAction.done, shouldUnfocus: true);
    }
  }

  /// Express interest in interacting with the keyboard.
  ///
  /// If this control is already attached to the keyboard, this function will
  /// request that the keyboard become visible. Otherwise, this function will
  /// ask the focus system that it become focused. If successful in acquiring
  /// focus, the control will then attach to the keyboard and request that the
  /// keyboard become visible.
  void requestKeyboard() {
    if (_hasFocus) {
      _openInputConnection();
    } else {
      widget.focusNode.requestFocus(); // This eventually calls _openInputConnection also, see _handleFocusChanged.
    }
  }

  void _updateOrDisposeSelectionOverlayIfNeeded() {
    if (_selectionOverlay != null) {
      if (_hasFocus) {
        _selectionOverlay!.update(_value);
      } else {
        _selectionOverlay!.dispose();
        _selectionOverlay = null;
      }
    }
  }

  void _updateSelectionOverlayForScroll() {
    _selectionOverlay?.updateForScroll();
  }

  void _createSelectionOverlay() {
    _selectionOverlay = TextSelectionOverlay(
      clipboardStatus: _clipboardStatus,
      context: context,
      value: _value,
      debugRequiredFor: widget,
      toolbarLayerLink: _toolbarLayerLink,
      startHandleLayerLink: _startHandleLayerLink,
      endHandleLayerLink: _endHandleLayerLink,
      renderObject: renderEditable,
      selectionControls: widget.selectionControls,
      selectionDelegate: this,
      dragStartBehavior: widget.dragStartBehavior,
      onSelectionHandleTapped: widget.onSelectionHandleTapped,
      magnifierConfiguration: widget.magnifierConfiguration,
    );
  }

  @pragma('vm:notify-debugger-on-exception')
  void _handleSelectionChanged(TextSelection selection, SelectionChangedCause? cause) {
    // We return early if the selection is not valid. This can happen when the
    // text of [EditableText] is updated at the same time as the selection is
    // changed by a gesture event.
    if (!widget.controller.isSelectionWithinTextBounds(selection)) {
      return;
    }

    widget.controller.selection = selection;

    // This will show the keyboard for all selection changes on the
    // EditableText except for those triggered by a keyboard input.
    // Typically EditableText shouldn't take user keyboard input if
    // it's not focused already. If the EditableText is being
    // autofilled it shouldn't request focus.
    switch (cause) {
      case null:
      case SelectionChangedCause.doubleTap:
      case SelectionChangedCause.drag:
      case SelectionChangedCause.forcePress:
      case SelectionChangedCause.longPress:
      case SelectionChangedCause.scribble:
      case SelectionChangedCause.tap:
      case SelectionChangedCause.toolbar:
        requestKeyboard();
        break;
      case SelectionChangedCause.keyboard:
        if (_hasFocus) {
          requestKeyboard();
        }
        break;
    }
    if (widget.selectionControls == null) {
      _selectionOverlay?.dispose();
      _selectionOverlay = null;
    } else {
      if (_selectionOverlay == null) {
        _createSelectionOverlay();
      } else {
        _selectionOverlay!.update(_value);
      }
      _selectionOverlay!.handlesVisible = widget.showSelectionHandles;
      _selectionOverlay!.showHandles();
    }
    // TODO(chunhtai): we should make sure selection actually changed before
    // we call the onSelectionChanged.
    // https://github.com/flutter/flutter/issues/76349.
    try {
      widget.onSelectionChanged?.call(selection, cause);
    } catch (exception, stack) {
      FlutterError.reportError(FlutterErrorDetails(
        exception: exception,
        stack: stack,
        library: 'widgets',
        context: ErrorDescription('while calling onSelectionChanged for $cause'),
      ));
    }

    // To keep the cursor from blinking while it moves, restart the timer here.
    if (_cursorTimer != null) {
      _stopCursorBlink(resetCharTicks: false);
      _startCursorBlink();
    }
  }

  Rect? _currentCaretRect;
  // ignore: use_setters_to_change_properties, (this is used as a callback, can't be a setter)
  void _handleCaretChanged(Rect caretRect) {
    _currentCaretRect = caretRect;
  }

  // Animation configuration for scrolling the caret back on screen.
  static const Duration _caretAnimationDuration = Duration(milliseconds: 100);
  static const Curve _caretAnimationCurve = Curves.fastOutSlowIn;

  bool _showCaretOnScreenScheduled = false;

  void _scheduleShowCaretOnScreen({required bool withAnimation}) {
    if (_showCaretOnScreenScheduled) {
      return;
    }
    _showCaretOnScreenScheduled = true;
    SchedulerBinding.instance.addPostFrameCallback((Duration _) {
      _showCaretOnScreenScheduled = false;
      if (_currentCaretRect == null || !_scrollController.hasClients) {
        return;
      }

      final double lineHeight = renderEditable.preferredLineHeight;

      // Enlarge the target rect by scrollPadding to ensure that caret is not
      // positioned directly at the edge after scrolling.
      double bottomSpacing = widget.scrollPadding.bottom;
      if (_selectionOverlay?.selectionControls != null) {
        final double handleHeight = _selectionOverlay!.selectionControls!
          .getHandleSize(lineHeight).height;
        final double interactiveHandleHeight = math.max(
          handleHeight,
          kMinInteractiveDimension,
        );
        final Offset anchor = _selectionOverlay!.selectionControls!
          .getHandleAnchor(
            TextSelectionHandleType.collapsed,
            lineHeight,
          );
        final double handleCenter = handleHeight / 2 - anchor.dy;
        bottomSpacing = math.max(
          handleCenter + interactiveHandleHeight / 2,
          bottomSpacing,
        );
      }

      final EdgeInsets caretPadding = widget.scrollPadding
        .copyWith(bottom: bottomSpacing);

      final RevealedOffset targetOffset = _getOffsetToRevealCaret(_currentCaretRect!);

      if (withAnimation) {
        _scrollController.animateTo(
          targetOffset.offset,
          duration: _caretAnimationDuration,
          curve: _caretAnimationCurve,
        );
        renderEditable.showOnScreen(
          rect: caretPadding.inflateRect(targetOffset.rect),
          duration: _caretAnimationDuration,
          curve: _caretAnimationCurve,
        );
      } else {
        _scrollController.jumpTo(targetOffset.offset);
        renderEditable.showOnScreen(
          rect: caretPadding.inflateRect(targetOffset.rect),
        );
      }
    });
  }

  late double _lastBottomViewInset;

  @override
  void didChangeMetrics() {
    if (_lastBottomViewInset != WidgetsBinding.instance.window.viewInsets.bottom) {
      SchedulerBinding.instance.addPostFrameCallback((Duration _) {
        _selectionOverlay?.updateForScroll();
      });
      if (_lastBottomViewInset < WidgetsBinding.instance.window.viewInsets.bottom) {
        // Because the metrics change signal from engine will come here every frame
        // (on both iOS and Android). So we don't need to show caret with animation.
        _scheduleShowCaretOnScreen(withAnimation: false);
      }
    }
    _lastBottomViewInset = WidgetsBinding.instance.window.viewInsets.bottom;
  }

  Future<void> _performSpellCheck(final String text) async {
    try {
      final Locale? localeForSpellChecking = widget.locale ?? Localizations.maybeLocaleOf(context);

      assert(
        localeForSpellChecking != null,
        'Locale must be specified in widget or Localization widget must be in scope',
      );

      final List<SuggestionSpan>? spellCheckResults = await
        _spellCheckConfiguration
          .spellCheckService!
            .fetchSpellCheckSuggestions(localeForSpellChecking!, text);

      if (spellCheckResults == null) {
        // The request to fetch spell check suggestions was canceled due to ongoing request.
        return;
      }

      _spellCheckResults = SpellCheckResults(text, spellCheckResults);
      renderEditable.text = buildTextSpan();
    } catch (exception, stack) {
      FlutterError.reportError(FlutterErrorDetails(
        exception: exception,
        stack: stack,
        library: 'widgets',
        context: ErrorDescription('while performing spell check'),
      ));
    }
  }

  @pragma('vm:notify-debugger-on-exception')
  void _formatAndSetValue(TextEditingValue value, SelectionChangedCause? cause, {bool userInteraction = false}) {
    // Only apply input formatters if the text has changed (including uncommitted
    // text in the composing region), or when the user committed the composing
    // text.
    // Gboard is very persistent in restoring the composing region. Applying
    // input formatters on composing-region-only changes (except clearing the
    // current composing region) is very infinite-loop-prone: the formatters
    // will keep trying to modify the composing region while Gboard will keep
    // trying to restore the original composing region.
    final bool textChanged = _value.text != value.text
                          || (!_value.composing.isCollapsed && value.composing.isCollapsed);
    final bool selectionChanged = _value.selection != value.selection;

    if (textChanged) {
      try {
        value = widget.inputFormatters?.fold<TextEditingValue>(
          value,
          (TextEditingValue newValue, TextInputFormatter formatter) => formatter.formatEditUpdate(_value, newValue),
        ) ?? value;

        if (spellCheckEnabled && value.text.isNotEmpty && _value.text != value.text) {
          _performSpellCheck(value.text);
        }
      } catch (exception, stack) {
        FlutterError.reportError(FlutterErrorDetails(
          exception: exception,
          stack: stack,
          library: 'widgets',
          context: ErrorDescription('while applying input formatters'),
        ));
      }
    }

    // Put all optional user callback invocations in a batch edit to prevent
    // sending multiple `TextInput.updateEditingValue` messages.
    beginBatchEdit();
    _value = value;
    // Changes made by the keyboard can sometimes be "out of band" for listening
    // components, so always send those events, even if we didn't think it
    // changed. Also, the user long pressing should always send a selection change
    // as well.
    if (selectionChanged ||
        (userInteraction &&
        (cause == SelectionChangedCause.longPress ||
         cause == SelectionChangedCause.keyboard))) {
      _handleSelectionChanged(_value.selection, cause);
    }
    if (textChanged) {
      try {
        widget.onChanged?.call(_value.text);
      } catch (exception, stack) {
        FlutterError.reportError(FlutterErrorDetails(
          exception: exception,
          stack: stack,
          library: 'widgets',
          context: ErrorDescription('while calling onChanged'),
        ));
      }
    }

    endBatchEdit();
  }

  void _onCursorColorTick() {
    renderEditable.cursorColor = widget.cursorColor.withOpacity(_cursorBlinkOpacityController.value);
    _cursorVisibilityNotifier.value = widget.showCursor && _cursorBlinkOpacityController.value > 0;
  }

  /// Whether the blinking cursor is actually visible at this precise moment
  /// (it's hidden half the time, since it blinks).
  @visibleForTesting
  bool get cursorCurrentlyVisible => _cursorBlinkOpacityController.value > 0;

  /// The cursor blink interval (the amount of time the cursor is in the "on"
  /// state or the "off" state). A complete cursor blink period is twice this
  /// value (half on, half off).
  @visibleForTesting
  Duration get cursorBlinkInterval => _kCursorBlinkHalfPeriod;

  /// The current status of the text selection handles.
  @visibleForTesting
  TextSelectionOverlay? get selectionOverlay => _selectionOverlay;

  int _obscureShowCharTicksPending = 0;
  int? _obscureLatestCharIndex;

  // Indicates whether the cursor should be blinking right now (but it may
  // actually not blink because it's disabled via TickerMode.of(context)).
  bool _cursorActive = false;

  void _startCursorBlink() {
    assert(!(_cursorTimer?.isActive ?? false) || !(_backingCursorBlinkOpacityController?.isAnimating ?? false));
    _cursorActive = true;
    if (!_tickersEnabled) {
      return;
    }
    _cursorTimer?.cancel();
    _cursorBlinkOpacityController.value = 1.0;
    if (EditableText.debugDeterministicCursor) {
      return;
    }
<<<<<<< HEAD
    if (widget.cursorOpacityAnimates) {
      _cursorBlinkOpacityController.animateWith(_iosBlinkCursorSimulation).whenComplete(_onCursorTick);
    } else {
      _cursorTimer = Timer.periodic(_kCursorBlinkHalfPeriod, (Timer timer) { _onCursorTick(); });
    }
  }

  void _onCursorTick() {
    if (_obscureShowCharTicksPending > 0) {
      _obscureShowCharTicksPending = WidgetsBinding.instance.platformDispatcher.brieflyShowPassword
        ? _obscureShowCharTicksPending - 1
        : 0;
      if (_obscureShowCharTicksPending == 0) {
        setState(() { });
      }
    }

    if (widget.cursorOpacityAnimates) {
      _cursorTimer?.cancel();
      // Schedule this as an async task to avoid blocking tester.pumpAndSettle
      // indefinitely.
      _cursorTimer = Timer(Duration.zero, () => _cursorBlinkOpacityController.animateWith(_iosBlinkCursorSimulation).whenComplete(_onCursorTick));
    } else {
      if (!(_cursorTimer?.isActive ?? false) && _tickersEnabled) {
        _cursorTimer = Timer.periodic(_kCursorBlinkHalfPeriod, (Timer timer) { _onCursorTick(); });
      }
      _cursorBlinkOpacityController.value = _cursorBlinkOpacityController.value == 0 ? 1 : 0;
    }
  }

=======
    if (widget.cursorOpacityAnimates) {
      _cursorBlinkOpacityController.animateWith(_iosBlinkCursorSimulation).whenComplete(_onCursorTick);
    } else {
      _cursorTimer = Timer.periodic(_kCursorBlinkHalfPeriod, (Timer timer) { _onCursorTick(); });
    }
  }

  void _onCursorTick() {
    if (_obscureShowCharTicksPending > 0) {
      _obscureShowCharTicksPending = WidgetsBinding.instance.platformDispatcher.brieflyShowPassword
        ? _obscureShowCharTicksPending - 1
        : 0;
      if (_obscureShowCharTicksPending == 0) {
        setState(() { });
      }
    }

    if (widget.cursorOpacityAnimates) {
      _cursorTimer?.cancel();
      // Schedule this as an async task to avoid blocking tester.pumpAndSettle
      // indefinitely.
      _cursorTimer = Timer(Duration.zero, () => _cursorBlinkOpacityController.animateWith(_iosBlinkCursorSimulation).whenComplete(_onCursorTick));
    } else {
      if (!(_cursorTimer?.isActive ?? false) && _tickersEnabled) {
        _cursorTimer = Timer.periodic(_kCursorBlinkHalfPeriod, (Timer timer) { _onCursorTick(); });
      }
      _cursorBlinkOpacityController.value = _cursorBlinkOpacityController.value == 0 ? 1 : 0;
    }
  }

>>>>>>> 2f4e9536
  void _stopCursorBlink({ bool resetCharTicks = true }) {
    _cursorActive = false;
    _cursorBlinkOpacityController.value = 0.0;
    _cursorTimer?.cancel();
    _cursorTimer = null;
    if (resetCharTicks) {
      _obscureShowCharTicksPending = 0;
    }
  }

  void _startOrStopCursorTimerIfNeeded() {
    if (_cursorTimer == null && _hasFocus && _value.selection.isCollapsed) {
      _startCursorBlink();
    }
    else if (_cursorActive && (!_hasFocus || !_value.selection.isCollapsed)) {
      _stopCursorBlink();
    }
  }

  void _didChangeTextEditingValue() {
    _updateRemoteEditingValueIfNeeded();
    _startOrStopCursorTimerIfNeeded();
    _updateOrDisposeSelectionOverlayIfNeeded();
    // TODO(abarth): Teach RenderEditable about ValueNotifier<TextEditingValue>
    // to avoid this setState().
    setState(() { /* We use widget.controller.value in build(). */ });
    _adjacentLineAction.stopCurrentVerticalRunIfSelectionChanges();
  }

  void _handleFocusChanged() {
    _openOrCloseInputConnectionIfNeeded();
    _startOrStopCursorTimerIfNeeded();
    _updateOrDisposeSelectionOverlayIfNeeded();
    if (_hasFocus) {
      // Listen for changing viewInsets, which indicates keyboard showing up.
      WidgetsBinding.instance.addObserver(this);
      _lastBottomViewInset = WidgetsBinding.instance.window.viewInsets.bottom;
      if (!widget.readOnly) {
        _scheduleShowCaretOnScreen(withAnimation: true);
      }
      if (!_value.selection.isValid) {
        // Place cursor at the end if the selection is invalid when we receive focus.
        _handleSelectionChanged(TextSelection.collapsed(offset: _value.text.length), null);
      }

      _cachedText = '';
      _cachedFirstRect = null;
      _cachedSize = Size.zero;
      _cachedPlaceholder = -1;
    } else {
      WidgetsBinding.instance.removeObserver(this);
      setState(() { _currentPromptRectRange = null; });
    }
    updateKeepAlive();
  }

  String _cachedText = '';
  Rect? _cachedFirstRect;
  Size _cachedSize = Size.zero;
  int _cachedPlaceholder = -1;
  TextStyle? _cachedTextStyle;

  void _updateSelectionRects({bool force = false}) {
    if (!widget.scribbleEnabled) {
      return;
    }
    if (defaultTargetPlatform != TargetPlatform.iOS) {
      return;
    }
    // This is to avoid sending selection rects on non-iPad devices.
    if (WidgetsBinding.instance.window.physicalSize.shortestSide < _kIPadWidth) {
      return;
    }

    final String text = renderEditable.text?.toPlainText(includeSemanticsLabels: false) ?? '';
    final List<Rect> firstSelectionBoxes = renderEditable.getBoxesForSelection(const TextSelection(baseOffset: 0, extentOffset: 1));
    final Rect? firstRect = firstSelectionBoxes.isNotEmpty ? firstSelectionBoxes.first : null;
    final ScrollDirection scrollDirection = _scrollController.position.userScrollDirection;
    final Size size = renderEditable.size;
    final bool textChanged = text != _cachedText;
    final bool textStyleChanged = _cachedTextStyle != widget.style;
    final bool firstRectChanged = _cachedFirstRect != firstRect;
    final bool sizeChanged = _cachedSize != size;
    final bool placeholderChanged = _cachedPlaceholder != _placeholderLocation;
    if (scrollDirection == ScrollDirection.idle && (force || textChanged || textStyleChanged || firstRectChanged || sizeChanged || placeholderChanged)) {
      _cachedText = text;
      _cachedFirstRect = firstRect;
      _cachedTextStyle = widget.style;
      _cachedSize = size;
      _cachedPlaceholder = _placeholderLocation;
      bool belowRenderEditableBottom = false;
      final List<SelectionRect> rects = List<SelectionRect?>.generate(
        _cachedText.characters.length,
        (int i) {
          if (belowRenderEditableBottom) {
            return null;
          }

          final int offset = _cachedText.characters.getRange(0, i).string.length;
          final List<Rect> boxes = renderEditable.getBoxesForSelection(TextSelection(baseOffset: offset, extentOffset: offset + _cachedText.characters.characterAt(i).string.length));
          if (boxes.isEmpty) {
            return null;
          }

          final SelectionRect selectionRect = SelectionRect(
            bounds: boxes.first,
            position: offset,
          );
          if (renderEditable.paintBounds.bottom < selectionRect.bounds.top) {
            belowRenderEditableBottom = true;
            return null;
          }
          return selectionRect;
        },
      ).where((SelectionRect? selectionRect) {
        if (selectionRect == null) {
          return false;
        }
        if (renderEditable.paintBounds.right < selectionRect.bounds.left || selectionRect.bounds.right < renderEditable.paintBounds.left) {
          return false;
        }
        if (renderEditable.paintBounds.bottom < selectionRect.bounds.top || selectionRect.bounds.bottom < renderEditable.paintBounds.top) {
          return false;
        }
        return true;
      }).map<SelectionRect>((SelectionRect? selectionRect) => selectionRect!).toList();
      _textInputConnection!.setSelectionRects(rects);
    }
  }

  void _updateSizeAndTransform() {
    if (_hasInputConnection) {
      final Size size = renderEditable.size;
      final Matrix4 transform = renderEditable.getTransformTo(null);
      _textInputConnection!.setEditableSizeAndTransform(size, transform);
      _updateSelectionRects();
      SchedulerBinding.instance.addPostFrameCallback((Duration _) => _updateSizeAndTransform());
    } else if (_placeholderLocation != -1) {
      removeTextPlaceholder();
    }
  }

  // Sends the current composing rect to the iOS text input plugin via the text
  // input channel. We need to keep sending the information even if no text is
  // currently marked, as the information usually lags behind. The text input
  // plugin needs to estimate the composing rect based on the latest caret rect,
  // when the composing rect info didn't arrive in time.
  void _updateComposingRectIfNeeded() {
    final TextRange composingRange = _value.composing;
    if (_hasInputConnection) {
      assert(mounted);
      Rect? composingRect = renderEditable.getRectForComposingRange(composingRange);
      // Send the caret location instead if there's no marked text yet.
      if (composingRect == null) {
        assert(!composingRange.isValid || composingRange.isCollapsed);
        final int offset = composingRange.isValid ? composingRange.start : 0;
        composingRect = renderEditable.getLocalRectForCaret(TextPosition(offset: offset));
      }
      assert(composingRect != null);
      _textInputConnection!.setComposingRect(composingRect);
      SchedulerBinding.instance.addPostFrameCallback((Duration _) => _updateComposingRectIfNeeded());
    }
  }

  void _updateCaretRectIfNeeded() {
    if (_hasInputConnection) {
      if (renderEditable.selection != null && renderEditable.selection!.isValid &&
          renderEditable.selection!.isCollapsed) {
        final TextPosition currentTextPosition = TextPosition(offset: renderEditable.selection!.baseOffset);
        final Rect caretRect = renderEditable.getLocalRectForCaret(currentTextPosition);
        _textInputConnection!.setCaretRect(caretRect);
      }
      SchedulerBinding.instance.addPostFrameCallback((Duration _) => _updateCaretRectIfNeeded());
    }
  }

  TextDirection get _textDirection {
    final TextDirection result = widget.textDirection ?? Directionality.of(context);
    assert(result != null, '$runtimeType created without a textDirection and with no ambient Directionality.');
    return result;
  }

  /// The renderer for this widget's descendant.
  ///
  /// This property is typically used to notify the renderer of input gestures
  /// when [RenderEditable.ignorePointer] is true.
  RenderEditable get renderEditable => _editableKey.currentContext!.findRenderObject()! as RenderEditable;

  @override
  TextEditingValue get textEditingValue => _value;

  double get _devicePixelRatio => MediaQuery.of(context).devicePixelRatio;

  @override
  void userUpdateTextEditingValue(TextEditingValue value, SelectionChangedCause? cause) {
    // Compare the current TextEditingValue with the pre-format new
    // TextEditingValue value, in case the formatter would reject the change.
    final bool shouldShowCaret = widget.readOnly
      ? _value.selection != value.selection
      : _value != value;
    if (shouldShowCaret) {
      _scheduleShowCaretOnScreen(withAnimation: true);
    }

    // Even if the value doesn't change, it may be necessary to focus and build
    // the selection overlay. For example, this happens when right clicking an
    // unfocused field that previously had a selection in the same spot.
    if (value == textEditingValue) {
      if (!widget.focusNode.hasFocus) {
        widget.focusNode.requestFocus();
        _createSelectionOverlay();
      }
      return;
    }

    _formatAndSetValue(value, cause, userInteraction: true);
  }

  @override
  void bringIntoView(TextPosition position) {
    final Rect localRect = renderEditable.getLocalRectForCaret(position);
    final RevealedOffset targetOffset = _getOffsetToRevealCaret(localRect);

    _scrollController.jumpTo(targetOffset.offset);
    renderEditable.showOnScreen(rect: targetOffset.rect);
  }

  /// Shows the selection toolbar at the location of the current cursor.
  ///
  /// Returns `false` if a toolbar couldn't be shown, such as when the toolbar
  /// is already shown, or when no text selection currently exists.
  @override
  bool showToolbar() {
    // Web is using native dom elements to enable clipboard functionality of the
    // toolbar: copy, paste, select, cut. It might also provide additional
    // functionality depending on the browser (such as translate). Due to this
    // we should not show a Flutter toolbar for the editable text elements.
    if (kIsWeb) {
      return false;
    }

    if (_selectionOverlay == null || _selectionOverlay!.toolbarIsVisible) {
      return false;
    }
    _clipboardStatus?.update();
    _selectionOverlay!.showToolbar();
    return true;
  }

  @override
  void hideToolbar([bool hideHandles = true]) {
    if (hideHandles) {
      // Hide the handles and the toolbar.
      _selectionOverlay?.hide();
    } else if (_selectionOverlay?.toolbarIsVisible ?? false) {
      // Hide only the toolbar but not the handles.
      _selectionOverlay?.hideToolbar();
    }
  }

  /// Toggles the visibility of the toolbar.
  void toggleToolbar() {
    assert(_selectionOverlay != null);
    if (_selectionOverlay!.toolbarIsVisible) {
      hideToolbar();
    } else {
      showToolbar();
    }
  }

  // Tracks the location a [_ScribblePlaceholder] should be rendered in the
  // text.
  //
  // A value of -1 indicates there should be no placeholder, otherwise the
  // value should be between 0 and the length of the text, inclusive.
  int _placeholderLocation = -1;

  @override
  void insertTextPlaceholder(Size size) {
    if (!widget.scribbleEnabled) {
      return;
    }

    if (!widget.controller.selection.isValid) {
      return;
    }

    setState(() {
      _placeholderLocation = _value.text.length - widget.controller.selection.end;
    });
  }

  @override
  void removeTextPlaceholder() {
    if (!widget.scribbleEnabled) {
      return;
    }

    setState(() {
      _placeholderLocation = -1;
    });
  }

  @override
  void performSelector(String selectorName) {
    final Intent? intent = intentForMacOSSelector(selectorName);

    if (intent != null) {
      final BuildContext? primaryContext = primaryFocus?.context;
      if (primaryContext != null) {
        Actions.invoke(primaryContext, intent);
      }
    }
  }

  @override
  String get autofillId => 'EditableText-$hashCode';

  @override
  TextInputConfiguration get textInputConfiguration {
    final List<String>? autofillHints = widget.autofillHints?.toList(growable: false);
    final AutofillConfiguration autofillConfiguration = autofillHints != null
      ? AutofillConfiguration(
          uniqueIdentifier: autofillId,
          autofillHints: autofillHints,
          currentEditingValue: currentTextEditingValue,
        )
      : AutofillConfiguration.disabled;

    return TextInputConfiguration(
      inputType: widget.keyboardType,
      readOnly: widget.readOnly,
      obscureText: widget.obscureText,
      autocorrect: widget.autocorrect,
      smartDashesType: widget.smartDashesType,
      smartQuotesType: widget.smartQuotesType,
      enableSuggestions: widget.enableSuggestions,
      enableInteractiveSelection: widget._userSelectionEnabled,
      inputAction: widget.textInputAction ?? (widget.keyboardType == TextInputType.multiline
        ? TextInputAction.newline
        : TextInputAction.done
      ),
      textCapitalization: widget.textCapitalization,
      keyboardAppearance: widget.keyboardAppearance,
      autofillConfiguration: autofillConfiguration,
      enableIMEPersonalizedLearning: widget.enableIMEPersonalizedLearning,
    );
  }

  @override
  void autofill(TextEditingValue value) => updateEditingValue(value);

  // null if no promptRect should be shown.
  TextRange? _currentPromptRectRange;

  @override
  void showAutocorrectionPromptRect(int start, int end) {
    setState(() {
      _currentPromptRectRange = TextRange(start: start, end: end);
    });
  }

  VoidCallback? _semanticsOnCopy(TextSelectionControls? controls) {
    return widget.selectionEnabled
        && copyEnabled
        && _hasFocus
        && (controls?.canCopy(this) ?? false)
      ? () => controls!.handleCopy(this)
      : null;
  }

  VoidCallback? _semanticsOnCut(TextSelectionControls? controls) {
    return widget.selectionEnabled
        && cutEnabled
        && _hasFocus
        && (controls?.canCut(this) ?? false)
      ? () => controls!.handleCut(this)
      : null;
  }

  VoidCallback? _semanticsOnPaste(TextSelectionControls? controls) {
    return widget.selectionEnabled
        && pasteEnabled
        && _hasFocus
        && (controls?.canPaste(this) ?? false)
        && (_clipboardStatus == null || _clipboardStatus!.value == ClipboardStatus.pasteable)
      ? () => controls!.handlePaste(this)
      : null;
  }


  // --------------------------- Text Editing Actions ---------------------------

  _TextBoundary _characterBoundary(DirectionalTextEditingIntent intent) {
    final _TextBoundary atomicTextBoundary = widget.obscureText ? _CodeUnitBoundary(_value) : _CharacterBoundary(_value);
    return _CollapsedSelectionBoundary(atomicTextBoundary, intent.forward);
  }

  _TextBoundary _nextWordBoundary(DirectionalTextEditingIntent intent) {
    final _TextBoundary atomicTextBoundary;
    final _TextBoundary boundary;

    if (widget.obscureText) {
      atomicTextBoundary = _CodeUnitBoundary(_value);
      boundary = _DocumentBoundary(_value);
    } else {
      final TextEditingValue textEditingValue = _textEditingValueforTextLayoutMetrics;
      atomicTextBoundary = _CharacterBoundary(textEditingValue);
      // This isn't enough. Newline characters.
      boundary = _ExpandedTextBoundary(_WhitespaceBoundary(textEditingValue), _WordBoundary(renderEditable, textEditingValue));
    }

    final _MixedBoundary mixedBoundary = intent.forward
      ? _MixedBoundary(atomicTextBoundary, boundary)
      : _MixedBoundary(boundary, atomicTextBoundary);
    // Use a _MixedBoundary to make sure we don't leave invalid codepoints in
    // the field after deletion.
    return _CollapsedSelectionBoundary(mixedBoundary, intent.forward);
  }

  _TextBoundary _linebreak(DirectionalTextEditingIntent intent) {
    final _TextBoundary atomicTextBoundary;
    final _TextBoundary boundary;

    if (widget.obscureText) {
      atomicTextBoundary = _CodeUnitBoundary(_value);
      boundary = _DocumentBoundary(_value);
    } else {
      final TextEditingValue textEditingValue = _textEditingValueforTextLayoutMetrics;
      atomicTextBoundary = _CharacterBoundary(textEditingValue);
      boundary = _LineBreak(renderEditable, textEditingValue);
    }

    // The _MixedBoundary is to make sure we don't leave invalid code units in
    // the field after deletion.
    // `boundary` doesn't need to be wrapped in a _CollapsedSelectionBoundary,
    // since the document boundary is unique and the linebreak boundary is
    // already caret-location based.
    return intent.forward
      ? _MixedBoundary(_CollapsedSelectionBoundary(atomicTextBoundary, true), boundary)
      : _MixedBoundary(boundary, _CollapsedSelectionBoundary(atomicTextBoundary, false));
  }

  _TextBoundary _documentBoundary(DirectionalTextEditingIntent intent) => _DocumentBoundary(_value);

  Action<T> _makeOverridable<T extends Intent>(Action<T> defaultAction) {
    return Action<T>.overridable(context: context, defaultAction: defaultAction);
  }

  /// Transpose the characters immediately before and after the current
  /// collapsed selection.
  ///
  /// When the cursor is at the end of the text, transposes the last two
  /// characters, if they exist.
  ///
  /// When the cursor is at the start of the text, does nothing.
  void _transposeCharacters(TransposeCharactersIntent intent) {
    if (_value.text.characters.length <= 1
        || _value.selection == null
        || !_value.selection.isCollapsed
        || _value.selection.baseOffset == 0) {
      return;
    }

    final String text = _value.text;
    final TextSelection selection = _value.selection;
    final bool atEnd = selection.baseOffset == text.length;
    final CharacterRange transposing = CharacterRange.at(text, selection.baseOffset);
    if (atEnd) {
      transposing.moveBack(2);
    } else {
      transposing..moveBack()..expandNext();
    }
    assert(transposing.currentCharacters.length == 2);

    userUpdateTextEditingValue(
      TextEditingValue(
        text: transposing.stringBefore
            + transposing.currentCharacters.last
            + transposing.currentCharacters.first
            + transposing.stringAfter,
        selection: TextSelection.collapsed(
          offset: transposing.stringBeforeLength + transposing.current.length,
        ),
      ),
      SelectionChangedCause.keyboard,
    );
  }
  late final Action<TransposeCharactersIntent> _transposeCharactersAction = CallbackAction<TransposeCharactersIntent>(onInvoke: _transposeCharacters);

  void _replaceText(ReplaceTextIntent intent) {
    final TextEditingValue oldValue = _value;
    final TextEditingValue newValue = intent.currentTextEditingValue.replaced(
      intent.replacementRange,
      intent.replacementText,
    );
    userUpdateTextEditingValue(newValue, intent.cause);

    // If there's no change in text and selection (e.g. when selecting and
    // pasting identical text), the widget won't be rebuilt on value update.
    // Handle this by calling _didChangeTextEditingValue() so caret and scroll
    // updates can happen.
    if (newValue == oldValue) {
      _didChangeTextEditingValue();
    }
  }
  late final Action<ReplaceTextIntent> _replaceTextAction = CallbackAction<ReplaceTextIntent>(onInvoke: _replaceText);

  // Scrolls either to the beginning or end of the document depending on the
  // intent's `forward` parameter.
  void _scrollToDocumentBoundary(ScrollToDocumentBoundaryIntent intent) {
    if (intent.forward) {
      bringIntoView(TextPosition(offset: _value.text.length));
    } else {
      bringIntoView(const TextPosition(offset: 0));
    }
  }

  void _updateSelection(UpdateSelectionIntent intent) {
    bringIntoView(intent.newSelection.extent);
    userUpdateTextEditingValue(
      intent.currentTextEditingValue.copyWith(selection: intent.newSelection),
      intent.cause,
    );
  }
  late final Action<UpdateSelectionIntent> _updateSelectionAction = CallbackAction<UpdateSelectionIntent>(onInvoke: _updateSelection);

  late final _UpdateTextSelectionToAdjacentLineAction<ExtendSelectionVerticallyToAdjacentLineIntent> _adjacentLineAction = _UpdateTextSelectionToAdjacentLineAction<ExtendSelectionVerticallyToAdjacentLineIntent>(this);

  void _expandSelectionToDocumentBoundary(ExpandSelectionToDocumentBoundaryIntent intent) {
    final _TextBoundary textBoundary = _documentBoundary(intent);
    _expandSelection(intent.forward, textBoundary, true);
  }

  void _expandSelectionToLinebreak(ExpandSelectionToLineBreakIntent intent) {
    final _TextBoundary textBoundary = _linebreak(intent);
    _expandSelection(intent.forward, textBoundary);
  }

  void _expandSelection(bool forward, _TextBoundary textBoundary, [bool extentAtIndex = false]) {
    final TextSelection textBoundarySelection = textBoundary.textEditingValue.selection;
    if (!textBoundarySelection.isValid) {
      return;
    }

    final bool inOrder = textBoundarySelection.baseOffset <= textBoundarySelection.extentOffset;
    final bool towardsExtent = forward == inOrder;
    final TextPosition position = towardsExtent
        ? textBoundarySelection.extent
        : textBoundarySelection.base;

    final TextPosition newExtent = forward
      ? textBoundary.getTrailingTextBoundaryAt(position)
      : textBoundary.getLeadingTextBoundaryAt(position);

    final TextSelection newSelection = textBoundarySelection.expandTo(newExtent, textBoundarySelection.isCollapsed || extentAtIndex);
    userUpdateTextEditingValue(
      _value.copyWith(selection: newSelection),
      SelectionChangedCause.keyboard,
    );
    bringIntoView(newSelection.extent);
  }

  Object? _hideToolbarIfVisible(DismissIntent intent) {
    if (_selectionOverlay?.toolbarIsVisible ?? false) {
      hideToolbar(false);
      return null;
    }
    return Actions.invoke(context, intent);
  }


  /// The default behavior used if [onTapOutside] is null.
  ///
  /// The `event` argument is the [PointerDownEvent] that caused the notification.
  void _defaultOnTapOutside(PointerDownEvent event) {
    /// The focus dropping behavior is only present on desktop platforms
    /// and mobile browsers.
    switch (defaultTargetPlatform) {
      case TargetPlatform.android:
      case TargetPlatform.iOS:
      case TargetPlatform.fuchsia:
      // On mobile platforms, we don't unfocus on touch events unless they're
      // in the web browser, but we do unfocus for all other kinds of events.
        switch (event.kind) {
          case ui.PointerDeviceKind.touch:
            if (kIsWeb) {
              widget.focusNode.unfocus();
            }
            break;
          case ui.PointerDeviceKind.mouse:
          case ui.PointerDeviceKind.stylus:
          case ui.PointerDeviceKind.invertedStylus:
          case ui.PointerDeviceKind.unknown:
            widget.focusNode.unfocus();
            break;
          case ui.PointerDeviceKind.trackpad:
            throw UnimplementedError('Unexpected pointer down event for trackpad');
        }
        break;
      case TargetPlatform.linux:
      case TargetPlatform.macOS:
      case TargetPlatform.windows:
        widget.focusNode.unfocus();
        break;
    }
  }

  late final Map<Type, Action<Intent>> _actions = <Type, Action<Intent>>{
    DoNothingAndStopPropagationTextIntent: DoNothingAction(consumesKey: false),
    ReplaceTextIntent: _replaceTextAction,
    UpdateSelectionIntent: _updateSelectionAction,
    DirectionalFocusIntent: DirectionalFocusAction.forTextField(),
    DismissIntent: CallbackAction<DismissIntent>(onInvoke: _hideToolbarIfVisible),

    // Delete
    DeleteCharacterIntent: _makeOverridable(_DeleteTextAction<DeleteCharacterIntent>(this, _characterBoundary)),
    DeleteToNextWordBoundaryIntent: _makeOverridable(_DeleteTextAction<DeleteToNextWordBoundaryIntent>(this, _nextWordBoundary)),
    DeleteToLineBreakIntent: _makeOverridable(_DeleteTextAction<DeleteToLineBreakIntent>(this, _linebreak)),

    // Extend/Move Selection
    ExtendSelectionByCharacterIntent: _makeOverridable(_UpdateTextSelectionAction<ExtendSelectionByCharacterIntent>(this, false, _characterBoundary)),
    ExtendSelectionToNextWordBoundaryIntent: _makeOverridable(_UpdateTextSelectionAction<ExtendSelectionToNextWordBoundaryIntent>(this, true, _nextWordBoundary)),
    ExtendSelectionToLineBreakIntent: _makeOverridable(_UpdateTextSelectionAction<ExtendSelectionToLineBreakIntent>(this, true, _linebreak)),
    ExpandSelectionToLineBreakIntent: _makeOverridable(CallbackAction<ExpandSelectionToLineBreakIntent>(onInvoke: _expandSelectionToLinebreak)),
    ExpandSelectionToDocumentBoundaryIntent: _makeOverridable(CallbackAction<ExpandSelectionToDocumentBoundaryIntent>(onInvoke: _expandSelectionToDocumentBoundary)),
    ExtendSelectionVerticallyToAdjacentLineIntent: _makeOverridable(_adjacentLineAction),
    ExtendSelectionToDocumentBoundaryIntent: _makeOverridable(_UpdateTextSelectionAction<ExtendSelectionToDocumentBoundaryIntent>(this, true, _documentBoundary)),
    ExtendSelectionToNextWordBoundaryOrCaretLocationIntent: _makeOverridable(_ExtendSelectionOrCaretPositionAction(this, _nextWordBoundary)),
    ScrollToDocumentBoundaryIntent: _makeOverridable(CallbackAction<ScrollToDocumentBoundaryIntent>(onInvoke: _scrollToDocumentBoundary)),

    // Copy Paste
    SelectAllTextIntent: _makeOverridable(_SelectAllAction(this)),
    CopySelectionTextIntent: _makeOverridable(_CopySelectionAction(this)),
    PasteTextIntent: _makeOverridable(CallbackAction<PasteTextIntent>(onInvoke: (PasteTextIntent intent) => pasteText(intent.cause))),

    TransposeCharactersIntent: _makeOverridable(_transposeCharactersAction),
  };

  @override
  Widget build(BuildContext context) {
    assert(debugCheckHasMediaQuery(context));
    super.build(context); // See AutomaticKeepAliveClientMixin.

    final TextSelectionControls? controls = widget.selectionControls;
    return TextFieldTapRegion(
      onTapOutside: widget.onTapOutside ?? _defaultOnTapOutside,
      debugLabel: kReleaseMode ? null : 'EditableText',
      child: MouseRegion(
        cursor: widget.mouseCursor ?? SystemMouseCursors.text,
        child: Actions(
          actions: _actions,
          child: _TextEditingHistory(
            controller: widget.controller,
            onTriggered: (TextEditingValue value) {
              userUpdateTextEditingValue(value, SelectionChangedCause.keyboard);
            },
            child: Focus(
              focusNode: widget.focusNode,
              includeSemantics: false,
              debugLabel: kReleaseMode ? null : 'EditableText',
              child: Scrollable(
                excludeFromSemantics: true,
                axisDirection: _isMultiline ? AxisDirection.down : AxisDirection.right,
                controller: _scrollController,
                physics: widget.scrollPhysics,
                dragStartBehavior: widget.dragStartBehavior,
                restorationId: widget.restorationId,
                // If a ScrollBehavior is not provided, only apply scrollbars when
                // multiline. The overscroll indicator should not be applied in
                // either case, glowing or stretching.
                scrollBehavior: widget.scrollBehavior ?? ScrollConfiguration.of(context).copyWith(
                  scrollbars: _isMultiline,
                  overscroll: false,
                ),
                viewportBuilder: (BuildContext context, ViewportOffset offset) {
                  return CompositedTransformTarget(
                    link: _toolbarLayerLink,
                    child: Semantics(
                      onCopy: _semanticsOnCopy(controls),
                      onCut: _semanticsOnCut(controls),
                      onPaste: _semanticsOnPaste(controls),
                      child: _ScribbleFocusable(
                        focusNode: widget.focusNode,
                        editableKey: _editableKey,
                        enabled: widget.scribbleEnabled,
                        updateSelectionRects: () {
                          _openInputConnection();
                          _updateSelectionRects(force: true);
                        },
                        child: _Editable(
                          key: _editableKey,
                          startHandleLayerLink: _startHandleLayerLink,
                          endHandleLayerLink: _endHandleLayerLink,
                          inlineSpan: buildTextSpan(),
                          value: _value,
                          cursorColor: _cursorColor,
                          backgroundCursorColor: widget.backgroundCursorColor,
                          showCursor: EditableText.debugDeterministicCursor
                              ? ValueNotifier<bool>(widget.showCursor)
                              : _cursorVisibilityNotifier,
                          forceLine: widget.forceLine,
                          readOnly: widget.readOnly,
                          hasFocus: _hasFocus,
                          maxLines: widget.maxLines,
                          minLines: widget.minLines,
                          expands: widget.expands,
                          strutStyle: widget.strutStyle,
                          selectionColor: widget.selectionColor,
                          textScaleFactor: widget.textScaleFactor ?? MediaQuery.textScaleFactorOf(context),
                          textAlign: widget.textAlign,
                          textDirection: _textDirection,
                          locale: widget.locale,
                          textHeightBehavior: widget.textHeightBehavior ?? DefaultTextHeightBehavior.of(context),
                          textWidthBasis: widget.textWidthBasis,
                          obscuringCharacter: widget.obscuringCharacter,
                          obscureText: widget.obscureText,
                          offset: offset,
                          onCaretChanged: _handleCaretChanged,
                          rendererIgnoresPointer: widget.rendererIgnoresPointer,
                          cursorWidth: widget.cursorWidth,
                          cursorHeight: widget.cursorHeight,
                          cursorRadius: widget.cursorRadius,
                          cursorOffset: widget.cursorOffset ?? Offset.zero,
                          selectionHeightStyle: widget.selectionHeightStyle,
                          selectionWidthStyle: widget.selectionWidthStyle,
                          paintCursorAboveText: widget.paintCursorAboveText,
                          enableInteractiveSelection: widget._userSelectionEnabled,
                          textSelectionDelegate: this,
                          devicePixelRatio: _devicePixelRatio,
                          promptRectRange: _currentPromptRectRange,
                          promptRectColor: widget.autocorrectionTextRectColor,
                          clipBehavior: widget.clipBehavior,
                        ),
                      ),
                    ),
                  );
                },
              ),
            ),
          ),
        ),
      ),
    );
  }

  /// Builds [TextSpan] from current editing value.
  ///
  /// By default makes text in composing range appear as underlined.
  /// Descendants can override this method to customize appearance of text.
  TextSpan buildTextSpan() {
    if (widget.obscureText) {
      String text = _value.text;
      text = widget.obscuringCharacter * text.length;
      // Reveal the latest character in an obscured field only on mobile.
      // Newer verions of iOS (iOS 15+) no longer reveal the most recently
      // entered character.
      const Set<TargetPlatform> mobilePlatforms = <TargetPlatform> {
        TargetPlatform.android, TargetPlatform.fuchsia,
      };
      final bool breiflyShowPassword = WidgetsBinding.instance.platformDispatcher.brieflyShowPassword
                                    && mobilePlatforms.contains(defaultTargetPlatform);
      if (breiflyShowPassword) {
        final int? o = _obscureShowCharTicksPending > 0 ? _obscureLatestCharIndex : null;
        if (o != null && o >= 0 && o < text.length) {
          text = text.replaceRange(o, o + 1, _value.text.substring(o, o + 1));
        }
      }
      return TextSpan(style: widget.style, text: text);
    }
    if (_placeholderLocation >= 0 && _placeholderLocation <= _value.text.length) {
      final List<_ScribblePlaceholder> placeholders = <_ScribblePlaceholder>[];
      final int placeholderLocation = _value.text.length - _placeholderLocation;
      if (_isMultiline) {
        // The zero size placeholder here allows the line to break and keep the caret on the first line.
        placeholders.add(const _ScribblePlaceholder(child: SizedBox(), size: Size.zero));
        placeholders.add(_ScribblePlaceholder(child: const SizedBox(), size: Size(renderEditable.size.width, 0.0)));
      } else {
        placeholders.add(const _ScribblePlaceholder(child: SizedBox(), size: Size(100.0, 0.0)));
      }
      return TextSpan(style: widget.style, children: <InlineSpan>[
          TextSpan(text: _value.text.substring(0, placeholderLocation)),
          ...placeholders,
          TextSpan(text: _value.text.substring(placeholderLocation)),
        ],
      );
    }
    final bool spellCheckResultsReceived = spellCheckEnabled && _spellCheckResults != null;
    final bool withComposing = !widget.readOnly && _hasFocus;
    if (spellCheckResultsReceived) {
      // If the composing range is out of range for the current text, ignore it to
      // preserve the tree integrity, otherwise in release mode a RangeError will
      // be thrown and this EditableText will be built with a broken subtree.
      assert(!_value.composing.isValid || !withComposing || _value.isComposingRangeValid);

      final bool composingRegionOutOfRange = !_value.isComposingRangeValid || !withComposing;

      return buildTextSpanWithSpellCheckSuggestions(
        _value,
        composingRegionOutOfRange,
        widget.style,
        _spellCheckConfiguration.misspelledTextStyle!,
        _spellCheckResults!,
      );
    }

    // Read only mode should not paint text composing.
    return widget.controller.buildTextSpan(
      context: context,
      style: widget.style,
      withComposing: withComposing,
    );
  }
}

class _Editable extends MultiChildRenderObjectWidget {
  _Editable({
    super.key,
    required this.inlineSpan,
    required this.value,
    required this.startHandleLayerLink,
    required this.endHandleLayerLink,
    this.cursorColor,
    this.backgroundCursorColor,
    required this.showCursor,
    required this.forceLine,
    required this.readOnly,
    this.textHeightBehavior,
    required this.textWidthBasis,
    required this.hasFocus,
    required this.maxLines,
    this.minLines,
    required this.expands,
    this.strutStyle,
    this.selectionColor,
    required this.textScaleFactor,
    required this.textAlign,
    required this.textDirection,
    this.locale,
    required this.obscuringCharacter,
    required this.obscureText,
    required this.offset,
    this.onCaretChanged,
    this.rendererIgnoresPointer = false,
    required this.cursorWidth,
    this.cursorHeight,
    this.cursorRadius,
    required this.cursorOffset,
    required this.paintCursorAboveText,
    this.selectionHeightStyle = ui.BoxHeightStyle.tight,
    this.selectionWidthStyle = ui.BoxWidthStyle.tight,
    this.enableInteractiveSelection = true,
    required this.textSelectionDelegate,
    required this.devicePixelRatio,
    this.promptRectRange,
    this.promptRectColor,
    required this.clipBehavior,
  }) : assert(textDirection != null),
       assert(rendererIgnoresPointer != null),
       super(children: _extractChildren(inlineSpan));

  // Traverses the InlineSpan tree and depth-first collects the list of
  // child widgets that are created in WidgetSpans.
  static List<Widget> _extractChildren(InlineSpan span) {
    final List<Widget> result = <Widget>[];
    span.visitChildren((InlineSpan span) {
      if (span is WidgetSpan) {
        result.add(span.child);
      }
      return true;
    });
    return result;
  }

  final InlineSpan inlineSpan;
  final TextEditingValue value;
  final Color? cursorColor;
  final LayerLink startHandleLayerLink;
  final LayerLink endHandleLayerLink;
  final Color? backgroundCursorColor;
  final ValueNotifier<bool> showCursor;
  final bool forceLine;
  final bool readOnly;
  final bool hasFocus;
  final int? maxLines;
  final int? minLines;
  final bool expands;
  final StrutStyle? strutStyle;
  final Color? selectionColor;
  final double textScaleFactor;
  final TextAlign textAlign;
  final TextDirection textDirection;
  final Locale? locale;
  final String obscuringCharacter;
  final bool obscureText;
  final TextHeightBehavior? textHeightBehavior;
  final TextWidthBasis textWidthBasis;
  final ViewportOffset offset;
  final CaretChangedHandler? onCaretChanged;
  final bool rendererIgnoresPointer;
  final double cursorWidth;
  final double? cursorHeight;
  final Radius? cursorRadius;
  final Offset cursorOffset;
  final bool paintCursorAboveText;
  final ui.BoxHeightStyle selectionHeightStyle;
  final ui.BoxWidthStyle selectionWidthStyle;
  final bool enableInteractiveSelection;
  final TextSelectionDelegate textSelectionDelegate;
  final double devicePixelRatio;
  final TextRange? promptRectRange;
  final Color? promptRectColor;
  final Clip clipBehavior;

  @override
  RenderEditable createRenderObject(BuildContext context) {
    return RenderEditable(
      text: inlineSpan,
      cursorColor: cursorColor,
      startHandleLayerLink: startHandleLayerLink,
      endHandleLayerLink: endHandleLayerLink,
      backgroundCursorColor: backgroundCursorColor,
      showCursor: showCursor,
      forceLine: forceLine,
      readOnly: readOnly,
      hasFocus: hasFocus,
      maxLines: maxLines,
      minLines: minLines,
      expands: expands,
      strutStyle: strutStyle,
      selectionColor: selectionColor,
      textScaleFactor: textScaleFactor,
      textAlign: textAlign,
      textDirection: textDirection,
      locale: locale ?? Localizations.maybeLocaleOf(context),
      selection: value.selection,
      offset: offset,
      onCaretChanged: onCaretChanged,
      ignorePointer: rendererIgnoresPointer,
      obscuringCharacter: obscuringCharacter,
      obscureText: obscureText,
      textHeightBehavior: textHeightBehavior,
      textWidthBasis: textWidthBasis,
      cursorWidth: cursorWidth,
      cursorHeight: cursorHeight,
      cursorRadius: cursorRadius,
      cursorOffset: cursorOffset,
      paintCursorAboveText: paintCursorAboveText,
      selectionHeightStyle: selectionHeightStyle,
      selectionWidthStyle: selectionWidthStyle,
      enableInteractiveSelection: enableInteractiveSelection,
      textSelectionDelegate: textSelectionDelegate,
      devicePixelRatio: devicePixelRatio,
      promptRectRange: promptRectRange,
      promptRectColor: promptRectColor,
      clipBehavior: clipBehavior,
    );
  }

  @override
  void updateRenderObject(BuildContext context, RenderEditable renderObject) {
    renderObject
      ..text = inlineSpan
      ..cursorColor = cursorColor
      ..startHandleLayerLink = startHandleLayerLink
      ..endHandleLayerLink = endHandleLayerLink
      ..showCursor = showCursor
      ..forceLine = forceLine
      ..readOnly = readOnly
      ..hasFocus = hasFocus
      ..maxLines = maxLines
      ..minLines = minLines
      ..expands = expands
      ..strutStyle = strutStyle
      ..selectionColor = selectionColor
      ..textScaleFactor = textScaleFactor
      ..textAlign = textAlign
      ..textDirection = textDirection
      ..locale = locale ?? Localizations.maybeLocaleOf(context)
      ..selection = value.selection
      ..offset = offset
      ..onCaretChanged = onCaretChanged
      ..ignorePointer = rendererIgnoresPointer
      ..textHeightBehavior = textHeightBehavior
      ..textWidthBasis = textWidthBasis
      ..obscuringCharacter = obscuringCharacter
      ..obscureText = obscureText
      ..cursorWidth = cursorWidth
      ..cursorHeight = cursorHeight
      ..cursorRadius = cursorRadius
      ..cursorOffset = cursorOffset
      ..selectionHeightStyle = selectionHeightStyle
      ..selectionWidthStyle = selectionWidthStyle
      ..enableInteractiveSelection = enableInteractiveSelection
      ..textSelectionDelegate = textSelectionDelegate
      ..devicePixelRatio = devicePixelRatio
      ..paintCursorAboveText = paintCursorAboveText
      ..promptRectColor = promptRectColor
      ..clipBehavior = clipBehavior
      ..setPromptRectRange(promptRectRange);
  }
}

class _ScribbleFocusable extends StatefulWidget {
  const _ScribbleFocusable({
    required this.child,
    required this.focusNode,
    required this.editableKey,
    required this.updateSelectionRects,
    required this.enabled,
  });

  final Widget child;
  final FocusNode focusNode;
  final GlobalKey editableKey;
  final VoidCallback updateSelectionRects;
  final bool enabled;

  @override
  _ScribbleFocusableState createState() => _ScribbleFocusableState();
}

class _ScribbleFocusableState extends State<_ScribbleFocusable> implements ScribbleClient {
  _ScribbleFocusableState(): _elementIdentifier = (_nextElementIdentifier++).toString();

  @override
  void initState() {
    super.initState();
    if (widget.enabled) {
      TextInput.registerScribbleElement(elementIdentifier, this);
    }
  }

  @override
  void didUpdateWidget(_ScribbleFocusable oldWidget) {
    super.didUpdateWidget(oldWidget);
    if (!oldWidget.enabled && widget.enabled) {
      TextInput.registerScribbleElement(elementIdentifier, this);
    }

    if (oldWidget.enabled && !widget.enabled) {
      TextInput.unregisterScribbleElement(elementIdentifier);
    }
  }

  @override
  void dispose() {
    TextInput.unregisterScribbleElement(elementIdentifier);
    super.dispose();
  }

  RenderEditable? get renderEditable => widget.editableKey.currentContext?.findRenderObject() as RenderEditable?;

  static int _nextElementIdentifier = 1;
  final String _elementIdentifier;

  @override
  String get elementIdentifier => _elementIdentifier;

  @override
  void onScribbleFocus(Offset offset) {
    widget.focusNode.requestFocus();
    renderEditable?.selectPositionAt(from: offset, cause: SelectionChangedCause.scribble);
    widget.updateSelectionRects();
  }

  @override
  bool isInScribbleRect(Rect rect) {
    final Rect calculatedBounds = bounds;
    if (renderEditable?.readOnly ?? false) {
      return false;
    }
    if (calculatedBounds == Rect.zero) {
      return false;
    }
    if (!calculatedBounds.overlaps(rect)) {
      return false;
    }
    final Rect intersection = calculatedBounds.intersect(rect);
    final HitTestResult result = HitTestResult();
    WidgetsBinding.instance.hitTest(result, intersection.center);
    return result.path.any((HitTestEntry entry) => entry.target == renderEditable);
  }

  @override
  Rect get bounds {
    final RenderBox? box = context.findRenderObject() as RenderBox?;
    if (box == null || !mounted || !box.attached) {
      return Rect.zero;
    }
    final Matrix4 transform = box.getTransformTo(null);
    return MatrixUtils.transformRect(transform, Rect.fromLTWH(0, 0, box.size.width, box.size.height));
  }

  @override
  Widget build(BuildContext context) {
    return widget.child;
  }
}

class _ScribblePlaceholder extends WidgetSpan {
  const _ScribblePlaceholder({
    required super.child,
    super.alignment,
    super.baseline,
    required this.size,
  }) : assert(child != null),
       assert(baseline != null || !(
         identical(alignment, ui.PlaceholderAlignment.aboveBaseline) ||
         identical(alignment, ui.PlaceholderAlignment.belowBaseline) ||
         identical(alignment, ui.PlaceholderAlignment.baseline)
       ));

  /// The size of the span, used in place of adding a placeholder size to the [TextPainter].
  final Size size;

  @override
  void build(ui.ParagraphBuilder builder, { double textScaleFactor = 1.0, List<PlaceholderDimensions>? dimensions }) {
    assert(debugAssertIsValid());
    final bool hasStyle = style != null;
    if (hasStyle) {
      builder.pushStyle(style!.getTextStyle(textScaleFactor: textScaleFactor));
    }
    builder.addPlaceholder(
      size.width,
      size.height,
      alignment,
      scale: textScaleFactor,
    );
    if (hasStyle) {
      builder.pop();
    }
  }
}

/// An interface for retriving the logical text boundary (left-closed-right-open)
/// at a given location in a document.
///
/// Depending on the implementation of the [_TextBoundary], the input
/// [TextPosition] can either point to a code unit, or a position between 2 code
/// units (which can be visually represented by the caret if the selection were
/// to collapse to that position).
///
/// For example, [_LineBreak] interprets the input [TextPosition] as a caret
/// location, since in Flutter the caret is generally painted between the
/// character the [TextPosition] points to and its previous character, and
/// [_LineBreak] cares about the affinity of the input [TextPosition]. Most
/// other text boundaries however, interpret the input [TextPosition] as the
/// location of a code unit in the document, since it's easier to reason about
/// the text boundary given a code unit in the text.
///
/// To convert a "code-unit-based" [_TextBoundary] to "caret-location-based",
/// use the [_CollapsedSelectionBoundary] combinator.
abstract class _TextBoundary {
  const _TextBoundary();

  TextEditingValue get textEditingValue;

  /// Returns the leading text boundary at the given location, inclusive.
  TextPosition getLeadingTextBoundaryAt(TextPosition position);

  /// Returns the trailing text boundary at the given location, exclusive.
  TextPosition getTrailingTextBoundaryAt(TextPosition position);

  TextRange getTextBoundaryAt(TextPosition position) {
    return TextRange(
      start: getLeadingTextBoundaryAt(position).offset,
      end: getTrailingTextBoundaryAt(position).offset,
    );
  }
}

// -----------------------------  Text Boundaries -----------------------------

class _CodeUnitBoundary extends _TextBoundary {
  const _CodeUnitBoundary(this.textEditingValue);

  @override
  final TextEditingValue textEditingValue;

  @override
  TextPosition getLeadingTextBoundaryAt(TextPosition position) => TextPosition(offset: position.offset);
  @override
  TextPosition getTrailingTextBoundaryAt(TextPosition position) => TextPosition(offset: math.min(position.offset + 1, textEditingValue.text.length));
}

// The word modifier generally removes the word boundaries around white spaces
// (and newlines), IOW white spaces and some other punctuations are considered
// a part of the next word in the search direction.
class _WhitespaceBoundary extends _TextBoundary {
  const _WhitespaceBoundary(this.textEditingValue);

  @override
  final TextEditingValue textEditingValue;

  @override
  TextPosition getLeadingTextBoundaryAt(TextPosition position) {
    for (int index = position.offset; index >= 0; index -= 1) {
      if (!TextLayoutMetrics.isWhitespace(textEditingValue.text.codeUnitAt(index))) {
        return TextPosition(offset: index);
      }
    }
    return const TextPosition(offset: 0);
  }

  @override
  TextPosition getTrailingTextBoundaryAt(TextPosition position) {
    for (int index = position.offset; index < textEditingValue.text.length; index += 1) {
      if (!TextLayoutMetrics.isWhitespace(textEditingValue.text.codeUnitAt(index))) {
        return TextPosition(offset: index + 1);
      }
    }
    return TextPosition(offset: textEditingValue.text.length);
  }
}

// Most apps delete the entire grapheme when the backspace key is pressed.
// Also always put the new caret location to character boundaries to avoid
// sending malformed UTF-16 code units to the paragraph builder.
class _CharacterBoundary extends _TextBoundary {
  const _CharacterBoundary(this.textEditingValue);

  @override
  final TextEditingValue textEditingValue;

  @override
  TextPosition getLeadingTextBoundaryAt(TextPosition position) {
    final int endOffset = math.min(position.offset + 1, textEditingValue.text.length);
    return TextPosition(
      offset: CharacterRange.at(textEditingValue.text, position.offset, endOffset).stringBeforeLength,
    );
  }

  @override
  TextPosition getTrailingTextBoundaryAt(TextPosition position) {
    final int endOffset = math.min(position.offset + 1, textEditingValue.text.length);
    final CharacterRange range = CharacterRange.at(textEditingValue.text, position.offset, endOffset);
    return TextPosition(
      offset: textEditingValue.text.length - range.stringAfterLength,
    );
  }

  @override
  TextRange getTextBoundaryAt(TextPosition position) {
    final int endOffset = math.min(position.offset + 1, textEditingValue.text.length);
    final CharacterRange range = CharacterRange.at(textEditingValue.text, position.offset, endOffset);
    return TextRange(
      start: range.stringBeforeLength,
      end: textEditingValue.text.length - range.stringAfterLength,
    );
  }
}

// [UAX #29](https://unicode.org/reports/tr29/) defined word boundaries.
class _WordBoundary extends _TextBoundary {
  const _WordBoundary(this.textLayout, this.textEditingValue);

  final TextLayoutMetrics textLayout;

  @override
  final TextEditingValue textEditingValue;

  @override
  TextPosition getLeadingTextBoundaryAt(TextPosition position) {
    return TextPosition(
      offset: textLayout.getWordBoundary(position).start,
      // Word boundary seems to always report downstream on many platforms.
      affinity: TextAffinity.downstream,  // ignore: avoid_redundant_argument_values
    );
  }
  @override
  TextPosition getTrailingTextBoundaryAt(TextPosition position) {
    return TextPosition(
      offset: textLayout.getWordBoundary(position).end,
      // Word boundary seems to always report downstream on many platforms.
      affinity: TextAffinity.downstream,  // ignore: avoid_redundant_argument_values
    );
  }
}

// The linebreaks of the current text layout. The input [TextPosition]s are
// interpreted as caret locations because [TextPainter.getLineAtOffset] is
// text-affinity-aware.
class _LineBreak extends _TextBoundary {
  const _LineBreak(
    this.textLayout,
    this.textEditingValue,
  );

  final TextLayoutMetrics textLayout;

  @override
  final TextEditingValue textEditingValue;

  @override
  TextPosition getLeadingTextBoundaryAt(TextPosition position) {
    return TextPosition(
      offset: textLayout.getLineAtOffset(position).start,
    );
  }

  @override
  TextPosition getTrailingTextBoundaryAt(TextPosition position) {
    return TextPosition(
      offset: textLayout.getLineAtOffset(position).end,
      affinity: TextAffinity.upstream,
    );
  }
}

// The document boundary is unique and is a constant function of the input
// position.
class _DocumentBoundary extends _TextBoundary {
  const _DocumentBoundary(this.textEditingValue);

  @override
  final TextEditingValue textEditingValue;

  @override
  TextPosition getLeadingTextBoundaryAt(TextPosition position) => const TextPosition(offset: 0);
  @override
  TextPosition getTrailingTextBoundaryAt(TextPosition position) {
    return TextPosition(
      offset: textEditingValue.text.length,
      affinity: TextAffinity.upstream,
    );
  }
}

// ------------------------  Text Boundary Combinators ------------------------

// Expands the innerTextBoundary with outerTextBoundary.
class _ExpandedTextBoundary extends _TextBoundary {
  _ExpandedTextBoundary(this.innerTextBoundary, this.outerTextBoundary);

  final _TextBoundary innerTextBoundary;
  final _TextBoundary outerTextBoundary;

  @override
  TextEditingValue get textEditingValue {
    assert(innerTextBoundary.textEditingValue == outerTextBoundary.textEditingValue);
    return innerTextBoundary.textEditingValue;
  }

  @override
  TextPosition getLeadingTextBoundaryAt(TextPosition position) {
    return outerTextBoundary.getLeadingTextBoundaryAt(
      innerTextBoundary.getLeadingTextBoundaryAt(position),
    );
  }

  @override
  TextPosition getTrailingTextBoundaryAt(TextPosition position) {
    return outerTextBoundary.getTrailingTextBoundaryAt(
      innerTextBoundary.getTrailingTextBoundaryAt(position),
    );
  }
}

// Force the innerTextBoundary to interpret the input [TextPosition]s as caret
// locations instead of code unit positions.
//
// The innerTextBoundary must be a [_TextBoundary] that interprets the input
// [TextPosition]s as code unit positions.
class _CollapsedSelectionBoundary extends _TextBoundary {
  _CollapsedSelectionBoundary(this.innerTextBoundary, this.isForward);

  final _TextBoundary innerTextBoundary;
  final bool isForward;

  @override
  TextEditingValue get textEditingValue => innerTextBoundary.textEditingValue;

  @override
  TextPosition getLeadingTextBoundaryAt(TextPosition position) {
    return isForward
      ? innerTextBoundary.getLeadingTextBoundaryAt(position)
      : position.offset <= 0 ? const TextPosition(offset: 0) : innerTextBoundary.getLeadingTextBoundaryAt(TextPosition(offset: position.offset - 1));
  }

  @override
  TextPosition getTrailingTextBoundaryAt(TextPosition position) {
    return isForward
      ? innerTextBoundary.getTrailingTextBoundaryAt(position)
      : position.offset <= 0 ? const TextPosition(offset: 0) : innerTextBoundary.getTrailingTextBoundaryAt(TextPosition(offset: position.offset - 1));
  }
}

// A _TextBoundary that creates a [TextRange] where its start is from the
// specified leading text boundary and its end is from the specified trailing
// text boundary.
class _MixedBoundary extends _TextBoundary {
  _MixedBoundary(this.leadingTextBoundary, this.trailingTextBoundary);

  final _TextBoundary leadingTextBoundary;
  final _TextBoundary trailingTextBoundary;

  @override
  TextEditingValue get textEditingValue {
    assert(leadingTextBoundary.textEditingValue == trailingTextBoundary.textEditingValue);
    return leadingTextBoundary.textEditingValue;
  }

  @override
  TextPosition getLeadingTextBoundaryAt(TextPosition position) => leadingTextBoundary.getLeadingTextBoundaryAt(position);

  @override
  TextPosition getTrailingTextBoundaryAt(TextPosition position) => trailingTextBoundary.getTrailingTextBoundaryAt(position);
}

// -------------------------------  Text Actions -------------------------------
class _DeleteTextAction<T extends DirectionalTextEditingIntent> extends ContextAction<T> {
  _DeleteTextAction(this.state, this.getTextBoundariesForIntent);

  final EditableTextState state;
  final _TextBoundary Function(T intent) getTextBoundariesForIntent;

  TextRange _expandNonCollapsedRange(TextEditingValue value) {
    final TextRange selection = value.selection;
    assert(selection.isValid);
    assert(!selection.isCollapsed);
    final _TextBoundary atomicBoundary = state.widget.obscureText
      ? _CodeUnitBoundary(value)
      : _CharacterBoundary(value);

    return TextRange(
      start: atomicBoundary.getLeadingTextBoundaryAt(TextPosition(offset: selection.start)).offset,
      end: atomicBoundary.getTrailingTextBoundaryAt(TextPosition(offset: selection.end - 1)).offset,
    );
  }

  @override
  Object? invoke(T intent, [BuildContext? context]) {
    final TextSelection selection = state._value.selection;
    assert(selection.isValid);

    if (!selection.isCollapsed) {
      return Actions.invoke(
        context!,
        ReplaceTextIntent(state._value, '', _expandNonCollapsedRange(state._value), SelectionChangedCause.keyboard),
      );
    }

    final _TextBoundary textBoundary = getTextBoundariesForIntent(intent);
    if (!textBoundary.textEditingValue.selection.isValid) {
      return null;
    }
    if (!textBoundary.textEditingValue.selection.isCollapsed) {
      return Actions.invoke(
        context!,
        ReplaceTextIntent(state._value, '', _expandNonCollapsedRange(textBoundary.textEditingValue), SelectionChangedCause.keyboard),
      );
    }

    return Actions.invoke(
      context!,
      ReplaceTextIntent(
        textBoundary.textEditingValue,
        '',
        textBoundary.getTextBoundaryAt(textBoundary.textEditingValue.selection.base),
        SelectionChangedCause.keyboard,
      ),
    );
  }

  @override
  bool get isActionEnabled => !state.widget.readOnly && state._value.selection.isValid;
}

class _UpdateTextSelectionAction<T extends DirectionalCaretMovementIntent> extends ContextAction<T> {
  _UpdateTextSelectionAction(
    this.state,
    this.ignoreNonCollapsedSelection,
    this.getTextBoundariesForIntent,
  );

  final EditableTextState state;
  final bool ignoreNonCollapsedSelection;
  final _TextBoundary Function(T intent) getTextBoundariesForIntent;

  static const int NEWLINE_CODE_UNIT = 10;

  // Returns true iff the given position is at a wordwrap boundary in the
  // upstream position.
  bool _isAtWordwrapUpstream(TextPosition position) {
    final TextPosition end = TextPosition(
      offset: state.renderEditable.getLineAtOffset(position).end,
      affinity: TextAffinity.upstream,
    );
    return end == position && end.offset != state.textEditingValue.text.length
        && state.textEditingValue.text.codeUnitAt(position.offset) != NEWLINE_CODE_UNIT;
  }

  // Returns true iff the given position at a wordwrap boundary in the
  // downstream position.
  bool _isAtWordwrapDownstream(TextPosition position) {
    final TextPosition start = TextPosition(
      offset: state.renderEditable.getLineAtOffset(position).start,
    );
    return start == position && start.offset != 0
        && state.textEditingValue.text.codeUnitAt(position.offset - 1) != NEWLINE_CODE_UNIT;
  }

  @override
  Object? invoke(T intent, [BuildContext? context]) {
    final TextSelection selection = state._value.selection;
    assert(selection.isValid);

    final bool collapseSelection = intent.collapseSelection || !state.widget.selectionEnabled;
    // Collapse to the logical start/end.
    TextSelection collapse(TextSelection selection) {
      assert(selection.isValid);
      assert(!selection.isCollapsed);
      return selection.copyWith(
        baseOffset: intent.forward ? selection.end : selection.start,
        extentOffset: intent.forward ? selection.end : selection.start,
      );
    }

    if (!selection.isCollapsed && !ignoreNonCollapsedSelection && collapseSelection) {
      return Actions.invoke(
        context!,
        UpdateSelectionIntent(state._value, collapse(selection), SelectionChangedCause.keyboard),
      );
    }

    final _TextBoundary textBoundary = getTextBoundariesForIntent(intent);

    // "textBoundary's selection is only updated after rebuild; if the text
    // is the same, use the selection from state, which is more recent.
    // This is necessary on macOS where alt+up sends the moveBackward:
    // and moveToBeginningOfParagraph: selectors at the same time.
    final TextSelection textBoundarySelection =
        textBoundary.textEditingValue.text == state._value.text
            ? state._value.selection
            : textBoundary.textEditingValue.selection;

    if (!textBoundarySelection.isValid) {
      return null;
    }
    if (!textBoundarySelection.isCollapsed && !ignoreNonCollapsedSelection && collapseSelection) {
      return Actions.invoke(
        context!,
        UpdateSelectionIntent(state._value, collapse(textBoundarySelection), SelectionChangedCause.keyboard),
      );
    }

    TextPosition extent = textBoundarySelection.extent;

    // If continuesAtWrap is true extent and is at the relevant wordwrap, then
    // move it just to the other side of the wordwrap.
    if (intent.continuesAtWrap) {
      if (intent.forward && _isAtWordwrapUpstream(extent)) {
        extent = TextPosition(
          offset: extent.offset,
        );
      } else if (!intent.forward && _isAtWordwrapDownstream(extent)) {
        extent = TextPosition(
          offset: extent.offset,
          affinity: TextAffinity.upstream,
        );
      }
    }

    final TextPosition newExtent = intent.forward
      ? textBoundary.getTrailingTextBoundaryAt(extent)
      : textBoundary.getLeadingTextBoundaryAt(extent);

    final TextSelection newSelection = collapseSelection
      ? TextSelection.fromPosition(newExtent)
      : textBoundarySelection.extendTo(newExtent);

    // If collapseAtReversal is true and would have an effect, collapse it.
    if (!selection.isCollapsed && intent.collapseAtReversal
        && (selection.baseOffset < selection.extentOffset !=
        newSelection.baseOffset < newSelection.extentOffset)) {
      return Actions.invoke(
        context!,
        UpdateSelectionIntent(
          state._value,
          TextSelection.fromPosition(selection.base),
          SelectionChangedCause.keyboard,
        ),
      );
    }

    return Actions.invoke(
      context!,
      UpdateSelectionIntent(textBoundary.textEditingValue, newSelection, SelectionChangedCause.keyboard),
    );
  }

  @override
  bool get isActionEnabled => state._value.selection.isValid;
}

class _ExtendSelectionOrCaretPositionAction extends ContextAction<ExtendSelectionToNextWordBoundaryOrCaretLocationIntent> {
  _ExtendSelectionOrCaretPositionAction(this.state, this.getTextBoundariesForIntent);

  final EditableTextState state;
  final _TextBoundary Function(ExtendSelectionToNextWordBoundaryOrCaretLocationIntent intent) getTextBoundariesForIntent;

  @override
  Object? invoke(ExtendSelectionToNextWordBoundaryOrCaretLocationIntent intent, [BuildContext? context]) {
    final TextSelection selection = state._value.selection;
    assert(selection.isValid);

    final _TextBoundary textBoundary = getTextBoundariesForIntent(intent);
    final TextSelection textBoundarySelection = textBoundary.textEditingValue.selection;
    if (!textBoundarySelection.isValid) {
      return null;
    }

    final TextPosition extent = textBoundarySelection.extent;
    final TextPosition newExtent = intent.forward
      ? textBoundary.getTrailingTextBoundaryAt(extent)
      : textBoundary.getLeadingTextBoundaryAt(extent);

    final TextSelection newSelection = (newExtent.offset - textBoundarySelection.baseOffset) * (textBoundarySelection.extentOffset - textBoundarySelection.baseOffset) < 0
      ? textBoundarySelection.copyWith(
        extentOffset: textBoundarySelection.baseOffset,
        affinity: textBoundarySelection.extentOffset > textBoundarySelection.baseOffset ? TextAffinity.downstream : TextAffinity.upstream,
      )
      : textBoundarySelection.extendTo(newExtent);

    return Actions.invoke(
      context!,
      UpdateSelectionIntent(textBoundary.textEditingValue, newSelection, SelectionChangedCause.keyboard),
    );
  }

  @override
  bool get isActionEnabled => state.widget.selectionEnabled && state._value.selection.isValid;
}

class _UpdateTextSelectionToAdjacentLineAction<T extends DirectionalCaretMovementIntent> extends ContextAction<T> {
  _UpdateTextSelectionToAdjacentLineAction(this.state);

  final EditableTextState state;

  VerticalCaretMovementRun? _verticalMovementRun;
  TextSelection? _runSelection;

  void stopCurrentVerticalRunIfSelectionChanges() {
    final TextSelection? runSelection = _runSelection;
    if (runSelection == null) {
      assert(_verticalMovementRun == null);
      return;
    }
    _runSelection = state._value.selection;
    final TextSelection currentSelection = state.widget.controller.selection;
    final bool continueCurrentRun = currentSelection.isValid && currentSelection.isCollapsed
                                    && currentSelection.baseOffset == runSelection.baseOffset
                                    && currentSelection.extentOffset == runSelection.extentOffset;
    if (!continueCurrentRun) {
      _verticalMovementRun = null;
      _runSelection = null;
    }
  }

  @override
  void invoke(T intent, [BuildContext? context]) {
    assert(state._value.selection.isValid);

    final bool collapseSelection = intent.collapseSelection || !state.widget.selectionEnabled;
    final TextEditingValue value = state._textEditingValueforTextLayoutMetrics;
    if (!value.selection.isValid) {
      return;
    }

    if (_verticalMovementRun?.isValid == false) {
      _verticalMovementRun = null;
      _runSelection = null;
    }

    final VerticalCaretMovementRun currentRun = _verticalMovementRun
      ?? state.renderEditable.startVerticalCaretMovement(state.renderEditable.selection!.extent);

    final bool shouldMove = intent.forward ? currentRun.moveNext() : currentRun.movePrevious();
    final TextPosition newExtent = shouldMove
      ? currentRun.current
      : (intent.forward ? TextPosition(offset: state._value.text.length) : const TextPosition(offset: 0));
    final TextSelection newSelection = collapseSelection
      ? TextSelection.fromPosition(newExtent)
      : value.selection.extendTo(newExtent);

    Actions.invoke(
      context!,
      UpdateSelectionIntent(value, newSelection, SelectionChangedCause.keyboard),
    );
    if (state._value.selection == newSelection) {
      _verticalMovementRun = currentRun;
      _runSelection = newSelection;
    }
  }

  @override
  bool get isActionEnabled => state._value.selection.isValid;
}

class _SelectAllAction extends ContextAction<SelectAllTextIntent> {
  _SelectAllAction(this.state);

  final EditableTextState state;

  @override
  Object? invoke(SelectAllTextIntent intent, [BuildContext? context]) {
    return Actions.invoke(
      context!,
      UpdateSelectionIntent(
        state._value,
        TextSelection(baseOffset: 0, extentOffset: state._value.text.length),
        intent.cause,
      ),
    );
  }

  @override
  bool get isActionEnabled => state.widget.selectionEnabled;
}

class _CopySelectionAction extends ContextAction<CopySelectionTextIntent> {
  _CopySelectionAction(this.state);

  final EditableTextState state;

  @override
  void invoke(CopySelectionTextIntent intent, [BuildContext? context]) {
    if (intent.collapseSelection) {
      state.cutSelection(intent.cause);
    } else {
      state.copySelection(intent.cause);
    }
  }

  @override
  bool get isActionEnabled => state._value.selection.isValid && !state._value.selection.isCollapsed;
}

/// A void function that takes a [TextEditingValue].
@visibleForTesting
typedef TextEditingValueCallback = void Function(TextEditingValue value);

/// Provides undo/redo capabilities for text editing.
///
/// Listens to [controller] as a [ValueNotifier] and saves relevant values for
/// undoing/redoing. The cadence at which values are saved is a best
/// approximation of the native behaviors of a hardware keyboard on Flutter's
/// desktop platforms, as there are subtle differences between each of these
/// platforms.
///
/// Listens to keyboard undo/redo shortcuts and calls [onTriggered] when a
/// shortcut is triggered that would affect the state of the [controller].
class _TextEditingHistory extends StatefulWidget {
  /// Creates an instance of [_TextEditingHistory].
  const _TextEditingHistory({
    required this.child,
    required this.controller,
    required this.onTriggered,
  });

  /// The child widget of [_TextEditingHistory].
  final Widget child;

  /// The [TextEditingController] to save the state of over time.
  final TextEditingController controller;

  /// Called when an undo or redo causes a state change.
  ///
  /// If the state would still be the same before and after the undo/redo, this
  /// will not be called. For example, receiving a redo when there is nothing
  /// to redo will not call this method.
  ///
  /// It is also not called when the controller is changed for reasons other
  /// than undo/redo.
  final TextEditingValueCallback onTriggered;

  @override
  State<_TextEditingHistory> createState() => _TextEditingHistoryState();
}

class _TextEditingHistoryState extends State<_TextEditingHistory> {
  final _UndoStack<TextEditingValue> _stack = _UndoStack<TextEditingValue>();
  late final _Throttled<TextEditingValue> _throttledPush;
  Timer? _throttleTimer;

  // This duration was chosen as a best fit for the behavior of Mac, Linux,
  // and Windows undo/redo state save durations, but it is not perfect for any
  // of them.
  static const Duration _kThrottleDuration = Duration(milliseconds: 500);

  void _undo(UndoTextIntent intent) {
    _update(_stack.undo());
  }

  void _redo(RedoTextIntent intent) {
    _update(_stack.redo());
  }

  void _update(TextEditingValue? nextValue) {
    if (nextValue == null) {
      return;
    }
    if (nextValue.text == widget.controller.text) {
      return;
    }
    widget.onTriggered(widget.controller.value.copyWith(
      text: nextValue.text,
      selection: nextValue.selection,
    ));
  }

  void _push() {
    if (widget.controller.value == TextEditingValue.empty) {
      return;
    }

    _throttleTimer = _throttledPush(widget.controller.value);
  }

  @override
  void initState() {
    super.initState();
    _throttledPush = _throttle<TextEditingValue>(
      duration: _kThrottleDuration,
      function: _stack.push,
    );
    _push();
    widget.controller.addListener(_push);
  }

  @override
  void didUpdateWidget(_TextEditingHistory oldWidget) {
    super.didUpdateWidget(oldWidget);
    if (widget.controller != oldWidget.controller) {
      _stack.clear();
      oldWidget.controller.removeListener(_push);
      widget.controller.addListener(_push);
    }
  }

  @override
  void dispose() {
    widget.controller.removeListener(_push);
    _throttleTimer?.cancel();
    super.dispose();
  }

  @override
  Widget build(BuildContext context) {
    return Actions(
      actions: <Type, Action<Intent>> {
        UndoTextIntent: Action<UndoTextIntent>.overridable(context: context, defaultAction: CallbackAction<UndoTextIntent>(onInvoke: _undo)),
        RedoTextIntent: Action<RedoTextIntent>.overridable(context: context, defaultAction: CallbackAction<RedoTextIntent>(onInvoke: _redo)),
      },
      child: widget.child,
    );
  }
}

/// A data structure representing a chronological list of states that can be
/// undone and redone.
class _UndoStack<T> {
  /// Creates an instance of [_UndoStack].
  _UndoStack();

  final List<T> _list = <T>[];

  // The index of the current value, or null if the list is emtpy.
  late int _index;

  /// Returns the current value of the stack.
  T? get currentValue => _list.isEmpty ? null : _list[_index];

  /// Add a new state change to the stack.
  ///
  /// Pushing identical objects will not create multiple entries.
  void push(T value) {
    if (_list.isEmpty) {
      _index = 0;
      _list.add(value);
      return;
    }

    assert(_index < _list.length && _index >= 0);

    if (value == currentValue) {
      return;
    }

    // If anything has been undone in this stack, remove those irrelevant states
    // before adding the new one.
    if (_index != null && _index != _list.length - 1) {
      _list.removeRange(_index + 1, _list.length);
    }
    _list.add(value);
    _index = _list.length - 1;
  }

  /// Returns the current value after an undo operation.
  ///
  /// An undo operation moves the current value to the previously pushed value,
  /// if any.
  ///
  /// Iff the stack is completely empty, then returns null.
  T? undo() {
    if (_list.isEmpty) {
      return null;
    }

    assert(_index < _list.length && _index >= 0);

    if (_index != 0) {
      _index = _index - 1;
    }

    return currentValue;
  }

  /// Returns the current value after a redo operation.
  ///
  /// A redo operation moves the current value to the value that was last
  /// undone, if any.
  ///
  /// Iff the stack is completely empty, then returns null.
  T? redo() {
    if (_list.isEmpty) {
      return null;
    }

    assert(_index < _list.length && _index >= 0);

    if (_index < _list.length - 1) {
      _index = _index + 1;
    }

    return currentValue;
  }

  /// Remove everything from the stack.
  void clear() {
    _list.clear();
    _index = -1;
  }

  @override
  String toString() {
    return '_UndoStack $_list';
  }
}

/// A function that can be throttled with the throttle function.
typedef _Throttleable<T> = void Function(T currentArg);

/// A function that has been throttled by [_throttle].
typedef _Throttled<T> = Timer Function(T currentArg);

/// Returns a _Throttled that will call through to the given function only a
/// maximum of once per duration.
///
/// Only works for functions that take exactly one argument and return void.
_Throttled<T> _throttle<T>({
  required Duration duration,
  required _Throttleable<T> function,
  // If true, calls at the start of the timer.
  bool leadingEdge = false,
}) {
  Timer? timer;
  bool calledDuringTimer = false;
  late T arg;

  return (T currentArg) {
    arg = currentArg;
    if (timer != null) {
      calledDuringTimer = true;
      return timer!;
    }
    if (leadingEdge) {
      function(arg);
    }
    calledDuringTimer = false;
    timer = Timer(duration, () {
      if (!leadingEdge || calledDuringTimer) {
        function(arg);
      }
      timer = null;
    });
    return timer!;
  };
}<|MERGE_RESOLUTION|>--- conflicted
+++ resolved
@@ -33,10 +33,7 @@
 import 'scroll_physics.dart';
 import 'scrollable.dart';
 import 'shortcuts.dart';
-<<<<<<< HEAD
 import 'spell_check.dart';
-=======
->>>>>>> 2f4e9536
 import 'tap_region.dart';
 import 'text.dart';
 import 'text_editing_intents.dart';
@@ -644,10 +641,7 @@
     this.scrollBehavior,
     this.scribbleEnabled = true,
     this.enableIMEPersonalizedLearning = true,
-<<<<<<< HEAD
     this.spellCheckConfiguration,
-=======
->>>>>>> 2f4e9536
     this.magnifierConfiguration = TextMagnifierConfiguration.disabled,
   }) : assert(controller != null),
        assert(focusNode != null),
@@ -1566,7 +1560,6 @@
   /// {@macro flutter.services.TextInputConfiguration.enableIMEPersonalizedLearning}
   final bool enableIMEPersonalizedLearning;
 
-<<<<<<< HEAD
   /// {@template flutter.widgets.EditableText.spellCheckConfiguration}
   /// Configuration that details how spell check should be performed.
   ///
@@ -1580,8 +1573,6 @@
   /// If this configuration is left null, then spell check is disabled by default.
   /// {@endtemplate}
   final SpellCheckConfiguration? spellCheckConfiguration;
-=======
->>>>>>> 2f4e9536
   /// {@macro flutter.widgets.text_selection.TextMagnifierConfiguration.intro}
   ///
   /// {@macro flutter.widgets.magnifier.intro}
@@ -3012,7 +3003,6 @@
     if (EditableText.debugDeterministicCursor) {
       return;
     }
-<<<<<<< HEAD
     if (widget.cursorOpacityAnimates) {
       _cursorBlinkOpacityController.animateWith(_iosBlinkCursorSimulation).whenComplete(_onCursorTick);
     } else {
@@ -3043,38 +3033,6 @@
     }
   }
 
-=======
-    if (widget.cursorOpacityAnimates) {
-      _cursorBlinkOpacityController.animateWith(_iosBlinkCursorSimulation).whenComplete(_onCursorTick);
-    } else {
-      _cursorTimer = Timer.periodic(_kCursorBlinkHalfPeriod, (Timer timer) { _onCursorTick(); });
-    }
-  }
-
-  void _onCursorTick() {
-    if (_obscureShowCharTicksPending > 0) {
-      _obscureShowCharTicksPending = WidgetsBinding.instance.platformDispatcher.brieflyShowPassword
-        ? _obscureShowCharTicksPending - 1
-        : 0;
-      if (_obscureShowCharTicksPending == 0) {
-        setState(() { });
-      }
-    }
-
-    if (widget.cursorOpacityAnimates) {
-      _cursorTimer?.cancel();
-      // Schedule this as an async task to avoid blocking tester.pumpAndSettle
-      // indefinitely.
-      _cursorTimer = Timer(Duration.zero, () => _cursorBlinkOpacityController.animateWith(_iosBlinkCursorSimulation).whenComplete(_onCursorTick));
-    } else {
-      if (!(_cursorTimer?.isActive ?? false) && _tickersEnabled) {
-        _cursorTimer = Timer.periodic(_kCursorBlinkHalfPeriod, (Timer timer) { _onCursorTick(); });
-      }
-      _cursorBlinkOpacityController.value = _cursorBlinkOpacityController.value == 0 ? 1 : 0;
-    }
-  }
-
->>>>>>> 2f4e9536
   void _stopCursorBlink({ bool resetCharTicks = true }) {
     _cursorActive = false;
     _cursorBlinkOpacityController.value = 0.0;
@@ -4532,7 +4490,7 @@
     return Actions.invoke(
       context!,
       ReplaceTextIntent(
-        textBoundary.textEditingValue,
+        textBoundary.textEditingValue, 
         '',
         textBoundary.getTextBoundaryAt(textBoundary.textEditingValue.selection.base),
         SelectionChangedCause.keyboard,
@@ -4612,7 +4570,7 @@
             ? state._value.selection
             : textBoundary.textEditingValue.selection;
 
-    if (!textBoundarySelection.isValid) {
+ d    if (!textBoundarySelection.isValid) {
       return null;
     }
     if (!textBoundarySelection.isCollapsed && !ignoreNonCollapsedSelection && collapseSelection) {
