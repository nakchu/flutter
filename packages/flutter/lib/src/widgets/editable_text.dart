// Copyright 2014 The Flutter Authors. All rights reserved.
// Use of this source code is governed by a BSD-style license that can be
// found in the LICENSE file.

import 'dart:async';
import 'dart:math' as math;
import 'dart:ui' as ui hide TextStyle;

import 'package:characters/characters.dart' show CharacterRange, StringCharacters;
import 'package:flutter/foundation.dart';
import 'package:flutter/gestures.dart' show DragStartBehavior;
import 'package:flutter/rendering.dart';
import 'package:flutter/scheduler.dart';
import 'package:flutter/services.dart';

import 'actions.dart';
import 'autofill.dart';
import 'automatic_keep_alive.dart';
import 'basic.dart';
import 'binding.dart';
import 'constants.dart';
import 'contextual_menu.dart';
import 'debug.dart';
import 'default_selection_style.dart';
import 'focus_manager.dart';
import 'focus_scope.dart';
import 'focus_traversal.dart';
import 'framework.dart';
import 'localizations.dart';
import 'media_query.dart';
import 'scroll_configuration.dart';
import 'scroll_controller.dart';
import 'scroll_physics.dart';
import 'scrollable.dart';
import 'shortcuts.dart';
import 'text.dart';
import 'text_editing_intents.dart';
import 'text_selection.dart';
import 'ticker_provider.dart';
import 'widget_span.dart';

export 'package:flutter/services.dart' show SelectionChangedCause, TextEditingValue, TextSelection, TextInputType, SmartQuotesType, SmartDashesType;

/// Signature for the callback that reports when the user changes the selection
/// (including the cursor location).
typedef SelectionChangedCallback = void Function(TextSelection selection, SelectionChangedCause? cause);

/// Signature for the callback that reports the app private command results.
typedef AppPrivateCommandCallback = void Function(String, Map<String, dynamic>);

// The time it takes for the cursor to fade from fully opaque to fully
// transparent and vice versa. A full cursor blink, from transparent to opaque
// to transparent, is twice this duration.
const Duration _kCursorBlinkHalfPeriod = Duration(milliseconds: 500);

// The time the cursor is static in opacity before animating to become
// transparent.
const Duration _kCursorBlinkWaitForStart = Duration(milliseconds: 150);

// Number of cursor ticks during which the most recently entered character
// is shown in an obscured text field.
const int _kObscureShowLatestCharCursorTicks = 3;

// The minimum width of an iPad screen. The smallest iPad is currently the
// iPad Mini 6th Gen according to ios-resolution.com.
const double _kIPadWidth = 1488.0;

/// A controller for an editable text field.
///
/// Whenever the user modifies a text field with an associated
/// [TextEditingController], the text field updates [value] and the controller
/// notifies its listeners. Listeners can then read the [text] and [selection]
/// properties to learn what the user has typed or how the selection has been
/// updated.
///
/// Similarly, if you modify the [text] or [selection] properties, the text
/// field will be notified and will update itself appropriately.
///
/// A [TextEditingController] can also be used to provide an initial value for a
/// text field. If you build a text field with a controller that already has
/// [text], the text field will use that text as its initial value.
///
/// The [value] (as well as [text] and [selection]) of this controller can be
/// updated from within a listener added to this controller. Be aware of
/// infinite loops since the listener will also be notified of the changes made
/// from within itself. Modifying the composing region from within a listener
/// can also have a bad interaction with some input methods. Gboard, for
/// example, will try to restore the composing region of the text if it was
/// modified programmatically, creating an infinite loop of communications
/// between the framework and the input method. Consider using
/// [TextInputFormatter]s instead for as-you-type text modification.
///
/// If both the [text] or [selection] properties need to be changed, set the
/// controller's [value] instead.
///
/// Remember to [dispose] of the [TextEditingController] when it is no longer
/// needed. This will ensure we discard any resources used by the object.
/// {@tool dartpad}
/// This example creates a [TextField] with a [TextEditingController] whose
/// change listener forces the entered text to be lower case and keeps the
/// cursor at the end of the input.
///
/// ** See code in examples/api/lib/widgets/editable_text/text_editing_controller.0.dart **
/// {@end-tool}
///
/// See also:
///
///  * [TextField], which is a Material Design text field that can be controlled
///    with a [TextEditingController].
///  * [EditableText], which is a raw region of editable text that can be
///    controlled with a [TextEditingController].
///  * Learn how to use a [TextEditingController] in one of our [cookbook recipes](https://flutter.dev/docs/cookbook/forms/text-field-changes#2-use-a-texteditingcontroller).
class TextEditingController extends ValueNotifier<TextEditingValue> {
  /// Creates a controller for an editable text field.
  ///
  /// This constructor treats a null [text] argument as if it were the empty
  /// string.
  TextEditingController({ String? text })
    : super(text == null ? TextEditingValue.empty : TextEditingValue(text: text));

  /// Creates a controller for an editable text field from an initial [TextEditingValue].
  ///
  /// This constructor treats a null [value] argument as if it were
  /// [TextEditingValue.empty].
  TextEditingController.fromValue(TextEditingValue? value)
    : assert(
        value == null || !value.composing.isValid || value.isComposingRangeValid,
        'New TextEditingValue $value has an invalid non-empty composing range '
        '${value.composing}. It is recommended to use a valid composing range, '
        'even for readonly text fields',
      ),
      super(value ?? TextEditingValue.empty);

  /// The current string the user is editing.
  String get text => value.text;
  /// Setting this will notify all the listeners of this [TextEditingController]
  /// that they need to update (it calls [notifyListeners]). For this reason,
  /// this value should only be set between frames, e.g. in response to user
  /// actions, not during the build, layout, or paint phases.
  ///
  /// This property can be set from a listener added to this
  /// [TextEditingController]; however, one should not also set [selection]
  /// in a separate statement. To change both the [text] and the [selection]
  /// change the controller's [value].
  set text(String newText) {
    value = value.copyWith(
      text: newText,
      selection: const TextSelection.collapsed(offset: -1),
      composing: TextRange.empty,
    );
  }

  @override
  set value(TextEditingValue newValue) {
    assert(
      !newValue.composing.isValid || newValue.isComposingRangeValid,
      'New TextEditingValue $newValue has an invalid non-empty composing range '
      '${newValue.composing}. It is recommended to use a valid composing range, '
      'even for readonly text fields',
    );
    super.value = newValue;
  }

  /// Builds [TextSpan] from current editing value.
  ///
  /// By default makes text in composing range appear as underlined. Descendants
  /// can override this method to customize appearance of text.
  TextSpan buildTextSpan({required BuildContext context, TextStyle? style , required bool withComposing}) {
    assert(!value.composing.isValid || !withComposing || value.isComposingRangeValid);
    // If the composing range is out of range for the current text, ignore it to
    // preserve the tree integrity, otherwise in release mode a RangeError will
    // be thrown and this EditableText will be built with a broken subtree.
    if (!value.isComposingRangeValid || !withComposing) {
      return TextSpan(style: style, text: text);
    }
    final TextStyle composingStyle = style?.merge(const TextStyle(decoration: TextDecoration.underline))
        ?? const TextStyle(decoration: TextDecoration.underline);
    return TextSpan(
      style: style,
      children: <TextSpan>[
        TextSpan(text: value.composing.textBefore(value.text)),
        TextSpan(
          style: composingStyle,
          text: value.composing.textInside(value.text),
        ),
        TextSpan(text: value.composing.textAfter(value.text)),
      ],
    );
  }

  /// The currently selected [text].
  ///
  /// If the selection is collapsed, then this property gives the offset of the
  /// cursor within the text.
  TextSelection get selection => value.selection;
  /// Setting this will notify all the listeners of this [TextEditingController]
  /// that they need to update (it calls [notifyListeners]). For this reason,
  /// this value should only be set between frames, e.g. in response to user
  /// actions, not during the build, layout, or paint phases.
  ///
  /// This property can be set from a listener added to this
  /// [TextEditingController]; however, one should not also set [text]
  /// in a separate statement. To change both the [text] and the [selection]
  /// change the controller's [value].
  ///
  /// If the new selection is of non-zero length, or is outside the composing
  /// range, the composing range is cleared.
  set selection(TextSelection newSelection) {
    if (!isSelectionWithinTextBounds(newSelection))
      throw FlutterError('invalid text selection: $newSelection');
    final TextRange newComposing =
        newSelection.isCollapsed && _isSelectionWithinComposingRange(newSelection)
            ? value.composing
            : TextRange.empty;
    value = value.copyWith(selection: newSelection, composing: newComposing);
  }

  /// Set the [value] to empty.
  ///
  /// After calling this function, [text] will be the empty string and the
  /// selection will be collapsed at zero offset.
  ///
  /// Calling this will notify all the listeners of this [TextEditingController]
  /// that they need to update (it calls [notifyListeners]). For this reason,
  /// this method should only be called between frames, e.g. in response to user
  /// actions, not during the build, layout, or paint phases.
  void clear() {
    value = const TextEditingValue(selection: TextSelection.collapsed(offset: 0));
  }

  /// Set the composing region to an empty range.
  ///
  /// The composing region is the range of text that is still being composed.
  /// Calling this function indicates that the user is done composing that
  /// region.
  ///
  /// Calling this will notify all the listeners of this [TextEditingController]
  /// that they need to update (it calls [notifyListeners]). For this reason,
  /// this method should only be called between frames, e.g. in response to user
  /// actions, not during the build, layout, or paint phases.
  void clearComposing() {
    value = value.copyWith(composing: TextRange.empty);
  }

  /// Check that the [selection] is inside of the bounds of [text].
  bool isSelectionWithinTextBounds(TextSelection selection) {
    return selection.start <= text.length && selection.end <= text.length;
  }

  /// Check that the [selection] is inside of the composing range.
  bool _isSelectionWithinComposingRange(TextSelection selection) {
    return selection.start >= value.composing.start && selection.end <= value.composing.end;
  }
}

/// Toolbar configuration for [EditableText].
///
/// Toolbar is a context menu that will show up when user right click or long
/// press the [EditableText]. It includes several options: cut, copy, paste,
/// and select all.
///
/// [EditableText] and its derived widgets have their own default [ToolbarOptions].
/// Create a custom [ToolbarOptions] if you want explicit control over the toolbar
/// option.
class ToolbarOptions {
  /// Create a toolbar configuration with given options.
  ///
  /// All options default to false if they are not explicitly set.
  const ToolbarOptions({
    this.copy = false,
    this.cut = false,
    this.paste = false,
    this.selectAll = false,
  }) : assert(copy != null),
       assert(cut != null),
       assert(paste != null),
       assert(selectAll != null);

  /// Whether to show copy option in toolbar.
  ///
  /// Defaults to false. Must not be null.
  final bool copy;

  /// Whether to show cut option in toolbar.
  ///
  /// If [EditableText.readOnly] is set to true, cut will be disabled regardless.
  ///
  /// Defaults to false. Must not be null.
  final bool cut;

  /// Whether to show paste option in toolbar.
  ///
  /// If [EditableText.readOnly] is set to true, paste will be disabled regardless.
  ///
  /// Defaults to false. Must not be null.
  final bool paste;

  /// Whether to show select all option in toolbar.
  ///
  /// Defaults to false. Must not be null.
  final bool selectAll;
}

/// A basic text input field.
///
/// This widget interacts with the [TextInput] service to let the user edit the
/// text it contains. It also provides scrolling, selection, and cursor
/// movement. This widget does not provide any focus management (e.g.,
/// tap-to-focus).
///
/// ## Handling User Input
///
/// Currently the user may change the text this widget contains via keyboard or
/// the text selection menu. When the user inserted or deleted text, you will be
/// notified of the change and get a chance to modify the new text value:
///
/// * The [inputFormatters] will be first applied to the user input.
///
/// * The [controller]'s [TextEditingController.value] will be updated with the
///   formatted result, and the [controller]'s listeners will be notified.
///
/// * The [onChanged] callback, if specified, will be called last.
///
/// ## Input Actions
///
/// A [TextInputAction] can be provided to customize the appearance of the
/// action button on the soft keyboard for Android and iOS. The default action
/// is [TextInputAction.done].
///
/// Many [TextInputAction]s are common between Android and iOS. However, if a
/// [textInputAction] is provided that is not supported by the current
/// platform in debug mode, an error will be thrown when the corresponding
/// EditableText receives focus. For example, providing iOS's "emergencyCall"
/// action when running on an Android device will result in an error when in
/// debug mode. In release mode, incompatible [TextInputAction]s are replaced
/// either with "unspecified" on Android, or "default" on iOS. Appropriate
/// [textInputAction]s can be chosen by checking the current platform and then
/// selecting the appropriate action.
///
/// {@template flutter.widgets.EditableText.lifeCycle}
/// ## Lifecycle
///
/// Upon completion of editing, like pressing the "done" button on the keyboard,
/// two actions take place:
///
///   1st: Editing is finalized. The default behavior of this step includes
///   an invocation of [onChanged]. That default behavior can be overridden.
///   See [onEditingComplete] for details.
///
///   2nd: [onSubmitted] is invoked with the user's input value.
///
/// [onSubmitted] can be used to manually move focus to another input widget
/// when a user finishes with the currently focused input widget.
///
/// When the widget has focus, it will prevent itself from disposing via
/// [AutomaticKeepAliveClientMixin.wantKeepAlive] in order to avoid losing the
/// selection. Removing the focus will allow it to be disposed.
/// {@endtemplate}
///
/// Rather than using this widget directly, consider using [TextField], which
/// is a full-featured, material-design text input field with placeholder text,
/// labels, and [Form] integration.
///
/// ## Text Editing [Intent]s and Their Default [Action]s
///
/// This widget provides default [Action]s for handling common text editing
/// [Intent]s such as deleting, copying and pasting in the text field. These
/// [Action]s can be directly invoked using [Actions.invoke] or the
/// [Actions.maybeInvoke] method. The default text editing keyboard [Shortcuts]
/// also use these [Intent]s and [Action]s to perform the text editing
/// operations they are bound to.
///
/// The default handling of a specific [Intent] can be overridden by placing an
/// [Actions] widget above this widget. See the [Action] class and the
/// [Action.overridable] constructor for more information on how a pre-defined
/// overridable [Action] can be overridden.
///
/// ### Intents for Deleting Text and Their Default Behavior
///
/// | **Intent Class**                 | **Default Behavior when there's selected text**      | **Default Behavior when there is a [caret](https://en.wikipedia.org/wiki/Caret_navigation) (The selection is [TextSelection.collapsed])**  |
/// | :------------------------------- | :--------------------------------------------------- | :----------------------------------------------------------------------- |
/// | [DeleteCharacterIntent]          | Deletes the selected text                            | Deletes the user-perceived character before or after the caret location. |
/// | [DeleteToNextWordBoundaryIntent] | Deletes the selected text and the word before/after the selection's [TextSelection.extent] position | Deletes from the caret location to the previous or the next word boundary |
/// | [DeleteToLineBreakIntent]        | Deletes the selected text, and deletes to the start/end of the line from the selection's [TextSelection.extent] position | Deletes from the caret location to the logical start or end of the current line |
///
/// ### Intents for Moving the [Caret](https://en.wikipedia.org/wiki/Caret_navigation)
///
/// | **Intent Class**                                                                     | **Default Behavior when there's selected text**                  | **Default Behavior when there is a caret ([TextSelection.collapsed])**  |
/// | :----------------------------------------------------------------------------------- | :--------------------------------------------------------------- | :---------------------------------------------------------------------- |
/// | [ExtendSelectionByCharacterIntent](`collapseSelection: true`)                       | Collapses the selection to the logical start/end of the selection | Moves the caret past the user-perceived character before or after the current caret location.  |
/// | [ExtendSelectionToNextWordBoundaryIntent](`collapseSelection: true`)                | Collapses the selection to the word boundary before/after the selection's [TextSelection.extent] position | Moves the caret to the previous/next word boundary.  |
/// | [ExtendSelectionToNextWordBoundaryOrCaretLocationIntent](`collapseSelection: true`) | Collapses the selection to the word boundary before/after the selection's [TextSelection.extent] position, or [TextSelection.base], whichever is closest in the given direction | Moves the caret to the previous/next word boundary.  |
/// | [ExtendSelectionToLineBreakIntent](`collapseSelection: true`)                       | Collapses the selection to the start/end of the line at the selection's [TextSelection.extent] position | Moves the caret to the start/end of the current line .|
/// | [ExtendSelectionVerticallyToAdjacentLineIntent](`collapseSelection: true`)          | Collapses the selection to the position closest to the selection's [TextSelection.extent], on the previous/next adjacent line | Moves the caret to the closest position on the previous/next adjacent line. |
/// | [ExtendSelectionToDocumentBoundaryIntent](`collapseSelection: true`)                | Collapses the selection to the start/end of the document | Moves the caret to the start/end of the document. |
///
/// #### Intents for Extending the Selection
///
/// | **Intent Class**                                                                     | **Default Behavior when there's selected text**                  | **Default Behavior when there is a caret ([TextSelection.collapsed])**  |
/// | :----------------------------------------------------------------------------------- | :--------------------------------------------------------------- | :---------------------------------------------------------------------- |
/// | [ExtendSelectionByCharacterIntent](`collapseSelection: false`)                       | Moves the selection's [TextSelection.extent] past the user-perceived character before/after it |
/// | [ExtendSelectionToNextWordBoundaryIntent](`collapseSelection: false`)                | Moves the selection's [TextSelection.extent] to the previous/next word boundary |
/// | [ExtendSelectionToNextWordBoundaryOrCaretLocationIntent](`collapseSelection: false`) | Moves the selection's [TextSelection.extent] to the previous/next word boundary, or [TextSelection.base] whichever is closest in the given direction | Moves the selection's [TextSelection.extent] to the previous/next word boundary. |
/// | [ExtendSelectionToLineBreakIntent](`collapseSelection: false`)                       | Moves the selection's [TextSelection.extent] to the start/end of the line |
/// | [ExtendSelectionVerticallyToAdjacentLineIntent](`collapseSelection: false`)          | Moves the selection's [TextSelection.extent] to the closest position on the previous/next adjacent line |
/// | [ExtendSelectionToDocumentBoundaryIntent](`collapseSelection: false`)                | Moves the selection's [TextSelection.extent] to the start/end of the document |
/// | [SelectAllTextIntent]  | Selects the entire document |
///
/// ### Other Intents
///
/// | **Intent Class**                        | **Default Behavior**                                 |
/// | :-------------------------------------- | :--------------------------------------------------- |
/// | [DoNothingAndStopPropagationTextIntent] | Does nothing in the input field, and prevents the key event from further propagating in the widget tree. |
/// | [ReplaceTextIntent]                     | Replaces the current [TextEditingValue] in the input field's [TextEditingController], and triggers all related user callbacks and [TextInputFormatter]s. |
/// | [UpdateSelectionIntent]                 | Updates the current selection in the input field's [TextEditingController], and triggers the [onSelectionChanged] callback. |
/// | [CopySelectionTextIntent]               | Copies or cuts the selected text into the clipboard |
/// | [PasteTextIntent]                       | Inserts the current text in the clipboard after the caret location, or replaces the selected text if the selection is not collapsed. |
///
/// ## Gesture Events Handling
///
/// This widget provides rudimentary, platform-agnostic gesture handling for
/// user actions such as tapping, long-pressing and scrolling when
/// [rendererIgnoresPointer] is false (false by default). To tightly conform
/// to the platform behavior with respect to input gestures in text fields, use
/// [TextField] or [CupertinoTextField]. For custom selection behavior, call
/// methods such as [RenderEditable.selectPosition],
/// [RenderEditable.selectWord], etc. programmatically.
///
/// {@template flutter.widgets.editableText.showCaretOnScreen}
/// ## Keep the caret visible when focused
///
/// When focused, this widget will make attempts to keep the text area and its
/// caret (even when [showCursor] is `false`) visible, on these occasions:
///
///  * When the user focuses this text field and it is not [readOnly].
///  * When the user changes the selection of the text field, or changes the
///    text when the text field is not [readOnly].
///  * When the virtual keyboard pops up.
/// {@endtemplate}
///
/// {@template flutter.widgets.editableText.accessibility}
/// ## Troubleshooting Common Accessibility Issues
///
/// ### Customizing User Input Accessibility Announcements
///
/// To customize user input accessibility announcements triggered by text
/// changes, use [SemanticsService.announce] to make the desired
/// accessibility announcement.
///
/// On iOS, the on-screen keyboard may announce the most recent input
/// incorrectly when a [TextInputFormatter] inserts a thousands separator to
/// a currency value text field. The following example demonstrates how to
/// suppress the default accessibility announcements by always announcing
/// the content of the text field as a US currency value:
/// ```dart
/// onChanged: (String newText) {
///   if (newText.isNotEmpty) {
///     SemanticsService.announce('\$' + newText, Directionality.of(context));
///   }
/// }
/// ```
///
/// {@endtemplate}
///
/// See also:
///
///  * [TextField], which is a full-featured, material-design text input field
///    with placeholder text, labels, and [Form] integration.
class EditableText extends StatefulWidget {
  /// Creates a basic text input control.
  ///
  /// The [maxLines] property can be set to null to remove the restriction on
  /// the number of lines. By default, it is one, meaning this is a single-line
  /// text field. [maxLines] must be null or greater than zero.
  ///
  /// If [keyboardType] is not set or is null, its value will be inferred from
  /// [autofillHints], if [autofillHints] is not empty. Otherwise it defaults to
  /// [TextInputType.text] if [maxLines] is exactly one, and
  /// [TextInputType.multiline] if [maxLines] is null or greater than one.
  ///
  /// The text cursor is not shown if [showCursor] is false or if [showCursor]
  /// is null (the default) and [readOnly] is true.
  ///
  /// The [controller], [focusNode], [obscureText], [autocorrect], [autofocus],
  /// [showSelectionHandles], [enableInteractiveSelection], [forceLine],
  /// [style], [cursorColor], [cursorOpacityAnimates],[backgroundCursorColor],
  /// [enableSuggestions], [paintCursorAboveText], [selectionHeightStyle],
  /// [selectionWidthStyle], [textAlign], [dragStartBehavior], [scrollPadding],
  /// [dragStartBehavior], [toolbarOptions], [rendererIgnoresPointer],
  /// [readOnly], and [enableIMEPersonalizedLearning] arguments must not be null.
  EditableText({
    super.key,
    required this.controller,
    required this.focusNode,
    this.readOnly = false,
    this.obscuringCharacter = '•',
    this.obscureText = false,
    this.autocorrect = true,
    SmartDashesType? smartDashesType,
    SmartQuotesType? smartQuotesType,
    this.enableSuggestions = true,
    required this.style,
    StrutStyle? strutStyle,
    required this.cursorColor,
    required this.backgroundCursorColor,
    this.textAlign = TextAlign.start,
    this.textDirection,
    this.locale,
    this.textScaleFactor,
    this.maxLines = 1,
    this.minLines,
    this.expands = false,
    this.forceLine = true,
    this.textHeightBehavior,
    this.textWidthBasis = TextWidthBasis.parent,
    this.autofocus = false,
    bool? showCursor,
    this.showSelectionHandles = false,
    this.selectionColor,
    this.selectionControls,
    TextInputType? keyboardType,
    this.textInputAction,
    this.textCapitalization = TextCapitalization.none,
    this.onChanged,
    this.onEditingComplete,
    this.onSubmitted,
    this.onAppPrivateCommand,
    this.onSelectionChanged,
    this.onSelectionHandleTapped,
    List<TextInputFormatter>? inputFormatters,
    this.mouseCursor,
    this.rendererIgnoresPointer = false,
    this.cursorWidth = 2.0,
    this.cursorHeight,
    this.cursorRadius,
    this.cursorOpacityAnimates = false,
    this.cursorOffset,
    this.paintCursorAboveText = false,
    this.selectionHeightStyle = ui.BoxHeightStyle.tight,
    this.selectionWidthStyle = ui.BoxWidthStyle.tight,
    this.scrollPadding = const EdgeInsets.all(20.0),
    this.keyboardAppearance = Brightness.light,
    this.dragStartBehavior = DragStartBehavior.start,
    bool? enableInteractiveSelection,
    this.scrollController,
    this.scrollPhysics,
    this.autocorrectionTextRectColor,
    @Deprecated(
      'Use `buildContextMenu` instead. '
      'This feature was deprecated after v2.12.0-4.1.pre.',
    )
    ToolbarOptions? toolbarOptions,
    this.autofillHints = const <String>[],
    this.autofillClient,
    this.clipBehavior = Clip.hardEdge,
    this.restorationId,
    this.scrollBehavior,
    this.scribbleEnabled = true,
    this.enableIMEPersonalizedLearning = true,
    this.buildContextMenu,
  }) : assert(controller != null),
       assert(focusNode != null),
       assert(obscuringCharacter != null && obscuringCharacter.length == 1),
       assert(obscureText != null),
       assert(autocorrect != null),
       smartDashesType = smartDashesType ?? (obscureText ? SmartDashesType.disabled : SmartDashesType.enabled),
       smartQuotesType = smartQuotesType ?? (obscureText ? SmartQuotesType.disabled : SmartQuotesType.enabled),
       assert(enableSuggestions != null),
       assert(showSelectionHandles != null),
       assert(readOnly != null),
       assert(forceLine != null),
       assert(style != null),
       assert(cursorColor != null),
       assert(cursorOpacityAnimates != null),
       assert(paintCursorAboveText != null),
       assert(backgroundCursorColor != null),
       assert(selectionHeightStyle != null),
       assert(selectionWidthStyle != null),
       assert(textAlign != null),
       assert(maxLines == null || maxLines > 0),
       assert(minLines == null || minLines > 0),
       assert(
         (maxLines == null) || (minLines == null) || (maxLines >= minLines),
         "minLines can't be greater than maxLines",
       ),
       assert(expands != null),
       assert(
         !expands || (maxLines == null && minLines == null),
         'minLines and maxLines must be null when expands is true.',
       ),
       assert(!obscureText || maxLines == 1, 'Obscured fields cannot be multiline.'),
       assert(autofocus != null),
       assert(rendererIgnoresPointer != null),
       assert(scrollPadding != null),
       assert(dragStartBehavior != null),
       enableInteractiveSelection = enableInteractiveSelection ?? (!readOnly || !obscureText),
       toolbarOptions = toolbarOptions ??
           (obscureText
               ? (readOnly
                   // No point in even offering "Select All" in a read-only obscured
                   // field.
                   ? const ToolbarOptions()
                   // Writable, but obscured.
                   : const ToolbarOptions(
                       selectAll: true,
                       paste: true,
                     ))
               : (readOnly
                   // Read-only, not obscured.
                   ? const ToolbarOptions(
                       selectAll: true,
                       copy: true,
                     )
                   // Writable, not obscured.
                   : const ToolbarOptions(
                       copy: true,
                       cut: true,
                       selectAll: true,
                       paste: true,
                     ))),
       assert(clipBehavior != null),
       assert(enableIMEPersonalizedLearning != null),
       _strutStyle = strutStyle,
       keyboardType = keyboardType ?? _inferKeyboardType(autofillHints: autofillHints, maxLines: maxLines),
       inputFormatters = maxLines == 1
           ? <TextInputFormatter>[
               FilteringTextInputFormatter.singleLineFormatter,
               ...inputFormatters ?? const Iterable<TextInputFormatter>.empty(),
             ]
           : inputFormatters,
       showCursor = showCursor ?? !readOnly;

  /// Controls the text being edited.
  final TextEditingController controller;

  /// Controls whether this widget has keyboard focus.
  final FocusNode focusNode;

  /// {@template flutter.widgets.editableText.obscuringCharacter}
  /// Character used for obscuring text if [obscureText] is true.
  ///
  /// Must be only a single character.
  ///
  /// Defaults to the character U+2022 BULLET (•).
  /// {@endtemplate}
  final String obscuringCharacter;

  /// {@template flutter.widgets.editableText.obscureText}
  /// Whether to hide the text being edited (e.g., for passwords).
  ///
  /// When this is set to true, all the characters in the text field are
  /// replaced by [obscuringCharacter], and the text in the field cannot be
  /// copied with copy or cut. If [readOnly] is also true, then the text cannot
  /// be selected.
  ///
  /// Defaults to false. Cannot be null.
  /// {@endtemplate}
  final bool obscureText;

  /// {@macro dart.ui.textHeightBehavior}
  final TextHeightBehavior? textHeightBehavior;

  /// {@macro flutter.painting.textPainter.textWidthBasis}
  final TextWidthBasis textWidthBasis;

  /// {@template flutter.widgets.editableText.readOnly}
  /// Whether the text can be changed.
  ///
  /// When this is set to true, the text cannot be modified
  /// by any shortcut or keyboard operation. The text is still selectable.
  ///
  /// Defaults to false. Must not be null.
  /// {@endtemplate}
  final bool readOnly;

  /// Whether the text will take the full width regardless of the text width.
  ///
  /// When this is set to false, the width will be based on text width, which
  /// will also be affected by [textWidthBasis].
  ///
  /// Defaults to true. Must not be null.
  ///
  /// See also:
  ///
  ///  * [textWidthBasis], which controls the calculation of text width.
  final bool forceLine;

  /// Configuration of toolbar options.
  ///
  /// By default, all options are enabled. If [readOnly] is true, paste and cut
  /// will be disabled regardless. If [obscureText] is true, cut and copy will
  /// be disabled regardless. If [readOnly] and [obscureText] are both true,
  /// select all will also be disabled.
  final ToolbarOptions toolbarOptions;

  /// Whether to show selection handles.
  ///
  /// When a selection is active, there will be two handles at each side of
  /// boundary, or one handle if the selection is collapsed. The handles can be
  /// dragged to adjust the selection.
  ///
  /// See also:
  ///
  ///  * [showCursor], which controls the visibility of the cursor.
  final bool showSelectionHandles;

  /// {@template flutter.widgets.editableText.showCursor}
  /// Whether to show cursor.
  ///
  /// The cursor refers to the blinking caret when the [EditableText] is focused.
  /// {@endtemplate}
  ///
  /// See also:
  ///
  ///  * [showSelectionHandles], which controls the visibility of the selection handles.
  final bool showCursor;

  /// {@template flutter.widgets.editableText.autocorrect}
  /// Whether to enable autocorrection.
  ///
  /// Defaults to true. Cannot be null.
  /// {@endtemplate}
  final bool autocorrect;

  /// {@macro flutter.services.TextInputConfiguration.smartDashesType}
  final SmartDashesType smartDashesType;

  /// {@macro flutter.services.TextInputConfiguration.smartQuotesType}
  final SmartQuotesType smartQuotesType;

  /// {@macro flutter.services.TextInputConfiguration.enableSuggestions}
  final bool enableSuggestions;

  /// The text style to use for the editable text.
  final TextStyle style;

  /// {@template flutter.widgets.editableText.strutStyle}
  /// The strut style used for the vertical layout.
  ///
  /// [StrutStyle] is used to establish a predictable vertical layout.
  /// Since fonts may vary depending on user input and due to font
  /// fallback, [StrutStyle.forceStrutHeight] is enabled by default
  /// to lock all lines to the height of the base [TextStyle], provided by
  /// [style]. This ensures the typed text fits within the allotted space.
  ///
  /// If null, the strut used will inherit values from the [style] and will
  /// have [StrutStyle.forceStrutHeight] set to true. When no [style] is
  /// passed, the theme's [TextStyle] will be used to generate [strutStyle]
  /// instead.
  ///
  /// To disable strut-based vertical alignment and allow dynamic vertical
  /// layout based on the glyphs typed, use [StrutStyle.disabled].
  ///
  /// Flutter's strut is based on [typesetting strut](https://en.wikipedia.org/wiki/Strut_(typesetting))
  /// and CSS's [line-height](https://www.w3.org/TR/CSS2/visudet.html#line-height).
  /// {@endtemplate}
  ///
  /// Within editable text and text fields, [StrutStyle] will not use its standalone
  /// default values, and will instead inherit omitted/null properties from the
  /// [TextStyle] instead. See [StrutStyle.inheritFromTextStyle].
  StrutStyle get strutStyle {
    if (_strutStyle == null) {
      return StrutStyle.fromTextStyle(style, forceStrutHeight: true);
    }
    return _strutStyle!.inheritFromTextStyle(style);
  }
  final StrutStyle? _strutStyle;

  /// {@template flutter.widgets.editableText.textAlign}
  /// How the text should be aligned horizontally.
  ///
  /// Defaults to [TextAlign.start] and cannot be null.
  /// {@endtemplate}
  final TextAlign textAlign;

  /// {@template flutter.widgets.editableText.textDirection}
  /// The directionality of the text.
  ///
  /// This decides how [textAlign] values like [TextAlign.start] and
  /// [TextAlign.end] are interpreted.
  ///
  /// This is also used to disambiguate how to render bidirectional text. For
  /// example, if the text is an English phrase followed by a Hebrew phrase,
  /// in a [TextDirection.ltr] context the English phrase will be on the left
  /// and the Hebrew phrase to its right, while in a [TextDirection.rtl]
  /// context, the English phrase will be on the right and the Hebrew phrase on
  /// its left.
  ///
  /// Defaults to the ambient [Directionality], if any.
  /// {@endtemplate}
  final TextDirection? textDirection;

  /// {@template flutter.widgets.editableText.textCapitalization}
  /// Configures how the platform keyboard will select an uppercase or
  /// lowercase keyboard.
  ///
  /// Only supports text keyboards, other keyboard types will ignore this
  /// configuration. Capitalization is locale-aware.
  ///
  /// Defaults to [TextCapitalization.none]. Must not be null.
  ///
  /// See also:
  ///
  ///  * [TextCapitalization], for a description of each capitalization behavior.
  ///
  /// {@endtemplate}
  final TextCapitalization textCapitalization;

  /// Used to select a font when the same Unicode character can
  /// be rendered differently, depending on the locale.
  ///
  /// It's rarely necessary to set this property. By default its value
  /// is inherited from the enclosing app with `Localizations.localeOf(context)`.
  ///
  /// See [RenderEditable.locale] for more information.
  final Locale? locale;

  /// {@template flutter.widgets.editableText.textScaleFactor}
  /// The number of font pixels for each logical pixel.
  ///
  /// For example, if the text scale factor is 1.5, text will be 50% larger than
  /// the specified font size.
  ///
  /// Defaults to the [MediaQueryData.textScaleFactor] obtained from the ambient
  /// [MediaQuery], or 1.0 if there is no [MediaQuery] in scope.
  /// {@endtemplate}
  final double? textScaleFactor;

  /// The color to use when painting the cursor.
  ///
  /// Cannot be null.
  final Color cursorColor;

  /// The color to use when painting the autocorrection Rect.
  ///
  /// For [CupertinoTextField]s, the value is set to the ambient
  /// [CupertinoThemeData.primaryColor] with 20% opacity. For [TextField]s, the
  /// value is null on non-iOS platforms and the same color used in [CupertinoTextField]
  /// on iOS.
  ///
  /// Currently the autocorrection Rect only appears on iOS.
  ///
  /// Defaults to null, which disables autocorrection Rect painting.
  final Color? autocorrectionTextRectColor;

  /// The color to use when painting the background cursor aligned with the text
  /// while rendering the floating cursor.
  ///
  /// Cannot be null. By default it is the disabled grey color from
  /// CupertinoColors.
  final Color backgroundCursorColor;

  /// {@template flutter.widgets.editableText.maxLines}
  /// The maximum number of lines to show at one time, wrapping if necessary.
  ///
  /// This affects the height of the field itself and does not limit the number
  /// of lines that can be entered into the field.
  ///
  /// If this is 1 (the default), the text will not wrap, but will scroll
  /// horizontally instead.
  ///
  /// If this is null, there is no limit to the number of lines, and the text
  /// container will start with enough vertical space for one line and
  /// automatically grow to accommodate additional lines as they are entered, up
  /// to the height of its constraints.
  ///
  /// If this is not null, the value must be greater than zero, and it will lock
  /// the input to the given number of lines and take up enough horizontal space
  /// to accommodate that number of lines. Setting [minLines] as well allows the
  /// input to grow and shrink between the indicated range.
  ///
  /// The full set of behaviors possible with [minLines] and [maxLines] are as
  /// follows. These examples apply equally to [TextField], [TextFormField],
  /// [CupertinoTextField], and [EditableText].
  ///
  /// Input that occupies a single line and scrolls horizontally as needed.
  /// ```dart
  /// TextField()
  /// ```
  ///
  /// Input whose height grows from one line up to as many lines as needed for
  /// the text that was entered. If a height limit is imposed by its parent, it
  /// will scroll vertically when its height reaches that limit.
  /// ```dart
  /// TextField(maxLines: null)
  /// ```
  ///
  /// The input's height is large enough for the given number of lines. If
  /// additional lines are entered the input scrolls vertically.
  /// ```dart
  /// TextField(maxLines: 2)
  /// ```
  ///
  /// Input whose height grows with content between a min and max. An infinite
  /// max is possible with `maxLines: null`.
  /// ```dart
  /// TextField(minLines: 2, maxLines: 4)
  /// ```
  ///
  /// See also:
  ///
  ///  * [minLines], which sets the minimum number of lines visible.
  /// {@endtemplate}
  ///  * [expands], which determines whether the field should fill the height of
  ///    its parent.
  final int? maxLines;

  /// {@template flutter.widgets.editableText.minLines}
  /// The minimum number of lines to occupy when the content spans fewer lines.
  ///
  /// This affects the height of the field itself and does not limit the number
  /// of lines that can be entered into the field.
  ///
  /// If this is null (default), text container starts with enough vertical space
  /// for one line and grows to accommodate additional lines as they are entered.
  ///
  /// This can be used in combination with [maxLines] for a varying set of behaviors.
  ///
  /// If the value is set, it must be greater than zero. If the value is greater
  /// than 1, [maxLines] should also be set to either null or greater than
  /// this value.
  ///
  /// When [maxLines] is set as well, the height will grow between the indicated
  /// range of lines. When [maxLines] is null, it will grow as high as needed,
  /// starting from [minLines].
  ///
  /// A few examples of behaviors possible with [minLines] and [maxLines] are as follows.
  /// These apply equally to [TextField], [TextFormField], [CupertinoTextField],
  /// and [EditableText].
  ///
  /// Input that always occupies at least 2 lines and has an infinite max.
  /// Expands vertically as needed.
  /// ```dart
  /// TextField(minLines: 2)
  /// ```
  ///
  /// Input whose height starts from 2 lines and grows up to 4 lines at which
  /// point the height limit is reached. If additional lines are entered it will
  /// scroll vertically.
  /// ```dart
  /// TextField(minLines:2, maxLines: 4)
  /// ```
  ///
  /// Defaults to null.
  ///
  /// See also:
  ///
  ///  * [maxLines], which sets the maximum number of lines visible, and has
  ///    several examples of how minLines and maxLines interact to produce
  ///    various behaviors.
  /// {@endtemplate}
  ///  * [expands], which determines whether the field should fill the height of
  ///    its parent.
  final int? minLines;

  /// {@template flutter.widgets.editableText.expands}
  /// Whether this widget's height will be sized to fill its parent.
  ///
  /// If set to true and wrapped in a parent widget like [Expanded] or
  /// [SizedBox], the input will expand to fill the parent.
  ///
  /// [maxLines] and [minLines] must both be null when this is set to true,
  /// otherwise an error is thrown.
  ///
  /// Defaults to false.
  ///
  /// See the examples in [maxLines] for the complete picture of how [maxLines],
  /// [minLines], and [expands] interact to produce various behaviors.
  ///
  /// Input that matches the height of its parent:
  /// ```dart
  /// Expanded(
  ///   child: TextField(maxLines: null, expands: true),
  /// )
  /// ```
  /// {@endtemplate}
  final bool expands;

  /// {@template flutter.widgets.editableText.autofocus}
  /// Whether this text field should focus itself if nothing else is already
  /// focused.
  ///
  /// If true, the keyboard will open as soon as this text field obtains focus.
  /// Otherwise, the keyboard is only shown after the user taps the text field.
  ///
  /// Defaults to false. Cannot be null.
  /// {@endtemplate}
  // See https://github.com/flutter/flutter/issues/7035 for the rationale for this
  // keyboard behavior.
  final bool autofocus;

  /// The color to use when painting the selection.
  ///
  /// If this property is null, this widget gets the selection color from the
  /// [DefaultSelectionStyle].
  ///
  /// For [CupertinoTextField]s, the value is set to the ambient
  /// [CupertinoThemeData.primaryColor] with 20% opacity. For [TextField]s, the
  /// value is set to the ambient [TextSelectionThemeData.selectionColor].
  final Color? selectionColor;

  /// {@template flutter.widgets.editableText.selectionControls}
  /// Optional delegate for building the text selection handles and toolbar.
  ///
  /// The [EditableText] widget used on its own will not trigger the display
  /// of the selection toolbar by itself. The toolbar is shown by calling
  /// [EditableTextState.showToolbar] in response to an appropriate user event.
  ///
  /// See also:
  ///
  ///  * [CupertinoTextField], which wraps an [EditableText] and which shows the
  ///    selection toolbar upon user events that are appropriate on the iOS
  ///    platform.
  ///  * [TextField], a Material Design themed wrapper of [EditableText], which
  ///    shows the selection toolbar upon appropriate user events based on the
  ///    user's platform set in [ThemeData.platform].
  /// {@endtemplate}
  final TextSelectionControls? selectionControls;

  /// {@template flutter.widgets.editableText.keyboardType}
  /// The type of keyboard to use for editing the text.
  ///
  /// Defaults to [TextInputType.text] if [maxLines] is one and
  /// [TextInputType.multiline] otherwise.
  /// {@endtemplate}
  final TextInputType keyboardType;

  /// The type of action button to use with the soft keyboard.
  final TextInputAction? textInputAction;

  /// {@template flutter.widgets.editableText.onChanged}
  /// Called when the user initiates a change to the TextField's
  /// value: when they have inserted or deleted text.
  ///
  /// This callback doesn't run when the TextField's text is changed
  /// programmatically, via the TextField's [controller]. Typically it
  /// isn't necessary to be notified of such changes, since they're
  /// initiated by the app itself.
  ///
  /// To be notified of all changes to the TextField's text, cursor,
  /// and selection, one can add a listener to its [controller] with
  /// [TextEditingController.addListener].
  ///
  /// [onChanged] is called before [onSubmitted] when user indicates completion
  /// of editing, such as when pressing the "done" button on the keyboard. That default
  /// behavior can be overridden. See [onEditingComplete] for details.
  ///
  /// {@tool dartpad}
  /// This example shows how onChanged could be used to check the TextField's
  /// current value each time the user inserts or deletes a character.
  ///
  /// ** See code in examples/api/lib/widgets/editable_text/editable_text.on_changed.0.dart **
  /// {@end-tool}
  /// {@endtemplate}
  ///
  /// ## Handling emojis and other complex characters
  /// {@template flutter.widgets.EditableText.onChanged}
  /// It's important to always use
  /// [characters](https://pub.dev/packages/characters) when dealing with user
  /// input text that may contain complex characters. This will ensure that
  /// extended grapheme clusters and surrogate pairs are treated as single
  /// characters, as they appear to the user.
  ///
  /// For example, when finding the length of some user input, use
  /// `string.characters.length`. Do NOT use `string.length` or even
  /// `string.runes.length`. For the complex character "👨‍👩‍👦", this
  /// appears to the user as a single character, and `string.characters.length`
  /// intuitively returns 1. On the other hand, `string.length` returns 8, and
  /// `string.runes.length` returns 5!
  /// {@endtemplate}
  ///
  /// See also:
  ///
  ///  * [inputFormatters], which are called before [onChanged]
  ///    runs and can validate and change ("format") the input value.
  ///  * [onEditingComplete], [onSubmitted], [onSelectionChanged]:
  ///    which are more specialized input change notifications.
  final ValueChanged<String>? onChanged;

  /// {@template flutter.widgets.editableText.onEditingComplete}
  /// Called when the user submits editable content (e.g., user presses the "done"
  /// button on the keyboard).
  ///
  /// The default implementation of [onEditingComplete] executes 2 different
  /// behaviors based on the situation:
  ///
  ///  - When a completion action is pressed, such as "done", "go", "send", or
  ///    "search", the user's content is submitted to the [controller] and then
  ///    focus is given up.
  ///
  ///  - When a non-completion action is pressed, such as "next" or "previous",
  ///    the user's content is submitted to the [controller], but focus is not
  ///    given up because developers may want to immediately move focus to
  ///    another input widget within [onSubmitted].
  ///
  /// Providing [onEditingComplete] prevents the aforementioned default behavior.
  /// {@endtemplate}
  final VoidCallback? onEditingComplete;

  /// {@template flutter.widgets.editableText.onSubmitted}
  /// Called when the user indicates that they are done editing the text in the
  /// field.
  ///
  /// By default, [onSubmitted] is called after [onChanged] when the user
  /// has finalized editing; or, if the default behavior has been overridden,
  /// after [onEditingComplete]. See [onEditingComplete] for details.
  /// {@endtemplate}
  final ValueChanged<String>? onSubmitted;

  /// {@template flutter.widgets.editableText.onAppPrivateCommand}
  /// This is used to receive a private command from the input method.
  ///
  /// Called when the result of [TextInputClient.performPrivateCommand] is
  /// received.
  ///
  /// This can be used to provide domain-specific features that are only known
  /// between certain input methods and their clients.
  ///
  /// See also:
  ///   * [performPrivateCommand](https://developer.android.com/reference/android/view/inputmethod/InputConnection#performPrivateCommand\(java.lang.String,%20android.os.Bundle\)),
  ///     which is the Android documentation for performPrivateCommand, used to
  ///     send a command from the input method.
  ///   * [sendAppPrivateCommand](https://developer.android.com/reference/android/view/inputmethod/InputMethodManager#sendAppPrivateCommand),
  ///     which is the Android documentation for sendAppPrivateCommand, used to
  ///     send a command to the input method.
  /// {@endtemplate}
  final AppPrivateCommandCallback? onAppPrivateCommand;

  /// {@template flutter.widgets.editableText.onSelectionChanged}
  /// Called when the user changes the selection of text (including the cursor
  /// location).
  /// {@endtemplate}
  final SelectionChangedCallback? onSelectionChanged;

  /// {@macro flutter.widgets.SelectionOverlay.onSelectionHandleTapped}
  final VoidCallback? onSelectionHandleTapped;

  /// {@template flutter.widgets.editableText.inputFormatters}
  /// Optional input validation and formatting overrides.
  ///
  /// Formatters are run in the provided order when the text input changes. When
  /// this parameter changes, the new formatters will not be applied until the
  /// next time the user inserts or deletes text.
  /// {@endtemplate}
  final List<TextInputFormatter>? inputFormatters;

  /// The cursor for a mouse pointer when it enters or is hovering over the
  /// widget.
  ///
  /// If this property is null, [SystemMouseCursors.text] will be used.
  ///
  /// The [mouseCursor] is the only property of [EditableText] that controls the
  /// appearance of the mouse pointer. All other properties related to "cursor"
  /// stands for the text cursor, which is usually a blinking vertical line at
  /// the editing position.
  final MouseCursor? mouseCursor;

  /// If true, the [RenderEditable] created by this widget will not handle
  /// pointer events, see [RenderEditable] and [RenderEditable.ignorePointer].
  ///
  /// This property is false by default.
  final bool rendererIgnoresPointer;

  /// {@template flutter.widgets.editableText.cursorWidth}
  /// How thick the cursor will be.
  ///
  /// Defaults to 2.0.
  ///
  /// The cursor will draw under the text. The cursor width will extend
  /// to the right of the boundary between characters for left-to-right text
  /// and to the left for right-to-left text. This corresponds to extending
  /// downstream relative to the selected position. Negative values may be used
  /// to reverse this behavior.
  /// {@endtemplate}
  final double cursorWidth;

  /// {@template flutter.widgets.editableText.cursorHeight}
  /// How tall the cursor will be.
  ///
  /// If this property is null, [RenderEditable.preferredLineHeight] will be used.
  /// {@endtemplate}
  final double? cursorHeight;

  /// {@template flutter.widgets.editableText.cursorRadius}
  /// How rounded the corners of the cursor should be.
  ///
  /// By default, the cursor has no radius.
  /// {@endtemplate}
  final Radius? cursorRadius;

  /// Whether the cursor will animate from fully transparent to fully opaque
  /// during each cursor blink.
  ///
  /// By default, the cursor opacity will animate on iOS platforms and will not
  /// animate on Android platforms.
  final bool cursorOpacityAnimates;

  ///{@macro flutter.rendering.RenderEditable.cursorOffset}
  final Offset? cursorOffset;

  ///{@macro flutter.rendering.RenderEditable.paintCursorAboveText}
  final bool paintCursorAboveText;

  /// Controls how tall the selection highlight boxes are computed to be.
  ///
  /// See [ui.BoxHeightStyle] for details on available styles.
  final ui.BoxHeightStyle selectionHeightStyle;

  /// Controls how wide the selection highlight boxes are computed to be.
  ///
  /// See [ui.BoxWidthStyle] for details on available styles.
  final ui.BoxWidthStyle selectionWidthStyle;

  /// The appearance of the keyboard.
  ///
  /// This setting is only honored on iOS devices.
  ///
  /// Defaults to [Brightness.light].
  final Brightness keyboardAppearance;

  /// {@template flutter.widgets.editableText.scrollPadding}
  /// Configures padding to edges surrounding a [Scrollable] when the Textfield scrolls into view.
  ///
  /// When this widget receives focus and is not completely visible (for example scrolled partially
  /// off the screen or overlapped by the keyboard)
  /// then it will attempt to make itself visible by scrolling a surrounding [Scrollable], if one is present.
  /// This value controls how far from the edges of a [Scrollable] the TextField will be positioned after the scroll.
  ///
  /// Defaults to EdgeInsets.all(20.0).
  /// {@endtemplate}
  final EdgeInsets scrollPadding;

  /// {@template flutter.widgets.editableText.enableInteractiveSelection}
  /// Whether to enable user interface affordances for changing the
  /// text selection.
  ///
  /// For example, setting this to true will enable features such as
  /// long-pressing the TextField to select text and show the
  /// cut/copy/paste menu, and tapping to move the text caret.
  ///
  /// When this is false, the text selection cannot be adjusted by
  /// the user, text cannot be copied, and the user cannot paste into
  /// the text field from the clipboard.
  ///
  /// Defaults to true.
  /// {@endtemplate}
  final bool enableInteractiveSelection;

  /// Setting this property to true makes the cursor stop blinking or fading
  /// on and off once the cursor appears on focus. This property is useful for
  /// testing purposes.
  ///
  /// It does not affect the necessity to focus the EditableText for the cursor
  /// to appear in the first place.
  ///
  /// Defaults to false, resulting in a typical blinking cursor.
  static bool debugDeterministicCursor = false;

  /// {@macro flutter.widgets.scrollable.dragStartBehavior}
  final DragStartBehavior dragStartBehavior;

  /// {@template flutter.widgets.editableText.scrollController}
  /// The [ScrollController] to use when vertically scrolling the input.
  ///
  /// If null, it will instantiate a new ScrollController.
  ///
  /// See [Scrollable.controller].
  /// {@endtemplate}
  final ScrollController? scrollController;

  /// {@template flutter.widgets.editableText.scrollPhysics}
  /// The [ScrollPhysics] to use when vertically scrolling the input.
  ///
  /// If not specified, it will behave according to the current platform.
  ///
  /// See [Scrollable.physics].
  /// {@endtemplate}
  ///
  /// If an explicit [ScrollBehavior] is provided to [scrollBehavior], the
  /// [ScrollPhysics] provided by that behavior will take precedence after
  /// [scrollPhysics].
  final ScrollPhysics? scrollPhysics;

  /// {@template flutter.widgets.editableText.scribbleEnabled}
  /// Whether iOS 14 Scribble features are enabled for this widget.
  ///
  /// Only available on iPads.
  ///
  /// Defaults to true.
  /// {@endtemplate}
  final bool scribbleEnabled;

  /// {@template flutter.widgets.editableText.selectionEnabled}
  /// Same as [enableInteractiveSelection].
  ///
  /// This getter exists primarily for consistency with
  /// [RenderEditable.selectionEnabled].
  /// {@endtemplate}
  bool get selectionEnabled => enableInteractiveSelection;

  /// {@template flutter.widgets.editableText.autofillHints}
  /// A list of strings that helps the autofill service identify the type of this
  /// text input.
  ///
  /// When set to null, this text input will not send its autofill information
  /// to the platform, preventing it from participating in autofills triggered
  /// by a different [AutofillClient], even if they're in the same
  /// [AutofillScope]. Additionally, on Android and web, setting this to null
  /// will disable autofill for this text field.
  ///
  /// The minimum platform SDK version that supports Autofill is API level 26
  /// for Android, and iOS 10.0 for iOS.
  ///
  /// Defaults to an empty list.
  ///
  /// ### Setting up iOS autofill:
  ///
  /// To provide the best user experience and ensure your app fully supports
  /// password autofill on iOS, follow these steps:
  ///
  /// * Set up your iOS app's
  ///   [associated domains](https://developer.apple.com/documentation/safariservices/supporting_associated_domains_in_your_app).
  /// * Some autofill hints only work with specific [keyboardType]s. For example,
  ///   [AutofillHints.name] requires [TextInputType.name] and [AutofillHints.email]
  ///   works only with [TextInputType.emailAddress]. Make sure the input field has a
  ///   compatible [keyboardType]. Empirically, [TextInputType.name] works well
  ///   with many autofill hints that are predefined on iOS.
  ///
  /// ### Troubleshooting Autofill
  ///
  /// Autofill service providers rely heavily on [autofillHints]. Make sure the
  /// entries in [autofillHints] are supported by the autofill service currently
  /// in use (the name of the service can typically be found in your mobile
  /// device's system settings).
  ///
  /// #### Autofill UI refuses to show up when I tap on the text field
  ///
  /// Check the device's system settings and make sure autofill is turned on,
  /// and there are available credentials stored in the autofill service.
  ///
  /// * iOS password autofill: Go to Settings -> Password, turn on "Autofill
  ///   Passwords", and add new passwords for testing by pressing the top right
  ///   "+" button. Use an arbitrary "website" if you don't have associated
  ///   domains set up for your app. As long as there's at least one password
  ///   stored, you should be able to see a key-shaped icon in the quick type
  ///   bar on the software keyboard, when a password related field is focused.
  ///
  /// * iOS contact information autofill: iOS seems to pull contact info from
  ///   the Apple ID currently associated with the device. Go to Settings ->
  ///   Apple ID (usually the first entry, or "Sign in to your iPhone" if you
  ///   haven't set up one on the device), and fill out the relevant fields. If
  ///   you wish to test more contact info types, try adding them in Contacts ->
  ///   My Card.
  ///
  /// * Android autofill: Go to Settings -> System -> Languages & input ->
  ///   Autofill service. Enable the autofill service of your choice, and make
  ///   sure there are available credentials associated with your app.
  ///
  /// #### I called `TextInput.finishAutofillContext` but the autofill save
  /// prompt isn't showing
  ///
  /// * iOS: iOS may not show a prompt or any other visual indication when it
  ///   saves user password. Go to Settings -> Password and check if your new
  ///   password is saved. Neither saving password nor auto-generating strong
  ///   password works without properly setting up associated domains in your
  ///   app. To set up associated domains, follow the instructions in
  ///   <https://developer.apple.com/documentation/safariservices/supporting_associated_domains_in_your_app>.
  ///
  /// {@endtemplate}
  /// {@macro flutter.services.AutofillConfiguration.autofillHints}
  final Iterable<String>? autofillHints;

  /// The [AutofillClient] that controls this input field's autofill behavior.
  ///
  /// When null, this widget's [EditableTextState] will be used as the
  /// [AutofillClient]. This property may override [autofillHints].
  final AutofillClient? autofillClient;

  /// {@macro flutter.material.Material.clipBehavior}
  ///
  /// Defaults to [Clip.hardEdge].
  final Clip clipBehavior;

  /// Restoration ID to save and restore the scroll offset of the
  /// [EditableText].
  ///
  /// If a restoration id is provided, the [EditableText] will persist its
  /// current scroll offset and restore it during state restoration.
  ///
  /// The scroll offset is persisted in a [RestorationBucket] claimed from
  /// the surrounding [RestorationScope] using the provided restoration ID.
  ///
  /// Persisting and restoring the content of the [EditableText] is the
  /// responsibility of the owner of the [controller], who may use a
  /// [RestorableTextEditingController] for that purpose.
  ///
  /// See also:
  ///
  ///  * [RestorationManager], which explains how state restoration works in
  ///    Flutter.
  final String? restorationId;

  /// {@template flutter.widgets.shadow.scrollBehavior}
  /// A [ScrollBehavior] that will be applied to this widget individually.
  ///
  /// Defaults to null, wherein the inherited [ScrollBehavior] is copied and
  /// modified to alter the viewport decoration, like [Scrollbar]s.
  /// {@endtemplate}
  ///
  /// [ScrollBehavior]s also provide [ScrollPhysics]. If an explicit
  /// [ScrollPhysics] is provided in [scrollPhysics], it will take precedence,
  /// followed by [scrollBehavior], and then the inherited ancestor
  /// [ScrollBehavior].
  ///
  /// The [ScrollBehavior] of the inherited [ScrollConfiguration] will be
  /// modified by default to only apply a [Scrollbar] if [maxLines] is greater
  /// than 1.
  final ScrollBehavior? scrollBehavior;

  /// {@macro flutter.services.TextInputConfiguration.enableIMEPersonalizedLearning}
  final bool enableIMEPersonalizedLearning;

  // TODO(justinmc): Update the "see also" to the final classes when done.
  /// {@template flutter.widgets.EditableText.buildContextMenu}
  /// Builds the text selection toolbar when requested by the user.
  ///
  /// If not provided, will build a default menu based on the platform.
  ///
  /// See also:
  ///
  ///  * [_PlatformTextSelectionControlsToolbar], which is built by default.
  /// {@endtemplate}
  final TextSelectionToolbarBuilder? buildContextMenu;

  bool get _userSelectionEnabled => enableInteractiveSelection && (!readOnly || !obscureText);

  // Infer the keyboard type of an `EditableText` if it's not specified.
  static TextInputType _inferKeyboardType({
    required Iterable<String>? autofillHints,
    required int? maxLines,
  }) {
    if (autofillHints == null || autofillHints.isEmpty) {
      return maxLines == 1 ? TextInputType.text : TextInputType.multiline;
    }

    final String effectiveHint = autofillHints.first;

    // On iOS oftentimes specifying a text content type is not enough to qualify
    // the input field for autofill. The keyboard type also needs to be compatible
    // with the content type. To get autofill to work by default on EditableText,
    // the keyboard type inference on iOS is done differently from other platforms.
    //
    // The entries with "autofill not working" comments are the iOS text content
    // types that should work with the specified keyboard type but won't trigger
    // (even within a native app). Tested on iOS 13.5.
    if (!kIsWeb) {
      switch (defaultTargetPlatform) {
        case TargetPlatform.iOS:
        case TargetPlatform.macOS:
          const Map<String, TextInputType> iOSKeyboardType = <String, TextInputType> {
            AutofillHints.addressCity : TextInputType.name,
            AutofillHints.addressCityAndState : TextInputType.name, // Autofill not working.
            AutofillHints.addressState : TextInputType.name,
            AutofillHints.countryName : TextInputType.name,
            AutofillHints.creditCardNumber : TextInputType.number,  // Couldn't test.
            AutofillHints.email : TextInputType.emailAddress,
            AutofillHints.familyName : TextInputType.name,
            AutofillHints.fullStreetAddress : TextInputType.name,
            AutofillHints.givenName : TextInputType.name,
            AutofillHints.jobTitle : TextInputType.name,            // Autofill not working.
            AutofillHints.location : TextInputType.name,            // Autofill not working.
            AutofillHints.middleName : TextInputType.name,          // Autofill not working.
            AutofillHints.name : TextInputType.name,
            AutofillHints.namePrefix : TextInputType.name,          // Autofill not working.
            AutofillHints.nameSuffix : TextInputType.name,          // Autofill not working.
            AutofillHints.newPassword : TextInputType.text,
            AutofillHints.newUsername : TextInputType.text,
            AutofillHints.nickname : TextInputType.name,            // Autofill not working.
            AutofillHints.oneTimeCode : TextInputType.number,
            AutofillHints.organizationName : TextInputType.text,    // Autofill not working.
            AutofillHints.password : TextInputType.text,
            AutofillHints.postalCode : TextInputType.name,
            AutofillHints.streetAddressLine1 : TextInputType.name,
            AutofillHints.streetAddressLine2 : TextInputType.name,  // Autofill not working.
            AutofillHints.sublocality : TextInputType.name,         // Autofill not working.
            AutofillHints.telephoneNumber : TextInputType.name,
            AutofillHints.url : TextInputType.url,                  // Autofill not working.
            AutofillHints.username : TextInputType.text,
          };

          final TextInputType? keyboardType = iOSKeyboardType[effectiveHint];
          if (keyboardType != null) {
            return keyboardType;
          }
          break;
        case TargetPlatform.android:
        case TargetPlatform.fuchsia:
        case TargetPlatform.linux:
        case TargetPlatform.windows:
          break;
      }
    }

    if (maxLines != 1) {
      return TextInputType.multiline;
    }

    const Map<String, TextInputType> inferKeyboardType = <String, TextInputType> {
      AutofillHints.addressCity : TextInputType.streetAddress,
      AutofillHints.addressCityAndState : TextInputType.streetAddress,
      AutofillHints.addressState : TextInputType.streetAddress,
      AutofillHints.birthday : TextInputType.datetime,
      AutofillHints.birthdayDay : TextInputType.datetime,
      AutofillHints.birthdayMonth : TextInputType.datetime,
      AutofillHints.birthdayYear : TextInputType.datetime,
      AutofillHints.countryCode : TextInputType.number,
      AutofillHints.countryName : TextInputType.text,
      AutofillHints.creditCardExpirationDate : TextInputType.datetime,
      AutofillHints.creditCardExpirationDay : TextInputType.datetime,
      AutofillHints.creditCardExpirationMonth : TextInputType.datetime,
      AutofillHints.creditCardExpirationYear : TextInputType.datetime,
      AutofillHints.creditCardFamilyName : TextInputType.name,
      AutofillHints.creditCardGivenName : TextInputType.name,
      AutofillHints.creditCardMiddleName : TextInputType.name,
      AutofillHints.creditCardName : TextInputType.name,
      AutofillHints.creditCardNumber : TextInputType.number,
      AutofillHints.creditCardSecurityCode : TextInputType.number,
      AutofillHints.creditCardType : TextInputType.text,
      AutofillHints.email : TextInputType.emailAddress,
      AutofillHints.familyName : TextInputType.name,
      AutofillHints.fullStreetAddress : TextInputType.streetAddress,
      AutofillHints.gender : TextInputType.text,
      AutofillHints.givenName : TextInputType.name,
      AutofillHints.impp : TextInputType.url,
      AutofillHints.jobTitle : TextInputType.text,
      AutofillHints.language : TextInputType.text,
      AutofillHints.location : TextInputType.streetAddress,
      AutofillHints.middleInitial : TextInputType.name,
      AutofillHints.middleName : TextInputType.name,
      AutofillHints.name : TextInputType.name,
      AutofillHints.namePrefix : TextInputType.name,
      AutofillHints.nameSuffix : TextInputType.name,
      AutofillHints.newPassword : TextInputType.text,
      AutofillHints.newUsername : TextInputType.text,
      AutofillHints.nickname : TextInputType.text,
      AutofillHints.oneTimeCode : TextInputType.text,
      AutofillHints.organizationName : TextInputType.text,
      AutofillHints.password : TextInputType.text,
      AutofillHints.photo : TextInputType.text,
      AutofillHints.postalAddress : TextInputType.streetAddress,
      AutofillHints.postalAddressExtended : TextInputType.streetAddress,
      AutofillHints.postalAddressExtendedPostalCode : TextInputType.number,
      AutofillHints.postalCode : TextInputType.number,
      AutofillHints.streetAddressLevel1 : TextInputType.streetAddress,
      AutofillHints.streetAddressLevel2 : TextInputType.streetAddress,
      AutofillHints.streetAddressLevel3 : TextInputType.streetAddress,
      AutofillHints.streetAddressLevel4 : TextInputType.streetAddress,
      AutofillHints.streetAddressLine1 : TextInputType.streetAddress,
      AutofillHints.streetAddressLine2 : TextInputType.streetAddress,
      AutofillHints.streetAddressLine3 : TextInputType.streetAddress,
      AutofillHints.sublocality : TextInputType.streetAddress,
      AutofillHints.telephoneNumber : TextInputType.phone,
      AutofillHints.telephoneNumberAreaCode : TextInputType.phone,
      AutofillHints.telephoneNumberCountryCode : TextInputType.phone,
      AutofillHints.telephoneNumberDevice : TextInputType.phone,
      AutofillHints.telephoneNumberExtension : TextInputType.phone,
      AutofillHints.telephoneNumberLocal : TextInputType.phone,
      AutofillHints.telephoneNumberLocalPrefix : TextInputType.phone,
      AutofillHints.telephoneNumberLocalSuffix : TextInputType.phone,
      AutofillHints.telephoneNumberNational : TextInputType.phone,
      AutofillHints.transactionAmount : TextInputType.numberWithOptions(decimal: true),
      AutofillHints.transactionCurrency : TextInputType.text,
      AutofillHints.url : TextInputType.url,
      AutofillHints.username : TextInputType.text,
    };

    return inferKeyboardType[effectiveHint] ?? TextInputType.text;
  }

  @override
  EditableTextState createState() => EditableTextState();

  @override
  void debugFillProperties(DiagnosticPropertiesBuilder properties) {
    super.debugFillProperties(properties);
    properties.add(DiagnosticsProperty<TextEditingController>('controller', controller));
    properties.add(DiagnosticsProperty<FocusNode>('focusNode', focusNode));
    properties.add(DiagnosticsProperty<bool>('obscureText', obscureText, defaultValue: false));
    properties.add(DiagnosticsProperty<bool>('readOnly', readOnly, defaultValue: false));
    properties.add(DiagnosticsProperty<bool>('autocorrect', autocorrect, defaultValue: true));
    properties.add(EnumProperty<SmartDashesType>('smartDashesType', smartDashesType, defaultValue: obscureText ? SmartDashesType.disabled : SmartDashesType.enabled));
    properties.add(EnumProperty<SmartQuotesType>('smartQuotesType', smartQuotesType, defaultValue: obscureText ? SmartQuotesType.disabled : SmartQuotesType.enabled));
    properties.add(DiagnosticsProperty<bool>('enableSuggestions', enableSuggestions, defaultValue: true));
    style.debugFillProperties(properties);
    properties.add(EnumProperty<TextAlign>('textAlign', textAlign, defaultValue: null));
    properties.add(EnumProperty<TextDirection>('textDirection', textDirection, defaultValue: null));
    properties.add(DiagnosticsProperty<Locale>('locale', locale, defaultValue: null));
    properties.add(DoubleProperty('textScaleFactor', textScaleFactor, defaultValue: null));
    properties.add(IntProperty('maxLines', maxLines, defaultValue: 1));
    properties.add(IntProperty('minLines', minLines, defaultValue: null));
    properties.add(DiagnosticsProperty<bool>('expands', expands, defaultValue: false));
    properties.add(DiagnosticsProperty<bool>('autofocus', autofocus, defaultValue: false));
    properties.add(DiagnosticsProperty<TextInputType>('keyboardType', keyboardType, defaultValue: null));
    properties.add(DiagnosticsProperty<ScrollController>('scrollController', scrollController, defaultValue: null));
    properties.add(DiagnosticsProperty<ScrollPhysics>('scrollPhysics', scrollPhysics, defaultValue: null));
    properties.add(DiagnosticsProperty<Iterable<String>>('autofillHints', autofillHints, defaultValue: null));
    properties.add(DiagnosticsProperty<TextHeightBehavior>('textHeightBehavior', textHeightBehavior, defaultValue: null));
    properties.add(DiagnosticsProperty<bool>('scribbleEnabled', scribbleEnabled, defaultValue: true));
    properties.add(DiagnosticsProperty<bool>('enableIMEPersonalizedLearning', enableIMEPersonalizedLearning, defaultValue: true));
    properties.add(DiagnosticsProperty<bool>('enableInteractiveSelection', enableInteractiveSelection, defaultValue: true));
  }
}

/// State for a [EditableText].
class EditableTextState extends State<EditableText> with AutomaticKeepAliveClientMixin<EditableText>, WidgetsBindingObserver, TickerProviderStateMixin<EditableText>, TextSelectionDelegate implements TextInputClient, AutofillClient {
  Timer? _cursorTimer;
  bool _targetCursorVisibility = false;
  final ValueNotifier<bool> _cursorVisibilityNotifier = ValueNotifier<bool>(true);
  final GlobalKey _editableKey = GlobalKey();

  // TODO(justinmc): Could this be moved out of EditableText and into the
  // toolbar widgets somewhere? I think it would have to be after the deprecated
  // buildToolbar is removed.
  /// Detects whether the clipboard can paste.
  final ClipboardStatusNotifier? clipboardStatus = kIsWeb ? null : ClipboardStatusNotifier();

  TextInputConnection? _textInputConnection;
  TextSelectionOverlay? _selectionOverlay;

  ScrollController? _internalScrollController;
  ScrollController get _scrollController => widget.scrollController ?? (_internalScrollController ??= ScrollController());

  AnimationController? _cursorBlinkOpacityController;

  final LayerLink _toolbarLayerLink = LayerLink();
  final LayerLink _startHandleLayerLink = LayerLink();
  final LayerLink _endHandleLayerLink = LayerLink();

  bool _didAutoFocus = false;

  AutofillGroupState? _currentAutofillScope;
  @override
  AutofillScope? get currentAutofillScope => _currentAutofillScope;

  AutofillClient get _effectiveAutofillClient => widget.autofillClient ?? this;

  /// Whether to create an input connection with the platform for text editing
  /// or not.
  ///
  /// Read-only input fields do not need a connection with the platform since
  /// there's no need for text editing capabilities (e.g. virtual keyboard).
  ///
  /// On the web, we always need a connection because we want some browser
  /// functionalities to continue to work on read-only input fields like:
  ///
  /// - Relevant context menu.
  /// - cmd/ctrl+c shortcut to copy.
  /// - cmd/ctrl+a to select all.
  /// - Changing the selection using a physical keyboard.
  bool get _shouldCreateInputConnection => kIsWeb || !widget.readOnly;

  // This value is an eyeball estimation of the time it takes for the iOS cursor
  // to ease in and out.
  static const Duration _fadeDuration = Duration(milliseconds: 250);

  // The time it takes for the floating cursor to snap to the text aligned
  // cursor position after the user has finished placing it.
  static const Duration _floatingCursorResetTime = Duration(milliseconds: 125);

  AnimationController? _floatingCursorResetController;

  @override
  bool get wantKeepAlive => widget.focusNode.hasFocus;

  Color get _cursorColor => widget.cursorColor.withOpacity(_cursorBlinkOpacityController!.value);

  @override
  bool get cutEnabled => widget.toolbarOptions.cut && !widget.readOnly && !widget.obscureText;

  @override
  bool get copyEnabled => widget.toolbarOptions.copy && !widget.obscureText;

  @override
  bool get pasteEnabled => widget.toolbarOptions.paste && !widget.readOnly;

  @override
  bool get selectAllEnabled => widget.toolbarOptions.selectAll && (!widget.readOnly || !widget.obscureText) && widget.enableInteractiveSelection;

  void _onChangedClipboardStatus() {
    setState(() {
      // Inform the widget that the value of clipboardStatus has changed.
    });
  }

  TextEditingValue get _textEditingValueforTextLayoutMetrics {
    final Widget? editableWidget =_editableKey.currentContext?.widget;
    if (editableWidget is! _Editable) {
      throw StateError('_Editable must be mounted.');
    }
    return editableWidget.value;
  }

  /// Copy current selection to [Clipboard].
  @override
  void copySelection(SelectionChangedCause cause) {
    final TextSelection selection = textEditingValue.selection;
    assert(selection != null);
    if (selection.isCollapsed || widget.obscureText) {
      return;
    }
    final String text = textEditingValue.text;
    Clipboard.setData(ClipboardData(text: selection.textInside(text)));
    if (cause == SelectionChangedCause.toolbar) {
      bringIntoView(textEditingValue.selection.extent);
      hideToolbar(false);

      switch (defaultTargetPlatform) {
        case TargetPlatform.iOS:
        case TargetPlatform.macOS:
        case TargetPlatform.linux:
        case TargetPlatform.windows:
          break;
        case TargetPlatform.android:
        case TargetPlatform.fuchsia:
          // Collapse the selection and hide the toolbar and handles.
          userUpdateTextEditingValue(
            TextEditingValue(
              text: textEditingValue.text,
              selection: TextSelection.collapsed(offset: textEditingValue.selection.end),
            ),
            SelectionChangedCause.toolbar,
          );
          break;
      }
    }
    clipboardStatus?.update();
  }

  /// Cut current selection to [Clipboard].
  @override
  void cutSelection(SelectionChangedCause cause) {
    if (widget.readOnly || widget.obscureText) {
      return;
    }
    final TextSelection selection = textEditingValue.selection;
    final String text = textEditingValue.text;
    assert(selection != null);
    if (selection.isCollapsed) {
      return;
    }
    Clipboard.setData(ClipboardData(text: selection.textInside(text)));
    _replaceText(ReplaceTextIntent(textEditingValue, '', selection, cause));
    if (cause == SelectionChangedCause.toolbar) {
      // Schedule a call to bringIntoView() after renderEditable updates.
      SchedulerBinding.instance.addPostFrameCallback((_) {
        if (mounted) {
          bringIntoView(textEditingValue.selection.extent);
        }
      });
      hideToolbar();
    }
    clipboardStatus?.update();
  }

  /// Paste text from [Clipboard].
  @override
  Future<void> pasteText(SelectionChangedCause cause) async {
    if (widget.readOnly) {
      return;
    }
    final TextSelection selection = textEditingValue.selection;
    assert(selection != null);
    if (!selection.isValid) {
      return;
    }
    // Snapshot the input before using `await`.
    // See https://github.com/flutter/flutter/issues/11427
    final ClipboardData? data = await Clipboard.getData(Clipboard.kTextPlain);
    if (data == null) {
      return;
    }

    // After the paste, the cursor should be collapsed and located after the
    // pasted content.
    final int lastSelectionIndex = math.max(selection.baseOffset, selection.extentOffset);
    final TextEditingValue collapsedTextEditingValue = textEditingValue.copyWith(
      selection: TextSelection.collapsed(offset: lastSelectionIndex),
    );

    userUpdateTextEditingValue(
      collapsedTextEditingValue.replaced(selection, data.text!),
      cause,
    );
    if (cause == SelectionChangedCause.toolbar) {
      // Schedule a call to bringIntoView() after renderEditable updates.
      SchedulerBinding.instance.addPostFrameCallback((_) {
        if (mounted) {
          bringIntoView(textEditingValue.selection.extent);
        }
      });
      hideToolbar();
    }
  }

  /// Select the entire text value.
  @override
  void selectAll(SelectionChangedCause cause) {
    if (widget.readOnly && widget.obscureText) {
      // If we can't modify it, and we can't copy it, there's no point in
      // selecting it.
      return;
    }
    userUpdateTextEditingValue(
      textEditingValue.copyWith(
        selection: TextSelection(baseOffset: 0, extentOffset: textEditingValue.text.length),
      ),
      cause,
    );
    if (cause == SelectionChangedCause.toolbar) {
      bringIntoView(textEditingValue.selection.extent);
    }
  }

  // State lifecycle:

  @override
  void initState() {
    super.initState();
    _cursorBlinkOpacityController = AnimationController(
      vsync: this,
      duration: _fadeDuration,
    )..addListener(_onCursorColorTick);
    clipboardStatus?.addListener(_onChangedClipboardStatus);
    widget.controller.addListener(_didChangeTextEditingValue);
    widget.focusNode.addListener(_handleFocusChanged);
    _scrollController.addListener(_updateSelectionOverlayForScroll);
    _cursorVisibilityNotifier.value = widget.showCursor;
  }

  // Whether `TickerMode.of(context)` is true and animations (like blinking the
  // cursor) are supposed to run.
  bool _tickersEnabled = true;

  @override
  void didChangeDependencies() {
    super.didChangeDependencies();

    final AutofillGroupState? newAutofillGroup = AutofillGroup.of(context);
    if (currentAutofillScope != newAutofillGroup) {
      _currentAutofillScope?.unregister(autofillId);
      _currentAutofillScope = newAutofillGroup;
      _currentAutofillScope?.register(_effectiveAutofillClient);
    }

    if (!_didAutoFocus && widget.autofocus) {
      _didAutoFocus = true;
      SchedulerBinding.instance.addPostFrameCallback((_) {
        if (mounted && renderEditable.hasSize) {
          FocusScope.of(context).autofocus(widget.focusNode);
        }
      });
    }

    // Restart or stop the blinking cursor when TickerMode changes.
    final bool newTickerEnabled = TickerMode.of(context);
    if (_tickersEnabled != newTickerEnabled) {
      _tickersEnabled = newTickerEnabled;
      if (_tickersEnabled && _cursorActive) {
        _startCursorTimer();
      } else if (!_tickersEnabled && _cursorTimer != null) {
        // Cannot use _stopCursorTimer because it would reset _cursorActive.
        _cursorTimer!.cancel();
        _cursorTimer = null;
      }
    }
  }

  @override
  void didUpdateWidget(EditableText oldWidget) {
    super.didUpdateWidget(oldWidget);
    if (widget.controller != oldWidget.controller) {
      oldWidget.controller.removeListener(_didChangeTextEditingValue);
      widget.controller.addListener(_didChangeTextEditingValue);
      _updateRemoteEditingValueIfNeeded();
    }
    if (widget.controller.selection != oldWidget.controller.selection) {
      _selectionOverlay?.update(_value);
    }
    _selectionOverlay?.handlesVisible = widget.showSelectionHandles;

    if (widget.autofillClient != oldWidget.autofillClient) {
      _currentAutofillScope?.unregister(oldWidget.autofillClient?.autofillId ?? autofillId);
      _currentAutofillScope?.register(_effectiveAutofillClient);
    }

    if (widget.focusNode != oldWidget.focusNode) {
      oldWidget.focusNode.removeListener(_handleFocusChanged);
      widget.focusNode.addListener(_handleFocusChanged);
      updateKeepAlive();
    }

    if (widget.scrollController != oldWidget.scrollController) {
      (oldWidget.scrollController ?? _internalScrollController)?.removeListener(_updateSelectionOverlayForScroll);
      _scrollController.addListener(_updateSelectionOverlayForScroll);
    }

    if (!_shouldCreateInputConnection) {
      _closeInputConnectionIfNeeded();
    } else if (oldWidget.readOnly && _hasFocus) {
      _openInputConnection();
    }

    if (kIsWeb && _hasInputConnection) {
      if (oldWidget.readOnly != widget.readOnly) {
        _textInputConnection!.updateConfig(_effectiveAutofillClient.textInputConfiguration);
      }
    }

    if (widget.style != oldWidget.style) {
      final TextStyle style = widget.style;
      // The _textInputConnection will pick up the new style when it attaches in
      // _openInputConnection.
      if (_hasInputConnection) {
        _textInputConnection!.setStyle(
          fontFamily: style.fontFamily,
          fontSize: style.fontSize,
          fontWeight: style.fontWeight,
          textDirection: _textDirection,
          textAlign: widget.textAlign,
        );
      }
    }
    if (widget.selectionEnabled && pasteEnabled && (widget.selectionControls?.canPaste(this) ?? false)) {
      clipboardStatus?.update();
    }
  }

  @override
  void dispose() {
    _internalScrollController?.dispose();
    _currentAutofillScope?.unregister(autofillId);
    widget.controller.removeListener(_didChangeTextEditingValue);
    _floatingCursorResetController?.dispose();
    _floatingCursorResetController = null;
    _closeInputConnectionIfNeeded();
    assert(!_hasInputConnection);
    _cursorTimer?.cancel();
    _cursorTimer = null;
    _cursorBlinkOpacityController?.dispose();
    _cursorBlinkOpacityController = null;
    _selectionOverlay?.dispose();
    _selectionOverlay = null;
    widget.focusNode.removeListener(_handleFocusChanged);
    WidgetsBinding.instance.removeObserver(this);
    clipboardStatus?.removeListener(_onChangedClipboardStatus);
    clipboardStatus?.dispose();
    super.dispose();
    assert(_batchEditDepth <= 0, 'unfinished batch edits: $_batchEditDepth');
  }

  // TextInputClient implementation:

  /// The last known [TextEditingValue] of the platform text input plugin.
  ///
  /// This value is updated when the platform text input plugin sends a new
  /// update via [updateEditingValue], or when [EditableText] calls
  /// [TextInputConnection.setEditingState] to overwrite the platform text input
  /// plugin's [TextEditingValue].
  ///
  /// Used in [_updateRemoteEditingValueIfNeeded] to determine whether the
  /// remote value is outdated and needs updating.
  TextEditingValue? _lastKnownRemoteTextEditingValue;

  @override
  TextEditingValue get currentTextEditingValue => _value;

  @override
  void updateEditingValue(TextEditingValue value) {
    // This method handles text editing state updates from the platform text
    // input plugin. The [EditableText] may not have the focus or an open input
    // connection, as autofill can update a disconnected [EditableText].

    // Since we still have to support keyboard select, this is the best place
    // to disable text updating.
    if (!_shouldCreateInputConnection) {
      return;
    }

    if (widget.readOnly) {
      // In the read-only case, we only care about selection changes, and reject
      // everything else.
      value = _value.copyWith(selection: value.selection);
    }
    _lastKnownRemoteTextEditingValue = value;

    if (value == _value) {
      // This is possible, for example, when the numeric keyboard is input,
      // the engine will notify twice for the same value.
      // Track at https://github.com/flutter/flutter/issues/65811
      return;
    }

    if (value.text == _value.text && value.composing == _value.composing) {
      // `selection` is the only change.
      _handleSelectionChanged(value.selection, (_textInputConnection?.scribbleInProgress ?? false) ? SelectionChangedCause.scribble : SelectionChangedCause.keyboard);
    } else {
      hideToolbar();
      _currentPromptRectRange = null;

      final bool revealObscuredInput = _hasInputConnection
                                    && widget.obscureText
                                    && WidgetsBinding.instance.platformDispatcher.brieflyShowPassword
                                    && value.text.length == _value.text.length + 1;

      _obscureShowCharTicksPending = revealObscuredInput ? _kObscureShowLatestCharCursorTicks : 0;
      _obscureLatestCharIndex = revealObscuredInput ? _value.selection.baseOffset : null;
      _formatAndSetValue(value, SelectionChangedCause.keyboard);
    }

    // Wherever the value is changed by the user, schedule a showCaretOnScreen
    // to make sure the user can see the changes they just made. Programmatical
    // changes to `textEditingValue` do not trigger the behavior even if the
    // text field is focused.
    _scheduleShowCaretOnScreen(withAnimation: true);
    if (_hasInputConnection) {
      // To keep the cursor from blinking while typing, we want to restart the
      // cursor timer every time a new character is typed.
      _stopCursorTimer(resetCharTicks: false);
      _startCursorTimer();
    }
  }

  @override
  void performAction(TextInputAction action) {
    switch (action) {
      case TextInputAction.newline:
        // If this is a multiline EditableText, do nothing for a "newline"
        // action; The newline is already inserted. Otherwise, finalize
        // editing.
        if (!_isMultiline)
          _finalizeEditing(action, shouldUnfocus: true);
        break;
      case TextInputAction.done:
      case TextInputAction.go:
      case TextInputAction.next:
      case TextInputAction.previous:
      case TextInputAction.search:
      case TextInputAction.send:
        _finalizeEditing(action, shouldUnfocus: true);
        break;
      case TextInputAction.continueAction:
      case TextInputAction.emergencyCall:
      case TextInputAction.join:
      case TextInputAction.none:
      case TextInputAction.route:
      case TextInputAction.unspecified:
        // Finalize editing, but don't give up focus because this keyboard
        // action does not imply the user is done inputting information.
        _finalizeEditing(action, shouldUnfocus: false);
        break;
    }
  }

  @override
  void performPrivateCommand(String action, Map<String, dynamic> data) {
    widget.onAppPrivateCommand!(action, data);
  }

  // The original position of the caret on FloatingCursorDragState.start.
  Rect? _startCaretRect;

  // The most recent text position as determined by the location of the floating
  // cursor.
  TextPosition? _lastTextPosition;

  // The offset of the floating cursor as determined from the start call.
  Offset? _pointOffsetOrigin;

  // The most recent position of the floating cursor.
  Offset? _lastBoundedOffset;

  // Because the center of the cursor is preferredLineHeight / 2 below the touch
  // origin, but the touch origin is used to determine which line the cursor is
  // on, we need this offset to correctly render and move the cursor.
  Offset get _floatingCursorOffset => Offset(0, renderEditable.preferredLineHeight / 2);

  @override
  void updateFloatingCursor(RawFloatingCursorPoint point) {
    _floatingCursorResetController ??= AnimationController(
      vsync: this,
    )..addListener(_onFloatingCursorResetTick);
    switch(point.state) {
      case FloatingCursorDragState.Start:
        if (_floatingCursorResetController!.isAnimating) {
          _floatingCursorResetController!.stop();
          _onFloatingCursorResetTick();
        }
        // We want to send in points that are centered around a (0,0) origin, so
        // we cache the position.
        _pointOffsetOrigin = point.offset;

        final TextPosition currentTextPosition = TextPosition(offset: renderEditable.selection!.baseOffset);
        _startCaretRect = renderEditable.getLocalRectForCaret(currentTextPosition);

        _lastBoundedOffset = _startCaretRect!.center - _floatingCursorOffset;
        _lastTextPosition = currentTextPosition;
        renderEditable.setFloatingCursor(point.state, _lastBoundedOffset!, _lastTextPosition!);
        break;
      case FloatingCursorDragState.Update:
        final Offset centeredPoint = point.offset! - _pointOffsetOrigin!;
        final Offset rawCursorOffset = _startCaretRect!.center + centeredPoint - _floatingCursorOffset;

        _lastBoundedOffset = renderEditable.calculateBoundedFloatingCursorOffset(rawCursorOffset);
        _lastTextPosition = renderEditable.getPositionForPoint(renderEditable.localToGlobal(_lastBoundedOffset! + _floatingCursorOffset));
        renderEditable.setFloatingCursor(point.state, _lastBoundedOffset!, _lastTextPosition!);
        break;
      case FloatingCursorDragState.End:
        // We skip animation if no update has happened.
        if (_lastTextPosition != null && _lastBoundedOffset != null) {
          _floatingCursorResetController!.value = 0.0;
          _floatingCursorResetController!.animateTo(1.0, duration: _floatingCursorResetTime, curve: Curves.decelerate);
        }
        break;
    }
  }

  void _onFloatingCursorResetTick() {
    final Offset finalPosition = renderEditable.getLocalRectForCaret(_lastTextPosition!).centerLeft - _floatingCursorOffset;
    if (_floatingCursorResetController!.isCompleted) {
      renderEditable.setFloatingCursor(FloatingCursorDragState.End, finalPosition, _lastTextPosition!);
      if (_lastTextPosition!.offset != renderEditable.selection!.baseOffset)
        // The cause is technically the force cursor, but the cause is listed as tap as the desired functionality is the same.
        _handleSelectionChanged(TextSelection.collapsed(offset: _lastTextPosition!.offset), SelectionChangedCause.forcePress);
      _startCaretRect = null;
      _lastTextPosition = null;
      _pointOffsetOrigin = null;
      _lastBoundedOffset = null;
    } else {
      final double lerpValue = _floatingCursorResetController!.value;
      final double lerpX = ui.lerpDouble(_lastBoundedOffset!.dx, finalPosition.dx, lerpValue)!;
      final double lerpY = ui.lerpDouble(_lastBoundedOffset!.dy, finalPosition.dy, lerpValue)!;

      renderEditable.setFloatingCursor(FloatingCursorDragState.Update, Offset(lerpX, lerpY), _lastTextPosition!, resetLerpValue: lerpValue);
    }
  }

  @pragma('vm:notify-debugger-on-exception')
  void _finalizeEditing(TextInputAction action, {required bool shouldUnfocus}) {
    // Take any actions necessary now that the user has completed editing.
    if (widget.onEditingComplete != null) {
      try {
        widget.onEditingComplete!();
      } catch (exception, stack) {
        FlutterError.reportError(FlutterErrorDetails(
          exception: exception,
          stack: stack,
          library: 'widgets',
          context: ErrorDescription('while calling onEditingComplete for $action'),
        ));
      }
    } else {
      // Default behavior if the developer did not provide an
      // onEditingComplete callback: Finalize editing and remove focus, or move
      // it to the next/previous field, depending on the action.
      widget.controller.clearComposing();
      if (shouldUnfocus) {
        switch (action) {
          case TextInputAction.none:
          case TextInputAction.unspecified:
          case TextInputAction.done:
          case TextInputAction.go:
          case TextInputAction.search:
          case TextInputAction.send:
          case TextInputAction.continueAction:
          case TextInputAction.join:
          case TextInputAction.route:
          case TextInputAction.emergencyCall:
          case TextInputAction.newline:
            widget.focusNode.unfocus();
            break;
          case TextInputAction.next:
            widget.focusNode.nextFocus();
            break;
          case TextInputAction.previous:
            widget.focusNode.previousFocus();
            break;
        }
      }
    }

    final ValueChanged<String>? onSubmitted = widget.onSubmitted;
    if (onSubmitted == null) {
      return;
    }

    // Invoke optional callback with the user's submitted content.
    try {
      onSubmitted(_value.text);
    } catch (exception, stack) {
      FlutterError.reportError(FlutterErrorDetails(
        exception: exception,
        stack: stack,
        library: 'widgets',
        context: ErrorDescription('while calling onSubmitted for $action'),
      ));
    }

    // If `shouldUnfocus` is true, the text field should no longer be focused
    // after the microtask queue is drained. But in case the developer cancelled
    // the focus change in the `onSubmitted` callback by focusing this input
    // field again, reset the soft keyboard.
    // See https://github.com/flutter/flutter/issues/84240.
    //
    // `_restartConnectionIfNeeded` creates a new TextInputConnection to replace
    // the current one. This on iOS switches to a new input view and on Android
    // restarts the input method, and in both cases the soft keyboard will be
    // reset.
    if (shouldUnfocus) {
      _scheduleRestartConnection();
    }
  }

  int _batchEditDepth = 0;

  /// Begins a new batch edit, within which new updates made to the text editing
  /// value will not be sent to the platform text input plugin.
  ///
  /// Batch edits nest. When the outermost batch edit finishes, [endBatchEdit]
  /// will attempt to send [currentTextEditingValue] to the text input plugin if
  /// it detected a change.
  void beginBatchEdit() {
    _batchEditDepth += 1;
  }

  /// Ends the current batch edit started by the last call to [beginBatchEdit],
  /// and send [currentTextEditingValue] to the text input plugin if needed.
  ///
  /// Throws an error in debug mode if this [EditableText] is not in a batch
  /// edit.
  void endBatchEdit() {
    _batchEditDepth -= 1;
    assert(
      _batchEditDepth >= 0,
      'Unbalanced call to endBatchEdit: beginBatchEdit must be called first.',
    );
    _updateRemoteEditingValueIfNeeded();
  }

  void _updateRemoteEditingValueIfNeeded() {
    if (_batchEditDepth > 0 || !_hasInputConnection)
      return;
    final TextEditingValue localValue = _value;
    if (localValue == _lastKnownRemoteTextEditingValue)
      return;
    _textInputConnection!.setEditingState(localValue);
    _lastKnownRemoteTextEditingValue = localValue;
  }

  TextEditingValue get _value => widget.controller.value;
  set _value(TextEditingValue value) {
    widget.controller.value = value;
  }

  bool get _hasFocus => widget.focusNode.hasFocus;
  bool get _isMultiline => widget.maxLines != 1;

  // Finds the closest scroll offset to the current scroll offset that fully
  // reveals the given caret rect. If the given rect's main axis extent is too
  // large to be fully revealed in `renderEditable`, it will be centered along
  // the main axis.
  //
  // If this is a multiline EditableText (which means the Editable can only
  // scroll vertically), the given rect's height will first be extended to match
  // `renderEditable.preferredLineHeight`, before the target scroll offset is
  // calculated.
  RevealedOffset _getOffsetToRevealCaret(Rect rect) {
    if (!_scrollController.position.allowImplicitScrolling)
      return RevealedOffset(offset: _scrollController.offset, rect: rect);

    final Size editableSize = renderEditable.size;
    final double additionalOffset;
    final Offset unitOffset;

    if (!_isMultiline) {
      additionalOffset = rect.width >= editableSize.width
        // Center `rect` if it's oversized.
        ? editableSize.width / 2 - rect.center.dx
        // Valid additional offsets range from (rect.right - size.width)
        // to (rect.left). Pick the closest one if out of range.
        : clampDouble(0.0, rect.right - editableSize.width, rect.left);
      unitOffset = const Offset(1, 0);
    } else {
      // The caret is vertically centered within the line. Expand the caret's
      // height so that it spans the line because we're going to ensure that the
      // entire expanded caret is scrolled into view.
      final Rect expandedRect = Rect.fromCenter(
        center: rect.center,
        width: rect.width,
        height: math.max(rect.height, renderEditable.preferredLineHeight),
      );

      additionalOffset = expandedRect.height >= editableSize.height
        ? editableSize.height / 2 - expandedRect.center.dy
        : clampDouble(0.0, expandedRect.bottom - editableSize.height, expandedRect.top);
      unitOffset = const Offset(0, 1);
    }

    // No overscrolling when encountering tall fonts/scripts that extend past
    // the ascent.
    final double targetOffset = clampDouble(
      additionalOffset + _scrollController.offset,
      _scrollController.position.minScrollExtent,
      _scrollController.position.maxScrollExtent,
    );

    final double offsetDelta = _scrollController.offset - targetOffset;
    return RevealedOffset(rect: rect.shift(unitOffset * offsetDelta), offset: targetOffset);
  }

  bool get _hasInputConnection => _textInputConnection?.attached ?? false;
  /// Whether to send the autofill information to the autofill service. True by
  /// default.
  bool get _needsAutofill => _effectiveAutofillClient.textInputConfiguration.autofillConfiguration.enabled;

  void _openInputConnection() {
    if (!_shouldCreateInputConnection) {
      return;
    }
    if (!_hasInputConnection) {
      final TextEditingValue localValue = _value;

      // When _needsAutofill == true && currentAutofillScope == null, autofill
      // is allowed but saving the user input from the text field is
      // discouraged.
      //
      // In case the autofillScope changes from a non-null value to null, or
      // _needsAutofill changes to false from true, the platform needs to be
      // notified to exclude this field from the autofill context. So we need to
      // provide the autofillId.
      _textInputConnection = _needsAutofill && currentAutofillScope != null
        ? currentAutofillScope!.attach(this, _effectiveAutofillClient.textInputConfiguration)
        : TextInput.attach(this, _effectiveAutofillClient.textInputConfiguration);
      _updateSizeAndTransform();
      _updateComposingRectIfNeeded();
      _updateCaretRectIfNeeded();
      final TextStyle style = widget.style;
      _textInputConnection!
        ..setStyle(
          fontFamily: style.fontFamily,
          fontSize: style.fontSize,
          fontWeight: style.fontWeight,
          textDirection: _textDirection,
          textAlign: widget.textAlign,
        )
        ..setEditingState(localValue)
        ..show();
      if (_needsAutofill) {
        // Request autofill AFTER the size and the transform have been sent to
        // the platform text input plugin.
        _textInputConnection!.requestAutofill();
      }
      _lastKnownRemoteTextEditingValue = localValue;
    } else {
      _textInputConnection!.show();
    }
  }

  void _closeInputConnectionIfNeeded() {
    if (_hasInputConnection) {
      _textInputConnection!.close();
      _textInputConnection = null;
      _lastKnownRemoteTextEditingValue = null;
    }
  }

  void _openOrCloseInputConnectionIfNeeded() {
    if (_hasFocus && widget.focusNode.consumeKeyboardToken()) {
      _openInputConnection();
    } else if (!_hasFocus) {
      _closeInputConnectionIfNeeded();
      widget.controller.clearComposing();
    }
  }

  bool _restartConnectionScheduled = false;
  void _scheduleRestartConnection() {
    if (_restartConnectionScheduled) {
      return;
    }
    _restartConnectionScheduled = true;
    scheduleMicrotask(_restartConnectionIfNeeded);
  }
  // Discards the current [TextInputConnection] and establishes a new one.
  //
  // This method is rarely needed. This is currently used to reset the input
  // type when the "submit" text input action is triggered and the developer
  // puts the focus back to this input field..
  void _restartConnectionIfNeeded() {
    _restartConnectionScheduled = false;
    if (!_hasInputConnection || !_shouldCreateInputConnection) {
      return;
    }
    _textInputConnection!.close();
    _textInputConnection = null;
    _lastKnownRemoteTextEditingValue = null;

    final AutofillScope? currentAutofillScope = _needsAutofill ? this.currentAutofillScope : null;
    final TextInputConnection newConnection = currentAutofillScope?.attach(this, textInputConfiguration)
      ?? TextInput.attach(this, _effectiveAutofillClient.textInputConfiguration);
    _textInputConnection = newConnection;

    final TextStyle style = widget.style;
    newConnection
      ..show()
      ..setStyle(
        fontFamily: style.fontFamily,
        fontSize: style.fontSize,
        fontWeight: style.fontWeight,
        textDirection: _textDirection,
        textAlign: widget.textAlign,
      )
      ..setEditingState(_value);
    _lastKnownRemoteTextEditingValue = _value;
  }


  @override
  void connectionClosed() {
    if (_hasInputConnection) {
      _textInputConnection!.connectionClosedReceived();
      _textInputConnection = null;
      _lastKnownRemoteTextEditingValue = null;
      _finalizeEditing(TextInputAction.done, shouldUnfocus: true);
    }
  }

  /// Express interest in interacting with the keyboard.
  ///
  /// If this control is already attached to the keyboard, this function will
  /// request that the keyboard become visible. Otherwise, this function will
  /// ask the focus system that it become focused. If successful in acquiring
  /// focus, the control will then attach to the keyboard and request that the
  /// keyboard become visible.
  void requestKeyboard() {
    if (_hasFocus) {
      _openInputConnection();
    } else {
      widget.focusNode.requestFocus(); // This eventually calls _openInputConnection also, see _handleFocusChanged.
    }
  }

  void _updateOrDisposeSelectionOverlayIfNeeded() {
    if (_selectionOverlay != null) {
      if (_hasFocus) {
        _selectionOverlay!.update(_value);
      } else {
        _selectionOverlay!.dispose();
        _selectionOverlay = null;
      }
    }
  }

  void _updateSelectionOverlayForScroll() {
    _selectionOverlay?.updateForScroll();
  }

  void _createSelectionOverlay() {
    _selectionOverlay = TextSelectionOverlay(
      clipboardStatus: _clipboardStatus,
      context: context,
      value: _value,
      debugRequiredFor: widget,
      toolbarLayerLink: _toolbarLayerLink,
      startHandleLayerLink: _startHandleLayerLink,
      endHandleLayerLink: _endHandleLayerLink,
      renderObject: renderEditable,
      selectionControls: widget.selectionControls,
      selectionDelegate: this,
      dragStartBehavior: widget.dragStartBehavior,
      onSelectionHandleTapped: widget.onSelectionHandleTapped,
    );
  }

  @pragma('vm:notify-debugger-on-exception')
  void _handleSelectionChanged(TextSelection selection, SelectionChangedCause? cause) {
    // We return early if the selection is not valid. This can happen when the
    // text of [EditableText] is updated at the same time as the selection is
    // changed by a gesture event.
    if (!widget.controller.isSelectionWithinTextBounds(selection))
      return;

    widget.controller.selection = selection;

    // This will show the keyboard for all selection changes on the
    // EditableText except for those triggered by a keyboard input.
    // Typically EditableText shouldn't take user keyboard input if
    // it's not focused already. If the EditableText is being
    // autofilled it shouldn't request focus.
    switch (cause) {
      case null:
      case SelectionChangedCause.doubleTap:
      case SelectionChangedCause.drag:
      case SelectionChangedCause.forcePress:
      case SelectionChangedCause.longPress:
      case SelectionChangedCause.scribble:
      case SelectionChangedCause.tap:
      case SelectionChangedCause.toolbar:
        requestKeyboard();
        break;
      case SelectionChangedCause.keyboard:
        if (_hasFocus) {
          requestKeyboard();
        }
        break;
    }
    if (widget.selectionControls == null || widget.buildContextMenu == null) {
      _selectionOverlay?.dispose();
      _selectionOverlay = null;
    } else {
      if (_selectionOverlay == null) {
<<<<<<< HEAD
        _selectionOverlay = TextSelectionOverlay(
          clipboardStatus: clipboardStatus,
          context: context,
          value: _value,
          debugRequiredFor: widget,
          toolbarLayerLink: _toolbarLayerLink,
          startHandleLayerLink: _startHandleLayerLink,
          endHandleLayerLink: _endHandleLayerLink,
          renderObject: renderEditable,
          selectionControls: widget.selectionControls,
          selectionDelegate: this,
          dragStartBehavior: widget.dragStartBehavior,
          onSelectionHandleTapped: widget.onSelectionHandleTapped,
          buildContextMenu: (
            BuildContext context,
            ContextMenuController controller,
            Offset primaryAnchor,
            Offset? secondaryAnchor,
          ) {
            return widget.buildContextMenu!(
              context,
              controller,
              this,
              primaryAnchor,
              secondaryAnchor,
            );
          },
        );
=======
        _createSelectionOverlay();
>>>>>>> d5fbc375
      } else {
        _selectionOverlay!.update(_value);
      }
      _selectionOverlay!.handlesVisible = widget.showSelectionHandles;
      _selectionOverlay!.showHandles();
    }
    // TODO(chunhtai): we should make sure selection actually changed before
    // we call the onSelectionChanged.
    // https://github.com/flutter/flutter/issues/76349.
    try {
      widget.onSelectionChanged?.call(selection, cause);
    } catch (exception, stack) {
      FlutterError.reportError(FlutterErrorDetails(
        exception: exception,
        stack: stack,
        library: 'widgets',
        context: ErrorDescription('while calling onSelectionChanged for $cause'),
      ));
    }

    // To keep the cursor from blinking while it moves, restart the timer here.
    if (_cursorTimer != null) {
      _stopCursorTimer(resetCharTicks: false);
      _startCursorTimer();
    }
  }

  Rect? _currentCaretRect;
  // ignore: use_setters_to_change_properties, (this is used as a callback, can't be a setter)
  void _handleCaretChanged(Rect caretRect) {
    _currentCaretRect = caretRect;
  }

  // Animation configuration for scrolling the caret back on screen.
  static const Duration _caretAnimationDuration = Duration(milliseconds: 100);
  static const Curve _caretAnimationCurve = Curves.fastOutSlowIn;

  bool _showCaretOnScreenScheduled = false;

  void _scheduleShowCaretOnScreen({required bool withAnimation}) {
    if (_showCaretOnScreenScheduled) {
      return;
    }
    _showCaretOnScreenScheduled = true;
    SchedulerBinding.instance.addPostFrameCallback((Duration _) {
      _showCaretOnScreenScheduled = false;
      if (_currentCaretRect == null || !_scrollController.hasClients) {
        return;
      }

      final double lineHeight = renderEditable.preferredLineHeight;

      // Enlarge the target rect by scrollPadding to ensure that caret is not
      // positioned directly at the edge after scrolling.
      double bottomSpacing = widget.scrollPadding.bottom;
      if (_selectionOverlay?.selectionControls != null) {
        final double handleHeight = _selectionOverlay!.selectionControls!
          .getHandleSize(lineHeight).height;
        final double interactiveHandleHeight = math.max(
          handleHeight,
          kMinInteractiveDimension,
        );
        final Offset anchor = _selectionOverlay!.selectionControls!
          .getHandleAnchor(
            TextSelectionHandleType.collapsed,
            lineHeight,
          );
        final double handleCenter = handleHeight / 2 - anchor.dy;
        bottomSpacing = math.max(
          handleCenter + interactiveHandleHeight / 2,
          bottomSpacing,
        );
      }

      final EdgeInsets caretPadding = widget.scrollPadding
        .copyWith(bottom: bottomSpacing);

      final RevealedOffset targetOffset = _getOffsetToRevealCaret(_currentCaretRect!);

      if (withAnimation) {
        _scrollController.animateTo(
          targetOffset.offset,
          duration: _caretAnimationDuration,
          curve: _caretAnimationCurve,
        );
        renderEditable.showOnScreen(
          rect: caretPadding.inflateRect(targetOffset.rect),
          duration: _caretAnimationDuration,
          curve: _caretAnimationCurve,
        );
      } else {
        _scrollController.jumpTo(targetOffset.offset);
        renderEditable.showOnScreen(
          rect: caretPadding.inflateRect(targetOffset.rect),
        );
      }
    });
  }

  late double _lastBottomViewInset;

  @override
  void didChangeMetrics() {
    if (_lastBottomViewInset != WidgetsBinding.instance.window.viewInsets.bottom) {
      SchedulerBinding.instance.addPostFrameCallback((Duration _) {
        _selectionOverlay?.updateForScroll();
      });
      if (_lastBottomViewInset < WidgetsBinding.instance.window.viewInsets.bottom) {
        // Because the metrics change signal from engine will come here every frame
        // (on both iOS and Android). So we don't need to show caret with animation.
        _scheduleShowCaretOnScreen(withAnimation: false);
      }
    }
    _lastBottomViewInset = WidgetsBinding.instance.window.viewInsets.bottom;
  }

  @pragma('vm:notify-debugger-on-exception')
  void _formatAndSetValue(TextEditingValue value, SelectionChangedCause? cause, {bool userInteraction = false}) {
    // Only apply input formatters if the text has changed (including uncommitted
    // text in the composing region), or when the user committed the composing
    // text.
    // Gboard is very persistent in restoring the composing region. Applying
    // input formatters on composing-region-only changes (except clearing the
    // current composing region) is very infinite-loop-prone: the formatters
    // will keep trying to modify the composing region while Gboard will keep
    // trying to restore the original composing region.
    final bool textChanged = _value.text != value.text
                          || (!_value.composing.isCollapsed && value.composing.isCollapsed);
    final bool selectionChanged = _value.selection != value.selection;

    if (textChanged) {
      try {
        value = widget.inputFormatters?.fold<TextEditingValue>(
          value,
          (TextEditingValue newValue, TextInputFormatter formatter) => formatter.formatEditUpdate(_value, newValue),
        ) ?? value;
      } catch (exception, stack) {
        FlutterError.reportError(FlutterErrorDetails(
          exception: exception,
          stack: stack,
          library: 'widgets',
          context: ErrorDescription('while applying input formatters'),
        ));
      }
    }

    // Put all optional user callback invocations in a batch edit to prevent
    // sending multiple `TextInput.updateEditingValue` messages.
    beginBatchEdit();
    _value = value;
    // Changes made by the keyboard can sometimes be "out of band" for listening
    // components, so always send those events, even if we didn't think it
    // changed. Also, the user long pressing should always send a selection change
    // as well.
    if (selectionChanged ||
        (userInteraction &&
        (cause == SelectionChangedCause.longPress ||
         cause == SelectionChangedCause.keyboard))) {
      _handleSelectionChanged(_value.selection, cause);
    }
    if (textChanged) {
      try {
        widget.onChanged?.call(_value.text);
      } catch (exception, stack) {
        FlutterError.reportError(FlutterErrorDetails(
          exception: exception,
          stack: stack,
          library: 'widgets',
          context: ErrorDescription('while calling onChanged'),
        ));
      }
    }

    endBatchEdit();
  }

  void _onCursorColorTick() {
    renderEditable.cursorColor = widget.cursorColor.withOpacity(_cursorBlinkOpacityController!.value);
    _cursorVisibilityNotifier.value = widget.showCursor && _cursorBlinkOpacityController!.value > 0;
  }

  /// Whether the blinking cursor is actually visible at this precise moment
  /// (it's hidden half the time, since it blinks).
  @visibleForTesting
  bool get cursorCurrentlyVisible => _cursorBlinkOpacityController!.value > 0;

  /// The cursor blink interval (the amount of time the cursor is in the "on"
  /// state or the "off" state). A complete cursor blink period is twice this
  /// value (half on, half off).
  @visibleForTesting
  Duration get cursorBlinkInterval => _kCursorBlinkHalfPeriod;

  /// The current status of the text selection handles.
  @visibleForTesting
  TextSelectionOverlay? get selectionOverlay => _selectionOverlay;

  int _obscureShowCharTicksPending = 0;
  int? _obscureLatestCharIndex;

  void _cursorTick(Timer timer) {
    _targetCursorVisibility = !_targetCursorVisibility;
    final double targetOpacity = _targetCursorVisibility ? 1.0 : 0.0;
    if (widget.cursorOpacityAnimates) {
      // If we want to show the cursor, we will animate the opacity to the value
      // of 1.0, and likewise if we want to make it disappear, to 0.0. An easing
      // curve is used for the animation to mimic the aesthetics of the native
      // iOS cursor.
      //
      // These values and curves have been obtained through eyeballing, so are
      // likely not exactly the same as the values for native iOS.
      _cursorBlinkOpacityController!.animateTo(targetOpacity, curve: Curves.easeOut);
    } else {
      _cursorBlinkOpacityController!.value = targetOpacity;
    }

    if (_obscureShowCharTicksPending > 0) {
      setState(() {
        _obscureShowCharTicksPending = WidgetsBinding.instance.platformDispatcher.brieflyShowPassword
          ? _obscureShowCharTicksPending - 1
          : 0;
      });
    }
  }

  void _cursorWaitForStart(Timer timer) {
    assert(_kCursorBlinkHalfPeriod > _fadeDuration);
    assert(!EditableText.debugDeterministicCursor);
    _cursorTimer?.cancel();
    _cursorTimer = Timer.periodic(_kCursorBlinkHalfPeriod, _cursorTick);
  }

  // Indicates whether the cursor should be blinking right now (but it may
  // actually not blink because it's disabled via TickerMode.of(context)).
  bool _cursorActive = false;

  void _startCursorTimer() {
    assert(_cursorTimer == null);
    _cursorActive = true;
    if (!_tickersEnabled) {
      return;
    }
    _targetCursorVisibility = true;
    _cursorBlinkOpacityController!.value = 1.0;
    if (EditableText.debugDeterministicCursor)
      return;
    if (widget.cursorOpacityAnimates) {
      _cursorTimer = Timer.periodic(_kCursorBlinkWaitForStart, _cursorWaitForStart);
    } else {
      _cursorTimer = Timer.periodic(_kCursorBlinkHalfPeriod, _cursorTick);
    }
  }

  void _stopCursorTimer({ bool resetCharTicks = true }) {
    _cursorActive = false;
    _cursorTimer?.cancel();
    _cursorTimer = null;
    _targetCursorVisibility = false;
    _cursorBlinkOpacityController!.value = 0.0;
    if (EditableText.debugDeterministicCursor)
      return;
    if (resetCharTicks)
      _obscureShowCharTicksPending = 0;
    if (widget.cursorOpacityAnimates) {
      _cursorBlinkOpacityController!.stop();
      _cursorBlinkOpacityController!.value = 0.0;
    }
  }

  void _startOrStopCursorTimerIfNeeded() {
    if (_cursorTimer == null && _hasFocus && _value.selection.isCollapsed)
      _startCursorTimer();
    else if (_cursorActive && (!_hasFocus || !_value.selection.isCollapsed))
      _stopCursorTimer();
  }

  void _didChangeTextEditingValue() {
    _updateRemoteEditingValueIfNeeded();
    _startOrStopCursorTimerIfNeeded();
    _updateOrDisposeSelectionOverlayIfNeeded();
    // TODO(abarth): Teach RenderEditable about ValueNotifier<TextEditingValue>
    // to avoid this setState().
    setState(() { /* We use widget.controller.value in build(). */ });
    _adjacentLineAction.stopCurrentVerticalRunIfSelectionChanges();
  }

  void _handleFocusChanged() {
    _openOrCloseInputConnectionIfNeeded();
    _startOrStopCursorTimerIfNeeded();
    _updateOrDisposeSelectionOverlayIfNeeded();
    if (_hasFocus) {
      // Listen for changing viewInsets, which indicates keyboard showing up.
      WidgetsBinding.instance.addObserver(this);
      _lastBottomViewInset = WidgetsBinding.instance.window.viewInsets.bottom;
      if (!widget.readOnly) {
        _scheduleShowCaretOnScreen(withAnimation: true);
      }
      if (!_value.selection.isValid) {
        // Place cursor at the end if the selection is invalid when we receive focus.
        _handleSelectionChanged(TextSelection.collapsed(offset: _value.text.length), null);
      }

      _cachedText = '';
      _cachedFirstRect = null;
      _cachedSize = Size.zero;
      _cachedPlaceholder = -1;
    } else {
      WidgetsBinding.instance.removeObserver(this);
      setState(() { _currentPromptRectRange = null; });
    }
    updateKeepAlive();
  }

  String _cachedText = '';
  Rect? _cachedFirstRect;
  Size _cachedSize = Size.zero;
  int _cachedPlaceholder = -1;
  TextStyle? _cachedTextStyle;

  void _updateSelectionRects({bool force = false}) {
    if (!widget.scribbleEnabled)
      return;
    if (defaultTargetPlatform != TargetPlatform.iOS)
      return;
    // This is to avoid sending selection rects on non-iPad devices.
    if (WidgetsBinding.instance.window.physicalSize.shortestSide < _kIPadWidth)
      return;

    final String text = renderEditable.text?.toPlainText(includeSemanticsLabels: false) ?? '';
    final List<Rect> firstSelectionBoxes = renderEditable.getBoxesForSelection(const TextSelection(baseOffset: 0, extentOffset: 1));
    final Rect? firstRect = firstSelectionBoxes.isNotEmpty ? firstSelectionBoxes.first : null;
    final ScrollDirection scrollDirection = _scrollController.position.userScrollDirection;
    final Size size = renderEditable.size;
    final bool textChanged = text != _cachedText;
    final bool textStyleChanged = _cachedTextStyle != widget.style;
    final bool firstRectChanged = _cachedFirstRect != firstRect;
    final bool sizeChanged = _cachedSize != size;
    final bool placeholderChanged = _cachedPlaceholder != _placeholderLocation;
    if (scrollDirection == ScrollDirection.idle && (force || textChanged || textStyleChanged || firstRectChanged || sizeChanged || placeholderChanged)) {
      _cachedText = text;
      _cachedFirstRect = firstRect;
      _cachedTextStyle = widget.style;
      _cachedSize = size;
      _cachedPlaceholder = _placeholderLocation;
      bool belowRenderEditableBottom = false;
      final List<SelectionRect> rects = List<SelectionRect?>.generate(
        _cachedText.characters.length,
        (int i) {
          if (belowRenderEditableBottom)
            return null;

          final int offset = _cachedText.characters.getRange(0, i).string.length;
          final List<Rect> boxes = renderEditable.getBoxesForSelection(TextSelection(baseOffset: offset, extentOffset: offset + _cachedText.characters.characterAt(i).string.length));
          if (boxes.isEmpty)
            return null;

          final SelectionRect selectionRect = SelectionRect(
            bounds: boxes.first,
            position: offset,
          );
          if (renderEditable.paintBounds.bottom < selectionRect.bounds.top) {
            belowRenderEditableBottom = true;
            return null;
          }
          return selectionRect;
        },
      ).where((SelectionRect? selectionRect) {
        if (selectionRect == null)
          return false;
        if (renderEditable.paintBounds.right < selectionRect.bounds.left || selectionRect.bounds.right < renderEditable.paintBounds.left)
          return false;
        if (renderEditable.paintBounds.bottom < selectionRect.bounds.top || selectionRect.bounds.bottom < renderEditable.paintBounds.top)
          return false;
        return true;
      }).map<SelectionRect>((SelectionRect? selectionRect) => selectionRect!).toList();
      _textInputConnection!.setSelectionRects(rects);
    }
  }

  void _updateSizeAndTransform() {
    if (_hasInputConnection) {
      final Size size = renderEditable.size;
      final Matrix4 transform = renderEditable.getTransformTo(null);
      _textInputConnection!.setEditableSizeAndTransform(size, transform);
      _updateSelectionRects();
      SchedulerBinding.instance.addPostFrameCallback((Duration _) => _updateSizeAndTransform());
    } else if (_placeholderLocation != -1) {
      removeTextPlaceholder();
    }
  }

  // Sends the current composing rect to the iOS text input plugin via the text
  // input channel. We need to keep sending the information even if no text is
  // currently marked, as the information usually lags behind. The text input
  // plugin needs to estimate the composing rect based on the latest caret rect,
  // when the composing rect info didn't arrive in time.
  void _updateComposingRectIfNeeded() {
    final TextRange composingRange = _value.composing;
    if (_hasInputConnection) {
      assert(mounted);
      Rect? composingRect = renderEditable.getRectForComposingRange(composingRange);
      // Send the caret location instead if there's no marked text yet.
      if (composingRect == null) {
        assert(!composingRange.isValid || composingRange.isCollapsed);
        final int offset = composingRange.isValid ? composingRange.start : 0;
        composingRect = renderEditable.getLocalRectForCaret(TextPosition(offset: offset));
      }
      assert(composingRect != null);
      _textInputConnection!.setComposingRect(composingRect);
      SchedulerBinding.instance.addPostFrameCallback((Duration _) => _updateComposingRectIfNeeded());
    }
  }

  void _updateCaretRectIfNeeded() {
    if (_hasInputConnection) {
      if (renderEditable.selection != null && renderEditable.selection!.isValid &&
          renderEditable.selection!.isCollapsed) {
        final TextPosition currentTextPosition = TextPosition(offset: renderEditable.selection!.baseOffset);
        final Rect caretRect = renderEditable.getLocalRectForCaret(currentTextPosition);
        _textInputConnection!.setCaretRect(caretRect);
      }
      SchedulerBinding.instance.addPostFrameCallback((Duration _) => _updateCaretRectIfNeeded());
    }
  }

  TextDirection get _textDirection {
    final TextDirection result = widget.textDirection ?? Directionality.of(context);
    assert(result != null, '$runtimeType created without a textDirection and with no ambient Directionality.');
    return result;
  }

  /// The renderer for this widget's descendant.
  ///
  /// This property is typically used to notify the renderer of input gestures
  /// when [RenderEditable.ignorePointer] is true.
  RenderEditable get renderEditable => _editableKey.currentContext!.findRenderObject()! as RenderEditable;

  @override
  TextEditingValue get textEditingValue => _value;

  double get _devicePixelRatio => MediaQuery.of(context).devicePixelRatio;

  @override
  void userUpdateTextEditingValue(TextEditingValue value, SelectionChangedCause? cause) {
    // Compare the current TextEditingValue with the pre-format new
    // TextEditingValue value, in case the formatter would reject the change.
    final bool shouldShowCaret = widget.readOnly
      ? _value.selection != value.selection
      : _value != value;
    if (shouldShowCaret) {
      _scheduleShowCaretOnScreen(withAnimation: true);
    }

    // Even if the value doesn't change, it may be necessary to focus and build
    // the selection overlay. For example, this happens when right clicking an
    // unfocused field that previously had a selection in the same spot.
    if (value == textEditingValue) {
      if (!widget.focusNode.hasFocus) {
        widget.focusNode.requestFocus();
        _createSelectionOverlay();
      }
      return;
    }

    _formatAndSetValue(value, cause, userInteraction: true);
  }

  @override
  void bringIntoView(TextPosition position) {
    final Rect localRect = renderEditable.getLocalRectForCaret(position);
    final RevealedOffset targetOffset = _getOffsetToRevealCaret(localRect);

    _scrollController.jumpTo(targetOffset.offset);
    renderEditable.showOnScreen(rect: targetOffset.rect);
  }

  /// Shows the selection toolbar at the location of the current cursor.
  ///
  /// Returns `false` if a toolbar couldn't be shown, such as when the toolbar
  /// is already shown, or when no text selection currently exists.
  @override
  bool showToolbar() {
    // Web is using native dom elements to enable clipboard functionality of the
    // toolbar: copy, paste, select, cut. It might also provide additional
    // functionality depending on the browser (such as translate). Due to this
    // we should not show a Flutter toolbar for the editable text elements.
    if (kIsWeb) {
      return false;
    }

    if (_selectionOverlay == null || _selectionOverlay!.toolbarIsVisible) {
      return false;
    }
    clipboardStatus?.update();
    _selectionOverlay!.showToolbar();
    return true;
  }

  // TODO(justinmc): This doesn't work with ContextualMenu because toolbarIsVisible
  // doesn't work with it.
  @override
  void hideToolbar([bool hideHandles = true]) {
    if (hideHandles) {
      // Hide the handles and the toolbar.
      _selectionOverlay?.hide();
    } else if (_selectionOverlay?.toolbarIsVisible ?? false) {
      // Hide only the toolbar but not the handles.
      _selectionOverlay?.hideToolbar();
    }
  }

  /// Toggles the visibility of the toolbar.
  void toggleToolbar() {
    assert(_selectionOverlay != null);
    if (_selectionOverlay!.toolbarIsVisible) {
      hideToolbar();
    } else {
      showToolbar();
    }
  }

  // Tracks the location a [_ScribblePlaceholder] should be rendered in the
  // text.
  //
  // A value of -1 indicates there should be no placeholder, otherwise the
  // value should be between 0 and the length of the text, inclusive.
  int _placeholderLocation = -1;

  @override
  void insertTextPlaceholder(Size size) {
    if (!widget.scribbleEnabled)
      return;

    if (!widget.controller.selection.isValid)
      return;

    setState(() {
      _placeholderLocation = _value.text.length - widget.controller.selection.end;
    });
  }

  @override
  void removeTextPlaceholder() {
    if (!widget.scribbleEnabled)
      return;

    setState(() {
      _placeholderLocation = -1;
    });
  }

  @override
  String get autofillId => 'EditableText-$hashCode';

  @override
  TextInputConfiguration get textInputConfiguration {
    final List<String>? autofillHints = widget.autofillHints?.toList(growable: false);
    final AutofillConfiguration autofillConfiguration = autofillHints != null
      ? AutofillConfiguration(
          uniqueIdentifier: autofillId,
          autofillHints: autofillHints,
          currentEditingValue: currentTextEditingValue,
        )
      : AutofillConfiguration.disabled;

    return TextInputConfiguration(
      inputType: widget.keyboardType,
      readOnly: widget.readOnly,
      obscureText: widget.obscureText,
      autocorrect: widget.autocorrect,
      smartDashesType: widget.smartDashesType,
      smartQuotesType: widget.smartQuotesType,
      enableSuggestions: widget.enableSuggestions,
      enableInteractiveSelection: widget._userSelectionEnabled,
      inputAction: widget.textInputAction ?? (widget.keyboardType == TextInputType.multiline
        ? TextInputAction.newline
        : TextInputAction.done
      ),
      textCapitalization: widget.textCapitalization,
      keyboardAppearance: widget.keyboardAppearance,
      autofillConfiguration: autofillConfiguration,
      enableIMEPersonalizedLearning: widget.enableIMEPersonalizedLearning,
    );
  }

  @override
  void autofill(TextEditingValue value) => updateEditingValue(value);

  // null if no promptRect should be shown.
  TextRange? _currentPromptRectRange;

  @override
  void showAutocorrectionPromptRect(int start, int end) {
    setState(() {
      _currentPromptRectRange = TextRange(start: start, end: end);
    });
  }

  // TODO(justinmc): Do canCopy et. al. without TextSelectionControls, since
  // those are deprecated.
  VoidCallback? _semanticsOnCopy(TextSelectionControls? controls) {
    return widget.selectionEnabled
        && copyEnabled
        && _hasFocus
        && (controls?.canCopy(this) ?? false)
      ? () => controls!.handleCopy(this, clipboardStatus)
      : null;
  }

  VoidCallback? _semanticsOnCut(TextSelectionControls? controls) {
    return widget.selectionEnabled
        && cutEnabled
        && _hasFocus
        && (controls?.canCut(this) ?? false)
      ? () => controls!.handleCut(this, clipboardStatus)
      : null;
  }

  VoidCallback? _semanticsOnPaste(TextSelectionControls? controls) {
    return widget.selectionEnabled
        && pasteEnabled
        && _hasFocus
        && (controls?.canPaste(this) ?? false)
        && (clipboardStatus == null || clipboardStatus!.value == ClipboardStatus.pasteable)
      ? () => controls!.handlePaste(this)
      : null;
  }


  // --------------------------- Text Editing Actions ---------------------------

  _TextBoundary _characterBoundary(DirectionalTextEditingIntent intent) {
    final _TextBoundary atomicTextBoundary = widget.obscureText ? _CodeUnitBoundary(_value) : _CharacterBoundary(_value);
    return _CollapsedSelectionBoundary(atomicTextBoundary, intent.forward);
  }

  _TextBoundary _nextWordBoundary(DirectionalTextEditingIntent intent) {
    final _TextBoundary atomicTextBoundary;
    final _TextBoundary boundary;

    if (widget.obscureText) {
      atomicTextBoundary = _CodeUnitBoundary(_value);
      boundary = _DocumentBoundary(_value);
    } else {
      final TextEditingValue textEditingValue = _textEditingValueforTextLayoutMetrics;
      atomicTextBoundary = _CharacterBoundary(textEditingValue);
      // This isn't enough. Newline characters.
      boundary = _ExpandedTextBoundary(_WhitespaceBoundary(textEditingValue), _WordBoundary(renderEditable, textEditingValue));
    }

    final _MixedBoundary mixedBoundary = intent.forward
      ? _MixedBoundary(atomicTextBoundary, boundary)
      : _MixedBoundary(boundary, atomicTextBoundary);
    // Use a _MixedBoundary to make sure we don't leave invalid codepoints in
    // the field after deletion.
    return _CollapsedSelectionBoundary(mixedBoundary, intent.forward);
  }

  _TextBoundary _linebreak(DirectionalTextEditingIntent intent) {
    final _TextBoundary atomicTextBoundary;
    final _TextBoundary boundary;

    if (widget.obscureText) {
      atomicTextBoundary = _CodeUnitBoundary(_value);
      boundary = _DocumentBoundary(_value);
    } else {
      final TextEditingValue textEditingValue = _textEditingValueforTextLayoutMetrics;
      atomicTextBoundary = _CharacterBoundary(textEditingValue);
      boundary = _LineBreak(renderEditable, textEditingValue);
    }

    // The _MixedBoundary is to make sure we don't leave invalid code units in
    // the field after deletion.
    // `boundary` doesn't need to be wrapped in a _CollapsedSelectionBoundary,
    // since the document boundary is unique and the linebreak boundary is
    // already caret-location based.
    return intent.forward
      ? _MixedBoundary(_CollapsedSelectionBoundary(atomicTextBoundary, true), boundary)
      : _MixedBoundary(boundary, _CollapsedSelectionBoundary(atomicTextBoundary, false));
  }

  _TextBoundary _documentBoundary(DirectionalTextEditingIntent intent) => _DocumentBoundary(_value);

  Action<T> _makeOverridable<T extends Intent>(Action<T> defaultAction) {
    return Action<T>.overridable(context: context, defaultAction: defaultAction);
  }

  void _replaceText(ReplaceTextIntent intent) {
    final TextEditingValue oldValue = _value;
    final TextEditingValue newValue = intent.currentTextEditingValue.replaced(
      intent.replacementRange,
      intent.replacementText,
    );
    userUpdateTextEditingValue(newValue, intent.cause);

    // If there's no change in text and selection (e.g. when selecting and
    // pasting identical text), the widget won't be rebuilt on value update.
    // Handle this by calling _didChangeTextEditingValue() so caret and scroll
    // updates can happen.
    if (newValue == oldValue) {
      _didChangeTextEditingValue();
    }
  }
  late final Action<ReplaceTextIntent> _replaceTextAction = CallbackAction<ReplaceTextIntent>(onInvoke: _replaceText);

  // Scrolls either to the beginning or end of the document depending on the
  // intent's `forward` parameter.
  void _scrollToDocumentBoundary(ScrollToDocumentBoundaryIntent intent) {
    if (intent.forward) {
      bringIntoView(TextPosition(offset: _value.text.length));
    } else {
      bringIntoView(const TextPosition(offset: 0));
    }
  }

  void _updateSelection(UpdateSelectionIntent intent) {
    bringIntoView(intent.newSelection.extent);
    userUpdateTextEditingValue(
      intent.currentTextEditingValue.copyWith(selection: intent.newSelection),
      intent.cause,
    );
  }
  late final Action<UpdateSelectionIntent> _updateSelectionAction = CallbackAction<UpdateSelectionIntent>(onInvoke: _updateSelection);

  late final _UpdateTextSelectionToAdjacentLineAction<ExtendSelectionVerticallyToAdjacentLineIntent> _adjacentLineAction = _UpdateTextSelectionToAdjacentLineAction<ExtendSelectionVerticallyToAdjacentLineIntent>(this);

  void _expandSelectionToDocumentBoundary(ExpandSelectionToDocumentBoundaryIntent intent) {
    final _TextBoundary textBoundary = _documentBoundary(intent);
    _expandSelection(intent.forward, textBoundary, true);
  }

  void _expandSelectionToLinebreak(ExpandSelectionToLineBreakIntent intent) {
    final _TextBoundary textBoundary = _linebreak(intent);
    _expandSelection(intent.forward, textBoundary);
  }

  void _expandSelection(bool forward, _TextBoundary textBoundary, [bool extentAtIndex = false]) {
    final TextSelection textBoundarySelection = textBoundary.textEditingValue.selection;
    if (!textBoundarySelection.isValid) {
      return;
    }

    final bool inOrder = textBoundarySelection.baseOffset <= textBoundarySelection.extentOffset;
    final bool towardsExtent = forward == inOrder;
    final TextPosition position = towardsExtent
        ? textBoundarySelection.extent
        : textBoundarySelection.base;

    final TextPosition newExtent = forward
      ? textBoundary.getTrailingTextBoundaryAt(position)
      : textBoundary.getLeadingTextBoundaryAt(position);

    final TextSelection newSelection = textBoundarySelection.expandTo(newExtent, textBoundarySelection.isCollapsed || extentAtIndex);
    userUpdateTextEditingValue(
      _value.copyWith(selection: newSelection),
      SelectionChangedCause.keyboard,
    );
    bringIntoView(newSelection.extent);
  }

  Object? _hideToolbarIfVisible(DismissIntent intent) {
    if (_selectionOverlay?.toolbarIsVisible ?? false) {
      hideToolbar(false);
      return null;
    }
    return Actions.invoke(context, intent);
  }

  late final Map<Type, Action<Intent>> _actions = <Type, Action<Intent>>{
    DoNothingAndStopPropagationTextIntent: DoNothingAction(consumesKey: false),
    ReplaceTextIntent: _replaceTextAction,
    UpdateSelectionIntent: _updateSelectionAction,
    DirectionalFocusIntent: DirectionalFocusAction.forTextField(),
    DismissIntent: CallbackAction<DismissIntent>(onInvoke: _hideToolbarIfVisible),

    // Delete
    DeleteCharacterIntent: _makeOverridable(_DeleteTextAction<DeleteCharacterIntent>(this, _characterBoundary)),
    DeleteToNextWordBoundaryIntent: _makeOverridable(_DeleteTextAction<DeleteToNextWordBoundaryIntent>(this, _nextWordBoundary)),
    DeleteToLineBreakIntent: _makeOverridable(_DeleteTextAction<DeleteToLineBreakIntent>(this, _linebreak)),

    // Extend/Move Selection
    ExtendSelectionByCharacterIntent: _makeOverridable(_UpdateTextSelectionAction<ExtendSelectionByCharacterIntent>(this, false, _characterBoundary,)),
    ExtendSelectionToNextWordBoundaryIntent: _makeOverridable(_UpdateTextSelectionAction<ExtendSelectionToNextWordBoundaryIntent>(this, true, _nextWordBoundary)),
    ExtendSelectionToLineBreakIntent: _makeOverridable(_UpdateTextSelectionAction<ExtendSelectionToLineBreakIntent>(this, true, _linebreak)),
    ExpandSelectionToLineBreakIntent: _makeOverridable(CallbackAction<ExpandSelectionToLineBreakIntent>(onInvoke: _expandSelectionToLinebreak)),
    ExpandSelectionToDocumentBoundaryIntent: _makeOverridable(CallbackAction<ExpandSelectionToDocumentBoundaryIntent>(onInvoke: _expandSelectionToDocumentBoundary)),
    ExtendSelectionVerticallyToAdjacentLineIntent: _makeOverridable(_adjacentLineAction),
    ExtendSelectionToDocumentBoundaryIntent: _makeOverridable(_UpdateTextSelectionAction<ExtendSelectionToDocumentBoundaryIntent>(this, true, _documentBoundary)),
    ExtendSelectionToNextWordBoundaryOrCaretLocationIntent: _makeOverridable(_ExtendSelectionOrCaretPositionAction(this, _nextWordBoundary)),
    ScrollToDocumentBoundaryIntent: _makeOverridable(CallbackAction<ScrollToDocumentBoundaryIntent>(onInvoke: _scrollToDocumentBoundary)),

    // Copy Paste
    SelectAllTextIntent: _makeOverridable(_SelectAllAction(this)),
    CopySelectionTextIntent: _makeOverridable(_CopySelectionAction(this)),
    PasteTextIntent: _makeOverridable(CallbackAction<PasteTextIntent>(onInvoke: (PasteTextIntent intent) => pasteText(intent.cause))),
  };

  @override
  Widget build(BuildContext context) {
    assert(debugCheckHasMediaQuery(context));
    super.build(context); // See AutomaticKeepAliveClientMixin.

    final TextSelectionControls? controls = widget.selectionControls;
    final Widget child = MouseRegion(
      cursor: widget.mouseCursor ?? SystemMouseCursors.text,
      child: Actions(
        actions: _actions,
        child: _TextEditingHistory(
          controller: widget.controller,
          onTriggered: (TextEditingValue value) {
            userUpdateTextEditingValue(value, SelectionChangedCause.keyboard);
          },
          child: Focus(
            focusNode: widget.focusNode,
            includeSemantics: false,
            debugLabel: 'EditableText',
            child: Scrollable(
              excludeFromSemantics: true,
              axisDirection: _isMultiline ? AxisDirection.down : AxisDirection.right,
              controller: _scrollController,
              physics: widget.scrollPhysics,
              dragStartBehavior: widget.dragStartBehavior,
              restorationId: widget.restorationId,
              // If a ScrollBehavior is not provided, only apply scrollbars when
              // multiline. The overscroll indicator should not be applied in
              // either case, glowing or stretching.
              scrollBehavior: widget.scrollBehavior ?? ScrollConfiguration.of(context).copyWith(
                scrollbars: _isMultiline,
                overscroll: false,
              ),
              viewportBuilder: (BuildContext context, ViewportOffset offset) {
                return CompositedTransformTarget(
                  link: _toolbarLayerLink,
                  child: Semantics(
                    onCopy: _semanticsOnCopy(controls),
                    onCut: _semanticsOnCut(controls),
                    onPaste: _semanticsOnPaste(controls),
                    child: _ScribbleFocusable(
                      focusNode: widget.focusNode,
                      editableKey: _editableKey,
                      enabled: widget.scribbleEnabled,
                      updateSelectionRects: () {
                        _openInputConnection();
                        _updateSelectionRects(force: true);
                      },
                      child: _Editable(
                        key: _editableKey,
                        startHandleLayerLink: _startHandleLayerLink,
                        endHandleLayerLink: _endHandleLayerLink,
                        inlineSpan: buildTextSpan(),
                        value: _value,
                        cursorColor: _cursorColor,
                        backgroundCursorColor: widget.backgroundCursorColor,
                        showCursor: EditableText.debugDeterministicCursor
                            ? ValueNotifier<bool>(widget.showCursor)
                            : _cursorVisibilityNotifier,
                        forceLine: widget.forceLine,
                        readOnly: widget.readOnly,
                        hasFocus: _hasFocus,
                        maxLines: widget.maxLines,
                        minLines: widget.minLines,
                        expands: widget.expands,
                        strutStyle: widget.strutStyle,
                        selectionColor: widget.selectionColor,
                        textScaleFactor: widget.textScaleFactor ?? MediaQuery.textScaleFactorOf(context),
                        textAlign: widget.textAlign,
                        textDirection: _textDirection,
                        locale: widget.locale,
                        textHeightBehavior: widget.textHeightBehavior ?? DefaultTextHeightBehavior.of(context),
                        textWidthBasis: widget.textWidthBasis,
                        obscuringCharacter: widget.obscuringCharacter,
                        obscureText: widget.obscureText,
                        offset: offset,
                        onCaretChanged: _handleCaretChanged,
                        rendererIgnoresPointer: widget.rendererIgnoresPointer,
                        cursorWidth: widget.cursorWidth,
                        cursorHeight: widget.cursorHeight,
                        cursorRadius: widget.cursorRadius,
                        cursorOffset: widget.cursorOffset ?? Offset.zero,
                        selectionHeightStyle: widget.selectionHeightStyle,
                        selectionWidthStyle: widget.selectionWidthStyle,
                        paintCursorAboveText: widget.paintCursorAboveText,
                        enableInteractiveSelection: widget._userSelectionEnabled,
                        textSelectionDelegate: this,
                        devicePixelRatio: _devicePixelRatio,
                        promptRectRange: _currentPromptRectRange,
                        promptRectColor: widget.autocorrectionTextRectColor,
                        clipBehavior: widget.clipBehavior,
                      ),
                    ),
                  ),
                );
              },
            ),
          ),
        ),
      ),
    );

    return child;
  }

  /// Builds [TextSpan] from current editing value.
  ///
  /// By default makes text in composing range appear as underlined.
  /// Descendants can override this method to customize appearance of text
  TextSpan buildTextSpan() {
    if (widget.obscureText) {
      String text = _value.text;
      text = widget.obscuringCharacter * text.length;
      // Reveal the latest character in an obscured field only on mobile.
      const Set<TargetPlatform> mobilePlatforms = <TargetPlatform> {
        TargetPlatform.android, TargetPlatform.iOS, TargetPlatform.fuchsia,
      };
      final bool breiflyShowPassword = WidgetsBinding.instance.platformDispatcher.brieflyShowPassword
                                    && mobilePlatforms.contains(defaultTargetPlatform);
      if (breiflyShowPassword) {
        final int? o = _obscureShowCharTicksPending > 0 ? _obscureLatestCharIndex : null;
        if (o != null && o >= 0 && o < text.length)
          text = text.replaceRange(o, o + 1, _value.text.substring(o, o + 1));
      }
      return TextSpan(style: widget.style, text: text);
    }
    if (_placeholderLocation >= 0 && _placeholderLocation <= _value.text.length) {
      final List<_ScribblePlaceholder> placeholders = <_ScribblePlaceholder>[];
      final int placeholderLocation = _value.text.length - _placeholderLocation;
      if (_isMultiline) {
        // The zero size placeholder here allows the line to break and keep the caret on the first line.
        placeholders.add(const _ScribblePlaceholder(child: SizedBox(), size: Size.zero));
        placeholders.add(_ScribblePlaceholder(child: const SizedBox(), size: Size(renderEditable.size.width, 0.0)));
      } else {
        placeholders.add(const _ScribblePlaceholder(child: SizedBox(), size: Size(100.0, 0.0)));
      }
      return TextSpan(style: widget.style, children: <InlineSpan>[
          TextSpan(text: _value.text.substring(0, placeholderLocation)),
          ...placeholders,
          TextSpan(text: _value.text.substring(placeholderLocation)),
        ],
      );
    }

    // Read only mode should not paint text composing.
    return widget.controller.buildTextSpan(
      context: context,
      style: widget.style,
      withComposing: !widget.readOnly && _hasFocus,
    );
  }
}

class _Editable extends MultiChildRenderObjectWidget {
  _Editable({
    super.key,
    required this.inlineSpan,
    required this.value,
    required this.startHandleLayerLink,
    required this.endHandleLayerLink,
    this.cursorColor,
    this.backgroundCursorColor,
    required this.showCursor,
    required this.forceLine,
    required this.readOnly,
    this.textHeightBehavior,
    required this.textWidthBasis,
    required this.hasFocus,
    required this.maxLines,
    this.minLines,
    required this.expands,
    this.strutStyle,
    this.selectionColor,
    required this.textScaleFactor,
    required this.textAlign,
    required this.textDirection,
    this.locale,
    required this.obscuringCharacter,
    required this.obscureText,
    required this.offset,
    this.onCaretChanged,
    this.rendererIgnoresPointer = false,
    required this.cursorWidth,
    this.cursorHeight,
    this.cursorRadius,
    required this.cursorOffset,
    required this.paintCursorAboveText,
    this.selectionHeightStyle = ui.BoxHeightStyle.tight,
    this.selectionWidthStyle = ui.BoxWidthStyle.tight,
    this.enableInteractiveSelection = true,
    required this.textSelectionDelegate,
    required this.devicePixelRatio,
    this.promptRectRange,
    this.promptRectColor,
    required this.clipBehavior,
  }) : assert(textDirection != null),
       assert(rendererIgnoresPointer != null),
       super(children: _extractChildren(inlineSpan));

  // Traverses the InlineSpan tree and depth-first collects the list of
  // child widgets that are created in WidgetSpans.
  static List<Widget> _extractChildren(InlineSpan span) {
    final List<Widget> result = <Widget>[];
    span.visitChildren((InlineSpan span) {
      if (span is WidgetSpan) {
        result.add(span.child);
      }
      return true;
    });
    return result;
  }

  final InlineSpan inlineSpan;
  final TextEditingValue value;
  final Color? cursorColor;
  final LayerLink startHandleLayerLink;
  final LayerLink endHandleLayerLink;
  final Color? backgroundCursorColor;
  final ValueNotifier<bool> showCursor;
  final bool forceLine;
  final bool readOnly;
  final bool hasFocus;
  final int? maxLines;
  final int? minLines;
  final bool expands;
  final StrutStyle? strutStyle;
  final Color? selectionColor;
  final double textScaleFactor;
  final TextAlign textAlign;
  final TextDirection textDirection;
  final Locale? locale;
  final String obscuringCharacter;
  final bool obscureText;
  final TextHeightBehavior? textHeightBehavior;
  final TextWidthBasis textWidthBasis;
  final ViewportOffset offset;
  final CaretChangedHandler? onCaretChanged;
  final bool rendererIgnoresPointer;
  final double cursorWidth;
  final double? cursorHeight;
  final Radius? cursorRadius;
  final Offset cursorOffset;
  final bool paintCursorAboveText;
  final ui.BoxHeightStyle selectionHeightStyle;
  final ui.BoxWidthStyle selectionWidthStyle;
  final bool enableInteractiveSelection;
  final TextSelectionDelegate textSelectionDelegate;
  final double devicePixelRatio;
  final TextRange? promptRectRange;
  final Color? promptRectColor;
  final Clip clipBehavior;

  @override
  RenderEditable createRenderObject(BuildContext context) {
    return RenderEditable(
      text: inlineSpan,
      cursorColor: cursorColor,
      startHandleLayerLink: startHandleLayerLink,
      endHandleLayerLink: endHandleLayerLink,
      backgroundCursorColor: backgroundCursorColor,
      showCursor: showCursor,
      forceLine: forceLine,
      readOnly: readOnly,
      hasFocus: hasFocus,
      maxLines: maxLines,
      minLines: minLines,
      expands: expands,
      strutStyle: strutStyle,
      selectionColor: selectionColor,
      textScaleFactor: textScaleFactor,
      textAlign: textAlign,
      textDirection: textDirection,
      locale: locale ?? Localizations.maybeLocaleOf(context),
      selection: value.selection,
      offset: offset,
      onCaretChanged: onCaretChanged,
      ignorePointer: rendererIgnoresPointer,
      obscuringCharacter: obscuringCharacter,
      obscureText: obscureText,
      textHeightBehavior: textHeightBehavior,
      textWidthBasis: textWidthBasis,
      cursorWidth: cursorWidth,
      cursorHeight: cursorHeight,
      cursorRadius: cursorRadius,
      cursorOffset: cursorOffset,
      paintCursorAboveText: paintCursorAboveText,
      selectionHeightStyle: selectionHeightStyle,
      selectionWidthStyle: selectionWidthStyle,
      enableInteractiveSelection: enableInteractiveSelection,
      textSelectionDelegate: textSelectionDelegate,
      devicePixelRatio: devicePixelRatio,
      promptRectRange: promptRectRange,
      promptRectColor: promptRectColor,
      clipBehavior: clipBehavior,
    );
  }

  @override
  void updateRenderObject(BuildContext context, RenderEditable renderObject) {
    renderObject
      ..text = inlineSpan
      ..cursorColor = cursorColor
      ..startHandleLayerLink = startHandleLayerLink
      ..endHandleLayerLink = endHandleLayerLink
      ..showCursor = showCursor
      ..forceLine = forceLine
      ..readOnly = readOnly
      ..hasFocus = hasFocus
      ..maxLines = maxLines
      ..minLines = minLines
      ..expands = expands
      ..strutStyle = strutStyle
      ..selectionColor = selectionColor
      ..textScaleFactor = textScaleFactor
      ..textAlign = textAlign
      ..textDirection = textDirection
      ..locale = locale ?? Localizations.maybeLocaleOf(context)
      ..selection = value.selection
      ..offset = offset
      ..onCaretChanged = onCaretChanged
      ..ignorePointer = rendererIgnoresPointer
      ..textHeightBehavior = textHeightBehavior
      ..textWidthBasis = textWidthBasis
      ..obscuringCharacter = obscuringCharacter
      ..obscureText = obscureText
      ..cursorWidth = cursorWidth
      ..cursorHeight = cursorHeight
      ..cursorRadius = cursorRadius
      ..cursorOffset = cursorOffset
      ..selectionHeightStyle = selectionHeightStyle
      ..selectionWidthStyle = selectionWidthStyle
      ..enableInteractiveSelection = enableInteractiveSelection
      ..textSelectionDelegate = textSelectionDelegate
      ..devicePixelRatio = devicePixelRatio
      ..paintCursorAboveText = paintCursorAboveText
      ..promptRectColor = promptRectColor
      ..clipBehavior = clipBehavior
      ..setPromptRectRange(promptRectRange);
  }
}

class _ScribbleFocusable extends StatefulWidget {
  const _ScribbleFocusable({
    required this.child,
    required this.focusNode,
    required this.editableKey,
    required this.updateSelectionRects,
    required this.enabled,
  });

  final Widget child;
  final FocusNode focusNode;
  final GlobalKey editableKey;
  final VoidCallback updateSelectionRects;
  final bool enabled;

  @override
  _ScribbleFocusableState createState() => _ScribbleFocusableState();
}

class _ScribbleFocusableState extends State<_ScribbleFocusable> implements ScribbleClient {
  _ScribbleFocusableState(): _elementIdentifier = (_nextElementIdentifier++).toString();

  @override
  void initState() {
    super.initState();
    if (widget.enabled) {
      TextInput.registerScribbleElement(elementIdentifier, this);
    }
  }

  @override
  void didUpdateWidget(_ScribbleFocusable oldWidget) {
    super.didUpdateWidget(oldWidget);
    if (!oldWidget.enabled && widget.enabled) {
      TextInput.registerScribbleElement(elementIdentifier, this);
    }

    if (oldWidget.enabled && !widget.enabled) {
      TextInput.unregisterScribbleElement(elementIdentifier);
    }
  }

  @override
  void dispose() {
    TextInput.unregisterScribbleElement(elementIdentifier);
    super.dispose();
  }

  RenderEditable? get renderEditable => widget.editableKey.currentContext?.findRenderObject() as RenderEditable?;

  static int _nextElementIdentifier = 1;
  final String _elementIdentifier;

  @override
  String get elementIdentifier => _elementIdentifier;

  @override
  void onScribbleFocus(Offset offset) {
    widget.focusNode.requestFocus();
    renderEditable?.selectPositionAt(from: offset, cause: SelectionChangedCause.scribble);
    widget.updateSelectionRects();
  }

  @override
  bool isInScribbleRect(Rect rect) {
    final Rect calculatedBounds = bounds;
    if (renderEditable?.readOnly ?? false)
      return false;
    if (calculatedBounds == Rect.zero)
      return false;
    if (!calculatedBounds.overlaps(rect))
      return false;
    final Rect intersection = calculatedBounds.intersect(rect);
    final HitTestResult result = HitTestResult();
    WidgetsBinding.instance.hitTest(result, intersection.center);
    return result.path.any((HitTestEntry entry) => entry.target == renderEditable);
  }

  @override
  Rect get bounds {
    final RenderBox? box = context.findRenderObject() as RenderBox?;
    if (box == null || !mounted || !box.attached)
      return Rect.zero;
    final Matrix4 transform = box.getTransformTo(null);
    return MatrixUtils.transformRect(transform, Rect.fromLTWH(0, 0, box.size.width, box.size.height));
  }

  @override
  Widget build(BuildContext context) {
    return widget.child;
  }
}

class _ScribblePlaceholder extends WidgetSpan {
  const _ScribblePlaceholder({
    required super.child,
    super.alignment,
    super.baseline,
    required this.size,
  }) : assert(child != null),
       assert(baseline != null || !(
         identical(alignment, ui.PlaceholderAlignment.aboveBaseline) ||
         identical(alignment, ui.PlaceholderAlignment.belowBaseline) ||
         identical(alignment, ui.PlaceholderAlignment.baseline)
       ));

  /// The size of the span, used in place of adding a placeholder size to the [TextPainter].
  final Size size;

  @override
  void build(ui.ParagraphBuilder builder, { double textScaleFactor = 1.0, List<PlaceholderDimensions>? dimensions }) {
    assert(debugAssertIsValid());
    final bool hasStyle = style != null;
    if (hasStyle) {
      builder.pushStyle(style!.getTextStyle(textScaleFactor: textScaleFactor));
    }
    builder.addPlaceholder(
      size.width,
      size.height,
      alignment,
      scale: textScaleFactor,
    );
    if (hasStyle) {
      builder.pop();
    }
  }
}

/// An interface for retriving the logical text boundary (left-closed-right-open)
/// at a given location in a document.
///
/// Depending on the implementation of the [_TextBoundary], the input
/// [TextPosition] can either point to a code unit, or a position between 2 code
/// units (which can be visually represented by the caret if the selection were
/// to collapse to that position).
///
/// For example, [_LineBreak] interprets the input [TextPosition] as a caret
/// location, since in Flutter the caret is generally painted between the
/// character the [TextPosition] points to and its previous character, and
/// [_LineBreak] cares about the affinity of the input [TextPosition]. Most
/// other text boundaries however, interpret the input [TextPosition] as the
/// location of a code unit in the document, since it's easier to reason about
/// the text boundary given a code unit in the text.
///
/// To convert a "code-unit-based" [_TextBoundary] to "caret-location-based",
/// use the [_CollapsedSelectionBoundary] combinator.
abstract class _TextBoundary {
  const _TextBoundary();

  TextEditingValue get textEditingValue;

  /// Returns the leading text boundary at the given location, inclusive.
  TextPosition getLeadingTextBoundaryAt(TextPosition position);

  /// Returns the trailing text boundary at the given location, exclusive.
  TextPosition getTrailingTextBoundaryAt(TextPosition position);

  TextRange getTextBoundaryAt(TextPosition position) {
    return TextRange(
      start: getLeadingTextBoundaryAt(position).offset,
      end: getTrailingTextBoundaryAt(position).offset,
    );
  }
}

// -----------------------------  Text Boundaries -----------------------------

class _CodeUnitBoundary extends _TextBoundary {
  const _CodeUnitBoundary(this.textEditingValue);

  @override
  final TextEditingValue textEditingValue;

  @override
  TextPosition getLeadingTextBoundaryAt(TextPosition position) => TextPosition(offset: position.offset);
  @override
  TextPosition getTrailingTextBoundaryAt(TextPosition position) => TextPosition(offset: math.min(position.offset + 1, textEditingValue.text.length));
}

// The word modifier generally removes the word boundaries around white spaces
// (and newlines), IOW white spaces and some other punctuations are considered
// a part of the next word in the search direction.
class _WhitespaceBoundary extends _TextBoundary {
  const _WhitespaceBoundary(this.textEditingValue);

  @override
  final TextEditingValue textEditingValue;

  @override
  TextPosition getLeadingTextBoundaryAt(TextPosition position) {
    for (int index = position.offset; index >= 0; index -= 1) {
      if (!TextLayoutMetrics.isWhitespace(textEditingValue.text.codeUnitAt(index))) {
        return TextPosition(offset: index);
      }
    }
    return const TextPosition(offset: 0);
  }

  @override
  TextPosition getTrailingTextBoundaryAt(TextPosition position) {
    for (int index = position.offset; index < textEditingValue.text.length; index += 1) {
      if (!TextLayoutMetrics.isWhitespace(textEditingValue.text.codeUnitAt(index))) {
        return TextPosition(offset: index + 1);
      }
    }
    return TextPosition(offset: textEditingValue.text.length);
  }
}

// Most apps delete the entire grapheme when the backspace key is pressed.
// Also always put the new caret location to character boundaries to avoid
// sending malformed UTF-16 code units to the paragraph builder.
class _CharacterBoundary extends _TextBoundary {
  const _CharacterBoundary(this.textEditingValue);

  @override
  final TextEditingValue textEditingValue;

  @override
  TextPosition getLeadingTextBoundaryAt(TextPosition position) {
    final int endOffset = math.min(position.offset + 1, textEditingValue.text.length);
    return TextPosition(
      offset: CharacterRange.at(textEditingValue.text, position.offset, endOffset).stringBeforeLength,
    );
  }

  @override
  TextPosition getTrailingTextBoundaryAt(TextPosition position) {
    final int endOffset = math.min(position.offset + 1, textEditingValue.text.length);
    final CharacterRange range = CharacterRange.at(textEditingValue.text, position.offset, endOffset);
    return TextPosition(
      offset: textEditingValue.text.length - range.stringAfterLength,
    );
  }

  @override
  TextRange getTextBoundaryAt(TextPosition position) {
    final int endOffset = math.min(position.offset + 1, textEditingValue.text.length);
    final CharacterRange range = CharacterRange.at(textEditingValue.text, position.offset, endOffset);
    return TextRange(
      start: range.stringBeforeLength,
      end: textEditingValue.text.length - range.stringAfterLength,
    );
  }
}

// [UAX #29](https://unicode.org/reports/tr29/) defined word boundaries.
class _WordBoundary extends _TextBoundary {
  const _WordBoundary(this.textLayout, this.textEditingValue);

  final TextLayoutMetrics textLayout;

  @override
  final TextEditingValue textEditingValue;

  @override
  TextPosition getLeadingTextBoundaryAt(TextPosition position) {
    return TextPosition(
      offset: textLayout.getWordBoundary(position).start,
      // Word boundary seems to always report downstream on many platforms.
      affinity: TextAffinity.downstream,  // ignore: avoid_redundant_argument_values
    );
  }
  @override
  TextPosition getTrailingTextBoundaryAt(TextPosition position) {
    return TextPosition(
      offset: textLayout.getWordBoundary(position).end,
      // Word boundary seems to always report downstream on many platforms.
      affinity: TextAffinity.downstream,  // ignore: avoid_redundant_argument_values
    );
  }
}

// The linebreaks of the current text layout. The input [TextPosition]s are
// interpreted as caret locations because [TextPainter.getLineAtOffset] is
// text-affinity-aware.
class _LineBreak extends _TextBoundary {
  const _LineBreak(
    this.textLayout,
    this.textEditingValue,
  );

  final TextLayoutMetrics textLayout;

  @override
  final TextEditingValue textEditingValue;

  @override
  TextPosition getLeadingTextBoundaryAt(TextPosition position) {
    return TextPosition(
      offset: textLayout.getLineAtOffset(position).start,
    );
  }

  @override
  TextPosition getTrailingTextBoundaryAt(TextPosition position) {
    return TextPosition(
      offset: textLayout.getLineAtOffset(position).end,
      affinity: TextAffinity.upstream,
    );
  }
}

// The document boundary is unique and is a constant function of the input
// position.
class _DocumentBoundary extends _TextBoundary {
  const _DocumentBoundary(this.textEditingValue);

  @override
  final TextEditingValue textEditingValue;

  @override
  TextPosition getLeadingTextBoundaryAt(TextPosition position) => const TextPosition(offset: 0);
  @override
  TextPosition getTrailingTextBoundaryAt(TextPosition position) {
    return TextPosition(
      offset: textEditingValue.text.length,
      affinity: TextAffinity.upstream,
    );
  }
}

// ------------------------  Text Boundary Combinators ------------------------

// Expands the innerTextBoundary with outerTextBoundary.
class _ExpandedTextBoundary extends _TextBoundary {
  _ExpandedTextBoundary(this.innerTextBoundary, this.outerTextBoundary);

  final _TextBoundary innerTextBoundary;
  final _TextBoundary outerTextBoundary;

  @override
  TextEditingValue get textEditingValue {
    assert(innerTextBoundary.textEditingValue == outerTextBoundary.textEditingValue);
    return innerTextBoundary.textEditingValue;
  }

  @override
  TextPosition getLeadingTextBoundaryAt(TextPosition position) {
    return outerTextBoundary.getLeadingTextBoundaryAt(
      innerTextBoundary.getLeadingTextBoundaryAt(position),
    );
  }

  @override
  TextPosition getTrailingTextBoundaryAt(TextPosition position) {
    return outerTextBoundary.getTrailingTextBoundaryAt(
      innerTextBoundary.getTrailingTextBoundaryAt(position),
    );
  }
}

// Force the innerTextBoundary to interpret the input [TextPosition]s as caret
// locations instead of code unit positions.
//
// The innerTextBoundary must be a [_TextBoundary] that interprets the input
// [TextPosition]s as code unit positions.
class _CollapsedSelectionBoundary extends _TextBoundary {
  _CollapsedSelectionBoundary(this.innerTextBoundary, this.isForward);

  final _TextBoundary innerTextBoundary;
  final bool isForward;

  @override
  TextEditingValue get textEditingValue => innerTextBoundary.textEditingValue;

  @override
  TextPosition getLeadingTextBoundaryAt(TextPosition position) {
    return isForward
      ? innerTextBoundary.getLeadingTextBoundaryAt(position)
      : position.offset <= 0 ? const TextPosition(offset: 0) : innerTextBoundary.getLeadingTextBoundaryAt(TextPosition(offset: position.offset - 1));
  }

  @override
  TextPosition getTrailingTextBoundaryAt(TextPosition position) {
    return isForward
      ? innerTextBoundary.getTrailingTextBoundaryAt(position)
      : position.offset <= 0 ? const TextPosition(offset: 0) : innerTextBoundary.getTrailingTextBoundaryAt(TextPosition(offset: position.offset - 1));
  }
}

// A _TextBoundary that creates a [TextRange] where its start is from the
// specified leading text boundary and its end is from the specified trailing
// text boundary.
class _MixedBoundary extends _TextBoundary {
  _MixedBoundary(this.leadingTextBoundary, this.trailingTextBoundary);

  final _TextBoundary leadingTextBoundary;
  final _TextBoundary trailingTextBoundary;

  @override
  TextEditingValue get textEditingValue {
    assert(leadingTextBoundary.textEditingValue == trailingTextBoundary.textEditingValue);
    return leadingTextBoundary.textEditingValue;
  }

  @override
  TextPosition getLeadingTextBoundaryAt(TextPosition position) => leadingTextBoundary.getLeadingTextBoundaryAt(position);

  @override
  TextPosition getTrailingTextBoundaryAt(TextPosition position) => trailingTextBoundary.getTrailingTextBoundaryAt(position);
}

// -------------------------------  Text Actions -------------------------------
class _DeleteTextAction<T extends DirectionalTextEditingIntent> extends ContextAction<T> {
  _DeleteTextAction(this.state, this.getTextBoundariesForIntent);

  final EditableTextState state;
  final _TextBoundary Function(T intent) getTextBoundariesForIntent;

  TextRange _expandNonCollapsedRange(TextEditingValue value) {
    final TextRange selection = value.selection;
    assert(selection.isValid);
    assert(!selection.isCollapsed);
    final _TextBoundary atomicBoundary = state.widget.obscureText
      ? _CodeUnitBoundary(value)
      : _CharacterBoundary(value);

    return TextRange(
      start: atomicBoundary.getLeadingTextBoundaryAt(TextPosition(offset: selection.start)).offset,
      end: atomicBoundary.getTrailingTextBoundaryAt(TextPosition(offset: selection.end - 1)).offset,
    );
  }

  @override
  Object? invoke(T intent, [BuildContext? context]) {
    final TextSelection selection = state._value.selection;
    assert(selection.isValid);

    if (!selection.isCollapsed) {
      return Actions.invoke(
        context!,
        ReplaceTextIntent(state._value, '', _expandNonCollapsedRange(state._value), SelectionChangedCause.keyboard),
      );
    }

    final _TextBoundary textBoundary = getTextBoundariesForIntent(intent);
    if (!textBoundary.textEditingValue.selection.isValid) {
      return null;
    }
    if (!textBoundary.textEditingValue.selection.isCollapsed) {
      return Actions.invoke(
        context!,
        ReplaceTextIntent(state._value, '', _expandNonCollapsedRange(textBoundary.textEditingValue), SelectionChangedCause.keyboard),
      );
    }

    return Actions.invoke(
      context!,
      ReplaceTextIntent(
        textBoundary.textEditingValue,
        '',
        textBoundary.getTextBoundaryAt(textBoundary.textEditingValue.selection.base),
        SelectionChangedCause.keyboard,
      ),
    );
  }

  @override
  bool get isActionEnabled => !state.widget.readOnly && state._value.selection.isValid;
}

class _UpdateTextSelectionAction<T extends DirectionalCaretMovementIntent> extends ContextAction<T> {
  _UpdateTextSelectionAction(
    this.state,
    this.ignoreNonCollapsedSelection,
    this.getTextBoundariesForIntent,
  );

  final EditableTextState state;
  final bool ignoreNonCollapsedSelection;
  final _TextBoundary Function(T intent) getTextBoundariesForIntent;

  static const int NEWLINE_CODE_UNIT = 10;

  // Returns true iff the given position is at a wordwrap boundary in the
  // upstream position.
  bool _isAtWordwrapUpstream(TextPosition position) {
    final TextPosition end = TextPosition(
      offset: state.renderEditable.getLineAtOffset(position).end,
      affinity: TextAffinity.upstream,
    );
    return end == position && end.offset != state.textEditingValue.text.length
        && state.textEditingValue.text.codeUnitAt(position.offset) != NEWLINE_CODE_UNIT;
  }

  // Returns true iff the given position at a wordwrap boundary in the
  // downstream position.
  bool _isAtWordwrapDownstream(TextPosition position) {
    final TextPosition start = TextPosition(
      offset: state.renderEditable.getLineAtOffset(position).start,
    );
    return start == position && start.offset != 0
        && state.textEditingValue.text.codeUnitAt(position.offset - 1) != NEWLINE_CODE_UNIT;
  }

  @override
  Object? invoke(T intent, [BuildContext? context]) {
    final TextSelection selection = state._value.selection;
    assert(selection.isValid);

    final bool collapseSelection = intent.collapseSelection || !state.widget.selectionEnabled;
    // Collapse to the logical start/end.
    TextSelection collapse(TextSelection selection) {
      assert(selection.isValid);
      assert(!selection.isCollapsed);
      return selection.copyWith(
        baseOffset: intent.forward ? selection.end : selection.start,
        extentOffset: intent.forward ? selection.end : selection.start,
      );
    }

    if (!selection.isCollapsed && !ignoreNonCollapsedSelection && collapseSelection) {
      return Actions.invoke(
        context!,
        UpdateSelectionIntent(state._value, collapse(selection), SelectionChangedCause.keyboard),
      );
    }

    final _TextBoundary textBoundary = getTextBoundariesForIntent(intent);
    final TextSelection textBoundarySelection = textBoundary.textEditingValue.selection;
    if (!textBoundarySelection.isValid) {
      return null;
    }
    if (!textBoundarySelection.isCollapsed && !ignoreNonCollapsedSelection && collapseSelection) {
      return Actions.invoke(
        context!,
        UpdateSelectionIntent(state._value, collapse(textBoundarySelection), SelectionChangedCause.keyboard),
      );
    }

    TextPosition extent = textBoundarySelection.extent;

    // If continuesAtWrap is true extent and is at the relevant wordwrap, then
    // move it just to the other side of the wordwrap.
    if (intent.continuesAtWrap) {
      if (intent.forward && _isAtWordwrapUpstream(extent)) {
        extent = TextPosition(
          offset: extent.offset,
        );
      } else if (!intent.forward && _isAtWordwrapDownstream(extent)) {
        extent = TextPosition(
          offset: extent.offset,
          affinity: TextAffinity.upstream,
        );
      }
    }

    final TextPosition newExtent = intent.forward
      ? textBoundary.getTrailingTextBoundaryAt(extent)
      : textBoundary.getLeadingTextBoundaryAt(extent);

    final TextSelection newSelection = collapseSelection
      ? TextSelection.fromPosition(newExtent)
      : textBoundarySelection.extendTo(newExtent);

    // If collapseAtReversal is true and would have an effect, collapse it.
    if (!selection.isCollapsed && intent.collapseAtReversal
        && (selection.baseOffset < selection.extentOffset !=
        newSelection.baseOffset < newSelection.extentOffset)) {
      return Actions.invoke(
        context!,
        UpdateSelectionIntent(
          state._value,
          TextSelection.fromPosition(selection.base),
          SelectionChangedCause.keyboard,
        ),
      );
    }

    return Actions.invoke(
      context!,
      UpdateSelectionIntent(textBoundary.textEditingValue, newSelection, SelectionChangedCause.keyboard),
    );
  }

  @override
  bool get isActionEnabled => state._value.selection.isValid;
}

class _ExtendSelectionOrCaretPositionAction extends ContextAction<ExtendSelectionToNextWordBoundaryOrCaretLocationIntent> {
  _ExtendSelectionOrCaretPositionAction(this.state, this.getTextBoundariesForIntent);

  final EditableTextState state;
  final _TextBoundary Function(ExtendSelectionToNextWordBoundaryOrCaretLocationIntent intent) getTextBoundariesForIntent;

  @override
  Object? invoke(ExtendSelectionToNextWordBoundaryOrCaretLocationIntent intent, [BuildContext? context]) {
    final TextSelection selection = state._value.selection;
    assert(selection.isValid);

    final _TextBoundary textBoundary = getTextBoundariesForIntent(intent);
    final TextSelection textBoundarySelection = textBoundary.textEditingValue.selection;
    if (!textBoundarySelection.isValid) {
      return null;
    }

    final TextPosition extent = textBoundarySelection.extent;
    final TextPosition newExtent = intent.forward
      ? textBoundary.getTrailingTextBoundaryAt(extent)
      : textBoundary.getLeadingTextBoundaryAt(extent);

    final TextSelection newSelection = (newExtent.offset - textBoundarySelection.baseOffset) * (textBoundarySelection.extentOffset - textBoundarySelection.baseOffset) < 0
      ? textBoundarySelection.copyWith(
        extentOffset: textBoundarySelection.baseOffset,
        affinity: textBoundarySelection.extentOffset > textBoundarySelection.baseOffset ? TextAffinity.downstream : TextAffinity.upstream,
      )
      : textBoundarySelection.extendTo(newExtent);

    return Actions.invoke(
      context!,
      UpdateSelectionIntent(textBoundary.textEditingValue, newSelection, SelectionChangedCause.keyboard),
    );
  }

  @override
  bool get isActionEnabled => state.widget.selectionEnabled && state._value.selection.isValid;
}

class _UpdateTextSelectionToAdjacentLineAction<T extends DirectionalCaretMovementIntent> extends ContextAction<T> {
  _UpdateTextSelectionToAdjacentLineAction(this.state);

  final EditableTextState state;

  VerticalCaretMovementRun? _verticalMovementRun;
  TextSelection? _runSelection;

  void stopCurrentVerticalRunIfSelectionChanges() {
    final TextSelection? runSelection = _runSelection;
    if (runSelection == null) {
      assert(_verticalMovementRun == null);
      return;
    }
    _runSelection = state._value.selection;
    final TextSelection currentSelection = state.widget.controller.selection;
    final bool continueCurrentRun = currentSelection.isValid && currentSelection.isCollapsed
                                    && currentSelection.baseOffset == runSelection.baseOffset
                                    && currentSelection.extentOffset == runSelection.extentOffset;
    if (!continueCurrentRun) {
      _verticalMovementRun = null;
      _runSelection = null;
    }
  }

  @override
  void invoke(T intent, [BuildContext? context]) {
    assert(state._value.selection.isValid);

    final bool collapseSelection = intent.collapseSelection || !state.widget.selectionEnabled;
    final TextEditingValue value = state._textEditingValueforTextLayoutMetrics;
    if (!value.selection.isValid) {
      return;
    }

    if (_verticalMovementRun?.isValid == false) {
      _verticalMovementRun = null;
      _runSelection = null;
    }

    final VerticalCaretMovementRun currentRun = _verticalMovementRun
      ?? state.renderEditable.startVerticalCaretMovement(state.renderEditable.selection!.extent);

    final bool shouldMove = intent.forward ? currentRun.moveNext() : currentRun.movePrevious();
    final TextPosition newExtent = shouldMove
      ? currentRun.current
      : (intent.forward ? TextPosition(offset: state._value.text.length) : const TextPosition(offset: 0));
    final TextSelection newSelection = collapseSelection
      ? TextSelection.fromPosition(newExtent)
      : value.selection.extendTo(newExtent);

    Actions.invoke(
      context!,
      UpdateSelectionIntent(value, newSelection, SelectionChangedCause.keyboard),
    );
    if (state._value.selection == newSelection) {
      _verticalMovementRun = currentRun;
      _runSelection = newSelection;
    }
  }

  @override
  bool get isActionEnabled => state._value.selection.isValid;
}

class _SelectAllAction extends ContextAction<SelectAllTextIntent> {
  _SelectAllAction(this.state);

  final EditableTextState state;

  @override
  Object? invoke(SelectAllTextIntent intent, [BuildContext? context]) {
    return Actions.invoke(
      context!,
      UpdateSelectionIntent(
        state._value,
        TextSelection(baseOffset: 0, extentOffset: state._value.text.length),
        intent.cause,
      ),
    );
  }

  @override
  bool get isActionEnabled => state.widget.selectionEnabled;
}

class _CopySelectionAction extends ContextAction<CopySelectionTextIntent> {
  _CopySelectionAction(this.state);

  final EditableTextState state;

  @override
  void invoke(CopySelectionTextIntent intent, [BuildContext? context]) {
    if (intent.collapseSelection) {
      state.cutSelection(intent.cause);
    } else {
      state.copySelection(intent.cause);
    }
  }

  @override
  bool get isActionEnabled => state._value.selection.isValid && !state._value.selection.isCollapsed;
}

/// A void function that takes a [TextEditingValue].
@visibleForTesting
typedef TextEditingValueCallback = void Function(TextEditingValue value);

/// Provides undo/redo capabilities for text editing.
///
/// Listens to [controller] as a [ValueNotifier] and saves relevant values for
/// undoing/redoing. The cadence at which values are saved is a best
/// approximation of the native behaviors of a hardware keyboard on Flutter's
/// desktop platforms, as there are subtle differences between each of these
/// platforms.
///
/// Listens to keyboard undo/redo shortcuts and calls [onTriggered] when a
/// shortcut is triggered that would affect the state of the [controller].
class _TextEditingHistory extends StatefulWidget {
  /// Creates an instance of [_TextEditingHistory].
  const _TextEditingHistory({
    required this.child,
    required this.controller,
    required this.onTriggered,
  });

  /// The child widget of [_TextEditingHistory].
  final Widget child;

  /// The [TextEditingController] to save the state of over time.
  final TextEditingController controller;

  /// Called when an undo or redo causes a state change.
  ///
  /// If the state would still be the same before and after the undo/redo, this
  /// will not be called. For example, receiving a redo when there is nothing
  /// to redo will not call this method.
  ///
  /// It is also not called when the controller is changed for reasons other
  /// than undo/redo.
  final TextEditingValueCallback onTriggered;

  @override
  State<_TextEditingHistory> createState() => _TextEditingHistoryState();
}

class _TextEditingHistoryState extends State<_TextEditingHistory> {
  final _UndoStack<TextEditingValue> _stack = _UndoStack<TextEditingValue>();
  late final _Throttled<TextEditingValue> _throttledPush;
  Timer? _throttleTimer;

  // This duration was chosen as a best fit for the behavior of Mac, Linux,
  // and Windows undo/redo state save durations, but it is not perfect for any
  // of them.
  static const Duration _kThrottleDuration = Duration(milliseconds: 500);

  void _undo(UndoTextIntent intent) {
    _update(_stack.undo());
  }

  void _redo(RedoTextIntent intent) {
    _update(_stack.redo());
  }

  void _update(TextEditingValue? nextValue) {
    if (nextValue == null) {
      return;
    }
    if (nextValue.text == widget.controller.text) {
      return;
    }
    widget.onTriggered(widget.controller.value.copyWith(
      text: nextValue.text,
      selection: nextValue.selection,
    ));
  }

  void _push() {
    if (widget.controller.value == TextEditingValue.empty) {
      return;
    }

    _throttleTimer = _throttledPush(widget.controller.value);
  }

  @override
  void initState() {
    super.initState();
    _throttledPush = _throttle<TextEditingValue>(
      duration: _kThrottleDuration,
      function: _stack.push,
    );
    _push();
    widget.controller.addListener(_push);
  }

  @override
  void didUpdateWidget(_TextEditingHistory oldWidget) {
    super.didUpdateWidget(oldWidget);
    if (widget.controller != oldWidget.controller) {
      _stack.clear();
      oldWidget.controller.removeListener(_push);
      widget.controller.addListener(_push);
    }
  }

  @override
  void dispose() {
    widget.controller.removeListener(_push);
    _throttleTimer?.cancel();
    super.dispose();
  }

  @override
  Widget build(BuildContext context) {
    return Actions(
      actions: <Type, Action<Intent>> {
        UndoTextIntent: Action<UndoTextIntent>.overridable(context: context, defaultAction: CallbackAction<UndoTextIntent>(onInvoke: _undo)),
        RedoTextIntent: Action<RedoTextIntent>.overridable(context: context, defaultAction: CallbackAction<RedoTextIntent>(onInvoke: _redo)),
      },
      child: widget.child,
    );
  }
}

/// A data structure representing a chronological list of states that can be
/// undone and redone.
class _UndoStack<T> {
  /// Creates an instance of [_UndoStack].
  _UndoStack();

  final List<T> _list = <T>[];

  // The index of the current value, or null if the list is emtpy.
  late int _index;

  /// Returns the current value of the stack.
  T? get currentValue => _list.isEmpty ? null : _list[_index];

  /// Add a new state change to the stack.
  ///
  /// Pushing identical objects will not create multiple entries.
  void push(T value) {
    if (_list.isEmpty) {
      _index = 0;
      _list.add(value);
      return;
    }

    assert(_index < _list.length && _index >= 0);

    if (value == currentValue) {
      return;
    }

    // If anything has been undone in this stack, remove those irrelevant states
    // before adding the new one.
    if (_index != null && _index != _list.length - 1) {
      _list.removeRange(_index + 1, _list.length);
    }
    _list.add(value);
    _index = _list.length - 1;
  }

  /// Returns the current value after an undo operation.
  ///
  /// An undo operation moves the current value to the previously pushed value,
  /// if any.
  ///
  /// Iff the stack is completely empty, then returns null.
  T? undo() {
    if (_list.isEmpty) {
      return null;
    }

    assert(_index < _list.length && _index >= 0);

    if (_index != 0) {
      _index = _index - 1;
    }

    return currentValue;
  }

  /// Returns the current value after a redo operation.
  ///
  /// A redo operation moves the current value to the value that was last
  /// undone, if any.
  ///
  /// Iff the stack is completely empty, then returns null.
  T? redo() {
    if (_list.isEmpty) {
      return null;
    }

    assert(_index < _list.length && _index >= 0);

    if (_index < _list.length - 1) {
      _index = _index + 1;
    }

    return currentValue;
  }

  /// Remove everything from the stack.
  void clear() {
    _list.clear();
    _index = -1;
  }

  @override
  String toString() {
    return '_UndoStack $_list';
  }
}

/// A function that can be throttled with the throttle function.
typedef _Throttleable<T> = void Function(T currentArg);

/// A function that has been throttled by [_throttle].
typedef _Throttled<T> = Timer Function(T currentArg);

/// Returns a _Throttled that will call through to the given function only a
/// maximum of once per duration.
///
/// Only works for functions that take exactly one argument and return void.
_Throttled<T> _throttle<T>({
  required Duration duration,
  required _Throttleable<T> function,
  // If true, calls at the start of the timer.
  bool leadingEdge = false,
}) {
  Timer? timer;
  bool calledDuringTimer = false;
  late T arg;

  return (T currentArg) {
    arg = currentArg;
    if (timer != null) {
      calledDuringTimer = true;
      return timer!;
    }
    if (leadingEdge) {
      function(arg);
    }
    calledDuringTimer = false;
    timer = Timer(duration, () {
      if (!leadingEdge || calledDuringTimer) {
        function(arg);
      }
      timer = null;
    });
    return timer!;
  };
}

/// A function that builds a widget to use as the text selection toolbar.
///
/// See also:
///
///  * [ContextualMenuBuilder], which is the generic type for any contextual
///    menu builder, not just for the text selection toolbar.
typedef TextSelectionToolbarBuilder = Widget Function(
  BuildContext,
  ContextMenuController,
  EditableTextState,
  Offset,
  Offset?,
);<|MERGE_RESOLUTION|>--- conflicted
+++ resolved
@@ -2466,7 +2466,7 @@
 
   void _createSelectionOverlay() {
     _selectionOverlay = TextSelectionOverlay(
-      clipboardStatus: _clipboardStatus,
+      clipboardStatus: clipboardStatus,
       context: context,
       value: _value,
       debugRequiredFor: widget,
@@ -2478,6 +2478,20 @@
       selectionDelegate: this,
       dragStartBehavior: widget.dragStartBehavior,
       onSelectionHandleTapped: widget.onSelectionHandleTapped,
+      buildContextMenu: (
+        BuildContext context,
+        ContextMenuController controller,
+        Offset primaryAnchor,
+        Offset? secondaryAnchor,
+      ) {
+        return widget.buildContextMenu!(
+          context,
+          controller,
+          this,
+          primaryAnchor,
+          secondaryAnchor,
+        );
+      },
     );
   }
 
@@ -2518,38 +2532,7 @@
       _selectionOverlay = null;
     } else {
       if (_selectionOverlay == null) {
-<<<<<<< HEAD
-        _selectionOverlay = TextSelectionOverlay(
-          clipboardStatus: clipboardStatus,
-          context: context,
-          value: _value,
-          debugRequiredFor: widget,
-          toolbarLayerLink: _toolbarLayerLink,
-          startHandleLayerLink: _startHandleLayerLink,
-          endHandleLayerLink: _endHandleLayerLink,
-          renderObject: renderEditable,
-          selectionControls: widget.selectionControls,
-          selectionDelegate: this,
-          dragStartBehavior: widget.dragStartBehavior,
-          onSelectionHandleTapped: widget.onSelectionHandleTapped,
-          buildContextMenu: (
-            BuildContext context,
-            ContextMenuController controller,
-            Offset primaryAnchor,
-            Offset? secondaryAnchor,
-          ) {
-            return widget.buildContextMenu!(
-              context,
-              controller,
-              this,
-              primaryAnchor,
-              secondaryAnchor,
-            );
-          },
-        );
-=======
         _createSelectionOverlay();
->>>>>>> d5fbc375
       } else {
         _selectionOverlay!.update(_value);
       }
