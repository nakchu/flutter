// Copyright 2014 The Flutter Authors. All rights reserved.
// Use of this source code is governed by a BSD-style license that can be
// found in the LICENSE file.

import 'dart:async';
import 'dart:math' as math;
import 'dart:ui' as ui hide TextStyle;

import 'package:characters/characters.dart' show CharacterRange, StringCharacters;
import 'package:flutter/foundation.dart';
import 'package:flutter/gestures.dart' show DragStartBehavior;
import 'package:flutter/rendering.dart';
import 'package:flutter/scheduler.dart';
import 'package:flutter/services.dart';
import 'package:flutter/src/gestures/force_press.dart';
import 'package:flutter/src/gestures/long_press.dart';
import 'package:flutter/src/gestures/tap.dart';
import 'package:flutter/src/gestures/tap_and_drag.dart';

import 'actions.dart';
import 'autofill.dart';
import 'automatic_keep_alive.dart';
import 'basic.dart';
import 'binding.dart';
import 'constants.dart';
import 'context_menu_button_item.dart';
import 'debug.dart';
import 'default_selection_style.dart';
import 'default_text_editing_shortcuts.dart';
import 'editable_web.dart';
import 'focus_manager.dart';
import 'focus_scope.dart';
import 'focus_traversal.dart';
import 'framework.dart';
import 'localizations.dart';
import 'magnifier.dart';
import 'media_query.dart';
import 'scroll_configuration.dart';
import 'scroll_controller.dart';
import 'scroll_physics.dart';
import 'scroll_position.dart';
import 'scrollable.dart';
import 'scrollable_helpers.dart';
import 'shortcuts.dart';
import 'size_changed_layout_notifier.dart';
import 'spell_check.dart';
import 'tap_region.dart';
import 'text.dart';
import 'text_editing_intents.dart';
import 'text_selection.dart';
import 'text_selection_toolbar_anchors.dart';
import 'ticker_provider.dart';
import 'undo_history.dart';
import 'view.dart';
import 'widget_span.dart';

export 'package:flutter/services.dart' show KeyboardInsertedContent, SelectionChangedCause, SmartDashesType, SmartQuotesType, TextEditingValue, TextInputType, TextSelection;

// Examples can assume:
// late BuildContext context;
// late WidgetTester tester;

/// Signature for the callback that reports when the user changes the selection
/// (including the cursor location).
typedef SelectionChangedCallback = void Function(TextSelection selection, SelectionChangedCause? cause);

/// Signature for the callback that reports the app private command results.
typedef AppPrivateCommandCallback = void Function(String action, Map<String, dynamic> data);

/// Signature for a widget builder that builds a context menu for the given
/// [EditableTextState].
///
/// See also:
///
///  * [SelectableRegionContextMenuBuilder], which performs the same role for
///    [SelectableRegion].
typedef EditableTextContextMenuBuilder = Widget Function(
  BuildContext context,
  EditableTextState editableTextState,
);

// Signature for a function that determines the target location of the given
// [TextPosition] after applying the given [TextBoundary].
typedef _ApplyTextBoundary = TextPosition Function(TextPosition, bool, TextBoundary);

// The time it takes for the cursor to fade from fully opaque to fully
// transparent and vice versa. A full cursor blink, from transparent to opaque
// to transparent, is twice this duration.
const Duration _kCursorBlinkHalfPeriod = Duration(milliseconds: 500);

// Number of cursor ticks during which the most recently entered character
// is shown in an obscured text field.
const int _kObscureShowLatestCharCursorTicks = 3;

/// The default mime types to be used when allowedMimeTypes is not provided.
///
/// The default value supports inserting images of any supported format.
const List<String> kDefaultContentInsertionMimeTypes = <String>[
  'image/png',
  'image/bmp',
  'image/jpg',
  'image/tiff',
  'image/gif',
  'image/jpeg',
  'image/webp'
];

class _CompositionCallback extends SingleChildRenderObjectWidget {
  const _CompositionCallback({ required this.compositeCallback, required this.enabled, super.child });
  final CompositionCallback compositeCallback;
  final bool enabled;

  @override
  RenderObject createRenderObject(BuildContext context) {
    return _RenderCompositionCallback(compositeCallback, enabled);
  }
  @override
  void updateRenderObject(BuildContext context, _RenderCompositionCallback renderObject) {
    super.updateRenderObject(context, renderObject);
    // _EditableTextState always uses the same callback.
    assert(renderObject.compositeCallback == compositeCallback);
    renderObject.enabled = enabled;
  }
}

class _RenderCompositionCallback extends RenderProxyBox {
  _RenderCompositionCallback(this.compositeCallback, this._enabled);

  final CompositionCallback compositeCallback;
  VoidCallback? _cancelCallback;

  bool get enabled => _enabled;
  bool _enabled = false;
  set enabled(bool newValue) {
    _enabled = newValue;
    if (!newValue) {
      _cancelCallback?.call();
      _cancelCallback = null;
    } else if (_cancelCallback == null) {
      markNeedsPaint();
    }
  }

  @override
  void paint(PaintingContext context, ui.Offset offset) {
    if (enabled) {
      _cancelCallback ??= context.addCompositionCallback(compositeCallback);
    }
    super.paint(context, offset);
  }
}

/// A controller for an editable text field.
///
/// Whenever the user modifies a text field with an associated
/// [TextEditingController], the text field updates [value] and the controller
/// notifies its listeners. Listeners can then read the [text] and [selection]
/// properties to learn what the user has typed or how the selection has been
/// updated.
///
/// Similarly, if you modify the [text] or [selection] properties, the text
/// field will be notified and will update itself appropriately.
///
/// A [TextEditingController] can also be used to provide an initial value for a
/// text field. If you build a text field with a controller that already has
/// [text], the text field will use that text as its initial value.
///
/// The [value] (as well as [text] and [selection]) of this controller can be
/// updated from within a listener added to this controller. Be aware of
/// infinite loops since the listener will also be notified of the changes made
/// from within itself. Modifying the composing region from within a listener
/// can also have a bad interaction with some input methods. Gboard, for
/// example, will try to restore the composing region of the text if it was
/// modified programmatically, creating an infinite loop of communications
/// between the framework and the input method. Consider using
/// [TextInputFormatter]s instead for as-you-type text modification.
///
/// If both the [text] or [selection] properties need to be changed, set the
/// controller's [value] instead.
///
/// Remember to [dispose] of the [TextEditingController] when it is no longer
/// needed. This will ensure we discard any resources used by the object.
/// {@tool dartpad}
/// This example creates a [TextField] with a [TextEditingController] whose
/// change listener forces the entered text to be lower case and keeps the
/// cursor at the end of the input.
///
/// ** See code in examples/api/lib/widgets/editable_text/text_editing_controller.0.dart **
/// {@end-tool}
///
/// See also:
///
///  * [TextField], which is a Material Design text field that can be controlled
///    with a [TextEditingController].
///  * [EditableText], which is a raw region of editable text that can be
///    controlled with a [TextEditingController].
///  * Learn how to use a [TextEditingController] in one of our [cookbook recipes](https://flutter.dev/docs/cookbook/forms/text-field-changes#2-use-a-texteditingcontroller).
class TextEditingController extends ValueNotifier<TextEditingValue> {
  /// Creates a controller for an editable text field.
  ///
  /// This constructor treats a null [text] argument as if it were the empty
  /// string.
  TextEditingController({ String? text })
    : super(text == null ? TextEditingValue.empty : TextEditingValue(text: text));

  /// Creates a controller for an editable text field from an initial [TextEditingValue].
  ///
  /// This constructor treats a null [value] argument as if it were
  /// [TextEditingValue.empty].
  TextEditingController.fromValue(TextEditingValue? value)
    : assert(
        value == null || !value.composing.isValid || value.isComposingRangeValid,
        'New TextEditingValue $value has an invalid non-empty composing range '
        '${value.composing}. It is recommended to use a valid composing range, '
        'even for readonly text fields.',
      ),
      super(value ?? TextEditingValue.empty);

  /// The current string the user is editing.
  String get text => value.text;
  /// Setting this will notify all the listeners of this [TextEditingController]
  /// that they need to update (it calls [notifyListeners]). For this reason,
  /// this value should only be set between frames, e.g. in response to user
  /// actions, not during the build, layout, or paint phases.
  ///
  /// This property can be set from a listener added to this
  /// [TextEditingController]; **however, one should not also set [selection]
  /// in a separate statement. To change both the [text] and the [selection]
  /// change the controller's [value].**
  set text(String newText) {
    value = value.copyWith(
      text: newText,
      selection: const TextSelection.collapsed(offset: -1),
      composing: TextRange.empty,
    );
  }

  @override
  set value(TextEditingValue newValue) {
    assert(
      !newValue.composing.isValid || newValue.isComposingRangeValid,
      'New TextEditingValue $newValue has an invalid non-empty composing range '
      '${newValue.composing}. It is recommended to use a valid composing range, '
      'even for readonly text fields.',
    );
    super.value = newValue;
  }

  /// Builds [TextSpan] from current editing value.
  ///
  /// By default makes text in composing range appear as underlined. Descendants
  /// can override this method to customize appearance of text.
  TextSpan buildTextSpan({required BuildContext context, TextStyle? style , required bool withComposing}) {
    assert(!value.composing.isValid || !withComposing || value.isComposingRangeValid);
    // If the composing range is out of range for the current text, ignore it to
    // preserve the tree integrity, otherwise in release mode a RangeError will
    // be thrown and this EditableText will be built with a broken subtree.
    final bool composingRegionOutOfRange = !value.isComposingRangeValid || !withComposing;

    if (composingRegionOutOfRange) {
      return TextSpan(style: style, text: text);
    }

    final TextStyle composingStyle = style?.merge(const TextStyle(decoration: TextDecoration.underline))
        ?? const TextStyle(decoration: TextDecoration.underline);
    return TextSpan(
      style: style,
      children: <TextSpan>[
        TextSpan(text: value.composing.textBefore(value.text)),
        TextSpan(
          style: composingStyle,
          text: value.composing.textInside(value.text),
        ),
        TextSpan(text: value.composing.textAfter(value.text)),
      ],
    );
  }

  /// The currently selected [text].
  ///
  /// If the selection is collapsed, then this property gives the offset of the
  /// cursor within the text.
  TextSelection get selection => value.selection;
  /// Setting this will notify all the listeners of this [TextEditingController]
  /// that they need to update (it calls [notifyListeners]). For this reason,
  /// this value should only be set between frames, e.g. in response to user
  /// actions, not during the build, layout, or paint phases.
  ///
  /// This property can be set from a listener added to this
  /// [TextEditingController]; however, one should not also set [text]
  /// in a separate statement. To change both the [text] and the [selection]
  /// change the controller's [value].
  ///
  /// If the new selection is outside the composing range, the composing range is
  /// cleared.
  set selection(TextSelection newSelection) {
    if (!_isSelectionWithinTextBounds(newSelection)) {
      throw FlutterError('invalid text selection: $newSelection');
    }
    final TextRange newComposing = _isSelectionWithinComposingRange(newSelection) ? value.composing : TextRange.empty;
    value = value.copyWith(selection: newSelection, composing: newComposing);
  }

  /// Set the [value] to empty.
  ///
  /// After calling this function, [text] will be the empty string and the
  /// selection will be collapsed at zero offset.
  ///
  /// Calling this will notify all the listeners of this [TextEditingController]
  /// that they need to update (it calls [notifyListeners]). For this reason,
  /// this method should only be called between frames, e.g. in response to user
  /// actions, not during the build, layout, or paint phases.
  void clear() {
    value = const TextEditingValue(selection: TextSelection.collapsed(offset: 0));
  }

  /// Set the composing region to an empty range.
  ///
  /// The composing region is the range of text that is still being composed.
  /// Calling this function indicates that the user is done composing that
  /// region.
  ///
  /// Calling this will notify all the listeners of this [TextEditingController]
  /// that they need to update (it calls [notifyListeners]). For this reason,
  /// this method should only be called between frames, e.g. in response to user
  /// actions, not during the build, layout, or paint phases.
  void clearComposing() {
    value = value.copyWith(composing: TextRange.empty);
  }

  /// Check that the [selection] is inside of the bounds of [text].
  bool _isSelectionWithinTextBounds(TextSelection selection) {
    return selection.start <= text.length && selection.end <= text.length;
  }

  /// Check that the [selection] is inside of the composing range.
  bool _isSelectionWithinComposingRange(TextSelection selection) {
    return selection.start >= value.composing.start && selection.end <= value.composing.end;
  }
}

/// Toolbar configuration for [EditableText].
///
/// Toolbar is a context menu that will show up when user right click or long
/// press the [EditableText]. It includes several options: cut, copy, paste,
/// and select all.
///
/// [EditableText] and its derived widgets have their own default [ToolbarOptions].
/// Create a custom [ToolbarOptions] if you want explicit control over the toolbar
/// option.
@Deprecated(
  'Use `contextMenuBuilder` instead. '
  'This feature was deprecated after v3.3.0-0.5.pre.',
)
class ToolbarOptions {
  /// Create a toolbar configuration with given options.
  ///
  /// All options default to false if they are not explicitly set.
  @Deprecated(
    'Use `contextMenuBuilder` instead. '
    'This feature was deprecated after v3.3.0-0.5.pre.',
  )
  const ToolbarOptions({
    this.copy = false,
    this.cut = false,
    this.paste = false,
    this.selectAll = false,
  });

  /// An instance of [ToolbarOptions] with no options enabled.
  static const ToolbarOptions empty = ToolbarOptions();

  /// Whether to show copy option in toolbar.
  ///
  /// Defaults to false.
  final bool copy;

  /// Whether to show cut option in toolbar.
  ///
  /// If [EditableText.readOnly] is set to true, cut will be disabled regardless.
  ///
  /// Defaults to false.
  final bool cut;

  /// Whether to show paste option in toolbar.
  ///
  /// If [EditableText.readOnly] is set to true, paste will be disabled regardless.
  ///
  /// Defaults to false.
  final bool paste;

  /// Whether to show select all option in toolbar.
  ///
  /// Defaults to false.
  final bool selectAll;
}

/// Configures the ability to insert media content through the soft keyboard.
///
/// The configuration provides a handler for any rich content inserted through
/// the system input method, and also provides the ability to limit the mime
/// types of the inserted content.
///
/// See also:
///
/// * [EditableText.contentInsertionConfiguration]
class ContentInsertionConfiguration {
  /// Creates a content insertion configuration with the specified options.
  ///
  /// A handler for inserted content, in the form of [onContentInserted], must
  /// be supplied.
  ///
  /// The allowable mime types of inserted content may also
  /// be provided via [allowedMimeTypes], which cannot be an empty list.
  ContentInsertionConfiguration({
    required this.onContentInserted,
    this.allowedMimeTypes = kDefaultContentInsertionMimeTypes,
  }) : assert(allowedMimeTypes.isNotEmpty);

  /// Called when a user inserts content through the virtual / on-screen keyboard,
  /// currently only used on Android.
  ///
  /// [KeyboardInsertedContent] holds the data representing the inserted content.
  ///
  /// {@tool dartpad}
  ///
  /// This example shows how to access the data for inserted content in your
  /// `TextField`.
  ///
  /// ** See code in examples/api/lib/widgets/editable_text/editable_text.on_content_inserted.0.dart **
  /// {@end-tool}
  ///
  /// See also:
  ///
  ///  * <https://developer.android.com/guide/topics/text/image-keyboard>
  final ValueChanged<KeyboardInsertedContent> onContentInserted;

  /// {@template flutter.widgets.contentInsertionConfiguration.allowedMimeTypes}
  /// Used when a user inserts image-based content through the device keyboard,
  /// currently only used on Android.
  ///
  /// The passed list of strings will determine which MIME types are allowed to
  /// be inserted via the device keyboard.
  ///
  /// The default mime types are given by [kDefaultContentInsertionMimeTypes].
  /// These are all the mime types that are able to be handled and inserted
  /// from keyboards.
  ///
  /// This field cannot be an empty list.
  ///
  /// {@tool dartpad}
  /// This example shows how to limit image insertion to specific file types.
  ///
  /// ** See code in examples/api/lib/widgets/editable_text/editable_text.on_content_inserted.0.dart **
  /// {@end-tool}
  ///
  /// See also:
  ///
  ///  * <https://developer.android.com/guide/topics/text/image-keyboard>
  /// {@endtemplate}
  final List<String> allowedMimeTypes;
}

// A time-value pair that represents a key frame in an animation.
class _KeyFrame {
  const _KeyFrame(this.time, this.value);
  // Values extracted from iOS 15.4 UIKit.
  static const List<_KeyFrame> iOSBlinkingCaretKeyFrames = <_KeyFrame>[
    _KeyFrame(0,       1),     // 0
    _KeyFrame(0.5,     1),     // 1
    _KeyFrame(0.5375,  0.75),  // 2
    _KeyFrame(0.575,   0.5),   // 3
    _KeyFrame(0.6125,  0.25),  // 4
    _KeyFrame(0.65,    0),     // 5
    _KeyFrame(0.85,    0),     // 6
    _KeyFrame(0.8875,  0.25),  // 7
    _KeyFrame(0.925,   0.5),   // 8
    _KeyFrame(0.9625,  0.75),  // 9
    _KeyFrame(1,       1),     // 10
  ];

  // The timing, in seconds, of the specified animation `value`.
  final double time;
  final double value;
}

class _DiscreteKeyFrameSimulation extends Simulation {
  _DiscreteKeyFrameSimulation.iOSBlinkingCaret() : this._(_KeyFrame.iOSBlinkingCaretKeyFrames, 1);
  _DiscreteKeyFrameSimulation._(this._keyFrames, this.maxDuration)
    : assert(_keyFrames.isNotEmpty),
      assert(_keyFrames.last.time <= maxDuration),
      assert(() {
        for (int i = 0; i < _keyFrames.length -1; i += 1) {
          if (_keyFrames[i].time > _keyFrames[i + 1].time) {
            return false;
          }
        }
        return true;
      }(), 'The key frame sequence must be sorted by time.');

  final double maxDuration;

  final List<_KeyFrame> _keyFrames;

  @override
  double dx(double time) => 0;

  @override
  bool isDone(double time) => time >= maxDuration;

  // The index of the KeyFrame corresponds to the most recent input `time`.
  int _lastKeyFrameIndex = 0;

  @override
  double x(double time) {
    final int length = _keyFrames.length;

    // Perform a linear search in the sorted key frame list, starting from the
    // last key frame found, since the input `time` usually monotonically
    // increases by a small amount.
    int searchIndex;
    final int endIndex;
    if (_keyFrames[_lastKeyFrameIndex].time > time) {
      // The simulation may have restarted. Search within the index range
      // [0, _lastKeyFrameIndex).
      searchIndex = 0;
      endIndex = _lastKeyFrameIndex;
    } else {
      searchIndex = _lastKeyFrameIndex;
      endIndex = length;
    }

    // Find the target key frame. Don't have to check (endIndex - 1): if
    // (endIndex - 2) doesn't work we'll have to pick (endIndex - 1) anyways.
    while (searchIndex < endIndex - 1) {
      assert(_keyFrames[searchIndex].time <= time);
      final _KeyFrame next = _keyFrames[searchIndex + 1];
      if (time < next.time) {
        break;
      }
      searchIndex += 1;
    }

    _lastKeyFrameIndex = searchIndex;
    return _keyFrames[_lastKeyFrameIndex].value;
  }
}

/// Only handle global settings - e.g. whether flutter should paint, handle pointer events, etc
/// Things that are settings "per" text field shouldn't be accounted for here  
abstract class TextEditingPlugin {
  /// docs
  TextInputConnection? textInputConnection;

  /// docs
  bool get preventFlutterPaint;

  /// docs
  bool get disableFlutterPointerEventHandling;

  /// docs
  Widget editableBuilder(Editable editable, EditableTextState editableText);
  
  /// docs 
  void show();
  
  /// docs 
  void requestAutofill();
  
  /// docs 
  void updateConfig(TextInputConfiguration configuration);
  
  /// docs 
  void setEditingState(TextEditingValue value);
  
  /// docs 
  void setEditableSizeAndTransform(Size editableBoxSize, Matrix4 transform);
  
  /// docs 
  void setComposingRect(Rect rect);
  
  /// docs 
  void setCaretRect(Rect rect);
  
  /// docs 
  void setSelectionRects(List<SelectionRect> selectionRects);
  
  /// docs 
  void setStyle({
    required String? fontFamily,
    required double? fontSize,
    required FontWeight? fontWeight,
    required TextDirection textDirection,
    required TextAlign textAlign,
  });
  
  /// docs 
  void setScrollState({
    required double scrollTop,
    required double scrollLeft,
  });
  
  /// docs 
  void close();
  
  /// docs 
  void connectionClosedReceived();
}

/*
  Todo:

  1. See if gesture code can be contained within editable text 
  2. See if we can bypass TextInputConnection -> TextInput -> TextInputControl for native text editing
  3. Get Justin's feedback on document.  
  4. First, get plugin idea on the document - global config of text editing.  
  -- Package devs, 3rd party, other teams, etc.  

*/

/// Wrapper over textInputConnection that implements TextEditingPlugin
class DefaultTextEditingPlugin extends TextEditingPlugin {
  @override
  bool get preventFlutterPaint => false;

  @override
  bool get disableFlutterPointerEventHandling => false;

  @override
  Widget editableBuilder(Editable editable, EditableTextState editableText) {
    return editable;
  }

  @override
  void show() {
    textInputConnection?.show();
  }

  @override
  void requestAutofill() {
    textInputConnection?.requestAutofill();
  }

  @override
  void updateConfig(TextInputConfiguration configuration) {
    textInputConnection?.updateConfig(configuration);
  }

  @override
  void setEditingState(TextEditingValue value) {
    textInputConnection?.setEditingState(value);
  }

  @override
  void setEditableSizeAndTransform(Size editableBoxSize, Matrix4 transform) {
    textInputConnection?.setEditableSizeAndTransform(editableBoxSize, transform);
  }

  @override
  void setComposingRect(Rect rect) {
    textInputConnection?.setComposingRect(rect);
  }

  @override
  void setCaretRect(Rect rect) {
    textInputConnection?.setCaretRect(rect);
  }

  @override
  void setSelectionRects(List<SelectionRect> selectionRects) {
    textInputConnection?.setSelectionRects(selectionRects);
  }
  
  @override
  void setStyle({
    required String? fontFamily,
    required double? fontSize,
    required FontWeight? fontWeight,
    required TextDirection textDirection,
    required TextAlign textAlign,
  }){
    textInputConnection?.setStyle(fontFamily: fontFamily, fontSize: fontSize, fontWeight: fontWeight, textDirection: textDirection, textAlign: textAlign);
  }

  @override
  void setScrollState({
    required double scrollTop,
    required double scrollLeft,
  }) {
    textInputConnection?.setScrollState(scrollTop: scrollTop, scrollLeft: scrollLeft);
  }

  @override
  void close() {
    textInputConnection?.close();

    textInputConnection = null;
  }

  @override
  void connectionClosedReceived() {
    textInputConnection?.connectionClosedReceived();

    textInputConnection = null;
  }
}

/// A basic text input field.
///
/// This widget interacts with the [TextInput] service to let the user edit the
/// text it contains. It also provides scrolling, selection, and cursor
/// movement.
///
/// The [EditableText] widget is a low-level widget that is intended as a
/// building block for custom widget sets. For a complete user experience,
/// consider using a [TextField] or [CupertinoTextField].
///
/// ## Handling User Input
///
/// Currently the user may change the text this widget contains via keyboard or
/// the text selection menu. When the user inserted or deleted text, you will be
/// notified of the change and get a chance to modify the new text value:
///
/// * The [inputFormatters] will be first applied to the user input.
///
/// * The [controller]'s [TextEditingController.value] will be updated with the
///   formatted result, and the [controller]'s listeners will be notified.
///
/// * The [onChanged] callback, if specified, will be called last.
///
/// ## Input Actions
///
/// A [TextInputAction] can be provided to customize the appearance of the
/// action button on the soft keyboard for Android and iOS. The default action
/// is [TextInputAction.done].
///
/// Many [TextInputAction]s are common between Android and iOS. However, if a
/// [textInputAction] is provided that is not supported by the current
/// platform in debug mode, an error will be thrown when the corresponding
/// EditableText receives focus. For example, providing iOS's "emergencyCall"
/// action when running on an Android device will result in an error when in
/// debug mode. In release mode, incompatible [TextInputAction]s are replaced
/// either with "unspecified" on Android, or "default" on iOS. Appropriate
/// [textInputAction]s can be chosen by checking the current platform and then
/// selecting the appropriate action.
///
/// {@template flutter.widgets.EditableText.lifeCycle}
/// ## Lifecycle
///
/// Upon completion of editing, like pressing the "done" button on the keyboard,
/// two actions take place:
///
///   1st: Editing is finalized. The default behavior of this step includes
///   an invocation of [onChanged]. That default behavior can be overridden.
///   See [onEditingComplete] for details.
///
///   2nd: [onSubmitted] is invoked with the user's input value.
///
/// [onSubmitted] can be used to manually move focus to another input widget
/// when a user finishes with the currently focused input widget.
///
/// When the widget has focus, it will prevent itself from disposing via
/// [AutomaticKeepAliveClientMixin.wantKeepAlive] in order to avoid losing the
/// selection. Removing the focus will allow it to be disposed.
/// {@endtemplate}
///
/// Rather than using this widget directly, consider using [TextField], which
/// is a full-featured, material-design text input field with placeholder text,
/// labels, and [Form] integration.
///
/// ## Text Editing [Intent]s and Their Default [Action]s
///
/// This widget provides default [Action]s for handling common text editing
/// [Intent]s such as deleting, copying and pasting in the text field. These
/// [Action]s can be directly invoked using [Actions.invoke] or the
/// [Actions.maybeInvoke] method. The default text editing keyboard [Shortcuts]
/// also use these [Intent]s and [Action]s to perform the text editing
/// operations they are bound to.
///
/// The default handling of a specific [Intent] can be overridden by placing an
/// [Actions] widget above this widget. See the [Action] class and the
/// [Action.overridable] constructor for more information on how a pre-defined
/// overridable [Action] can be overridden.
///
/// ### Intents for Deleting Text and Their Default Behavior
///
/// | **Intent Class**                 | **Default Behavior when there's selected text**      | **Default Behavior when there is a [caret](https://en.wikipedia.org/wiki/Caret_navigation) (The selection is [TextSelection.collapsed])**  |
/// | :------------------------------- | :--------------------------------------------------- | :----------------------------------------------------------------------- |
/// | [DeleteCharacterIntent]          | Deletes the selected text                            | Deletes the user-perceived character before or after the caret location. |
/// | [DeleteToNextWordBoundaryIntent] | Deletes the selected text and the word before/after the selection's [TextSelection.extent] position | Deletes from the caret location to the previous or the next word boundary |
/// | [DeleteToLineBreakIntent]        | Deletes the selected text, and deletes to the start/end of the line from the selection's [TextSelection.extent] position | Deletes from the caret location to the logical start or end of the current line |
///
/// ### Intents for Moving the [Caret](https://en.wikipedia.org/wiki/Caret_navigation)
///
/// | **Intent Class**                                                                     | **Default Behavior when there's selected text**                  | **Default Behavior when there is a caret ([TextSelection.collapsed])**  |
/// | :----------------------------------------------------------------------------------- | :--------------------------------------------------------------- | :---------------------------------------------------------------------- |
/// | [ExtendSelectionByCharacterIntent](`collapseSelection: true`)                        | Collapses the selection to the logical start/end of the selection | Moves the caret past the user-perceived character before or after the current caret location. |
/// | [ExtendSelectionToNextWordBoundaryIntent](`collapseSelection: true`)                 | Collapses the selection to the word boundary before/after the selection's [TextSelection.extent] position | Moves the caret to the previous/next word boundary. |
/// | [ExtendSelectionToNextWordBoundaryOrCaretLocationIntent](`collapseSelection: true`)  | Collapses the selection to the word boundary before/after the selection's [TextSelection.extent] position, or [TextSelection.base], whichever is closest in the given direction | Moves the caret to the previous/next word boundary. |
/// | [ExtendSelectionToLineBreakIntent](`collapseSelection: true`)                        | Collapses the selection to the start/end of the line at the selection's [TextSelection.extent] position | Moves the caret to the start/end of the current line .|
/// | [ExtendSelectionVerticallyToAdjacentLineIntent](`collapseSelection: true`)           | Collapses the selection to the position closest to the selection's [TextSelection.extent], on the previous/next adjacent line | Moves the caret to the closest position on the previous/next adjacent line. |
/// | [ExtendSelectionVerticallyToAdjacentPageIntent](`collapseSelection: true`)           | Collapses the selection to the position closest to the selection's [TextSelection.extent], on the previous/next adjacent page | Moves the caret to the closest position on the previous/next adjacent page. |
/// | [ExtendSelectionToDocumentBoundaryIntent](`collapseSelection: true`)                 | Collapses the selection to the start/end of the document | Moves the caret to the start/end of the document. |
///
/// #### Intents for Extending the Selection
///
/// | **Intent Class**                                                                     | **Default Behavior when there's selected text**                  | **Default Behavior when there is a caret ([TextSelection.collapsed])**  |
/// | :----------------------------------------------------------------------------------- | :--------------------------------------------------------------- | :---------------------------------------------------------------------- |
/// | [ExtendSelectionByCharacterIntent](`collapseSelection: false`)                       | Moves the selection's [TextSelection.extent] past the user-perceived character before/after it |
/// | [ExtendSelectionToNextWordBoundaryIntent](`collapseSelection: false`)                | Moves the selection's [TextSelection.extent] to the previous/next word boundary |
/// | [ExtendSelectionToNextWordBoundaryOrCaretLocationIntent](`collapseSelection: false`) | Moves the selection's [TextSelection.extent] to the previous/next word boundary, or [TextSelection.base] whichever is closest in the given direction | Moves the selection's [TextSelection.extent] to the previous/next word boundary. |
/// | [ExtendSelectionToLineBreakIntent](`collapseSelection: false`)                       | Moves the selection's [TextSelection.extent] to the start/end of the line |
/// | [ExtendSelectionVerticallyToAdjacentLineIntent](`collapseSelection: false`)          | Moves the selection's [TextSelection.extent] to the closest position on the previous/next adjacent line |
/// | [ExtendSelectionVerticallyToAdjacentPageIntent](`collapseSelection: false`)          | Moves the selection's [TextSelection.extent] to the closest position on the previous/next adjacent page |
/// | [ExtendSelectionToDocumentBoundaryIntent](`collapseSelection: false`)                | Moves the selection's [TextSelection.extent] to the start/end of the document |
/// | [SelectAllTextIntent]  | Selects the entire document |
///
/// ### Other Intents
///
/// | **Intent Class**                        | **Default Behavior**                                 |
/// | :-------------------------------------- | :--------------------------------------------------- |
/// | [DoNothingAndStopPropagationTextIntent] | Does nothing in the input field, and prevents the key event from further propagating in the widget tree. |
/// | [ReplaceTextIntent]                     | Replaces the current [TextEditingValue] in the input field's [TextEditingController], and triggers all related user callbacks and [TextInputFormatter]s. |
/// | [UpdateSelectionIntent]                 | Updates the current selection in the input field's [TextEditingController], and triggers the [onSelectionChanged] callback. |
/// | [CopySelectionTextIntent]               | Copies or cuts the selected text into the clipboard |
/// | [PasteTextIntent]                       | Inserts the current text in the clipboard after the caret location, or replaces the selected text if the selection is not collapsed. |
///
/// ## Gesture Events Handling
///
/// When [rendererIgnoresPointer] is false (the default), this widget provides
/// rudimentary, platform-agnostic gesture handling for user actions such as
/// tapping, long-pressing, and scrolling.
///
/// To provide more complete gesture handling, including double-click to select
/// a word, drag selection, and platform-specific handling of gestures such as
/// long presses, consider setting [rendererIgnoresPointer] to true and using
/// [TextSelectionGestureDetectorBuilder].
///
/// {@template flutter.widgets.editableText.showCaretOnScreen}
/// ## Keep the caret visible when focused
///
/// When focused, this widget will make attempts to keep the text area and its
/// caret (even when [showCursor] is `false`) visible, on these occasions:
///
///  * When the user focuses this text field and it is not [readOnly].
///  * When the user changes the selection of the text field, or changes the
///    text when the text field is not [readOnly].
///  * When the virtual keyboard pops up.
/// {@endtemplate}
///
/// {@template flutter.widgets.editableText.accessibility}
/// ## Troubleshooting Common Accessibility Issues
///
/// ### Customizing User Input Accessibility Announcements
///
/// To customize user input accessibility announcements triggered by text
/// changes, use [SemanticsService.announce] to make the desired
/// accessibility announcement.
///
/// On iOS, the on-screen keyboard may announce the most recent input
/// incorrectly when a [TextInputFormatter] inserts a thousands separator to
/// a currency value text field. The following example demonstrates how to
/// suppress the default accessibility announcements by always announcing
/// the content of the text field as a US currency value (the `\$` inserts
/// a dollar sign, the `$newText` interpolates the `newText` variable):
///
/// ```dart
/// onChanged: (String newText) {
///   if (newText.isNotEmpty) {
///     SemanticsService.announce('\$$newText', Directionality.of(context));
///   }
/// }
/// ```
///
/// {@endtemplate}
///
/// See also:
///
///  * [TextField], which is a full-featured, material-design text input field
///    with placeholder text, labels, and [Form] integration.
class EditableText extends StatefulWidget {
  /// Creates a basic text input control.
  ///
  /// The [maxLines] property can be set to null to remove the restriction on
  /// the number of lines. By default, it is one, meaning this is a single-line
  /// text field. [maxLines] must be null or greater than zero.
  ///
  /// If [keyboardType] is not set or is null, its value will be inferred from
  /// [autofillHints], if [autofillHints] is not empty. Otherwise it defaults to
  /// [TextInputType.text] if [maxLines] is exactly one, and
  /// [TextInputType.multiline] if [maxLines] is null or greater than one.
  ///
  /// The text cursor is not shown if [showCursor] is false or if [showCursor]
  /// is null (the default) and [readOnly] is true.
  EditableText({
    super.key,
    required this.controller,
    required this.focusNode,
    this.readOnly = false,
    this.obscuringCharacter = '•',
    this.obscureText = false,
    this.autocorrect = true,
    SmartDashesType? smartDashesType,
    SmartQuotesType? smartQuotesType,
    this.enableSuggestions = true,
    required this.style,
    StrutStyle? strutStyle,
    required this.cursorColor,
    required this.backgroundCursorColor,
    this.textAlign = TextAlign.start,
    this.textDirection,
    this.locale,
    @Deprecated(
      'Use textScaler instead. '
      'Use of textScaleFactor was deprecated in preparation for the upcoming nonlinear text scaling support. '
      'This feature was deprecated after v3.12.0-2.0.pre.',
    )
    this.textScaleFactor,
    this.textScaler,
    this.maxLines = 1,
    this.minLines,
    this.expands = false,
    this.forceLine = true,
    this.textHeightBehavior,
    this.textWidthBasis = TextWidthBasis.parent,
    this.autofocus = false,
    bool? showCursor,
    this.showSelectionHandles = false,
    this.selectionColor,
    this.selectionControls,
    TextInputType? keyboardType,
    this.textInputAction,
    this.textCapitalization = TextCapitalization.none,
    this.onChanged,
    this.onEditingComplete,
    this.onSubmitted,
    this.onAppPrivateCommand,
    this.onSelectionChanged,
    this.onSelectionHandleTapped,
    this.onTapOutside,
    List<TextInputFormatter>? inputFormatters,
    this.mouseCursor,
    this.rendererIgnoresPointer = false,
    this.cursorWidth = 2.0,
    this.cursorHeight,
    this.cursorRadius,
    this.cursorOpacityAnimates = false,
    this.cursorOffset,
    this.paintCursorAboveText = false,
    this.selectionHeightStyle = ui.BoxHeightStyle.tight,
    this.selectionWidthStyle = ui.BoxWidthStyle.tight,
    this.scrollPadding = const EdgeInsets.all(20.0),
    this.keyboardAppearance = Brightness.light,
    this.dragStartBehavior = DragStartBehavior.start,
    bool? enableInteractiveSelection,
    this.scrollController,
    this.scrollPhysics,
    this.autocorrectionTextRectColor,
    @Deprecated(
      'Use `contextMenuBuilder` instead. '
      'This feature was deprecated after v3.3.0-0.5.pre.',
    )
    ToolbarOptions? toolbarOptions,
    this.autofillHints = const <String>[],
    this.autofillClient,
    this.clipBehavior = Clip.hardEdge,
    this.restorationId,
    this.scrollBehavior,
    this.scribbleEnabled = true,
    this.enableIMEPersonalizedLearning = true,
    this.contentInsertionConfiguration,
    this.contextMenuBuilder,
    this.spellCheckConfiguration,
    this.magnifierConfiguration = TextMagnifierConfiguration.disabled,
    this.undoController,
  }) : assert(obscuringCharacter.length == 1),
       smartDashesType = smartDashesType ?? (obscureText ? SmartDashesType.disabled : SmartDashesType.enabled),
       smartQuotesType = smartQuotesType ?? (obscureText ? SmartQuotesType.disabled : SmartQuotesType.enabled),
       assert(minLines == null || minLines > 0),
       assert(
         (maxLines == null) || (minLines == null) || (maxLines >= minLines),
         "minLines can't be greater than maxLines",
       ),
       assert(
         !expands || (maxLines == null && minLines == null),
         'minLines and maxLines must be null when expands is true.',
       ),
       assert(!obscureText || maxLines == 1, 'Obscured fields cannot be multiline.'),
       enableInteractiveSelection = enableInteractiveSelection ?? (!readOnly || !obscureText),
       toolbarOptions = selectionControls is TextSelectionHandleControls && toolbarOptions == null ? ToolbarOptions.empty : toolbarOptions ??
           (obscureText
               ? (readOnly
                   // No point in even offering "Select All" in a read-only obscured
                   // field.
                   ? ToolbarOptions.empty
                   // Writable, but obscured.
                   : const ToolbarOptions(
                       selectAll: true,
                       paste: true,
                     ))
               : (readOnly
                   // Read-only, not obscured.
                   ? const ToolbarOptions(
                       selectAll: true,
                       copy: true,
                     )
                   // Writable, not obscured.
                   : const ToolbarOptions(
                       copy: true,
                       cut: true,
                       selectAll: true,
                       paste: true,
                     ))),
       assert(
          spellCheckConfiguration == null ||
          spellCheckConfiguration == const SpellCheckConfiguration.disabled() ||
          spellCheckConfiguration.misspelledTextStyle != null,
          'spellCheckConfiguration must specify a misspelledTextStyle if spell check behavior is desired',
       ),
       _strutStyle = strutStyle,
       keyboardType = keyboardType ?? _inferKeyboardType(autofillHints: autofillHints, maxLines: maxLines),
       inputFormatters = maxLines == 1
           ? <TextInputFormatter>[
               FilteringTextInputFormatter.singleLineFormatter,
               ...inputFormatters ?? const Iterable<TextInputFormatter>.empty(),
             ]
           : inputFormatters,
       showCursor = showCursor ?? !readOnly;

  /// docs - initialize this with a default plugin
  static TextEditingPlugin textEditingPlugin = DefaultTextEditingPlugin();
  
  /// Controls the text being edited.
  final TextEditingController controller;

  /// Controls whether this widget has keyboard focus.
  final FocusNode focusNode;

  /// {@template flutter.widgets.editableText.obscuringCharacter}
  /// Character used for obscuring text if [obscureText] is true.
  ///
  /// Must be only a single character.
  ///
  /// Defaults to the character U+2022 BULLET (•).
  /// {@endtemplate}
  final String obscuringCharacter;

  /// {@template flutter.widgets.editableText.obscureText}
  /// Whether to hide the text being edited (e.g., for passwords).
  ///
  /// When this is set to true, all the characters in the text field are
  /// replaced by [obscuringCharacter], and the text in the field cannot be
  /// copied with copy or cut. If [readOnly] is also true, then the text cannot
  /// be selected.
  ///
  /// Defaults to false.
  /// {@endtemplate}
  final bool obscureText;

  /// {@macro dart.ui.textHeightBehavior}
  final TextHeightBehavior? textHeightBehavior;

  /// {@macro flutter.painting.textPainter.textWidthBasis}
  final TextWidthBasis textWidthBasis;

  /// {@template flutter.widgets.editableText.readOnly}
  /// Whether the text can be changed.
  ///
  /// When this is set to true, the text cannot be modified
  /// by any shortcut or keyboard operation. The text is still selectable.
  ///
  /// Defaults to false.
  /// {@endtemplate}
  final bool readOnly;

  /// Whether the text will take the full width regardless of the text width.
  ///
  /// When this is set to false, the width will be based on text width, which
  /// will also be affected by [textWidthBasis].
  ///
  /// Defaults to true.
  ///
  /// See also:
  ///
  ///  * [textWidthBasis], which controls the calculation of text width.
  final bool forceLine;

  /// Configuration of toolbar options.
  ///
  /// By default, all options are enabled. If [readOnly] is true, paste and cut
  /// will be disabled regardless. If [obscureText] is true, cut and copy will
  /// be disabled regardless. If [readOnly] and [obscureText] are both true,
  /// select all will also be disabled.
  final ToolbarOptions toolbarOptions;

  /// Whether to show selection handles.
  ///
  /// When a selection is active, there will be two handles at each side of
  /// boundary, or one handle if the selection is collapsed. The handles can be
  /// dragged to adjust the selection.
  ///
  /// See also:
  ///
  ///  * [showCursor], which controls the visibility of the cursor.
  final bool showSelectionHandles;

  /// {@template flutter.widgets.editableText.showCursor}
  /// Whether to show cursor.
  ///
  /// The cursor refers to the blinking caret when the [EditableText] is focused.
  /// {@endtemplate}
  ///
  /// See also:
  ///
  ///  * [showSelectionHandles], which controls the visibility of the selection handles.
  final bool showCursor;

  /// {@template flutter.widgets.editableText.autocorrect}
  /// Whether to enable autocorrection.
  ///
  /// Defaults to true.
  /// {@endtemplate}
  final bool autocorrect;

  /// {@macro flutter.services.TextInputConfiguration.smartDashesType}
  final SmartDashesType smartDashesType;

  /// {@macro flutter.services.TextInputConfiguration.smartQuotesType}
  final SmartQuotesType smartQuotesType;

  /// {@macro flutter.services.TextInputConfiguration.enableSuggestions}
  final bool enableSuggestions;

  /// The text style to use for the editable text.
  final TextStyle style;

  /// Controls the undo state of the current editable text.
  ///
  /// If null, this widget will create its own [UndoHistoryController].
  final UndoHistoryController? undoController;

  /// {@template flutter.widgets.editableText.strutStyle}
  /// The strut style used for the vertical layout.
  ///
  /// [StrutStyle] is used to establish a predictable vertical layout.
  /// Since fonts may vary depending on user input and due to font
  /// fallback, [StrutStyle.forceStrutHeight] is enabled by default
  /// to lock all lines to the height of the base [TextStyle], provided by
  /// [style]. This ensures the typed text fits within the allotted space.
  ///
  /// If null, the strut used will inherit values from the [style] and will
  /// have [StrutStyle.forceStrutHeight] set to true. When no [style] is
  /// passed, the theme's [TextStyle] will be used to generate [strutStyle]
  /// instead.
  ///
  /// To disable strut-based vertical alignment and allow dynamic vertical
  /// layout based on the glyphs typed, use [StrutStyle.disabled].
  ///
  /// Flutter's strut is based on [typesetting strut](https://en.wikipedia.org/wiki/Strut_(typesetting))
  /// and CSS's [line-height](https://www.w3.org/TR/CSS2/visudet.html#line-height).
  /// {@endtemplate}
  ///
  /// Within editable text and text fields, [StrutStyle] will not use its standalone
  /// default values, and will instead inherit omitted/null properties from the
  /// [TextStyle] instead. See [StrutStyle.inheritFromTextStyle].
  StrutStyle get strutStyle {
    if (_strutStyle == null) {
      return StrutStyle.fromTextStyle(style, forceStrutHeight: true);
    }
    return _strutStyle.inheritFromTextStyle(style);
  }
  final StrutStyle? _strutStyle;

  /// {@template flutter.widgets.editableText.textAlign}
  /// How the text should be aligned horizontally.
  ///
  /// Defaults to [TextAlign.start].
  /// {@endtemplate}
  final TextAlign textAlign;

  /// {@template flutter.widgets.editableText.textDirection}
  /// The directionality of the text.
  ///
  /// This decides how [textAlign] values like [TextAlign.start] and
  /// [TextAlign.end] are interpreted.
  ///
  /// This is also used to disambiguate how to render bidirectional text. For
  /// example, if the text is an English phrase followed by a Hebrew phrase,
  /// in a [TextDirection.ltr] context the English phrase will be on the left
  /// and the Hebrew phrase to its right, while in a [TextDirection.rtl]
  /// context, the English phrase will be on the right and the Hebrew phrase on
  /// its left.
  ///
  /// Defaults to the ambient [Directionality], if any.
  /// {@endtemplate}
  final TextDirection? textDirection;

  /// {@template flutter.widgets.editableText.textCapitalization}
  /// Configures how the platform keyboard will select an uppercase or
  /// lowercase keyboard.
  ///
  /// Only supports text keyboards, other keyboard types will ignore this
  /// configuration. Capitalization is locale-aware.
  ///
  /// Defaults to [TextCapitalization.none].
  ///
  /// See also:
  ///
  ///  * [TextCapitalization], for a description of each capitalization behavior.
  ///
  /// {@endtemplate}
  final TextCapitalization textCapitalization;

  /// Used to select a font when the same Unicode character can
  /// be rendered differently, depending on the locale.
  ///
  /// It's rarely necessary to set this property. By default its value
  /// is inherited from the enclosing app with `Localizations.localeOf(context)`.
  ///
  /// See [RenderEditable.locale] for more information.
  final Locale? locale;

  /// {@template flutter.widgets.editableText.textScaleFactor}
  /// Deprecated. Will be removed in a future version of Flutter. Use
  /// [textScaler] instead.
  ///
  /// The number of font pixels for each logical pixel.
  ///
  /// For example, if the text scale factor is 1.5, text will be 50% larger than
  /// the specified font size.
  ///
  /// Defaults to the [MediaQueryData.textScaleFactor] obtained from the ambient
  /// [MediaQuery], or 1.0 if there is no [MediaQuery] in scope.
  /// {@endtemplate}
  @Deprecated(
    'Use textScaler instead. '
    'Use of textScaleFactor was deprecated in preparation for the upcoming nonlinear text scaling support. '
    'This feature was deprecated after v3.12.0-2.0.pre.',
  )
  final double? textScaleFactor;

  /// {@macro flutter.painting.textPainter.textScaler}
  final TextScaler? textScaler;

  /// The color to use when painting the cursor.
  final Color cursorColor;

  /// The color to use when painting the autocorrection Rect.
  ///
  /// For [CupertinoTextField]s, the value is set to the ambient
  /// [CupertinoThemeData.primaryColor] with 20% opacity. For [TextField]s, the
  /// value is null on non-iOS platforms and the same color used in [CupertinoTextField]
  /// on iOS.
  ///
  /// Currently the autocorrection Rect only appears on iOS.
  ///
  /// Defaults to null, which disables autocorrection Rect painting.
  final Color? autocorrectionTextRectColor;

  /// The color to use when painting the background cursor aligned with the text
  /// while rendering the floating cursor.
  ///
  /// Typically this would be set to [CupertinoColors.inactiveGray].
  ///
  /// See also:
  ///
  ///  * [FloatingCursorDragState], which explains the floating cursor feature
  ///    in detail.
  final Color backgroundCursorColor;

  /// {@template flutter.widgets.editableText.maxLines}
  /// The maximum number of lines to show at one time, wrapping if necessary.
  ///
  /// This affects the height of the field itself and does not limit the number
  /// of lines that can be entered into the field.
  ///
  /// If this is 1 (the default), the text will not wrap, but will scroll
  /// horizontally instead.
  ///
  /// If this is null, there is no limit to the number of lines, and the text
  /// container will start with enough vertical space for one line and
  /// automatically grow to accommodate additional lines as they are entered, up
  /// to the height of its constraints.
  ///
  /// If this is not null, the value must be greater than zero, and it will lock
  /// the input to the given number of lines and take up enough horizontal space
  /// to accommodate that number of lines. Setting [minLines] as well allows the
  /// input to grow and shrink between the indicated range.
  ///
  /// The full set of behaviors possible with [minLines] and [maxLines] are as
  /// follows. These examples apply equally to [TextField], [TextFormField],
  /// [CupertinoTextField], and [EditableText].
  ///
  /// Input that occupies a single line and scrolls horizontally as needed.
  /// ```dart
  /// const TextField()
  /// ```
  ///
  /// Input whose height grows from one line up to as many lines as needed for
  /// the text that was entered. If a height limit is imposed by its parent, it
  /// will scroll vertically when its height reaches that limit.
  /// ```dart
  /// const TextField(maxLines: null)
  /// ```
  ///
  /// The input's height is large enough for the given number of lines. If
  /// additional lines are entered the input scrolls vertically.
  /// ```dart
  /// const TextField(maxLines: 2)
  /// ```
  ///
  /// Input whose height grows with content between a min and max. An infinite
  /// max is possible with `maxLines: null`.
  /// ```dart
  /// const TextField(minLines: 2, maxLines: 4)
  /// ```
  ///
  /// See also:
  ///
  ///  * [minLines], which sets the minimum number of lines visible.
  /// {@endtemplate}
  ///  * [expands], which determines whether the field should fill the height of
  ///    its parent.
  final int? maxLines;

  /// {@template flutter.widgets.editableText.minLines}
  /// The minimum number of lines to occupy when the content spans fewer lines.
  ///
  /// This affects the height of the field itself and does not limit the number
  /// of lines that can be entered into the field.
  ///
  /// If this is null (default), text container starts with enough vertical space
  /// for one line and grows to accommodate additional lines as they are entered.
  ///
  /// This can be used in combination with [maxLines] for a varying set of behaviors.
  ///
  /// If the value is set, it must be greater than zero. If the value is greater
  /// than 1, [maxLines] should also be set to either null or greater than
  /// this value.
  ///
  /// When [maxLines] is set as well, the height will grow between the indicated
  /// range of lines. When [maxLines] is null, it will grow as high as needed,
  /// starting from [minLines].
  ///
  /// A few examples of behaviors possible with [minLines] and [maxLines] are as follows.
  /// These apply equally to [TextField], [TextFormField], [CupertinoTextField],
  /// and [EditableText].
  ///
  /// Input that always occupies at least 2 lines and has an infinite max.
  /// Expands vertically as needed.
  /// ```dart
  /// TextField(minLines: 2)
  /// ```
  ///
  /// Input whose height starts from 2 lines and grows up to 4 lines at which
  /// point the height limit is reached. If additional lines are entered it will
  /// scroll vertically.
  /// ```dart
  /// const TextField(minLines:2, maxLines: 4)
  /// ```
  ///
  /// Defaults to null.
  ///
  /// See also:
  ///
  ///  * [maxLines], which sets the maximum number of lines visible, and has
  ///    several examples of how minLines and maxLines interact to produce
  ///    various behaviors.
  /// {@endtemplate}
  ///  * [expands], which determines whether the field should fill the height of
  ///    its parent.
  final int? minLines;

  /// {@template flutter.widgets.editableText.expands}
  /// Whether this widget's height will be sized to fill its parent.
  ///
  /// If set to true and wrapped in a parent widget like [Expanded] or
  /// [SizedBox], the input will expand to fill the parent.
  ///
  /// [maxLines] and [minLines] must both be null when this is set to true,
  /// otherwise an error is thrown.
  ///
  /// Defaults to false.
  ///
  /// See the examples in [maxLines] for the complete picture of how [maxLines],
  /// [minLines], and [expands] interact to produce various behaviors.
  ///
  /// Input that matches the height of its parent:
  /// ```dart
  /// const Expanded(
  ///   child: TextField(maxLines: null, expands: true),
  /// )
  /// ```
  /// {@endtemplate}
  final bool expands;

  /// {@template flutter.widgets.editableText.autofocus}
  /// Whether this text field should focus itself if nothing else is already
  /// focused.
  ///
  /// If true, the keyboard will open as soon as this text field obtains focus.
  /// Otherwise, the keyboard is only shown after the user taps the text field.
  ///
  /// Defaults to false.
  /// {@endtemplate}
  // See https://github.com/flutter/flutter/issues/7035 for the rationale for this
  // keyboard behavior.
  final bool autofocus;

  /// The color to use when painting the selection.
  ///
  /// If this property is null, this widget gets the selection color from the
  /// [DefaultSelectionStyle].
  ///
  /// For [CupertinoTextField]s, the value is set to the ambient
  /// [CupertinoThemeData.primaryColor] with 20% opacity. For [TextField]s, the
  /// value is set to the ambient [TextSelectionThemeData.selectionColor].
  final Color? selectionColor;

  /// {@template flutter.widgets.editableText.selectionControls}
  /// Optional delegate for building the text selection handles.
  ///
  /// Historically, this field also controlled the toolbar. This is now handled
  /// by [contextMenuBuilder] instead. However, for backwards compatibility, when
  /// [selectionControls] is set to an object that does not mix in
  /// [TextSelectionHandleControls], [contextMenuBuilder] is ignored and the
  /// [TextSelectionControls.buildToolbar] method is used instead.
  /// {@endtemplate}
  ///
  /// See also:
  ///
  ///  * [CupertinoTextField], which wraps an [EditableText] and which shows the
  ///    selection toolbar upon user events that are appropriate on the iOS
  ///    platform.
  ///  * [TextField], a Material Design themed wrapper of [EditableText], which
  ///    shows the selection toolbar upon appropriate user events based on the
  ///    user's platform set in [ThemeData.platform].
  final TextSelectionControls? selectionControls;

  /// {@template flutter.widgets.editableText.keyboardType}
  /// The type of keyboard to use for editing the text.
  ///
  /// Defaults to [TextInputType.text] if [maxLines] is one and
  /// [TextInputType.multiline] otherwise.
  /// {@endtemplate}
  final TextInputType keyboardType;

  /// The type of action button to use with the soft keyboard.
  final TextInputAction? textInputAction;

  /// {@template flutter.widgets.editableText.onChanged}
  /// Called when the user initiates a change to the TextField's
  /// value: when they have inserted or deleted text.
  ///
  /// This callback doesn't run when the TextField's text is changed
  /// programmatically, via the TextField's [controller]. Typically it
  /// isn't necessary to be notified of such changes, since they're
  /// initiated by the app itself.
  ///
  /// To be notified of all changes to the TextField's text, cursor,
  /// and selection, one can add a listener to its [controller] with
  /// [TextEditingController.addListener].
  ///
  /// [onChanged] is called before [onSubmitted] when user indicates completion
  /// of editing, such as when pressing the "done" button on the keyboard. That
  /// default behavior can be overridden. See [onEditingComplete] for details.
  ///
  /// {@tool dartpad}
  /// This example shows how onChanged could be used to check the TextField's
  /// current value each time the user inserts or deletes a character.
  ///
  /// ** See code in examples/api/lib/widgets/editable_text/editable_text.on_changed.0.dart **
  /// {@end-tool}
  /// {@endtemplate}
  ///
  /// ## Handling emojis and other complex characters
  /// {@template flutter.widgets.EditableText.onChanged}
  /// It's important to always use
  /// [characters](https://pub.dev/packages/characters) when dealing with user
  /// input text that may contain complex characters. This will ensure that
  /// extended grapheme clusters and surrogate pairs are treated as single
  /// characters, as they appear to the user.
  ///
  /// For example, when finding the length of some user input, use
  /// `string.characters.length`. Do NOT use `string.length` or even
  /// `string.runes.length`. For the complex character "👨‍👩‍👦", this
  /// appears to the user as a single character, and `string.characters.length`
  /// intuitively returns 1. On the other hand, `string.length` returns 8, and
  /// `string.runes.length` returns 5!
  /// {@endtemplate}
  ///
  /// See also:
  ///
  ///  * [inputFormatters], which are called before [onChanged]
  ///    runs and can validate and change ("format") the input value.
  ///  * [onEditingComplete], [onSubmitted], [onSelectionChanged]:
  ///    which are more specialized input change notifications.
  ///  * [TextEditingController], which implements the [Listenable] interface
  ///    and notifies its listeners on [TextEditingValue] changes.
  final ValueChanged<String>? onChanged;

  /// {@template flutter.widgets.editableText.onEditingComplete}
  /// Called when the user submits editable content (e.g., user presses the "done"
  /// button on the keyboard).
  ///
  /// The default implementation of [onEditingComplete] executes 2 different
  /// behaviors based on the situation:
  ///
  ///  - When a completion action is pressed, such as "done", "go", "send", or
  ///    "search", the user's content is submitted to the [controller] and then
  ///    focus is given up.
  ///
  ///  - When a non-completion action is pressed, such as "next" or "previous",
  ///    the user's content is submitted to the [controller], but focus is not
  ///    given up because developers may want to immediately move focus to
  ///    another input widget within [onSubmitted].
  ///
  /// Providing [onEditingComplete] prevents the aforementioned default behavior.
  /// {@endtemplate}
  final VoidCallback? onEditingComplete;

  /// {@template flutter.widgets.editableText.onSubmitted}
  /// Called when the user indicates that they are done editing the text in the
  /// field.
  ///
  /// By default, [onSubmitted] is called after [onChanged] when the user
  /// has finalized editing; or, if the default behavior has been overridden,
  /// after [onEditingComplete]. See [onEditingComplete] for details.
  ///
  /// ## Testing
  /// The following is the recommended way to trigger [onSubmitted] in a test:
  ///
  /// ```dart
  /// await tester.testTextInput.receiveAction(TextInputAction.done);
  /// ```
  ///
  /// Sending a `LogicalKeyboardKey.enter` via `tester.sendKeyEvent` will not
  /// trigger [onSubmitted]. This is because on a real device, the engine
  /// translates the enter key to a done action, but `tester.sendKeyEvent` sends
  /// the key to the framework only.
  /// {@endtemplate}
  final ValueChanged<String>? onSubmitted;

  /// {@template flutter.widgets.editableText.onAppPrivateCommand}
  /// This is used to receive a private command from the input method.
  ///
  /// Called when the result of [TextInputClient.performPrivateCommand] is
  /// received.
  ///
  /// This can be used to provide domain-specific features that are only known
  /// between certain input methods and their clients.
  ///
  /// See also:
  ///   * [performPrivateCommand](https://developer.android.com/reference/android/view/inputmethod/InputConnection#performPrivateCommand\(java.lang.String,%20android.os.Bundle\)),
  ///     which is the Android documentation for performPrivateCommand, used to
  ///     send a command from the input method.
  ///   * [sendAppPrivateCommand](https://developer.android.com/reference/android/view/inputmethod/InputMethodManager#sendAppPrivateCommand),
  ///     which is the Android documentation for sendAppPrivateCommand, used to
  ///     send a command to the input method.
  /// {@endtemplate}
  final AppPrivateCommandCallback? onAppPrivateCommand;

  /// {@template flutter.widgets.editableText.onSelectionChanged}
  /// Called when the user changes the selection of text (including the cursor
  /// location).
  /// {@endtemplate}
  final SelectionChangedCallback? onSelectionChanged;

  /// {@macro flutter.widgets.SelectionOverlay.onSelectionHandleTapped}
  final VoidCallback? onSelectionHandleTapped;

  /// {@template flutter.widgets.editableText.onTapOutside}
  /// Called for each tap that occurs outside of the[TextFieldTapRegion] group
  /// when the text field is focused.
  ///
  /// If this is null, [FocusNode.unfocus] will be called on the [focusNode] for
  /// this text field when a [PointerDownEvent] is received on another part of
  /// the UI. However, it will not unfocus as a result of mobile application
  /// touch events (which does not include mouse clicks), to conform with the
  /// platform conventions. To change this behavior, a callback may be set here
  /// that operates differently from the default.
  ///
  /// When adding additional controls to a text field (for example, a spinner, a
  /// button that copies the selected text, or modifies formatting), it is
  /// helpful if tapping on that control doesn't unfocus the text field. In
  /// order for an external widget to be considered as part of the text field
  /// for the purposes of tapping "outside" of the field, wrap the control in a
  /// [TextFieldTapRegion].
  ///
  /// The [PointerDownEvent] passed to the function is the event that caused the
  /// notification. It is possible that the event may occur outside of the
  /// immediate bounding box defined by the text field, although it will be
  /// within the bounding box of a [TextFieldTapRegion] member.
  /// {@endtemplate}
  ///
  /// {@tool dartpad}
  /// This example shows how to use a `TextFieldTapRegion` to wrap a set of
  /// "spinner" buttons that increment and decrement a value in the [TextField]
  /// without causing the text field to lose keyboard focus.
  ///
  /// This example includes a generic `SpinnerField<T>` class that you can copy
  /// into your own project and customize.
  ///
  /// ** See code in examples/api/lib/widgets/tap_region/text_field_tap_region.0.dart **
  /// {@end-tool}
  ///
  /// See also:
  ///
  ///  * [TapRegion] for how the region group is determined.
  final TapRegionCallback? onTapOutside;

  /// {@template flutter.widgets.editableText.inputFormatters}
  /// Optional input validation and formatting overrides.
  ///
  /// Formatters are run in the provided order when the user changes the text
  /// this widget contains. When this parameter changes, the new formatters will
  /// not be applied until the next time the user inserts or deletes text.
  /// Similar to the [onChanged] callback, formatters don't run when the text is
  /// changed programmatically via [controller].
  ///
  /// See also:
  ///
  ///  * [TextEditingController], which implements the [Listenable] interface
  ///    and notifies its listeners on [TextEditingValue] changes.
  /// {@endtemplate}
  final List<TextInputFormatter>? inputFormatters;

  /// The cursor for a mouse pointer when it enters or is hovering over the
  /// widget.
  ///
  /// If this property is null, [SystemMouseCursors.text] will be used.
  ///
  /// The [mouseCursor] is the only property of [EditableText] that controls the
  /// appearance of the mouse pointer. All other properties related to "cursor"
  /// stands for the text cursor, which is usually a blinking vertical line at
  /// the editing position.
  final MouseCursor? mouseCursor;

  /// Whether the caller will provide gesture handling (true), or if the
  /// [EditableText] is expected to handle basic gestures (false).
  ///
  /// When this is false, the [EditableText] (or more specifically, the
  /// [RenderEditable]) enables some rudimentary gestures (tap to position the
  /// cursor, long-press to select all, and some scrolling behavior).
  ///
  /// These behaviors are sufficient for debugging purposes but are inadequate
  /// for user-facing applications. To enable platform-specific behaviors, use a
  /// [TextSelectionGestureDetectorBuilder] to wrap the [EditableText], and set
  /// [rendererIgnoresPointer] to true.
  ///
  /// When [rendererIgnoresPointer] is true true, the [RenderEditable] created
  /// by this widget will not handle pointer events.
  ///
  /// This property is false by default.
  ///
  /// See also:
  ///
  ///  * [RenderEditable.ignorePointer], which implements this feature.
  ///  * [TextSelectionGestureDetectorBuilder], which implements platform-specific
  ///    gestures and behaviors.
  final bool rendererIgnoresPointer;

  /// {@template flutter.widgets.editableText.cursorWidth}
  /// How thick the cursor will be.
  ///
  /// Defaults to 2.0.
  ///
  /// The cursor will draw under the text. The cursor width will extend
  /// to the right of the boundary between characters for left-to-right text
  /// and to the left for right-to-left text. This corresponds to extending
  /// downstream relative to the selected position. Negative values may be used
  /// to reverse this behavior.
  /// {@endtemplate}
  final double cursorWidth;

  /// {@template flutter.widgets.editableText.cursorHeight}
  /// How tall the cursor will be.
  ///
  /// If this property is null, [RenderEditable.preferredLineHeight] will be used.
  /// {@endtemplate}
  final double? cursorHeight;

  /// {@template flutter.widgets.editableText.cursorRadius}
  /// How rounded the corners of the cursor should be.
  ///
  /// By default, the cursor has no radius.
  /// {@endtemplate}
  final Radius? cursorRadius;

  /// {@template flutter.widgets.editableText.cursorOpacityAnimates}
  /// Whether the cursor will animate from fully transparent to fully opaque
  /// during each cursor blink.
  ///
  /// By default, the cursor opacity will animate on iOS platforms and will not
  /// animate on Android platforms.
  /// {@endtemplate}
  final bool cursorOpacityAnimates;

  ///{@macro flutter.rendering.RenderEditable.cursorOffset}
  final Offset? cursorOffset;

  ///{@macro flutter.rendering.RenderEditable.paintCursorAboveText}
  final bool paintCursorAboveText;

  /// Controls how tall the selection highlight boxes are computed to be.
  ///
  /// See [ui.BoxHeightStyle] for details on available styles.
  final ui.BoxHeightStyle selectionHeightStyle;

  /// Controls how wide the selection highlight boxes are computed to be.
  ///
  /// See [ui.BoxWidthStyle] for details on available styles.
  final ui.BoxWidthStyle selectionWidthStyle;

  /// The appearance of the keyboard.
  ///
  /// This setting is only honored on iOS devices.
  ///
  /// Defaults to [Brightness.light].
  final Brightness keyboardAppearance;

  /// {@template flutter.widgets.editableText.scrollPadding}
  /// Configures padding to edges surrounding a [Scrollable] when the Textfield scrolls into view.
  ///
  /// When this widget receives focus and is not completely visible (for example scrolled partially
  /// off the screen or overlapped by the keyboard)
  /// then it will attempt to make itself visible by scrolling a surrounding [Scrollable], if one is present.
  /// This value controls how far from the edges of a [Scrollable] the TextField will be positioned after the scroll.
  ///
  /// Defaults to EdgeInsets.all(20.0).
  /// {@endtemplate}
  final EdgeInsets scrollPadding;

  /// {@template flutter.widgets.editableText.enableInteractiveSelection}
  /// Whether to enable user interface affordances for changing the
  /// text selection.
  ///
  /// For example, setting this to true will enable features such as
  /// long-pressing the TextField to select text and show the
  /// cut/copy/paste menu, and tapping to move the text caret.
  ///
  /// When this is false, the text selection cannot be adjusted by
  /// the user, text cannot be copied, and the user cannot paste into
  /// the text field from the clipboard.
  ///
  /// Defaults to true.
  /// {@endtemplate}
  final bool enableInteractiveSelection;

  /// Setting this property to true makes the cursor stop blinking or fading
  /// on and off once the cursor appears on focus. This property is useful for
  /// testing purposes.
  ///
  /// It does not affect the necessity to focus the EditableText for the cursor
  /// to appear in the first place.
  ///
  /// Defaults to false, resulting in a typical blinking cursor.
  static bool debugDeterministicCursor = false;

  /// {@macro flutter.widgets.scrollable.dragStartBehavior}
  final DragStartBehavior dragStartBehavior;

  /// {@template flutter.widgets.editableText.scrollController}
  /// The [ScrollController] to use when vertically scrolling the input.
  ///
  /// If null, it will instantiate a new ScrollController.
  ///
  /// See [Scrollable.controller].
  /// {@endtemplate}
  final ScrollController? scrollController;

  /// {@template flutter.widgets.editableText.scrollPhysics}
  /// The [ScrollPhysics] to use when vertically scrolling the input.
  ///
  /// If not specified, it will behave according to the current platform.
  ///
  /// See [Scrollable.physics].
  /// {@endtemplate}
  ///
  /// If an explicit [ScrollBehavior] is provided to [scrollBehavior], the
  /// [ScrollPhysics] provided by that behavior will take precedence after
  /// [scrollPhysics].
  final ScrollPhysics? scrollPhysics;

  /// {@template flutter.widgets.editableText.scribbleEnabled}
  /// Whether iOS 14 Scribble features are enabled for this widget.
  ///
  /// Only available on iPads.
  ///
  /// Defaults to true.
  /// {@endtemplate}
  final bool scribbleEnabled;

  /// {@template flutter.widgets.editableText.selectionEnabled}
  /// Same as [enableInteractiveSelection].
  ///
  /// This getter exists primarily for consistency with
  /// [RenderEditable.selectionEnabled].
  /// {@endtemplate}
  bool get selectionEnabled => enableInteractiveSelection;

  /// {@template flutter.widgets.editableText.autofillHints}
  /// A list of strings that helps the autofill service identify the type of this
  /// text input.
  ///
  /// When set to null, this text input will not send its autofill information
  /// to the platform, preventing it from participating in autofills triggered
  /// by a different [AutofillClient], even if they're in the same
  /// [AutofillScope]. Additionally, on Android and web, setting this to null
  /// will disable autofill for this text field.
  ///
  /// The minimum platform SDK version that supports Autofill is API level 26
  /// for Android, and iOS 10.0 for iOS.
  ///
  /// Defaults to an empty list.
  ///
  /// ### Setting up iOS autofill:
  ///
  /// To provide the best user experience and ensure your app fully supports
  /// password autofill on iOS, follow these steps:
  ///
  /// * Set up your iOS app's
  ///   [associated domains](https://developer.apple.com/documentation/safariservices/supporting_associated_domains_in_your_app).
  /// * Some autofill hints only work with specific [keyboardType]s. For example,
  ///   [AutofillHints.name] requires [TextInputType.name] and [AutofillHints.email]
  ///   works only with [TextInputType.emailAddress]. Make sure the input field has a
  ///   compatible [keyboardType]. Empirically, [TextInputType.name] works well
  ///   with many autofill hints that are predefined on iOS.
  ///
  /// ### Troubleshooting Autofill
  ///
  /// Autofill service providers rely heavily on [autofillHints]. Make sure the
  /// entries in [autofillHints] are supported by the autofill service currently
  /// in use (the name of the service can typically be found in your mobile
  /// device's system settings).
  ///
  /// #### Autofill UI refuses to show up when I tap on the text field
  ///
  /// Check the device's system settings and make sure autofill is turned on,
  /// and there are available credentials stored in the autofill service.
  ///
  /// * iOS password autofill: Go to Settings -> Password, turn on "Autofill
  ///   Passwords", and add new passwords for testing by pressing the top right
  ///   "+" button. Use an arbitrary "website" if you don't have associated
  ///   domains set up for your app. As long as there's at least one password
  ///   stored, you should be able to see a key-shaped icon in the quick type
  ///   bar on the software keyboard, when a password related field is focused.
  ///
  /// * iOS contact information autofill: iOS seems to pull contact info from
  ///   the Apple ID currently associated with the device. Go to Settings ->
  ///   Apple ID (usually the first entry, or "Sign in to your iPhone" if you
  ///   haven't set up one on the device), and fill out the relevant fields. If
  ///   you wish to test more contact info types, try adding them in Contacts ->
  ///   My Card.
  ///
  /// * Android autofill: Go to Settings -> System -> Languages & input ->
  ///   Autofill service. Enable the autofill service of your choice, and make
  ///   sure there are available credentials associated with your app.
  ///
  /// #### I called `TextInput.finishAutofillContext` but the autofill save
  /// prompt isn't showing
  ///
  /// * iOS: iOS may not show a prompt or any other visual indication when it
  ///   saves user password. Go to Settings -> Password and check if your new
  ///   password is saved. Neither saving password nor auto-generating strong
  ///   password works without properly setting up associated domains in your
  ///   app. To set up associated domains, follow the instructions in
  ///   <https://developer.apple.com/documentation/safariservices/supporting_associated_domains_in_your_app>.
  ///
  /// {@endtemplate}
  /// {@macro flutter.services.AutofillConfiguration.autofillHints}
  final Iterable<String>? autofillHints;

  /// The [AutofillClient] that controls this input field's autofill behavior.
  ///
  /// When null, this widget's [EditableTextState] will be used as the
  /// [AutofillClient]. This property may override [autofillHints].
  final AutofillClient? autofillClient;

  /// {@macro flutter.material.Material.clipBehavior}
  ///
  /// Defaults to [Clip.hardEdge].
  final Clip clipBehavior;

  /// Restoration ID to save and restore the scroll offset of the
  /// [EditableText].
  ///
  /// If a restoration id is provided, the [EditableText] will persist its
  /// current scroll offset and restore it during state restoration.
  ///
  /// The scroll offset is persisted in a [RestorationBucket] claimed from
  /// the surrounding [RestorationScope] using the provided restoration ID.
  ///
  /// Persisting and restoring the content of the [EditableText] is the
  /// responsibility of the owner of the [controller], who may use a
  /// [RestorableTextEditingController] for that purpose.
  ///
  /// See also:
  ///
  ///  * [RestorationManager], which explains how state restoration works in
  ///    Flutter.
  final String? restorationId;

  /// {@template flutter.widgets.shadow.scrollBehavior}
  /// A [ScrollBehavior] that will be applied to this widget individually.
  ///
  /// Defaults to null, wherein the inherited [ScrollBehavior] is copied and
  /// modified to alter the viewport decoration, like [Scrollbar]s.
  /// {@endtemplate}
  ///
  /// [ScrollBehavior]s also provide [ScrollPhysics]. If an explicit
  /// [ScrollPhysics] is provided in [scrollPhysics], it will take precedence,
  /// followed by [scrollBehavior], and then the inherited ancestor
  /// [ScrollBehavior].
  ///
  /// The [ScrollBehavior] of the inherited [ScrollConfiguration] will be
  /// modified by default to only apply a [Scrollbar] if [maxLines] is greater
  /// than 1.
  final ScrollBehavior? scrollBehavior;

  /// {@macro flutter.services.TextInputConfiguration.enableIMEPersonalizedLearning}
  final bool enableIMEPersonalizedLearning;

  /// {@template flutter.widgets.editableText.contentInsertionConfiguration}
  /// Configuration of handler for media content inserted via the system input
  /// method.
  ///
  /// Defaults to null in which case media content insertion will be disabled,
  /// and the system will display a message informing the user that the text field
  /// does not support inserting media content.
  ///
  /// Set [ContentInsertionConfiguration.onContentInserted] to provide a handler.
  /// Additionally, set [ContentInsertionConfiguration.allowedMimeTypes]
  /// to limit the allowable mime types for inserted content.
  ///
  /// {@tool dartpad}
  ///
  /// This example shows how to access the data for inserted content in your
  /// `TextField`.
  ///
  /// ** See code in examples/api/lib/widgets/editable_text/editable_text.on_content_inserted.0.dart **
  /// {@end-tool}
  ///
  /// If [contentInsertionConfiguration] is not provided, by default
  /// an empty list of mime types will be sent to the Flutter Engine.
  /// A handler function must be provided in order to customize the allowable
  /// mime types for inserted content.
  ///
  /// If rich content is inserted without a handler, the system will display
  /// a message informing the user that the current text input does not support
  /// inserting rich content.
  /// {@endtemplate}
  final ContentInsertionConfiguration? contentInsertionConfiguration;

  /// {@template flutter.widgets.EditableText.contextMenuBuilder}
  /// Builds the text selection toolbar when requested by the user.
  ///
  /// `primaryAnchor` is the desired anchor position for the context menu, while
  /// `secondaryAnchor` is the fallback location if the menu doesn't fit.
  ///
  /// `buttonItems` represents the buttons that would be built by default for
  /// this widget.
  ///
  /// For backwards compatibility, when [selectionControls] is set to an object
  /// that does not mix in [TextSelectionHandleControls], [contextMenuBuilder]
  /// is ignored and the [TextSelectionControls.buildToolbar] method is used
  /// instead.
  ///
  /// {@tool dartpad}
  /// This example shows how to customize the menu, in this case by keeping the
  /// default buttons for the platform but modifying their appearance.
  ///
  /// ** See code in examples/api/lib/material/context_menu/editable_text_toolbar_builder.0.dart **
  /// {@end-tool}
  ///
  /// {@tool dartpad}
  /// This example shows how to show a custom button only when an email address
  /// is currently selected.
  ///
  /// ** See code in examples/api/lib/material/context_menu/editable_text_toolbar_builder.1.dart **
  /// {@end-tool}
  ///
  /// See also:
  ///   * [AdaptiveTextSelectionToolbar], which builds the default text selection
  ///     toolbar for the current platform, but allows customization of the
  ///     buttons.
  ///   * [AdaptiveTextSelectionToolbar.getAdaptiveButtons], which builds the
  ///     button Widgets for the current platform given
  ///     [ContextMenuButtonItem]s.
  ///   * [BrowserContextMenu], which allows the browser's context menu on web
  ///     to be disabled and Flutter-rendered context menus to appear.
  /// {@endtemplate}
  ///
  /// If not provided, no context menu will be shown.
  final EditableTextContextMenuBuilder? contextMenuBuilder;

  /// {@template flutter.widgets.EditableText.spellCheckConfiguration}
  /// Configuration that details how spell check should be performed.
  ///
  /// Specifies the [SpellCheckService] used to spell check text input and the
  /// [TextStyle] used to style text with misspelled words.
  ///
  /// If the [SpellCheckService] is left null, spell check is disabled by
  /// default unless the [DefaultSpellCheckService] is supported, in which case
  /// it is used. It is currently supported only on Android and iOS.
  ///
  /// If this configuration is left null, then spell check is disabled by default.
  /// {@endtemplate}
  final SpellCheckConfiguration? spellCheckConfiguration;

  /// {@macro flutter.widgets.magnifier.TextMagnifierConfiguration.intro}
  ///
  /// {@macro flutter.widgets.magnifier.intro}
  ///
  /// {@macro flutter.widgets.magnifier.TextMagnifierConfiguration.details}
  final TextMagnifierConfiguration magnifierConfiguration;

  bool get _userSelectionEnabled => enableInteractiveSelection && (!readOnly || !obscureText);

  /// Returns the [ContextMenuButtonItem]s representing the buttons in this
  /// platform's default selection menu for an editable field.
  ///
  /// For example, [EditableText] uses this to generate the default buttons for
  /// its context menu.
  ///
  /// See also:
  ///
  /// * [EditableTextState.contextMenuButtonItems], which gives the
  ///   [ContextMenuButtonItem]s for a specific EditableText.
  /// * [SelectableRegion.getSelectableButtonItems], which performs a similar
  ///   role but for content that is selectable but not editable.
  /// * [AdaptiveTextSelectionToolbar], which builds the toolbar itself, and can
  ///   take a list of [ContextMenuButtonItem]s with
  ///   [AdaptiveTextSelectionToolbar.buttonItems].
  /// * [AdaptiveTextSelectionToolbar.getAdaptiveButtons], which builds the button
  ///   Widgets for the current platform given [ContextMenuButtonItem]s.
  static List<ContextMenuButtonItem> getEditableButtonItems({
    required final ClipboardStatus? clipboardStatus,
    required final VoidCallback? onCopy,
    required final VoidCallback? onCut,
    required final VoidCallback? onPaste,
    required final VoidCallback? onSelectAll,
    required final VoidCallback? onLookUp,
    required final VoidCallback? onSearchWeb,
    required final VoidCallback? onShare,
    required final VoidCallback? onLiveTextInput,
  }) {
    final List<ContextMenuButtonItem> resultButtonItem = <ContextMenuButtonItem>[];

    // Configure button items with clipboard.
    if (onPaste == null || clipboardStatus != ClipboardStatus.unknown) {
      // If the paste button is enabled, don't render anything until the state
      // of the clipboard is known, since it's used to determine if paste is
      // shown.

      // On Android, the share button is before the select all button.
      final bool showShareBeforeSelectAll = defaultTargetPlatform == TargetPlatform.android;

      resultButtonItem.addAll(<ContextMenuButtonItem>[
        if (onCut != null)
          ContextMenuButtonItem(
            onPressed: onCut,
            type: ContextMenuButtonType.cut,
          ),
        if (onCopy != null)
          ContextMenuButtonItem(
            onPressed: onCopy,
            type: ContextMenuButtonType.copy,
          ),
        if (onPaste != null)
          ContextMenuButtonItem(
            onPressed: onPaste,
            type: ContextMenuButtonType.paste,
          ),
        if (onShare != null && showShareBeforeSelectAll)
          ContextMenuButtonItem(
            onPressed: onShare,
            type: ContextMenuButtonType.share,
          ),
        if (onSelectAll != null)
          ContextMenuButtonItem(
            onPressed: onSelectAll,
            type: ContextMenuButtonType.selectAll,
          ),
        if (onLookUp != null)
          ContextMenuButtonItem(
            onPressed: onLookUp,
            type: ContextMenuButtonType.lookUp,
          ),
        if (onSearchWeb != null)
          ContextMenuButtonItem(
            onPressed: onSearchWeb,
            type: ContextMenuButtonType.searchWeb,
          ),
        if (onShare != null && !showShareBeforeSelectAll)
          ContextMenuButtonItem(
            onPressed: onShare,
            type: ContextMenuButtonType.share,
          ),
      ]);
    }

    // Config button items with Live Text.
    if (onLiveTextInput != null) {
      resultButtonItem.add(ContextMenuButtonItem(
        onPressed: onLiveTextInput,
        type: ContextMenuButtonType.liveTextInput,
      ));
    }

    return resultButtonItem;
  }

  // Infer the keyboard type of an `EditableText` if it's not specified.
  static TextInputType _inferKeyboardType({
    required Iterable<String>? autofillHints,
    required int? maxLines,
  }) {
    if (autofillHints == null || autofillHints.isEmpty) {
      return maxLines == 1 ? TextInputType.text : TextInputType.multiline;
    }

    final String effectiveHint = autofillHints.first;

    // On iOS oftentimes specifying a text content type is not enough to qualify
    // the input field for autofill. The keyboard type also needs to be compatible
    // with the content type. To get autofill to work by default on EditableText,
    // the keyboard type inference on iOS is done differently from other platforms.
    //
    // The entries with "autofill not working" comments are the iOS text content
    // types that should work with the specified keyboard type but won't trigger
    // (even within a native app). Tested on iOS 13.5.
    if (!kIsWeb) {
      switch (defaultTargetPlatform) {
        case TargetPlatform.iOS:
        case TargetPlatform.macOS:
          const Map<String, TextInputType> iOSKeyboardType = <String, TextInputType> {
            AutofillHints.addressCity : TextInputType.name,
            AutofillHints.addressCityAndState : TextInputType.name, // Autofill not working.
            AutofillHints.addressState : TextInputType.name,
            AutofillHints.countryName : TextInputType.name,
            AutofillHints.creditCardNumber : TextInputType.number,  // Couldn't test.
            AutofillHints.email : TextInputType.emailAddress,
            AutofillHints.familyName : TextInputType.name,
            AutofillHints.fullStreetAddress : TextInputType.name,
            AutofillHints.givenName : TextInputType.name,
            AutofillHints.jobTitle : TextInputType.name,            // Autofill not working.
            AutofillHints.location : TextInputType.name,            // Autofill not working.
            AutofillHints.middleName : TextInputType.name,          // Autofill not working.
            AutofillHints.name : TextInputType.name,
            AutofillHints.namePrefix : TextInputType.name,          // Autofill not working.
            AutofillHints.nameSuffix : TextInputType.name,          // Autofill not working.
            AutofillHints.newPassword : TextInputType.text,
            AutofillHints.newUsername : TextInputType.text,
            AutofillHints.nickname : TextInputType.name,            // Autofill not working.
            AutofillHints.oneTimeCode : TextInputType.number,
            AutofillHints.organizationName : TextInputType.text,    // Autofill not working.
            AutofillHints.password : TextInputType.text,
            AutofillHints.postalCode : TextInputType.name,
            AutofillHints.streetAddressLine1 : TextInputType.name,
            AutofillHints.streetAddressLine2 : TextInputType.name,  // Autofill not working.
            AutofillHints.sublocality : TextInputType.name,         // Autofill not working.
            AutofillHints.telephoneNumber : TextInputType.name,
            AutofillHints.url : TextInputType.url,                  // Autofill not working.
            AutofillHints.username : TextInputType.text,
          };

          final TextInputType? keyboardType = iOSKeyboardType[effectiveHint];
          if (keyboardType != null) {
            return keyboardType;
          }
        case TargetPlatform.android:
        case TargetPlatform.fuchsia:
        case TargetPlatform.linux:
        case TargetPlatform.windows:
          break;
      }
    }

    if (maxLines != 1) {
      return TextInputType.multiline;
    }

    const Map<String, TextInputType> inferKeyboardType = <String, TextInputType> {
      AutofillHints.addressCity : TextInputType.streetAddress,
      AutofillHints.addressCityAndState : TextInputType.streetAddress,
      AutofillHints.addressState : TextInputType.streetAddress,
      AutofillHints.birthday : TextInputType.datetime,
      AutofillHints.birthdayDay : TextInputType.datetime,
      AutofillHints.birthdayMonth : TextInputType.datetime,
      AutofillHints.birthdayYear : TextInputType.datetime,
      AutofillHints.countryCode : TextInputType.number,
      AutofillHints.countryName : TextInputType.text,
      AutofillHints.creditCardExpirationDate : TextInputType.datetime,
      AutofillHints.creditCardExpirationDay : TextInputType.datetime,
      AutofillHints.creditCardExpirationMonth : TextInputType.datetime,
      AutofillHints.creditCardExpirationYear : TextInputType.datetime,
      AutofillHints.creditCardFamilyName : TextInputType.name,
      AutofillHints.creditCardGivenName : TextInputType.name,
      AutofillHints.creditCardMiddleName : TextInputType.name,
      AutofillHints.creditCardName : TextInputType.name,
      AutofillHints.creditCardNumber : TextInputType.number,
      AutofillHints.creditCardSecurityCode : TextInputType.number,
      AutofillHints.creditCardType : TextInputType.text,
      AutofillHints.email : TextInputType.emailAddress,
      AutofillHints.familyName : TextInputType.name,
      AutofillHints.fullStreetAddress : TextInputType.streetAddress,
      AutofillHints.gender : TextInputType.text,
      AutofillHints.givenName : TextInputType.name,
      AutofillHints.impp : TextInputType.url,
      AutofillHints.jobTitle : TextInputType.text,
      AutofillHints.language : TextInputType.text,
      AutofillHints.location : TextInputType.streetAddress,
      AutofillHints.middleInitial : TextInputType.name,
      AutofillHints.middleName : TextInputType.name,
      AutofillHints.name : TextInputType.name,
      AutofillHints.namePrefix : TextInputType.name,
      AutofillHints.nameSuffix : TextInputType.name,
      AutofillHints.newPassword : TextInputType.text,
      AutofillHints.newUsername : TextInputType.text,
      AutofillHints.nickname : TextInputType.text,
      AutofillHints.oneTimeCode : TextInputType.text,
      AutofillHints.organizationName : TextInputType.text,
      AutofillHints.password : TextInputType.text,
      AutofillHints.photo : TextInputType.text,
      AutofillHints.postalAddress : TextInputType.streetAddress,
      AutofillHints.postalAddressExtended : TextInputType.streetAddress,
      AutofillHints.postalAddressExtendedPostalCode : TextInputType.number,
      AutofillHints.postalCode : TextInputType.number,
      AutofillHints.streetAddressLevel1 : TextInputType.streetAddress,
      AutofillHints.streetAddressLevel2 : TextInputType.streetAddress,
      AutofillHints.streetAddressLevel3 : TextInputType.streetAddress,
      AutofillHints.streetAddressLevel4 : TextInputType.streetAddress,
      AutofillHints.streetAddressLine1 : TextInputType.streetAddress,
      AutofillHints.streetAddressLine2 : TextInputType.streetAddress,
      AutofillHints.streetAddressLine3 : TextInputType.streetAddress,
      AutofillHints.sublocality : TextInputType.streetAddress,
      AutofillHints.telephoneNumber : TextInputType.phone,
      AutofillHints.telephoneNumberAreaCode : TextInputType.phone,
      AutofillHints.telephoneNumberCountryCode : TextInputType.phone,
      AutofillHints.telephoneNumberDevice : TextInputType.phone,
      AutofillHints.telephoneNumberExtension : TextInputType.phone,
      AutofillHints.telephoneNumberLocal : TextInputType.phone,
      AutofillHints.telephoneNumberLocalPrefix : TextInputType.phone,
      AutofillHints.telephoneNumberLocalSuffix : TextInputType.phone,
      AutofillHints.telephoneNumberNational : TextInputType.phone,
      AutofillHints.transactionAmount : TextInputType.numberWithOptions(decimal: true),
      AutofillHints.transactionCurrency : TextInputType.text,
      AutofillHints.url : TextInputType.url,
      AutofillHints.username : TextInputType.text,
    };

    return inferKeyboardType[effectiveHint] ?? TextInputType.text;
  }

  @override
  EditableTextState createState() => EditableTextState();

  @override
  void debugFillProperties(DiagnosticPropertiesBuilder properties) {
    super.debugFillProperties(properties);
    properties.add(DiagnosticsProperty<TextEditingController>('controller', controller));
    properties.add(DiagnosticsProperty<FocusNode>('focusNode', focusNode));
    properties.add(DiagnosticsProperty<bool>('obscureText', obscureText, defaultValue: false));
    properties.add(DiagnosticsProperty<bool>('readOnly', readOnly, defaultValue: false));
    properties.add(DiagnosticsProperty<bool>('autocorrect', autocorrect, defaultValue: true));
    properties.add(EnumProperty<SmartDashesType>('smartDashesType', smartDashesType, defaultValue: obscureText ? SmartDashesType.disabled : SmartDashesType.enabled));
    properties.add(EnumProperty<SmartQuotesType>('smartQuotesType', smartQuotesType, defaultValue: obscureText ? SmartQuotesType.disabled : SmartQuotesType.enabled));
    properties.add(DiagnosticsProperty<bool>('enableSuggestions', enableSuggestions, defaultValue: true));
    style.debugFillProperties(properties);
    properties.add(EnumProperty<TextAlign>('textAlign', textAlign, defaultValue: null));
    properties.add(EnumProperty<TextDirection>('textDirection', textDirection, defaultValue: null));
    properties.add(DiagnosticsProperty<Locale>('locale', locale, defaultValue: null));
    properties.add(DiagnosticsProperty<TextScaler>('textScaler', textScaler, defaultValue: null));
    properties.add(IntProperty('maxLines', maxLines, defaultValue: 1));
    properties.add(IntProperty('minLines', minLines, defaultValue: null));
    properties.add(DiagnosticsProperty<bool>('expands', expands, defaultValue: false));
    properties.add(DiagnosticsProperty<bool>('autofocus', autofocus, defaultValue: false));
    properties.add(DiagnosticsProperty<TextInputType>('keyboardType', keyboardType, defaultValue: null));
    properties.add(DiagnosticsProperty<ScrollController>('scrollController', scrollController, defaultValue: null));
    properties.add(DiagnosticsProperty<ScrollPhysics>('scrollPhysics', scrollPhysics, defaultValue: null));
    properties.add(DiagnosticsProperty<Iterable<String>>('autofillHints', autofillHints, defaultValue: null));
    properties.add(DiagnosticsProperty<TextHeightBehavior>('textHeightBehavior', textHeightBehavior, defaultValue: null));
    properties.add(DiagnosticsProperty<bool>('scribbleEnabled', scribbleEnabled, defaultValue: true));
    properties.add(DiagnosticsProperty<bool>('enableIMEPersonalizedLearning', enableIMEPersonalizedLearning, defaultValue: true));
    properties.add(DiagnosticsProperty<bool>('enableInteractiveSelection', enableInteractiveSelection, defaultValue: true));
    properties.add(DiagnosticsProperty<UndoHistoryController>('undoController', undoController, defaultValue: null));
    properties.add(DiagnosticsProperty<SpellCheckConfiguration>('spellCheckConfiguration', spellCheckConfiguration, defaultValue: null));
    properties.add(DiagnosticsProperty<List<String>>('contentCommitMimeTypes', contentInsertionConfiguration?.allowedMimeTypes ?? const <String>[], defaultValue: contentInsertionConfiguration == null ? const <String>[] : kDefaultContentInsertionMimeTypes));
  }
}

/// State for a [EditableText].
class EditableTextState extends State<EditableText> with AutomaticKeepAliveClientMixin<EditableText>, WidgetsBindingObserver, TickerProviderStateMixin<EditableText>, TextSelectionDelegate, TextInputClient implements AutofillClient {
  final TextEditingPlugin _textEditingPlugin = EditableText.textEditingPlugin;
  Timer? _cursorTimer;
  AnimationController get _cursorBlinkOpacityController {
    return _backingCursorBlinkOpacityController ??= AnimationController(
      vsync: this,
    )..addListener(_onCursorColorTick);
  }
  AnimationController? _backingCursorBlinkOpacityController;
  late final Simulation _iosBlinkCursorSimulation = _DiscreteKeyFrameSimulation.iOSBlinkingCaret();

  final ValueNotifier<bool> _cursorVisibilityNotifier = ValueNotifier<bool>(true);
  final GlobalKey _editableKey = GlobalKey();

  /// Detects whether the clipboard can paste.
  final ClipboardStatusNotifier clipboardStatus = kIsWeb
      // Web browsers will show a permission dialog when Clipboard.hasStrings is
      // called. In an EditableText, this will happen before the paste button is
      // clicked, often before the context menu is even shown. To avoid this
      // poor user experience, always show the paste button on web.
      ? _WebClipboardStatusNotifier()
      : ClipboardStatusNotifier();

  /// Detects whether the Live Text input is enabled.
  ///
  /// See also:
  ///  * [LiveText], where the availability of Live Text input can be obtained.
  final LiveTextInputStatusNotifier? _liveTextInputStatus =
      kIsWeb ? null : LiveTextInputStatusNotifier();

  TextInputConnection? _textInputConnection;
  bool get _hasInputConnection => _textInputConnection?.attached ?? false;

  TextSelectionOverlay? _selectionOverlay;

  final GlobalKey _scrollableKey = GlobalKey();
  ScrollController? _internalScrollController;
  ScrollController get _scrollController => widget.scrollController ?? (_internalScrollController ??= ScrollController());
  ScrollController get scrollController => _scrollController;

  final LayerLink _toolbarLayerLink = LayerLink();
  final LayerLink _startHandleLayerLink = LayerLink();
  final LayerLink _endHandleLayerLink = LayerLink();

  bool _didAutoFocus = false;

  AutofillGroupState? _currentAutofillScope;
  @override
  AutofillScope? get currentAutofillScope => _currentAutofillScope;

  AutofillClient get _effectiveAutofillClient => widget.autofillClient ?? this;

  late SpellCheckConfiguration _spellCheckConfiguration;
  late TextStyle _style;

  /// Configuration that determines how spell check will be performed.
  ///
  /// If possible, this configuration will contain a default for the
  /// [SpellCheckService] if it is not otherwise specified.
  ///
  /// See also:
  ///  * [DefaultSpellCheckService], the spell check service used by default.
  @visibleForTesting
  SpellCheckConfiguration get spellCheckConfiguration => _spellCheckConfiguration;

  /// Whether or not spell check is enabled.
  ///
  /// Spell check is enabled when a [SpellCheckConfiguration] has been specified
  /// for the widget.
  bool get spellCheckEnabled => _spellCheckConfiguration.spellCheckEnabled;

  /// The most up-to-date spell check results for text input.
  ///
  /// These results will be updated via calls to spell check through a
  /// [SpellCheckService] and used by this widget to build the [TextSpan] tree
  /// for text input and menus for replacement suggestions of misspelled words.
  SpellCheckResults? spellCheckResults;

  bool get _spellCheckResultsReceived => spellCheckEnabled && spellCheckResults != null && spellCheckResults!.suggestionSpans.isNotEmpty;

  /// The text processing service used to retrieve the native text processing actions.
  final ProcessTextService _processTextService = DefaultProcessTextService();

  /// The list of native text processing actions provided by the engine.
  final List<ProcessTextAction> _processTextActions = <ProcessTextAction>[];

  /// Whether to create an input connection with the platform for text editing
  /// or not.
  ///
  /// Read-only input fields do not need a connection with the platform since
  /// there's no need for text editing capabilities (e.g. virtual keyboard).
  ///
  /// On the web, we always need a connection because we want some browser
  /// functionalities to continue to work on read-only input fields like:
  ///
  /// - Relevant context menu.
  /// - cmd/ctrl+c shortcut to copy.
  /// - cmd/ctrl+a to select all.
  /// - Changing the selection using a physical keyboard.
  bool get _shouldCreateInputConnection => kIsWeb || !widget.readOnly;

  // The time it takes for the floating cursor to snap to the text aligned
  // cursor position after the user has finished placing it.
  static const Duration _floatingCursorResetTime = Duration(milliseconds: 125);

  AnimationController? _floatingCursorResetController;

  Orientation? _lastOrientation;

  @override
  bool get wantKeepAlive => widget.focusNode.hasFocus;

  Color get _cursorColor {
    final double effectiveOpacity = math.min(widget.cursorColor.alpha / 255.0, _cursorBlinkOpacityController.value);
    return widget.cursorColor.withOpacity(effectiveOpacity);
  }

  @override
  bool get cutEnabled {
    if (widget.selectionControls is! TextSelectionHandleControls) {
      return widget.toolbarOptions.cut && !widget.readOnly && !widget.obscureText;
    }
    return !widget.readOnly
        && !widget.obscureText
        && !textEditingValue.selection.isCollapsed;
  }

  @override
  bool get copyEnabled {
    if (widget.selectionControls is! TextSelectionHandleControls) {
      return widget.toolbarOptions.copy && !widget.obscureText;
    }
    return !widget.obscureText
        && !textEditingValue.selection.isCollapsed;
  }

  @override
  bool get pasteEnabled {
    if (widget.selectionControls is! TextSelectionHandleControls) {
      return widget.toolbarOptions.paste && !widget.readOnly;
    }
    return !widget.readOnly
        && (clipboardStatus.value == ClipboardStatus.pasteable);
  }

  @override
  bool get selectAllEnabled {
    if (widget.selectionControls is! TextSelectionHandleControls) {
      return widget.toolbarOptions.selectAll && (!widget.readOnly || !widget.obscureText) && widget.enableInteractiveSelection;
    }

    if (!widget.enableInteractiveSelection
        || (widget.readOnly
            && widget.obscureText)) {
      return false;
    }

    switch (defaultTargetPlatform) {
      case TargetPlatform.macOS:
        return false;
      case TargetPlatform.iOS:
        return textEditingValue.text.isNotEmpty
            && textEditingValue.selection.isCollapsed;
      case TargetPlatform.android:
      case TargetPlatform.fuchsia:
      case TargetPlatform.linux:
      case TargetPlatform.windows:
        return textEditingValue.text.isNotEmpty
           && !(textEditingValue.selection.start == 0
               && textEditingValue.selection.end == textEditingValue.text.length);
    }
  }

  @override
  bool get lookUpEnabled {
    if (defaultTargetPlatform != TargetPlatform.iOS) {
      return false;
    }
    return !widget.obscureText
        && !textEditingValue.selection.isCollapsed
        && textEditingValue.selection.textInside(textEditingValue.text).trim() != '';
  }

  @override
  bool get searchWebEnabled {
    if (defaultTargetPlatform != TargetPlatform.iOS) {
      return false;
    }

    return !widget.obscureText
        && !textEditingValue.selection.isCollapsed
        && textEditingValue.selection.textInside(textEditingValue.text).trim() != '';
  }

  @override
  bool get shareEnabled {
    switch (defaultTargetPlatform) {
      case TargetPlatform.android:
      case TargetPlatform.iOS:
        return !widget.obscureText
            && !textEditingValue.selection.isCollapsed
            && textEditingValue.selection.textInside(textEditingValue.text).trim() != '';
      case TargetPlatform.macOS:
      case TargetPlatform.fuchsia:
      case TargetPlatform.linux:
      case TargetPlatform.windows:
        return false;
    }
  }

  @override
  bool get liveTextInputEnabled {
    return _liveTextInputStatus?.value == LiveTextInputStatus.enabled &&
        !widget.obscureText &&
        !widget.readOnly &&
        textEditingValue.selection.isCollapsed;
  }

  void _onChangedClipboardStatus() {
    setState(() {
      // Inform the widget that the value of clipboardStatus has changed.
    });
  }

  void _onChangedLiveTextInputStatus() {
    setState(() {
      // Inform the widget that the value of liveTextInputStatus has changed.
    });
  }

  TextEditingValue get _textEditingValueforTextLayoutMetrics {
    final Widget? editableWidget =_editableKey.currentContext?.widget;
    if (editableWidget is! Editable) {
      throw StateError('Editable must be mounted.');
    }
    return editableWidget.value;
  }

  /// Copy current selection to [Clipboard].
  @override
  void copySelection(SelectionChangedCause cause) {
    final TextSelection selection = textEditingValue.selection;
    if (selection.isCollapsed || widget.obscureText) {
      return;
    }
    final String text = textEditingValue.text;
    Clipboard.setData(ClipboardData(text: selection.textInside(text)));
    if (cause == SelectionChangedCause.toolbar) {
      bringIntoView(textEditingValue.selection.extent);
      hideToolbar(false);

      switch (defaultTargetPlatform) {
        case TargetPlatform.iOS:
        case TargetPlatform.macOS:
        case TargetPlatform.linux:
        case TargetPlatform.windows:
          break;
        case TargetPlatform.android:
        case TargetPlatform.fuchsia:
          // Collapse the selection and hide the toolbar and handles.
          userUpdateTextEditingValue(
            TextEditingValue(
              text: textEditingValue.text,
              selection: TextSelection.collapsed(offset: textEditingValue.selection.end),
            ),
            SelectionChangedCause.toolbar,
          );
      }
    }
    clipboardStatus.update();
  }

  /// Cut current selection to [Clipboard].
  @override
  void cutSelection(SelectionChangedCause cause) {
    if (widget.readOnly || widget.obscureText) {
      return;
    }
    final TextSelection selection = textEditingValue.selection;
    final String text = textEditingValue.text;
    if (selection.isCollapsed) {
      return;
    }
    Clipboard.setData(ClipboardData(text: selection.textInside(text)));
    _replaceText(ReplaceTextIntent(textEditingValue, '', selection, cause));
    if (cause == SelectionChangedCause.toolbar) {
      // Schedule a call to bringIntoView() after renderEditable updates.
      SchedulerBinding.instance.addPostFrameCallback((_) {
        if (mounted) {
          bringIntoView(textEditingValue.selection.extent);
        }
      }, debugLabel: 'EditableText.bringSelectionIntoView');
      hideToolbar();
    }
    clipboardStatus.update();
  }

  bool get _allowPaste {
    return !widget.readOnly && textEditingValue.selection.isValid;
  }

  /// Paste text from [Clipboard].
  @override
  Future<void> pasteText(SelectionChangedCause cause) async {
    if (!_allowPaste) {
      return;
    }
    // Snapshot the input before using `await`.
    // See https://github.com/flutter/flutter/issues/11427
    final ClipboardData? data = await Clipboard.getData(Clipboard.kTextPlain);
    if (data == null) {
      return;
    }
    _pasteText(cause, data.text!);
  }

  void _pasteText(SelectionChangedCause cause, String text) {
    if (!_allowPaste) {
      return;
    }

    // After the paste, the cursor should be collapsed and located after the
    // pasted content.
    final TextSelection selection = textEditingValue.selection;
    final int lastSelectionIndex = math.max(selection.baseOffset, selection.extentOffset);
    final TextEditingValue collapsedTextEditingValue = textEditingValue.copyWith(
      selection: TextSelection.collapsed(offset: lastSelectionIndex),
    );

    userUpdateTextEditingValue(
      collapsedTextEditingValue.replaced(selection, text),
      cause,
    );
    if (cause == SelectionChangedCause.toolbar) {
      // Schedule a call to bringIntoView() after renderEditable updates.
      SchedulerBinding.instance.addPostFrameCallback((_) {
        if (mounted) {
          bringIntoView(textEditingValue.selection.extent);
        }
      }, debugLabel: 'EditableText.bringSelectionIntoView');
      hideToolbar();
    }
  }

  /// Select the entire text value.
  @override
  void selectAll(SelectionChangedCause cause) {
    if (widget.readOnly && widget.obscureText) {
      // If we can't modify it, and we can't copy it, there's no point in
      // selecting it.
      return;
    }
    userUpdateTextEditingValue(
      textEditingValue.copyWith(
        selection: TextSelection(baseOffset: 0, extentOffset: textEditingValue.text.length),
      ),
      cause,
    );

    if (cause == SelectionChangedCause.toolbar) {
      switch (defaultTargetPlatform) {
        case TargetPlatform.android:
        case TargetPlatform.iOS:
        case TargetPlatform.fuchsia:
          break;
        case TargetPlatform.macOS:
        case TargetPlatform.linux:
        case TargetPlatform.windows:
          hideToolbar();
      }
      switch (defaultTargetPlatform) {
        case TargetPlatform.android:
        case TargetPlatform.fuchsia:
        case TargetPlatform.linux:
        case TargetPlatform.windows:
          bringIntoView(textEditingValue.selection.extent);
        case TargetPlatform.macOS:
        case TargetPlatform.iOS:
          break;
      }
    }
  }

  /// Look up the current selection,
  /// as in the "Look Up" edit menu button on iOS.
  ///
  /// Currently this is only implemented for iOS.
  ///
  /// Throws an error if the selection is empty or collapsed.
  Future<void> lookUpSelection(SelectionChangedCause cause) async {
    assert(!widget.obscureText);

    final String text = textEditingValue.selection.textInside(textEditingValue.text);
    if (widget.obscureText || text.isEmpty) {
      return;
    }
    await SystemChannels.platform.invokeMethod(
      'LookUp.invoke',
      text,
    );
  }

  /// Launch a web search on the current selection,
  /// as in the "Search Web" edit menu button on iOS.
  ///
  /// Currently this is only implemented for iOS.
  ///
  /// When 'obscureText' is true or the selection is empty,
  /// this function will not do anything
  Future<void> searchWebForSelection(SelectionChangedCause cause) async {
    assert(!widget.obscureText);
    if (widget.obscureText) {
      return;
    }

    final String text = textEditingValue.selection.textInside(textEditingValue.text);
    if (text.isNotEmpty) {
      await SystemChannels.platform.invokeMethod(
        'SearchWeb.invoke',
        text,
      );
    }
  }

  /// Launch the share interface for the current selection,
  /// as in the "Share..." edit menu button on iOS.
  ///
  /// Currently this is only implemented for iOS and Android.
  ///
  /// When 'obscureText' is true or the selection is empty,
  /// this function will not do anything
  Future<void> shareSelection(SelectionChangedCause cause) async {
    assert(!widget.obscureText);
    if (widget.obscureText) {
      return;
    }

    final String text = textEditingValue.selection.textInside(textEditingValue.text);
    if (text.isNotEmpty) {
      await SystemChannels.platform.invokeMethod(
        'Share.invoke',
        text,
      );
    }
  }

  void _startLiveTextInput(SelectionChangedCause cause) {
    if (!liveTextInputEnabled) {
      return;
    }
    if (_hasInputConnection) {
      LiveText.startLiveTextInput();
    }
    if (cause == SelectionChangedCause.toolbar) {
      hideToolbar();
    }
  }

  /// Finds specified [SuggestionSpan] that matches the provided index using
  /// binary search.
  ///
  /// See also:
  ///
  ///  * [SpellCheckSuggestionsToolbar], the Material style spell check
  ///    suggestions toolbar that uses this method to render the correct
  ///    suggestions in the toolbar for a misspelled word.
  SuggestionSpan? findSuggestionSpanAtCursorIndex(int cursorIndex) {
    if (!_spellCheckResultsReceived
        || spellCheckResults!.suggestionSpans.last.range.end < cursorIndex) {
      // No spell check results have been received or the cursor index is out
      // of range that suggestionSpans covers.
      return null;
    }

    final List<SuggestionSpan> suggestionSpans = spellCheckResults!.suggestionSpans;
    int leftIndex = 0;
    int rightIndex = suggestionSpans.length - 1;
    int midIndex = 0;

    while (leftIndex <= rightIndex) {
      midIndex = ((leftIndex + rightIndex) / 2).floor();
      final int currentSpanStart = suggestionSpans[midIndex].range.start;
      final int currentSpanEnd = suggestionSpans[midIndex].range.end;

      if (cursorIndex <= currentSpanEnd && cursorIndex >= currentSpanStart) {
        return suggestionSpans[midIndex];
      }
      else if (cursorIndex <= currentSpanStart) {
        rightIndex = midIndex - 1;
      }
      else {
        leftIndex = midIndex + 1;
      }
    }
    return null;
  }

  /// Infers the [SpellCheckConfiguration] used to perform spell check.
  ///
  /// If spell check is enabled, this will try to infer a value for
  /// the [SpellCheckService] if left unspecified.
  static SpellCheckConfiguration _inferSpellCheckConfiguration(SpellCheckConfiguration? configuration) {
    final SpellCheckService? spellCheckService = configuration?.spellCheckService;
    final bool spellCheckAutomaticallyDisabled = configuration == null || configuration == const SpellCheckConfiguration.disabled();
    final bool spellCheckServiceIsConfigured = spellCheckService != null || spellCheckService == null && WidgetsBinding.instance.platformDispatcher.nativeSpellCheckServiceDefined;
    if (spellCheckAutomaticallyDisabled || !spellCheckServiceIsConfigured) {
      // Only enable spell check if a non-disabled configuration is provided
      // and if that configuration does not specify a spell check service,
      // a native spell checker must be supported.
      assert(() {
        if (!spellCheckAutomaticallyDisabled && !spellCheckServiceIsConfigured) {
          FlutterError.reportError(
            FlutterErrorDetails(
              exception: FlutterError(
                'Spell check was enabled with spellCheckConfiguration, but the '
                'current platform does not have a supported spell check '
                'service, and none was provided. Consider disabling spell '
                'check for this platform or passing a SpellCheckConfiguration '
                'with a specified spell check service.',
              ),
              library: 'widget library',
              stack: StackTrace.current,
            ),
          );
        }
        return true;
      }());
      return const SpellCheckConfiguration.disabled();
    }

    return configuration.copyWith(spellCheckService: spellCheckService ?? DefaultSpellCheckService());
  }

  /// Returns the [ContextMenuButtonItem]s for the given [ToolbarOptions].
  @Deprecated(
    'Use `contextMenuBuilder` instead of `toolbarOptions`. '
    'This feature was deprecated after v3.3.0-0.5.pre.',
  )
  List<ContextMenuButtonItem>? buttonItemsForToolbarOptions([TargetPlatform? targetPlatform]) {
    final ToolbarOptions toolbarOptions = widget.toolbarOptions;
    if (toolbarOptions == ToolbarOptions.empty) {
      return null;
    }
    return <ContextMenuButtonItem>[
      if (toolbarOptions.cut && cutEnabled)
        ContextMenuButtonItem(
          onPressed: () {
            cutSelection(SelectionChangedCause.toolbar);
          },
          type: ContextMenuButtonType.cut,
        ),
      if (toolbarOptions.copy && copyEnabled)
        ContextMenuButtonItem(
          onPressed: () {
            copySelection(SelectionChangedCause.toolbar);
          },
          type: ContextMenuButtonType.copy,
        ),
      if (toolbarOptions.paste && pasteEnabled)
        ContextMenuButtonItem(
          onPressed: () {
            pasteText(SelectionChangedCause.toolbar);
          },
          type: ContextMenuButtonType.paste,
        ),
      if (toolbarOptions.selectAll && selectAllEnabled)
        ContextMenuButtonItem(
          onPressed: () {
            selectAll(SelectionChangedCause.toolbar);
          },
          type: ContextMenuButtonType.selectAll,
        ),
    ];
  }

  /// Gets the line heights at the start and end of the selection for the given
  /// [EditableTextState].
  _GlyphHeights _getGlyphHeights() {
    final TextSelection selection = textEditingValue.selection;

    // Only calculate handle rects if the text in the previous frame
    // is the same as the text in the current frame. This is done because
    // widget.renderObject contains the renderEditable from the previous frame.
    // If the text changed between the current and previous frames then
    // widget.renderObject.getRectForComposingRange might fail. In cases where
    // the current frame is different from the previous we fall back to
    // renderObject.preferredLineHeight.
    final InlineSpan span = renderEditable.text!;
    final String prevText = span.toPlainText();
    final String currText = textEditingValue.text;
    if (prevText != currText || !selection.isValid || selection.isCollapsed) {
      return _GlyphHeights(
        start: renderEditable.preferredLineHeight,
        end: renderEditable.preferredLineHeight,
      );
    }

    final String selectedGraphemes = selection.textInside(currText);
    final int firstSelectedGraphemeExtent = selectedGraphemes.characters.first.length;
    final Rect? startCharacterRect = renderEditable.getRectForComposingRange(TextRange(
      start: selection.start,
      end: selection.start + firstSelectedGraphemeExtent,
    ));
    final int lastSelectedGraphemeExtent = selectedGraphemes.characters.last.length;
    final Rect? endCharacterRect = renderEditable.getRectForComposingRange(TextRange(
      start: selection.end - lastSelectedGraphemeExtent,
      end: selection.end,
    ));
    return _GlyphHeights(
      start: startCharacterRect?.height ?? renderEditable.preferredLineHeight,
      end: endCharacterRect?.height ?? renderEditable.preferredLineHeight,
    );
  }

  /// {@template flutter.widgets.EditableText.getAnchors}
  /// Returns the anchor points for the default context menu.
  /// {@endtemplate}
  ///
  /// See also:
  ///
  ///  * [contextMenuButtonItems], which provides the [ContextMenuButtonItem]s
  ///    for the default context menu buttons.
  TextSelectionToolbarAnchors get contextMenuAnchors {
    if (renderEditable.lastSecondaryTapDownPosition != null) {
      return TextSelectionToolbarAnchors(
        primaryAnchor: renderEditable.lastSecondaryTapDownPosition!,
      );
    }

    final _GlyphHeights glyphHeights = _getGlyphHeights();
    final TextSelection selection = textEditingValue.selection;
    final List<TextSelectionPoint> points =
        renderEditable.getEndpointsForSelection(selection);
    return TextSelectionToolbarAnchors.fromSelection(
      renderBox: renderEditable,
      startGlyphHeight: glyphHeights.start,
      endGlyphHeight: glyphHeights.end,
      selectionEndpoints: points,
    );
  }

  /// Returns the [ContextMenuButtonItem]s representing the buttons in this
  /// platform's default selection menu for [EditableText].
  ///
  /// See also:
  ///
  /// * [EditableText.getEditableButtonItems], which performs a similar role,
  ///   but for any editable field, not just specifically EditableText.
  /// * [SelectableRegionState.contextMenuButtonItems], which performs a similar
  ///   role but for content that is selectable but not editable.
  /// * [contextMenuAnchors], which provides the anchor points for the default
  ///   context menu.
  /// * [AdaptiveTextSelectionToolbar], which builds the toolbar itself, and can
  ///   take a list of [ContextMenuButtonItem]s with
  ///   [AdaptiveTextSelectionToolbar.buttonItems].
  /// * [AdaptiveTextSelectionToolbar.getAdaptiveButtons], which builds the
  ///   button Widgets for the current platform given [ContextMenuButtonItem]s.
  List<ContextMenuButtonItem> get contextMenuButtonItems {
    return buttonItemsForToolbarOptions() ?? EditableText.getEditableButtonItems(
      clipboardStatus: clipboardStatus.value,
      onCopy: copyEnabled
          ? () => copySelection(SelectionChangedCause.toolbar)
          : null,
      onCut: cutEnabled
          ? () => cutSelection(SelectionChangedCause.toolbar)
          : null,
      onPaste: pasteEnabled
          ? () => pasteText(SelectionChangedCause.toolbar)
          : null,
      onSelectAll: selectAllEnabled
          ? () => selectAll(SelectionChangedCause.toolbar)
          : null,
      onLookUp: lookUpEnabled
          ? () => lookUpSelection(SelectionChangedCause.toolbar)
          : null,
      onSearchWeb: searchWebEnabled
          ? () => searchWebForSelection(SelectionChangedCause.toolbar)
          : null,
      onShare: shareEnabled
          ? () => shareSelection(SelectionChangedCause.toolbar)
          : null,
      onLiveTextInput: liveTextInputEnabled
          ? () => _startLiveTextInput(SelectionChangedCause.toolbar)
          : null,
    )..addAll(_textProcessingActionButtonItems);
  }

  List<ContextMenuButtonItem> get _textProcessingActionButtonItems {
    final List<ContextMenuButtonItem> buttonItems = <ContextMenuButtonItem>[];
    final TextSelection selection = textEditingValue.selection;
    if (widget.obscureText || !selection.isValid || selection.isCollapsed) {
      return buttonItems;
    }

    for (final ProcessTextAction action in _processTextActions) {
      buttonItems.add(ContextMenuButtonItem(
        label: action.label,
        onPressed: () async {
          final String selectedText = selection.textInside(textEditingValue.text);
          if (selectedText.isNotEmpty) {
            final String? processedText = await _processTextService.processTextAction(action.id, selectedText, widget.readOnly);
            // If an activity does not return a modified version, just hide the toolbar.
            // Otherwise use the result to replace the selected text.
            if (processedText != null && _allowPaste) {
              _pasteText(SelectionChangedCause.toolbar, processedText);
            } else {
              hideToolbar();
            }
          }
        },
      ));
    }
    return buttonItems;
  }

  // State lifecycle:

  @override
  void initState() {
    super.initState();
    _liveTextInputStatus?.addListener(_onChangedLiveTextInputStatus);
    clipboardStatus.addListener(_onChangedClipboardStatus);
    widget.controller.addListener(_didChangeTextEditingValue);
    widget.focusNode.addListener(_handleFocusChanged);
    _scrollController.addListener(_onEditableScroll);
    _cursorVisibilityNotifier.value = widget.showCursor;
    _spellCheckConfiguration = _inferSpellCheckConfiguration(widget.spellCheckConfiguration);
    _initProcessTextActions();
  }

  /// Query the engine to initialize the list of text processing actions to show
  /// in the text selection toolbar.
  Future<void> _initProcessTextActions() async {
    _processTextActions.clear();
    _processTextActions.addAll(await _processTextService.queryTextActions());
  }

  // Whether `TickerMode.of(context)` is true and animations (like blinking the
  // cursor) are supposed to run.
  bool _tickersEnabled = true;

  @override
  void didChangeDependencies() {
    super.didChangeDependencies();

    _style = MediaQuery.boldTextOf(context)
        ? widget.style.merge(const TextStyle(fontWeight: FontWeight.bold))
        : widget.style;

    final AutofillGroupState? newAutofillGroup = AutofillGroup.maybeOf(context);
    if (currentAutofillScope != newAutofillGroup) {
      _currentAutofillScope?.unregister(autofillId);
      _currentAutofillScope = newAutofillGroup;
      _currentAutofillScope?.register(_effectiveAutofillClient);
    }

    if (!_didAutoFocus && widget.autofocus) {
      _didAutoFocus = true;
      SchedulerBinding.instance.addPostFrameCallback((_) {
        if (mounted && renderEditable.hasSize) {
          _flagInternalFocus();
          FocusScope.of(context).autofocus(widget.focusNode);
        }
      }, debugLabel: 'EditableText.autofocus');
    }

    // Restart or stop the blinking cursor when TickerMode changes.
    final bool newTickerEnabled = TickerMode.of(context);
    if (_tickersEnabled != newTickerEnabled) {
      _tickersEnabled = newTickerEnabled;
      if (_showBlinkingCursor) {
        _startCursorBlink();
      } else if (!_tickersEnabled && _cursorTimer != null) {
        _stopCursorBlink();
      }
    }

    if (defaultTargetPlatform != TargetPlatform.iOS && defaultTargetPlatform != TargetPlatform.android) {
      return;
    }

    // Hide the text selection toolbar on mobile when orientation changes.
    final Orientation orientation = MediaQuery.orientationOf(context);
    if (_lastOrientation == null) {
      _lastOrientation = orientation;
      return;
    }
    if (orientation != _lastOrientation) {
      _lastOrientation = orientation;
      if (defaultTargetPlatform == TargetPlatform.iOS) {
        hideToolbar(false);
      }
      if (defaultTargetPlatform == TargetPlatform.android) {
        hideToolbar();
      }
    }
  }

  @override
  void didUpdateWidget(EditableText oldWidget) {
    super.didUpdateWidget(oldWidget);
    if (widget.controller != oldWidget.controller) {
      oldWidget.controller.removeListener(_didChangeTextEditingValue);
      widget.controller.addListener(_didChangeTextEditingValue);
      _updateRemoteEditingValueIfNeeded();
    }
    if (widget.controller.selection != oldWidget.controller.selection) {
      _selectionOverlay?.update(_value);
    }
    _selectionOverlay?.handlesVisible = widget.showSelectionHandles;

    if (widget.autofillClient != oldWidget.autofillClient) {
      _currentAutofillScope?.unregister(oldWidget.autofillClient?.autofillId ?? autofillId);
      _currentAutofillScope?.register(_effectiveAutofillClient);
    }

    if (widget.focusNode != oldWidget.focusNode) {
      oldWidget.focusNode.removeListener(_handleFocusChanged);
      widget.focusNode.addListener(_handleFocusChanged);
      updateKeepAlive();
    }

    if (widget.scrollController != oldWidget.scrollController) {
      (oldWidget.scrollController ?? _internalScrollController)?.removeListener(_onEditableScroll);
      _scrollController.addListener(_onEditableScroll);
    }

    if (!_shouldCreateInputConnection) {
      _closeInputConnectionIfNeeded();
    } else if (oldWidget.readOnly && _hasFocus) {
      // _openInputConnection must be called after layout information is available.
      // See https://github.com/flutter/flutter/issues/126312
      SchedulerBinding.instance.addPostFrameCallback((Duration _) {
        _openInputConnection();
      }, debugLabel: 'EditableText.openInputConnection');
    }

    if (kIsWeb && _hasInputConnection) {
      if (oldWidget.readOnly != widget.readOnly) {
        _textEditingPlugin.updateConfig(_effectiveAutofillClient.textInputConfiguration);
      }
    }

    if (_hasInputConnection) {
      if (oldWidget.obscureText != widget.obscureText) {
        _textEditingPlugin.updateConfig(_effectiveAutofillClient.textInputConfiguration);
      }
    }

    if (widget.style != oldWidget.style) {
      // The _textInputConnection will pick up the new style when it attaches in
      // _openInputConnection.
      _style = MediaQuery.boldTextOf(context)
          ? widget.style.merge(const TextStyle(fontWeight: FontWeight.bold))
          : widget.style;
      if (_hasInputConnection) {
        _textEditingPlugin.setStyle(
          fontFamily: _style.fontFamily,
          fontSize: _style.fontSize,
          fontWeight: _style.fontWeight,
          textDirection: _textDirection,
          textAlign: widget.textAlign,
        );
      }
    }

    if (widget.showCursor != oldWidget.showCursor) {
      _startOrStopCursorTimerIfNeeded();
    }
    final bool canPaste = widget.selectionControls is TextSelectionHandleControls
        ? pasteEnabled
        : widget.selectionControls?.canPaste(this) ?? false;
    if (widget.selectionEnabled && pasteEnabled && canPaste) {
      clipboardStatus.update();
    }
  }

  @override
  void dispose() {
    _internalScrollController?.dispose();
    _currentAutofillScope?.unregister(autofillId);
    widget.controller.removeListener(_didChangeTextEditingValue);
    _floatingCursorResetController?.dispose();
    _floatingCursorResetController = null;
    _closeInputConnectionIfNeeded();
    assert(!_hasInputConnection);
    _cursorTimer?.cancel();
    _cursorTimer = null;
    _backingCursorBlinkOpacityController?.dispose();
    _backingCursorBlinkOpacityController = null;
    _selectionOverlay?.dispose();
    _selectionOverlay = null;
    widget.focusNode.removeListener(_handleFocusChanged);
    WidgetsBinding.instance.removeObserver(this);
    _liveTextInputStatus?.removeListener(_onChangedLiveTextInputStatus);
    _liveTextInputStatus?.dispose();
    clipboardStatus.removeListener(_onChangedClipboardStatus);
    clipboardStatus.dispose();
    _cursorVisibilityNotifier.dispose();
    FocusManager.instance.removeListener(_unflagInternalFocus);
    super.dispose();
    assert(_batchEditDepth <= 0, 'unfinished batch edits: $_batchEditDepth');
  }

  // TextInputClient implementation:

  /// The last known [TextEditingValue] of the platform text input plugin.
  ///
  /// This value is updated when the platform text input plugin sends a new
  /// update via [updateEditingValue], or when [EditableText] calls
  /// [TextInputConnection.setEditingState] to overwrite the platform text input
  /// plugin's [TextEditingValue].
  ///
  /// Used in [_updateRemoteEditingValueIfNeeded] to determine whether the
  /// remote value is outdated and needs updating.
  TextEditingValue? _lastKnownRemoteTextEditingValue;

  static int _lastClientId = 0;
  final int _clientId = ++_lastClientId;

  @override
  int get clientId => _clientId;

  @override
  TextEditingValue get currentTextEditingValue => _value;

  @override
  void updateEditingValue(TextEditingValue value) {
    // This method handles text editing state updates from the platform text
    // input plugin. The [EditableText] may not have the focus or an open input
    // connection, as autofill can update a disconnected [EditableText].

    // Since we still have to support keyboard select, this is the best place
    // to disable text updating.
    if (!_shouldCreateInputConnection) {
      return;
    }

    if (_checkNeedsAdjustAffinity(value)) {
      value = value.copyWith(selection: value.selection.copyWith(affinity: _value.selection.affinity));
    }

    if (widget.readOnly) {
      // In the read-only case, we only care about selection changes, and reject
      // everything else.
      value = _value.copyWith(selection: value.selection);
    }
    _lastKnownRemoteTextEditingValue = value;

    if (value == _value) {
      // This is possible, for example, when the numeric keyboard is input,
      // the engine will notify twice for the same value.
      // Track at https://github.com/flutter/flutter/issues/65811
      return;
    }

    if (value.text == _value.text && value.composing == _value.composing) {
      // `selection` is the only change.
      SelectionChangedCause cause;
      if (_textInputConnection?.scribbleInProgress ?? false) {
        cause = SelectionChangedCause.scribble;
      } else if (_pointOffsetOrigin != null) {
        // For floating cursor selection when force pressing the space bar.
        cause = SelectionChangedCause.forcePress;
      } else {
        cause = SelectionChangedCause.keyboard;
      }
      _handleSelectionChanged(value.selection, cause);
    } else {
      if (value.text != _value.text) {
        // Hide the toolbar if the text was changed, but only hide the toolbar
        // overlay; the selection handle's visibility will be handled
        // by `_handleSelectionChanged`. https://github.com/flutter/flutter/issues/108673
        hideToolbar(false);
      }
      _currentPromptRectRange = null;

      final bool revealObscuredInput = _hasInputConnection
                                    && widget.obscureText
                                    && WidgetsBinding.instance.platformDispatcher.brieflyShowPassword
                                    && value.text.length == _value.text.length + 1;

      _obscureShowCharTicksPending = revealObscuredInput ? _kObscureShowLatestCharCursorTicks : 0;
      _obscureLatestCharIndex = revealObscuredInput ? _value.selection.baseOffset : null;
      _formatAndSetValue(value, SelectionChangedCause.keyboard);
    }

    if (_showBlinkingCursor && _cursorTimer != null) {
      // To keep the cursor from blinking while typing, restart the timer here.
      _stopCursorBlink(resetCharTicks: false);
      _startCursorBlink();
    }

    // Wherever the value is changed by the user, schedule a showCaretOnScreen
    // to make sure the user can see the changes they just made. Programmatic
    // changes to `textEditingValue` do not trigger the behavior even if the
    // text field is focused.
    _scheduleShowCaretOnScreen(withAnimation: true);
  }

  bool _checkNeedsAdjustAffinity(TextEditingValue value) {
    // Trust the engine affinity if the text changes or selection changes.
    return value.text == _value.text &&
      value.selection.isCollapsed == _value.selection.isCollapsed &&
      value.selection.start == _value.selection.start &&
      value.selection.affinity != _value.selection.affinity;
  }

  @override
  void performAction(TextInputAction action) {
    switch (action) {
      case TextInputAction.newline:
        // If this is a multiline EditableText, do nothing for a "newline"
        // action; The newline is already inserted. Otherwise, finalize
        // editing.
        if (!_isMultiline) {
          _finalizeEditing(action, shouldUnfocus: true);
        }
      case TextInputAction.done:
      case TextInputAction.go:
      case TextInputAction.next:
      case TextInputAction.previous:
      case TextInputAction.search:
      case TextInputAction.send:
        _finalizeEditing(action, shouldUnfocus: true);
      case TextInputAction.continueAction:
      case TextInputAction.emergencyCall:
      case TextInputAction.join:
      case TextInputAction.none:
      case TextInputAction.route:
      case TextInputAction.unspecified:
        // Finalize editing, but don't give up focus because this keyboard
        // action does not imply the user is done inputting information.
        _finalizeEditing(action, shouldUnfocus: false);
    }
  }

  @override
  void performPrivateCommand(String action, Map<String, dynamic> data) {
    widget.onAppPrivateCommand?.call(action, data);
  }

  @override
  void insertContent(KeyboardInsertedContent content) {
    assert(widget.contentInsertionConfiguration?.allowedMimeTypes.contains(content.mimeType) ?? false);
    widget.contentInsertionConfiguration?.onContentInserted.call(content);
  }

  // The original position of the caret on FloatingCursorDragState.start.
  Offset? _startCaretCenter;

  // The most recent text position as determined by the location of the floating
  // cursor.
  TextPosition? _lastTextPosition;

  // The offset of the floating cursor as determined from the start call.
  Offset? _pointOffsetOrigin;

  // The most recent position of the floating cursor.
  Offset? _lastBoundedOffset;

  // Because the center of the cursor is preferredLineHeight / 2 below the touch
  // origin, but the touch origin is used to determine which line the cursor is
  // on, we need this offset to correctly render and move the cursor.
  Offset get _floatingCursorOffset => Offset(0, renderEditable.preferredLineHeight / 2);

  @override
  void updateFloatingCursor(RawFloatingCursorPoint point) {
    _floatingCursorResetController ??= AnimationController(
      vsync: this,
    )..addListener(_onFloatingCursorResetTick);
    switch (point.state) {
      case FloatingCursorDragState.Start:
        if (_floatingCursorResetController!.isAnimating) {
          _floatingCursorResetController!.stop();
          _onFloatingCursorResetTick();
        }
        // Stop cursor blinking and making it visible.
        _stopCursorBlink(resetCharTicks: false);
        _cursorBlinkOpacityController.value = 1.0;
        // We want to send in points that are centered around a (0,0) origin, so
        // we cache the position.
        _pointOffsetOrigin = point.offset;

        final Offset startCaretCenter;
        final TextPosition currentTextPosition;
        final bool shouldResetOrigin;
        // Only non-null when starting a floating cursor via long press.
        if (point.startLocation != null) {
          shouldResetOrigin = false;
          (startCaretCenter, currentTextPosition) = point.startLocation!;
        } else {
          shouldResetOrigin = true;
          currentTextPosition = TextPosition(offset: renderEditable.selection!.baseOffset, affinity: renderEditable.selection!.affinity);
          startCaretCenter = renderEditable.getLocalRectForCaret(currentTextPosition).center;
        }

        _startCaretCenter = startCaretCenter;
        _lastBoundedOffset = renderEditable.calculateBoundedFloatingCursorOffset(_startCaretCenter! - _floatingCursorOffset, shouldResetOrigin: shouldResetOrigin);
        _lastTextPosition = currentTextPosition;
        renderEditable.setFloatingCursor(point.state, _lastBoundedOffset!, _lastTextPosition!);
      case FloatingCursorDragState.Update:
        final Offset centeredPoint = point.offset! - _pointOffsetOrigin!;
        final Offset rawCursorOffset = _startCaretCenter! + centeredPoint - _floatingCursorOffset;

        _lastBoundedOffset = renderEditable.calculateBoundedFloatingCursorOffset(rawCursorOffset);
        _lastTextPosition = renderEditable.getPositionForPoint(renderEditable.localToGlobal(_lastBoundedOffset! + _floatingCursorOffset));
        renderEditable.setFloatingCursor(point.state, _lastBoundedOffset!, _lastTextPosition!);
      case FloatingCursorDragState.End:
        // Resume cursor blinking.
        _startCursorBlink();
        // We skip animation if no update has happened.
        if (_lastTextPosition != null && _lastBoundedOffset != null) {
          _floatingCursorResetController!.value = 0.0;
          _floatingCursorResetController!.animateTo(1.0, duration: _floatingCursorResetTime, curve: Curves.decelerate);
        }
    }
  }

  void _onFloatingCursorResetTick() {
    final Offset finalPosition = renderEditable.getLocalRectForCaret(_lastTextPosition!).centerLeft - _floatingCursorOffset;
    if (_floatingCursorResetController!.isCompleted) {
      renderEditable.setFloatingCursor(FloatingCursorDragState.End, finalPosition, _lastTextPosition!);
      // During a floating cursor's move gesture (1 finger), a cursor is
      // animated only visually, without actually updating the selection.
      // Only after move gesture is complete, this function will be called
      // to actually update the selection to the new cursor location with
      // zero selection length.

      // However, During a floating cursor's selection gesture (2 fingers), the
      // selection is constantly updated by the engine throughout the gesture.
      // Thus when the gesture is complete, we should not update the selection
      // to the cursor location with zero selection length, because that would
      // overwrite the selection made by floating cursor selection.

      // Here we use `isCollapsed` to distinguish between floating cursor's
      // move gesture (1 finger) vs selection gesture (2 fingers), as
      // the engine does not provide information other than notifying a
      // new selection during with selection gesture (2 fingers).
      if (renderEditable.selection!.isCollapsed) {
        // The cause is technically the force cursor, but the cause is listed as tap as the desired functionality is the same.
        _handleSelectionChanged(TextSelection.fromPosition(_lastTextPosition!), SelectionChangedCause.forcePress);
      }
      _startCaretCenter = null;
      _lastTextPosition = null;
      _pointOffsetOrigin = null;
      _lastBoundedOffset = null;
    } else {
      final double lerpValue = _floatingCursorResetController!.value;
      final double lerpX = ui.lerpDouble(_lastBoundedOffset!.dx, finalPosition.dx, lerpValue)!;
      final double lerpY = ui.lerpDouble(_lastBoundedOffset!.dy, finalPosition.dy, lerpValue)!;

      renderEditable.setFloatingCursor(FloatingCursorDragState.Update, Offset(lerpX, lerpY), _lastTextPosition!, resetLerpValue: lerpValue);
    }
  }

  @pragma('vm:notify-debugger-on-exception')
  void _finalizeEditing(TextInputAction action, {required bool shouldUnfocus}) {
    // Take any actions necessary now that the user has completed editing.
    if (widget.onEditingComplete != null) {
      try {
        widget.onEditingComplete!();
      } catch (exception, stack) {
        FlutterError.reportError(FlutterErrorDetails(
          exception: exception,
          stack: stack,
          library: 'widgets',
          context: ErrorDescription('while calling onEditingComplete for $action'),
        ));
      }
    } else {
      // Default behavior if the developer did not provide an
      // onEditingComplete callback: Finalize editing and remove focus, or move
      // it to the next/previous field, depending on the action.
      widget.controller.clearComposing();
      if (shouldUnfocus) {
        switch (action) {
          case TextInputAction.none:
          case TextInputAction.unspecified:
          case TextInputAction.done:
          case TextInputAction.go:
          case TextInputAction.search:
          case TextInputAction.send:
          case TextInputAction.continueAction:
          case TextInputAction.join:
          case TextInputAction.route:
          case TextInputAction.emergencyCall:
          case TextInputAction.newline:
            widget.focusNode.unfocus();
          case TextInputAction.next:
            widget.focusNode.nextFocus();
          case TextInputAction.previous:
            widget.focusNode.previousFocus();
        }
      }
    }

    final ValueChanged<String>? onSubmitted = widget.onSubmitted;
    if (onSubmitted == null) {
      return;
    }

    // Invoke optional callback with the user's submitted content.
    try {
      onSubmitted(_value.text);
    } catch (exception, stack) {
      FlutterError.reportError(FlutterErrorDetails(
        exception: exception,
        stack: stack,
        library: 'widgets',
        context: ErrorDescription('while calling onSubmitted for $action'),
      ));
    }

    // If `shouldUnfocus` is true, the text field should no longer be focused
    // after the microtask queue is drained. But in case the developer cancelled
    // the focus change in the `onSubmitted` callback by focusing this input
    // field again, reset the soft keyboard.
    // See https://github.com/flutter/flutter/issues/84240.
    //
    // `_restartConnectionIfNeeded` creates a new TextInputConnection to replace
    // the current one. This on iOS switches to a new input view and on Android
    // restarts the input method, and in both cases the soft keyboard will be
    // reset.
    if (shouldUnfocus) {
      _scheduleRestartConnection();
    }
  }

  int _batchEditDepth = 0;

  /// Begins a new batch edit, within which new updates made to the text editing
  /// value will not be sent to the platform text input plugin.
  ///
  /// Batch edits nest. When the outermost batch edit finishes, [endBatchEdit]
  /// will attempt to send [currentTextEditingValue] to the text input plugin if
  /// it detected a change.
  void beginBatchEdit() {
    _batchEditDepth += 1;
  }

  /// Ends the current batch edit started by the last call to [beginBatchEdit],
  /// and send [currentTextEditingValue] to the text input plugin if needed.
  ///
  /// Throws an error in debug mode if this [EditableText] is not in a batch
  /// edit.
  void endBatchEdit() {
    _batchEditDepth -= 1;
    assert(
      _batchEditDepth >= 0,
      'Unbalanced call to endBatchEdit: beginBatchEdit must be called first.',
    );
    _updateRemoteEditingValueIfNeeded();
  }

  void _updateRemoteEditingValueIfNeeded() {
    if (_batchEditDepth > 0 || !_hasInputConnection) {
      return;
    }
    final TextEditingValue localValue = _value;
    if (localValue == _lastKnownRemoteTextEditingValue) {
      return;
    }
    _textEditingPlugin.setEditingState(localValue);
    _lastKnownRemoteTextEditingValue = localValue;
  }

  TextEditingValue get _value => widget.controller.value;
  set _value(TextEditingValue value) {
    widget.controller.value = value;
  }

  bool get _hasFocus => widget.focusNode.hasFocus;
  bool get _isMultiline => widget.maxLines != 1;

  // Finds the closest scroll offset to the current scroll offset that fully
  // reveals the given caret rect. If the given rect's main axis extent is too
  // large to be fully revealed in `renderEditable`, it will be centered along
  // the main axis.
  //
  // If this is a multiline EditableText (which means the Editable can only
  // scroll vertically), the given rect's height will first be extended to match
  // `renderEditable.preferredLineHeight`, before the target scroll offset is
  // calculated.
  RevealedOffset _getOffsetToRevealCaret(Rect rect) {
    if (!_scrollController.position.allowImplicitScrolling) {
      return RevealedOffset(offset: _scrollController.offset, rect: rect);
    }

    final Size editableSize = renderEditable.size;
    final double additionalOffset;
    final Offset unitOffset;

    if (!_isMultiline) {
      additionalOffset = rect.width >= editableSize.width
        // Center `rect` if it's oversized.
        ? editableSize.width / 2 - rect.center.dx
        // Valid additional offsets range from (rect.right - size.width)
        // to (rect.left). Pick the closest one if out of range.
        : clampDouble(0.0, rect.right - editableSize.width, rect.left);
      unitOffset = const Offset(1, 0);
    } else {
      // The caret is vertically centered within the line. Expand the caret's
      // height so that it spans the line because we're going to ensure that the
      // entire expanded caret is scrolled into view.
      final Rect expandedRect = Rect.fromCenter(
        center: rect.center,
        width: rect.width,
        height: math.max(rect.height, renderEditable.preferredLineHeight),
      );

      additionalOffset = expandedRect.height >= editableSize.height
        ? editableSize.height / 2 - expandedRect.center.dy
        : clampDouble(0.0, expandedRect.bottom - editableSize.height, expandedRect.top);
      unitOffset = const Offset(0, 1);
    }

    // No overscrolling when encountering tall fonts/scripts that extend past
    // the ascent.
    final double targetOffset = clampDouble(
      additionalOffset + _scrollController.offset,
      _scrollController.position.minScrollExtent,
      _scrollController.position.maxScrollExtent,
    );

    final double offsetDelta = _scrollController.offset - targetOffset;
    return RevealedOffset(rect: rect.shift(unitOffset * offsetDelta), offset: targetOffset);
  }

  /// Whether to send the autofill information to the autofill service. True by
  /// default.
  bool get _needsAutofill => _effectiveAutofillClient.textInputConfiguration.autofillConfiguration.enabled;

  // Must be called after layout.
  // See https://github.com/flutter/flutter/issues/126312
  void _openInputConnection() {
    if (!_shouldCreateInputConnection) {
      return;
    }
    if (!_hasInputConnection) {
      final TextEditingValue localValue = _value;

      // When _needsAutofill == true && currentAutofillScope == null, autofill
      // is allowed but saving the user input from the text field is
      // discouraged.
      //
      // In case the autofillScope changes from a non-null value to null, or
      // _needsAutofill changes to false from true, the platform needs to be
      // notified to exclude this field from the autofill context. So we need to
      // provide the autofillId.
      _textInputConnection = _needsAutofill && currentAutofillScope != null
        ? currentAutofillScope!.attach(this, _effectiveAutofillClient.textInputConfiguration)
        : TextInput.attach(this, _effectiveAutofillClient.textInputConfiguration);

      _textEditingPlugin.textInputConnection = _textInputConnection;
      _updateSizeAndTransform();
      _schedulePeriodicPostFrameCallbacks();
      print('calling show in _openInputConnection when _hasInputConnection is false');
      _textEditingPlugin
        ..setStyle(
          fontFamily: _style.fontFamily,
          fontSize: _style.fontSize,
          fontWeight: _style.fontWeight,
          textDirection: _textDirection,
          textAlign: widget.textAlign,
        )
        ..setEditingState(localValue)
        ..show();

        if(kIsWeb) {
          final double scrollOffset = _scrollController.offset;
          final double scrollTop = widget.keyboardType == TextInputType.multiline ? scrollOffset : 0;
          final double scrollLeft = widget.keyboardType == TextInputType.multiline ? 0 : scrollOffset;
          _textEditingPlugin.setScrollState(scrollTop: scrollTop, scrollLeft: scrollLeft);
        }
      if (_needsAutofill) {
        // Request autofill AFTER the size and the transform have been sent to
        // the platform text input plugin.
        _textEditingPlugin.requestAutofill();
      }
      _lastKnownRemoteTextEditingValue = localValue;
    } else {
      print('calling show in _openInputConnection when _hasInputConnection is true');
      _textEditingPlugin.show();
    }
  }

  void _closeInputConnectionIfNeeded() {
    if (_hasInputConnection) {
      _textEditingPlugin.close();
      _textInputConnection = null;
      _lastKnownRemoteTextEditingValue = null;
      _scribbleCacheKey = null;
      removeTextPlaceholder();
    }
  }

  void _openOrCloseInputConnectionIfNeeded() {
    if (_hasFocus && widget.focusNode.consumeKeyboardToken()) {
      _openInputConnection();
    } else if (!_hasFocus) {
      _closeInputConnectionIfNeeded();
      widget.controller.clearComposing();
    }
  }

  bool _restartConnectionScheduled = false;
  void _scheduleRestartConnection() {
    if (_restartConnectionScheduled) {
      return;
    }
    _restartConnectionScheduled = true;
    scheduleMicrotask(_restartConnectionIfNeeded);
  }
  // Discards the current [TextInputConnection] and establishes a new one.
  //
  // This method is rarely needed. This is currently used to reset the input
  // type when the "submit" text input action is triggered and the developer
  // puts the focus back to this input field..
  void _restartConnectionIfNeeded() {
    _restartConnectionScheduled = false;
    if (!_hasInputConnection || !_shouldCreateInputConnection) {
      return;
    }
    _textEditingPlugin.close();
    _textInputConnection = null;
    _lastKnownRemoteTextEditingValue = null;

    final AutofillScope? currentAutofillScope = _needsAutofill ? this.currentAutofillScope : null;
    final TextInputConnection newConnection = currentAutofillScope?.attach(this, textInputConfiguration)
      ?? TextInput.attach(this, _effectiveAutofillClient.textInputConfiguration);
    _textInputConnection = newConnection;
    _textEditingPlugin.textInputConnection = _textInputConnection;

    _textEditingPlugin
      ..show()
      ..setStyle(
        fontFamily: _style.fontFamily,
        fontSize: _style.fontSize,
        fontWeight: _style.fontWeight,
        textDirection: _textDirection,
        textAlign: widget.textAlign,
      )
      ..setEditingState(_value);

    if(kIsWeb) {
      final double scrollOffset = _scrollController.offset;
      final double scrollTop = widget.keyboardType == TextInputType.multiline ? scrollOffset : 0;
      final double scrollLeft = widget.keyboardType == TextInputType.multiline ? 0 : scrollOffset;
      _textEditingPlugin.setScrollState(scrollTop: scrollTop, scrollLeft: scrollLeft);
    }
    _lastKnownRemoteTextEditingValue = _value;
  }


  @override
  void didChangeInputControl(TextInputControl? oldControl, TextInputControl? newControl) {
    if (_hasFocus && _hasInputConnection) {
      oldControl?.hide();
      newControl?.show();
    }
  }

  @override
  void connectionClosed() {
    if (_hasInputConnection) {
      _textEditingPlugin.connectionClosedReceived();
      _textInputConnection = null;
      _lastKnownRemoteTextEditingValue = null;
      widget.focusNode.unfocus();
    }
  }

  // Indicates that a call to _handleFocusChanged originated within
  // EditableText, allowing it to distinguish between internal and external
  // focus changes.
  bool _nextFocusChangeIsInternal = false;

  // Sets _nextFocusChangeIsInternal to true only until any subsequent focus
  // change happens.
  void _flagInternalFocus() {
    _nextFocusChangeIsInternal = true;
    FocusManager.instance.addListener(_unflagInternalFocus);
  }

  void _unflagInternalFocus() {
    _nextFocusChangeIsInternal = false;
    FocusManager.instance.removeListener(_unflagInternalFocus);
  }

  /// Express interest in interacting with the keyboard.
  ///
  /// If this control is already attached to the keyboard, this function will
  /// request that the keyboard become visible. Otherwise, this function will
  /// ask the focus system that it become focused. If successful in acquiring
  /// focus, the control will then attach to the keyboard and request that the
  /// keyboard become visible.
  void requestKeyboard() {
    if (_hasFocus) {
      _openInputConnection();
    } else {
      _flagInternalFocus();
      widget.focusNode.requestFocus(); // This eventually calls _openInputConnection also, see _handleFocusChanged.
    }
  }

  void _updateOrDisposeSelectionOverlayIfNeeded() {
    if (_selectionOverlay != null) {
      if (_hasFocus) {
        _selectionOverlay!.update(_value);
      } else {
        _selectionOverlay!.dispose();
        _selectionOverlay = null;
      }
    }
  }

  void _onEditableScroll() {
    if(kIsWeb && _hasInputConnection) {
      final double scrollOffset = _scrollController.offset;
      final double scrollTop = widget.keyboardType == TextInputType.multiline ? scrollOffset : 0;
      final double scrollLeft = widget.keyboardType == TextInputType.multiline ? 0 : scrollOffset;
      _textEditingPlugin.setScrollState(scrollTop: scrollTop, scrollLeft: scrollLeft);
    }
    _selectionOverlay?.updateForScroll();
    _scribbleCacheKey = null;
  }

  TextSelectionOverlay _createSelectionOverlay() {
    final EditableTextContextMenuBuilder? contextMenuBuilder = widget.contextMenuBuilder;
    final TextSelectionOverlay selectionOverlay = TextSelectionOverlay(
      clipboardStatus: clipboardStatus,
      context: context,
      value: _value,
      debugRequiredFor: widget,
      toolbarLayerLink: _toolbarLayerLink,
      startHandleLayerLink: _startHandleLayerLink,
      endHandleLayerLink: _endHandleLayerLink,
      renderObject: renderEditable,
      selectionControls: widget.selectionControls,
      selectionDelegate: this,
      dragStartBehavior: widget.dragStartBehavior,
      onSelectionHandleTapped: widget.onSelectionHandleTapped,
      contextMenuBuilder: contextMenuBuilder == null
        ? null
        : (BuildContext context) {
          return contextMenuBuilder(
            context,
            this,
          );
        },
      magnifierConfiguration: widget.magnifierConfiguration,
    );

    return selectionOverlay;
  }

  @pragma('vm:notify-debugger-on-exception')
  void _handleSelectionChanged(TextSelection selection, SelectionChangedCause? cause) {
    // We return early if the selection is not valid. This can happen when the
    // text of [EditableText] is updated at the same time as the selection is
    // changed by a gesture event.
    if (!widget.controller._isSelectionWithinTextBounds(selection)) {
      return;
    }

    widget.controller.selection = selection;

    // This will show the keyboard for all selection changes on the
    // EditableText except for those triggered by a keyboard input.
    // Typically EditableText shouldn't take user keyboard input if
    // it's not focused already. If the EditableText is being
    // autofilled it shouldn't request focus.
    switch (cause) {
      case null:
      case SelectionChangedCause.doubleTap:
      case SelectionChangedCause.drag:
      case SelectionChangedCause.forcePress:
      case SelectionChangedCause.longPress:
      case SelectionChangedCause.scribble:
      case SelectionChangedCause.tap:
      case SelectionChangedCause.toolbar:
        requestKeyboard();
      case SelectionChangedCause.keyboard:
        if (_hasFocus) {
          requestKeyboard();
        }
    }
    if (widget.selectionControls == null && widget.contextMenuBuilder == null) {
      _selectionOverlay?.dispose();
      _selectionOverlay = null;
    } else {
      if (_selectionOverlay == null) {
        _selectionOverlay = _createSelectionOverlay();
      } else {
        _selectionOverlay!.update(_value);
      }
      _selectionOverlay!.handlesVisible = widget.showSelectionHandles;
      _selectionOverlay!.showHandles();
    }
    // TODO(chunhtai): we should make sure selection actually changed before
    // we call the onSelectionChanged.
    // https://github.com/flutter/flutter/issues/76349.
    try {
      widget.onSelectionChanged?.call(selection, cause);
    } catch (exception, stack) {
      FlutterError.reportError(FlutterErrorDetails(
        exception: exception,
        stack: stack,
        library: 'widgets',
        context: ErrorDescription('while calling onSelectionChanged for $cause'),
      ));
    }

    // To keep the cursor from blinking while it moves, restart the timer here.
    if (_showBlinkingCursor && _cursorTimer != null) {
      _stopCursorBlink(resetCharTicks: false);
      _startCursorBlink();
    }
  }

  // Animation configuration for scrolling the caret back on screen.
  static const Duration _caretAnimationDuration = Duration(milliseconds: 100);
  static const Curve _caretAnimationCurve = Curves.fastOutSlowIn;

  bool _showCaretOnScreenScheduled = false;

  void _scheduleShowCaretOnScreen({required bool withAnimation}) {
    if (_showCaretOnScreenScheduled) {
      return;
    }
    _showCaretOnScreenScheduled = true;
    SchedulerBinding.instance.addPostFrameCallback((Duration _) {
      _showCaretOnScreenScheduled = false;
      // Since we are in a post frame callback, check currentContext in case
      // RenderEditable has been disposed (in which case it will be null).
      final RenderEditable? renderEditable =
          _editableKey.currentContext?.findRenderObject() as RenderEditable?;
      if (renderEditable == null
          || !(renderEditable.selection?.isValid ?? false)
          || !_scrollController.hasClients) {
        return;
      }

      final double lineHeight = renderEditable.preferredLineHeight;

      // Enlarge the target rect by scrollPadding to ensure that caret is not
      // positioned directly at the edge after scrolling.
      double bottomSpacing = widget.scrollPadding.bottom;
      if (_selectionOverlay?.selectionControls != null) {
        final double handleHeight = _selectionOverlay!.selectionControls!
          .getHandleSize(lineHeight).height;
        final double interactiveHandleHeight = math.max(
          handleHeight,
          kMinInteractiveDimension,
        );
        final Offset anchor = _selectionOverlay!.selectionControls!
          .getHandleAnchor(
            TextSelectionHandleType.collapsed,
            lineHeight,
          );
        final double handleCenter = handleHeight / 2 - anchor.dy;
        bottomSpacing = math.max(
          handleCenter + interactiveHandleHeight / 2,
          bottomSpacing,
        );
      }

      final EdgeInsets caretPadding = widget.scrollPadding
        .copyWith(bottom: bottomSpacing);

      final Rect caretRect = renderEditable.getLocalRectForCaret(renderEditable.selection!.extent);
      final RevealedOffset targetOffset = _getOffsetToRevealCaret(caretRect);

      final Rect rectToReveal;
      final TextSelection selection = textEditingValue.selection;
      if (selection.isCollapsed) {
        rectToReveal = targetOffset.rect;
      } else {
        final List<TextBox> selectionBoxes = renderEditable.getBoxesForSelection(selection);
        // selectionBoxes may be empty if, for example, the selection does not
        // encompass a full character, like if it only contained part of an
        // extended grapheme cluster.
        if (selectionBoxes.isEmpty) {
          rectToReveal = targetOffset.rect;
        } else {
          rectToReveal = selection.baseOffset < selection.extentOffset ?
            selectionBoxes.last.toRect() : selectionBoxes.first.toRect();
        }
      }

      if (withAnimation) {
        _scrollController.animateTo(
          targetOffset.offset,
          duration: _caretAnimationDuration,
          curve: _caretAnimationCurve,
        );
        renderEditable.showOnScreen(
          rect: caretPadding.inflateRect(rectToReveal),
          duration: _caretAnimationDuration,
          curve: _caretAnimationCurve,
        );
      } else {
        _scrollController.jumpTo(targetOffset.offset);
        renderEditable.showOnScreen(
          rect: caretPadding.inflateRect(rectToReveal),
        );
      }
    }, debugLabel: 'EditableText.showCaret');
  }

  late double _lastBottomViewInset;

  @override
  void didChangeMetrics() {
    if (!mounted) {
      return;
    }
    final ui.FlutterView view = View.of(context);
    if (_lastBottomViewInset != view.viewInsets.bottom) {
      SchedulerBinding.instance.addPostFrameCallback((Duration _) {
        _selectionOverlay?.updateForScroll();
      }, debugLabel: 'EditableText.updateForScroll');
      if (_lastBottomViewInset < view.viewInsets.bottom) {
        // Because the metrics change signal from engine will come here every frame
        // (on both iOS and Android). So we don't need to show caret with animation.
        _scheduleShowCaretOnScreen(withAnimation: false);
      }
    }
    _lastBottomViewInset = view.viewInsets.bottom;
  }

  Future<void> _performSpellCheck(final String text) async {
    try {
      final Locale? localeForSpellChecking = widget.locale ?? Localizations.maybeLocaleOf(context);

      assert(
        localeForSpellChecking != null,
        'Locale must be specified in widget or Localization widget must be in scope',
      );

      final List<SuggestionSpan>? suggestions = await
        _spellCheckConfiguration
          .spellCheckService!
            .fetchSpellCheckSuggestions(localeForSpellChecking!, text);

      if (suggestions == null) {
        // The request to fetch spell check suggestions was canceled due to ongoing request.
        return;
      }

      spellCheckResults = SpellCheckResults(text, suggestions);
      renderEditable.text = buildTextSpan();
    } catch (exception, stack) {
      FlutterError.reportError(FlutterErrorDetails(
        exception: exception,
        stack: stack,
        library: 'widgets',
        context: ErrorDescription('while performing spell check'),
      ));
    }
  }

  @pragma('vm:notify-debugger-on-exception')
  void _formatAndSetValue(TextEditingValue value, SelectionChangedCause? cause, {bool userInteraction = false}) {
    final TextEditingValue oldValue = _value;
    final bool textChanged = oldValue.text != value.text;
    final bool textCommitted = !oldValue.composing.isCollapsed && value.composing.isCollapsed;
    final bool selectionChanged = oldValue.selection != value.selection;

    if (textChanged || textCommitted) {
      // Only apply input formatters if the text has changed (including uncommitted
      // text in the composing region), or when the user committed the composing
      // text.
      // Gboard is very persistent in restoring the composing region. Applying
      // input formatters on composing-region-only changes (except clearing the
      // current composing region) is very infinite-loop-prone: the formatters
      // will keep trying to modify the composing region while Gboard will keep
      // trying to restore the original composing region.
      try {
        value = widget.inputFormatters?.fold<TextEditingValue>(
          value,
          (TextEditingValue newValue, TextInputFormatter formatter) => formatter.formatEditUpdate(_value, newValue),
        ) ?? value;

        if (spellCheckEnabled && value.text.isNotEmpty && _value.text != value.text) {
          _performSpellCheck(value.text);
        }
      } catch (exception, stack) {
        FlutterError.reportError(FlutterErrorDetails(
          exception: exception,
          stack: stack,
          library: 'widgets',
          context: ErrorDescription('while applying input formatters'),
        ));
      }
    }

    final TextSelection oldTextSelection = textEditingValue.selection;

    // Put all optional user callback invocations in a batch edit to prevent
    // sending multiple `TextInput.updateEditingValue` messages.
    beginBatchEdit();
    _value = value;
    // Changes made by the keyboard can sometimes be "out of band" for listening
    // components, so always send those events, even if we didn't think it
    // changed. Also, the user long pressing should always send a selection change
    // as well.
    if (selectionChanged ||
        (userInteraction &&
        (cause == SelectionChangedCause.longPress ||
         cause == SelectionChangedCause.keyboard))) {
      _handleSelectionChanged(_value.selection, cause);
      _bringIntoViewBySelectionState(oldTextSelection, value.selection, cause);
    }
    final String currentText = _value.text;
    if (oldValue.text != currentText) {
      try {
        widget.onChanged?.call(currentText);
      } catch (exception, stack) {
        FlutterError.reportError(FlutterErrorDetails(
          exception: exception,
          stack: stack,
          library: 'widgets',
          context: ErrorDescription('while calling onChanged'),
        ));
      }
    }
    endBatchEdit();
  }

  void _bringIntoViewBySelectionState(TextSelection oldSelection, TextSelection newSelection, SelectionChangedCause? cause) {
    switch (defaultTargetPlatform) {
      case TargetPlatform.iOS:
      case TargetPlatform.macOS:
        if (cause == SelectionChangedCause.longPress ||
            cause == SelectionChangedCause.drag) {
          bringIntoView(newSelection.extent);
        }
      case TargetPlatform.linux:
      case TargetPlatform.windows:
      case TargetPlatform.fuchsia:
      case TargetPlatform.android:
        if (cause == SelectionChangedCause.drag) {
          if (oldSelection.baseOffset != newSelection.baseOffset) {
            bringIntoView(newSelection.base);
          } else if (oldSelection.extentOffset != newSelection.extentOffset) {
            bringIntoView(newSelection.extent);
          }
        }
    }
  }

  void _onCursorColorTick() {
    final double effectiveOpacity = math.min(widget.cursorColor.alpha / 255.0, _cursorBlinkOpacityController.value);
    renderEditable.cursorColor = widget.cursorColor.withOpacity(effectiveOpacity);
    _cursorVisibilityNotifier.value = widget.showCursor && (EditableText.debugDeterministicCursor || _cursorBlinkOpacityController.value > 0);
  }

  bool get _showBlinkingCursor => _hasFocus && _value.selection.isCollapsed && widget.showCursor && _tickersEnabled;

  /// Whether the blinking cursor is actually visible at this precise moment
  /// (it's hidden half the time, since it blinks).
  @visibleForTesting
  bool get cursorCurrentlyVisible => _cursorBlinkOpacityController.value > 0;

  /// The cursor blink interval (the amount of time the cursor is in the "on"
  /// state or the "off" state). A complete cursor blink period is twice this
  /// value (half on, half off).
  @visibleForTesting
  Duration get cursorBlinkInterval => _kCursorBlinkHalfPeriod;

  /// The current status of the text selection handles.
  @visibleForTesting
  TextSelectionOverlay? get selectionOverlay => _selectionOverlay;

  int _obscureShowCharTicksPending = 0;
  int? _obscureLatestCharIndex;

  void _startCursorBlink() {
    assert(!(_cursorTimer?.isActive ?? false) || !(_backingCursorBlinkOpacityController?.isAnimating ?? false));
    if (!widget.showCursor) {
      return;
    }
    if (!_tickersEnabled) {
      return;
    }
    _cursorTimer?.cancel();
    _cursorBlinkOpacityController.value = 1.0;
    if (EditableText.debugDeterministicCursor) {
      return;
    }
    if (widget.cursorOpacityAnimates) {
      _cursorBlinkOpacityController.animateWith(_iosBlinkCursorSimulation).whenComplete(_onCursorTick);
    } else {
      _cursorTimer = Timer.periodic(_kCursorBlinkHalfPeriod, (Timer timer) { _onCursorTick(); });
    }
  }

  void _onCursorTick() {
    if (_obscureShowCharTicksPending > 0) {
      _obscureShowCharTicksPending = WidgetsBinding.instance.platformDispatcher.brieflyShowPassword
        ? _obscureShowCharTicksPending - 1
        : 0;
      if (_obscureShowCharTicksPending == 0) {
        setState(() { });
      }
    }

    if (widget.cursorOpacityAnimates) {
      _cursorTimer?.cancel();
      // Schedule this as an async task to avoid blocking tester.pumpAndSettle
      // indefinitely.
      _cursorTimer = Timer(Duration.zero, () => _cursorBlinkOpacityController.animateWith(_iosBlinkCursorSimulation).whenComplete(_onCursorTick));
    } else {
      if (!(_cursorTimer?.isActive ?? false) && _tickersEnabled) {
        _cursorTimer = Timer.periodic(_kCursorBlinkHalfPeriod, (Timer timer) { _onCursorTick(); });
      }
      _cursorBlinkOpacityController.value = _cursorBlinkOpacityController.value == 0 ? 1 : 0;
    }
  }

  void _stopCursorBlink({ bool resetCharTicks = true }) {
    _cursorBlinkOpacityController.value = 0.0;
    _cursorTimer?.cancel();
    _cursorTimer = null;
    if (resetCharTicks) {
      _obscureShowCharTicksPending = 0;
    }
  }

  void _startOrStopCursorTimerIfNeeded() {
    if (!_showBlinkingCursor) {
      _stopCursorBlink();
    } else if (_cursorTimer == null) {
      _startCursorBlink();
    }
  }

  void _didChangeTextEditingValue() {
    if (_hasFocus && !_value.selection.isValid) {
      // If this field is focused and the selection is invalid, place the cursor at
      // the end. Does not rely on _handleFocusChanged because it makes selection
      // handles visible on Android.
      // Unregister as a listener to the text controller while making the change.
      widget.controller.removeListener(_didChangeTextEditingValue);
      widget.controller.selection = _adjustedSelectionWhenFocused()!;
      widget.controller.addListener(_didChangeTextEditingValue);
    }
    _updateRemoteEditingValueIfNeeded();
    _startOrStopCursorTimerIfNeeded();
    _updateOrDisposeSelectionOverlayIfNeeded();
    // TODO(abarth): Teach RenderEditable about ValueNotifier<TextEditingValue>
    // to avoid this setState().
    setState(() { /* We use widget.controller.value in build(). */ });
    _verticalSelectionUpdateAction.stopCurrentVerticalRunIfSelectionChanges();
  }

  void _handleFocusChanged() {
    _openOrCloseInputConnectionIfNeeded();
    _startOrStopCursorTimerIfNeeded();
    _updateOrDisposeSelectionOverlayIfNeeded();
    if (_hasFocus) {
      // Listen for changing viewInsets, which indicates keyboard showing up.
      WidgetsBinding.instance.addObserver(this);
      _lastBottomViewInset = View.of(context).viewInsets.bottom;
      if (!widget.readOnly) {
        _scheduleShowCaretOnScreen(withAnimation: true);
      }
      final TextSelection? updatedSelection = _adjustedSelectionWhenFocused();
      if (updatedSelection != null) {
        _handleSelectionChanged(updatedSelection, null);
      }
    } else {
      WidgetsBinding.instance.removeObserver(this);
      setState(() { _currentPromptRectRange = null; });
    }
    updateKeepAlive();
  }

  TextSelection? _adjustedSelectionWhenFocused() {
    TextSelection? selection;
    final bool shouldSelectAll = widget.selectionEnabled && kIsWeb
        && !_isMultiline && !_nextFocusChangeIsInternal;
    if (shouldSelectAll) {
      // On native web, single line <input> tags select all when receiving
      // focus.
      selection = TextSelection(
        baseOffset: 0,
        extentOffset: _value.text.length,
      );
    } else if (!_value.selection.isValid) {
      // Place cursor at the end if the selection is invalid when we receive focus.
      selection = TextSelection.collapsed(offset: _value.text.length);
    }
    return selection;
  }

  void _compositeCallback(Layer layer) {
    // The callback can be invoked when the layer is detached.
    // The input connection can be closed by the platform in which case this
    // widget doesn't rebuild.
    if (!renderEditable.attached || !_hasInputConnection) {
      return;
    }
    assert(mounted);
    assert((context as Element).debugIsActive);
    _updateSizeAndTransform();
  }

  // Must be called after layout.
  // See https://github.com/flutter/flutter/issues/126312
  void _updateSizeAndTransform() {
    final Size size = renderEditable.size;
    final Matrix4 transform = renderEditable.getTransformTo(null);
    _textEditingPlugin.setEditableSizeAndTransform(size, transform);
  }

  void _schedulePeriodicPostFrameCallbacks([Duration? duration]) {
    if (!_hasInputConnection) {
      return;
    }
    _updateSelectionRects();
    _updateComposingRectIfNeeded();
    _updateCaretRectIfNeeded();
    SchedulerBinding.instance.addPostFrameCallback(
      _schedulePeriodicPostFrameCallbacks,
      debugLabel: 'EditableText.postFrameCallbacks'
    );
  }
  _ScribbleCacheKey? _scribbleCacheKey;

  void _updateSelectionRects({bool force = false}) {
    if (!widget.scribbleEnabled || defaultTargetPlatform != TargetPlatform.iOS) {
      return;
    }

    final ScrollDirection scrollDirection = _scrollController.position.userScrollDirection;
    if (scrollDirection != ScrollDirection.idle) {
      return;
    }

    final InlineSpan inlineSpan = renderEditable.text!;
    final TextScaler effectiveTextScaler = switch ((widget.textScaler, widget.textScaleFactor)) {
      (final TextScaler textScaler, _)     => textScaler,
      (null, final double textScaleFactor) => TextScaler.linear(textScaleFactor),
      (null, null)                         => MediaQuery.textScalerOf(context),
    };

    final _ScribbleCacheKey newCacheKey = _ScribbleCacheKey(
      inlineSpan: inlineSpan,
      textAlign: widget.textAlign,
      textDirection: _textDirection,
      textScaler: effectiveTextScaler,
      textHeightBehavior: widget.textHeightBehavior ?? DefaultTextHeightBehavior.maybeOf(context),
      locale: widget.locale,
      structStyle: widget.strutStyle,
      placeholder: _placeholderLocation,
      size: renderEditable.size,
    );

    final RenderComparison comparison = force
      ? RenderComparison.layout
      : _scribbleCacheKey?.compare(newCacheKey) ?? RenderComparison.layout;
    if (comparison.index < RenderComparison.layout.index) {
      return;
    }
    _scribbleCacheKey = newCacheKey;

    final List<SelectionRect> rects = <SelectionRect>[];
    int graphemeStart = 0;
    // Can't use _value.text here: the controller value could change between
    // frames.
    final String plainText = inlineSpan.toPlainText(includeSemanticsLabels: false);
    final CharacterRange characterRange = CharacterRange(plainText);
    while (characterRange.moveNext()) {
      final int graphemeEnd = graphemeStart + characterRange.current.length;
      final List<TextBox> boxes = renderEditable.getBoxesForSelection(
        TextSelection(baseOffset: graphemeStart, extentOffset: graphemeEnd),
      );

      final TextBox? box = boxes.isEmpty ? null : boxes.first;
      if (box != null) {
        final Rect paintBounds = renderEditable.paintBounds;
        // Stop early when characters are already below the bottom edge of the
        // RenderEditable, regardless of its clipBehavior.
        if (paintBounds.bottom <= box.top) {
          break;
        }
        // Include any TextBox which intersects with the RenderEditable.
        if (paintBounds.left <= box.right &&
            box.left <= paintBounds.right &&
            paintBounds.top <= box.bottom) {
          // At least some part of the letter is visible within the text field.
          rects.add(SelectionRect(position: graphemeStart, bounds: box.toRect(), direction: box.direction));
        }
      }
      graphemeStart = graphemeEnd;
    }
    _textEditingPlugin.setSelectionRects(rects);
  }

  // Sends the current composing rect to the embedder's text input plugin.
  //
  // In cases where the composing rect hasn't been updated in the embedder due
  // to the lag of asynchronous messages over the channel, the position of the
  // current caret rect is used instead.
  //
  // See: [_updateCaretRectIfNeeded]
  void _updateComposingRectIfNeeded() {
    final TextRange composingRange = _value.composing;
    assert(mounted);
    Rect? composingRect = renderEditable.getRectForComposingRange(composingRange);
    // Send the caret location instead if there's no marked text yet.
    if (composingRect == null) {
      assert(!composingRange.isValid || composingRange.isCollapsed);
      final int offset = composingRange.isValid ? composingRange.start : 0;
      composingRect = renderEditable.getLocalRectForCaret(TextPosition(offset: offset));
    }
    _textEditingPlugin.setComposingRect(composingRect);
  }

  // Sends the current caret rect to the embedder's text input plugin.
  //
  // The position of the caret rect is updated periodically such that if the
  // user initiates composing input, the current cursor rect can be used for
  // the first character until the composing rect can be sent.
  //
  // On selection changes, the start of the selection is used. This ensures
  // that regardless of the direction the selection was created, the cursor is
  // set to the position where next text input occurs. This position is used to
  // position the IME's candidate selection menu.
  //
  // See: [_updateComposingRectIfNeeded]
  void _updateCaretRectIfNeeded() {
    final TextSelection? selection = renderEditable.selection;
    if (selection == null || !selection.isValid) {
      return;
    }
    final TextPosition currentTextPosition = TextPosition(offset: selection.start);
    final Rect caretRect = renderEditable.getLocalRectForCaret(currentTextPosition);
    _textEditingPlugin.setCaretRect(caretRect);
  }

  TextDirection get _textDirection => widget.textDirection ?? Directionality.of(context);

  /// The renderer for this widget's descendant.
  ///
  /// This property is typically used to notify the renderer of input gestures
  /// when [RenderEditable.ignorePointer] is true.
  late final RenderEditable renderEditable = _editableKey.currentContext!.findRenderObject()! as RenderEditable;

  @override
  TextEditingValue get textEditingValue => _value;

  double get _devicePixelRatio => MediaQuery.devicePixelRatioOf(context);

  @override
  void userUpdateTextEditingValue(TextEditingValue value, SelectionChangedCause? cause) {
    // Compare the current TextEditingValue with the pre-format new
    // TextEditingValue value, in case the formatter would reject the change.
    final bool shouldShowCaret = widget.readOnly
      ? _value.selection != value.selection
      : _value != value;
    if (shouldShowCaret) {
      _scheduleShowCaretOnScreen(withAnimation: true);
    }

    // Even if the value doesn't change, it may be necessary to focus and build
    // the selection overlay. For example, this happens when right clicking an
    // unfocused field that previously had a selection in the same spot.
    if (value == textEditingValue) {
      if (!widget.focusNode.hasFocus) {
        _flagInternalFocus();
        widget.focusNode.requestFocus();
        _selectionOverlay = _createSelectionOverlay();
      }
      return;
    }

    _formatAndSetValue(value, cause, userInteraction: true);
  }

  @override
  void bringIntoView(TextPosition position) {
    final Rect localRect = renderEditable.getLocalRectForCaret(position);
    final RevealedOffset targetOffset = _getOffsetToRevealCaret(localRect);

    _scrollController.jumpTo(targetOffset.offset);
    renderEditable.showOnScreen(rect: targetOffset.rect);
  }

  /// Shows the selection toolbar at the location of the current cursor.
  ///
  /// Returns `false` if a toolbar couldn't be shown, such as when the toolbar
  /// is already shown, or when no text selection currently exists.
  @override
  bool showToolbar() {
    // Web is using native dom elements to enable clipboard functionality of the
    // context menu: copy, paste, select, cut. It might also provide additional
    // functionality depending on the browser (such as translate). Due to this,
    // we should not show a Flutter toolbar for the editable text elements
    // unless the browser's context menu is explicitly disabled.
    if (kIsWeb && BrowserContextMenu.enabled) {
      return false;
    }

    if (_selectionOverlay == null) {
      return false;
    }
    _liveTextInputStatus?.update();
    clipboardStatus.update();
    _selectionOverlay!.showToolbar();
    return true;
  }

  @override
  void hideToolbar([bool hideHandles = true]) {
    if (hideHandles) {
      // Hide the handles and the toolbar.
      _selectionOverlay?.hide();
    } else if (_selectionOverlay?.toolbarIsVisible ?? false) {
      // Hide only the toolbar but not the handles.
      _selectionOverlay?.hideToolbar();
    }
  }

  /// Toggles the visibility of the toolbar.
  void toggleToolbar([bool hideHandles = true]) {
    final TextSelectionOverlay selectionOverlay = _selectionOverlay ??= _createSelectionOverlay();
    if (selectionOverlay.toolbarIsVisible) {
      hideToolbar(hideHandles);
    } else {
      showToolbar();
    }
  }

  /// Shows toolbar with spell check suggestions of misspelled words that are
  /// available for click-and-replace.
  bool showSpellCheckSuggestionsToolbar() {
    // Spell check suggestions toolbars are intended to be shown on non-web
    // platforms. Additionally, the Cupertino style toolbar can't be drawn on
    // the web with the HTML renderer due to
    // https://github.com/flutter/flutter/issues/123560.
    final bool platformNotSupported = kIsWeb && BrowserContextMenu.enabled;
    if (!spellCheckEnabled
        || platformNotSupported
        || widget.readOnly
        || _selectionOverlay == null
        || !_spellCheckResultsReceived
        || findSuggestionSpanAtCursorIndex(textEditingValue.selection.extentOffset) == null) {
      // Only attempt to show the spell check suggestions toolbar if there
      // is a toolbar specified and spell check suggestions available to show.
      return false;
    }

    assert(
      _spellCheckConfiguration.spellCheckSuggestionsToolbarBuilder != null,
      'spellCheckSuggestionsToolbarBuilder must be defined in '
      'SpellCheckConfiguration to show a toolbar with spell check '
      'suggestions',
    );

    _selectionOverlay!
      .showSpellCheckSuggestionsToolbar(
        (BuildContext context) {
          return _spellCheckConfiguration
            .spellCheckSuggestionsToolbarBuilder!(
              context,
              this,
          );
        },
    );
    return true;
  }

  /// Shows the magnifier at the position given by `positionToShow`,
  /// if there is no magnifier visible.
  ///
  /// Updates the magnifier to the position given by `positionToShow`,
  /// if there is a magnifier visible.
  ///
  /// Does nothing if a magnifier couldn't be shown, such as when the selection
  /// overlay does not currently exist.
  void showMagnifier(Offset positionToShow) {
    if (_selectionOverlay == null) {
      return;
    }

    if (_selectionOverlay!.magnifierIsVisible) {
      _selectionOverlay!.updateMagnifier(positionToShow);
    } else {
      _selectionOverlay!.showMagnifier(positionToShow);
    }
  }

  /// Hides the magnifier if it is visible.
  void hideMagnifier() {
    if (_selectionOverlay == null) {
      return;
    }

    if (_selectionOverlay!.magnifierIsVisible) {
      _selectionOverlay!.hideMagnifier();
    }
  }

  // Tracks the location a [_ScribblePlaceholder] should be rendered in the
  // text.
  //
  // A value of -1 indicates there should be no placeholder, otherwise the
  // value should be between 0 and the length of the text, inclusive.
  int _placeholderLocation = -1;

  @override
  void insertTextPlaceholder(Size size) {
    if (!widget.scribbleEnabled) {
      return;
    }

    if (!widget.controller.selection.isValid) {
      return;
    }

    setState(() {
      _placeholderLocation = _value.text.length - widget.controller.selection.end;
    });
  }

  @override
  void removeTextPlaceholder() {
    if (!widget.scribbleEnabled || _placeholderLocation == -1) {
      return;
    }

    setState(() {
      _placeholderLocation = -1;
    });
  }

  @override
  void performSelector(String selectorName) {
    final Intent? intent = intentForMacOSSelector(selectorName);

    if (intent != null) {
      final BuildContext? primaryContext = primaryFocus?.context;
      if (primaryContext != null) {
        Actions.invoke(primaryContext, intent);
      }
    }
  }

  @override
  String get autofillId => 'EditableText-$hashCode';

  @override
  TextInputConfiguration get textInputConfiguration {
    final List<String>? autofillHints = widget.autofillHints?.toList(growable: false);
    final AutofillConfiguration autofillConfiguration = autofillHints != null
      ? AutofillConfiguration(
          uniqueIdentifier: autofillId,
          autofillHints: autofillHints,
          currentEditingValue: currentTextEditingValue,
        )
      : AutofillConfiguration.disabled;

    return TextInputConfiguration(
      inputType: widget.keyboardType,
      readOnly: widget.readOnly,
      obscureText: widget.obscureText,
      autocorrect: widget.autocorrect,
      smartDashesType: widget.smartDashesType,
      smartQuotesType: widget.smartQuotesType,
      enableSuggestions: widget.enableSuggestions,
      enableInteractiveSelection: widget._userSelectionEnabled,
      inputAction: widget.textInputAction ?? (widget.keyboardType == TextInputType.multiline
        ? TextInputAction.newline
        : TextInputAction.done
      ),
      textCapitalization: widget.textCapitalization,
      keyboardAppearance: widget.keyboardAppearance,
      autofillConfiguration: autofillConfiguration,
      enableIMEPersonalizedLearning: widget.enableIMEPersonalizedLearning,
      allowedMimeTypes: widget.contentInsertionConfiguration == null
        ? const <String>[]
        : widget.contentInsertionConfiguration!.allowedMimeTypes,
    );
  }

  @override
  void autofill(TextEditingValue value) => updateEditingValue(value);

  // null if no promptRect should be shown.
  TextRange? _currentPromptRectRange;

  @override
  void showAutocorrectionPromptRect(int start, int end) {
    setState(() {
      _currentPromptRectRange = TextRange(start: start, end: end);
    });
  }

  VoidCallback? _semanticsOnCopy(TextSelectionControls? controls) {
    return widget.selectionEnabled
        && _hasFocus
        && (widget.selectionControls is TextSelectionHandleControls
            ? copyEnabled
            : copyEnabled && (widget.selectionControls?.canCopy(this) ?? false))
      ? () {
        controls?.handleCopy(this);
        copySelection(SelectionChangedCause.toolbar);
      }
      : null;
  }

  VoidCallback? _semanticsOnCut(TextSelectionControls? controls) {
    return widget.selectionEnabled
        && _hasFocus
        && (widget.selectionControls is TextSelectionHandleControls
            ? cutEnabled
            : cutEnabled && (widget.selectionControls?.canCut(this) ?? false))
      ? () {
        controls?.handleCut(this);
        cutSelection(SelectionChangedCause.toolbar);
      }
      : null;
  }

  VoidCallback? _semanticsOnPaste(TextSelectionControls? controls) {
    return widget.selectionEnabled
        && _hasFocus
        && (widget.selectionControls is TextSelectionHandleControls
            ? pasteEnabled
            : pasteEnabled && (widget.selectionControls?.canPaste(this) ?? false))
        && (clipboardStatus.value == ClipboardStatus.pasteable)
      ? () {
        controls?.handlePaste(this);
        pasteText(SelectionChangedCause.toolbar);
      }
      : null;
  }

  // Returns the closest boundary location to `extent` but not including `extent`
  // itself (unless already at the start/end of the text), in the direction
  // specified by `forward`.
  TextPosition _moveBeyondTextBoundary(TextPosition extent, bool forward, TextBoundary textBoundary) {
    assert(extent.offset >= 0);
    final int newOffset = forward
      ? textBoundary.getTrailingTextBoundaryAt(extent.offset) ?? _value.text.length
      // if x is a boundary defined by `textBoundary`, most textBoundaries (except
      // LineBreaker) guarantees `x == textBoundary.getLeadingTextBoundaryAt(x)`.
      // Use x - 1 here to make sure we don't get stuck at the fixed point x.
      : textBoundary.getLeadingTextBoundaryAt(extent.offset - 1) ?? 0;
    return TextPosition(offset: newOffset);
  }

  // Returns the closest boundary location to `extent`, including `extent`
  // itself, in the direction specified by `forward`.
  //
  // This method returns a fixed point of itself: applying `_toTextBoundary`
  // again on the returned TextPosition gives the same TextPosition. It's used
  // exclusively for handling line boundaries, since performing "move to line
  // start" more than once usually doesn't move you to the previous line.
  TextPosition _moveToTextBoundary(TextPosition extent, bool forward, TextBoundary textBoundary) {
    assert(extent.offset >= 0);
    final int caretOffset;
    switch (extent.affinity) {
      case TextAffinity.upstream:
        if (extent.offset < 1 && !forward) {
          assert (extent.offset == 0);
          return const TextPosition(offset: 0);
        }
        // When the text affinity is upstream, the caret is associated with the
        // grapheme before the code unit at `extent.offset`.
        // TODO(LongCatIsLooong): don't assume extent.offset is at a grapheme
        // boundary, and do this instead:
        // final int graphemeStart = CharacterRange.at(string, extent.offset).stringBeforeLength - 1;
        caretOffset = math.max(0, extent.offset - 1);
      case TextAffinity.downstream:
        caretOffset = extent.offset;
    }
    // The line boundary range does not include some control characters
    // (most notably, Line Feed), in which case there's
    // `x ∉ getTextBoundaryAt(x)`. In case `caretOffset` points to one such
    // control character, we define that these control characters themselves are
    // still part of the previous line, but also exclude them from the
    // line boundary range since they're non-printing. IOW, no additional
    // processing needed since the LineBoundary class does exactly that.
    return forward
      ? TextPosition(offset: textBoundary.getTrailingTextBoundaryAt(caretOffset) ?? _value.text.length, affinity: TextAffinity.upstream)
      : TextPosition(offset: textBoundary.getLeadingTextBoundaryAt(caretOffset) ?? 0);
  }

  // --------------------------- Text Editing Actions ---------------------------

  TextBoundary _characterBoundary() => widget.obscureText ? _CodePointBoundary(_value.text) : CharacterBoundary(_value.text);
  TextBoundary _nextWordBoundary() => widget.obscureText ? _documentBoundary() : renderEditable.wordBoundaries.moveByWordBoundary;
  TextBoundary _linebreak() => widget.obscureText ? _documentBoundary() : LineBoundary(renderEditable);
  TextBoundary _paragraphBoundary() => ParagraphBoundary(_value.text);
  TextBoundary _documentBoundary() => DocumentBoundary(_value.text);

  Action<T> _makeOverridable<T extends Intent>(Action<T> defaultAction) {
    return Action<T>.overridable(context: context, defaultAction: defaultAction);
  }

  /// Transpose the characters immediately before and after the current
  /// collapsed selection.
  ///
  /// When the cursor is at the end of the text, transposes the last two
  /// characters, if they exist.
  ///
  /// When the cursor is at the start of the text, does nothing.
  void _transposeCharacters(TransposeCharactersIntent intent) {
    if (_value.text.characters.length <= 1
        || !_value.selection.isCollapsed
        || _value.selection.baseOffset == 0) {
      return;
    }

    final String text = _value.text;
    final TextSelection selection = _value.selection;
    final bool atEnd = selection.baseOffset == text.length;
    final CharacterRange transposing = CharacterRange.at(text, selection.baseOffset);
    if (atEnd) {
      transposing.moveBack(2);
    } else {
      transposing..moveBack()..expandNext();
    }
    assert(transposing.currentCharacters.length == 2);

    userUpdateTextEditingValue(
      TextEditingValue(
        text: transposing.stringBefore
            + transposing.currentCharacters.last
            + transposing.currentCharacters.first
            + transposing.stringAfter,
        selection: TextSelection.collapsed(
          offset: transposing.stringBeforeLength + transposing.current.length,
        ),
      ),
      SelectionChangedCause.keyboard,
    );
  }
  late final Action<TransposeCharactersIntent> _transposeCharactersAction = CallbackAction<TransposeCharactersIntent>(onInvoke: _transposeCharacters);

  void _replaceText(ReplaceTextIntent intent) {
    final TextEditingValue oldValue = _value;
    final TextEditingValue newValue = intent.currentTextEditingValue.replaced(
      intent.replacementRange,
      intent.replacementText,
    );
    userUpdateTextEditingValue(newValue, intent.cause);

    // If there's no change in text and selection (e.g. when selecting and
    // pasting identical text), the widget won't be rebuilt on value update.
    // Handle this by calling _didChangeTextEditingValue() so caret and scroll
    // updates can happen.
    if (newValue == oldValue) {
      _didChangeTextEditingValue();
    }
  }
  late final Action<ReplaceTextIntent> _replaceTextAction = CallbackAction<ReplaceTextIntent>(onInvoke: _replaceText);

  // Scrolls either to the beginning or end of the document depending on the
  // intent's `forward` parameter.
  void _scrollToDocumentBoundary(ScrollToDocumentBoundaryIntent intent) {
    if (intent.forward) {
      bringIntoView(TextPosition(offset: _value.text.length));
    } else {
      bringIntoView(const TextPosition(offset: 0));
    }
  }

  /// Handles [ScrollIntent] by scrolling the [Scrollable] inside of
  /// [EditableText].
  void _scroll(ScrollIntent intent) {
    if (intent.type != ScrollIncrementType.page) {
      return;
    }

    final ScrollPosition position = _scrollController.position;
    if (widget.maxLines == 1) {
      _scrollController.jumpTo(position.maxScrollExtent);
      return;
    }

    // If the field isn't scrollable, do nothing. For example, when the lines of
    // text is less than maxLines, the field has nothing to scroll.
    if (position.maxScrollExtent == 0.0 && position.minScrollExtent == 0.0) {
      return;
    }

    final ScrollableState? state = _scrollableKey.currentState as ScrollableState?;
    final double increment = ScrollAction.getDirectionalIncrement(state!, intent);
    final double destination = clampDouble(
      position.pixels + increment,
      position.minScrollExtent,
      position.maxScrollExtent,
    );
    if (destination == position.pixels) {
      return;
    }
    _scrollController.jumpTo(destination);
  }

  /// Extend the selection down by page if the `forward` parameter is true, or
  /// up by page otherwise.
  void _extendSelectionByPage(ExtendSelectionByPageIntent intent) {
    if (widget.maxLines == 1) {
      return;
    }

    final TextSelection nextSelection;
    final Rect extentRect = renderEditable.getLocalRectForCaret(
      _value.selection.extent,
    );
    final ScrollableState? state = _scrollableKey.currentState as ScrollableState?;
    final double increment = ScrollAction.getDirectionalIncrement(
      state!,
      ScrollIntent(
        direction: intent.forward ? AxisDirection.down : AxisDirection.up,
        type: ScrollIncrementType.page,
      ),
    );
    final ScrollPosition position = _scrollController.position;
    if (intent.forward) {
      if (_value.selection.extentOffset >= _value.text.length) {
        return;
      }
      final Offset nextExtentOffset =
          Offset(extentRect.left, extentRect.top + increment);
      final double height = position.maxScrollExtent + renderEditable.size.height;
      final TextPosition nextExtent = nextExtentOffset.dy + position.pixels >= height
          ? TextPosition(offset: _value.text.length)
          : renderEditable.getPositionForPoint(
              renderEditable.localToGlobal(nextExtentOffset),
            );
      nextSelection = _value.selection.copyWith(
        extentOffset: nextExtent.offset,
      );
    } else {
      if (_value.selection.extentOffset <= 0) {
        return;
      }
      final Offset nextExtentOffset =
          Offset(extentRect.left, extentRect.top + increment);
      final TextPosition nextExtent = nextExtentOffset.dy + position.pixels <= 0
          ? const TextPosition(offset: 0)
          : renderEditable.getPositionForPoint(
              renderEditable.localToGlobal(nextExtentOffset),
            );
      nextSelection = _value.selection.copyWith(
        extentOffset: nextExtent.offset,
      );
    }

    bringIntoView(nextSelection.extent);
    userUpdateTextEditingValue(
      _value.copyWith(selection: nextSelection),
      SelectionChangedCause.keyboard,
    );
  }

  void _updateSelection(UpdateSelectionIntent intent) {
    assert(
      intent.newSelection.start <= intent.currentTextEditingValue.text.length,
      'invalid selection: ${intent.newSelection}: it must not exceed the current text length ${intent.currentTextEditingValue.text.length}',
    );
    assert(
      intent.newSelection.end <= intent.currentTextEditingValue.text.length,
      'invalid selection: ${intent.newSelection}: it must not exceed the current text length ${intent.currentTextEditingValue.text.length}',
    );

    bringIntoView(intent.newSelection.extent);
    userUpdateTextEditingValue(
      intent.currentTextEditingValue.copyWith(selection: intent.newSelection),
      intent.cause,
    );
  }
  late final Action<UpdateSelectionIntent> _updateSelectionAction = CallbackAction<UpdateSelectionIntent>(onInvoke: _updateSelection);

  late final _UpdateTextSelectionVerticallyAction<DirectionalCaretMovementIntent> _verticalSelectionUpdateAction =
      _UpdateTextSelectionVerticallyAction<DirectionalCaretMovementIntent>(this);

  Object? _hideToolbarIfVisible(DismissIntent intent) {
    if (_selectionOverlay?.toolbarIsVisible ?? false) {
      hideToolbar(false);
      return null;
    }
    return Actions.invoke(context, intent);
  }


  /// The default behavior used if [onTapOutside] is null.
  ///
  /// The `event` argument is the [PointerDownEvent] that caused the notification.
  void _defaultOnTapOutside(PointerDownEvent event) {
    /// The focus dropping behavior is only present on desktop platforms
    /// and mobile browsers.
    switch (defaultTargetPlatform) {
      case TargetPlatform.android:
      case TargetPlatform.iOS:
      case TargetPlatform.fuchsia:
      // On mobile platforms, we don't unfocus on touch events unless they're
      // in the web browser, but we do unfocus for all other kinds of events.
        switch (event.kind) {
          case ui.PointerDeviceKind.touch:
            if (kIsWeb) {
              widget.focusNode.unfocus();
            }
          case ui.PointerDeviceKind.mouse:
          case ui.PointerDeviceKind.stylus:
          case ui.PointerDeviceKind.invertedStylus:
          case ui.PointerDeviceKind.unknown:
            widget.focusNode.unfocus();
          case ui.PointerDeviceKind.trackpad:
            throw UnimplementedError('Unexpected pointer down event for trackpad');
        }
      case TargetPlatform.linux:
      case TargetPlatform.macOS:
      case TargetPlatform.windows:
        widget.focusNode.unfocus();
    }
  }

  late final Map<Type, Action<Intent>> _actions = <Type, Action<Intent>>{
    DoNothingAndStopPropagationTextIntent: DoNothingAction(consumesKey: false),
    ReplaceTextIntent: _replaceTextAction,
    UpdateSelectionIntent: _updateSelectionAction,
    DirectionalFocusIntent: DirectionalFocusAction.forTextField(),
    DismissIntent: CallbackAction<DismissIntent>(onInvoke: _hideToolbarIfVisible),

    // Delete
    DeleteCharacterIntent: _makeOverridable(_DeleteTextAction<DeleteCharacterIntent>(this, _characterBoundary, _moveBeyondTextBoundary)),
    DeleteToNextWordBoundaryIntent: _makeOverridable(_DeleteTextAction<DeleteToNextWordBoundaryIntent>(this, _nextWordBoundary, _moveBeyondTextBoundary)),
    DeleteToLineBreakIntent: _makeOverridable(_DeleteTextAction<DeleteToLineBreakIntent>(this, _linebreak, _moveToTextBoundary)),

    // Extend/Move Selection
    ExtendSelectionByCharacterIntent: _makeOverridable(_UpdateTextSelectionAction<ExtendSelectionByCharacterIntent>(this, _characterBoundary, _moveBeyondTextBoundary, ignoreNonCollapsedSelection: false)),
    ExtendSelectionByPageIntent: _makeOverridable(CallbackAction<ExtendSelectionByPageIntent>(onInvoke: _extendSelectionByPage)),
    ExtendSelectionToNextWordBoundaryIntent: _makeOverridable(_UpdateTextSelectionAction<ExtendSelectionToNextWordBoundaryIntent>(this, _nextWordBoundary, _moveBeyondTextBoundary, ignoreNonCollapsedSelection: true)),
    ExtendSelectionToNextParagraphBoundaryIntent : _makeOverridable(_UpdateTextSelectionAction<ExtendSelectionToNextParagraphBoundaryIntent>(this, _paragraphBoundary, _moveBeyondTextBoundary, ignoreNonCollapsedSelection: true)),
    ExtendSelectionToLineBreakIntent: _makeOverridable(_UpdateTextSelectionAction<ExtendSelectionToLineBreakIntent>(this, _linebreak, _moveToTextBoundary, ignoreNonCollapsedSelection: true)),
    ExtendSelectionVerticallyToAdjacentLineIntent: _makeOverridable(_verticalSelectionUpdateAction),
    ExtendSelectionVerticallyToAdjacentPageIntent: _makeOverridable(_verticalSelectionUpdateAction),
    ExtendSelectionToNextParagraphBoundaryOrCaretLocationIntent: _makeOverridable(_UpdateTextSelectionAction<ExtendSelectionToNextParagraphBoundaryOrCaretLocationIntent>(this, _paragraphBoundary, _moveBeyondTextBoundary, ignoreNonCollapsedSelection: true)),
    ExtendSelectionToDocumentBoundaryIntent: _makeOverridable(_UpdateTextSelectionAction<ExtendSelectionToDocumentBoundaryIntent>(this, _documentBoundary, _moveBeyondTextBoundary, ignoreNonCollapsedSelection: true)),
    ExtendSelectionToNextWordBoundaryOrCaretLocationIntent: _makeOverridable(_UpdateTextSelectionAction<ExtendSelectionToNextWordBoundaryOrCaretLocationIntent>(this, _nextWordBoundary, _moveBeyondTextBoundary, ignoreNonCollapsedSelection: true)),
    ScrollToDocumentBoundaryIntent: _makeOverridable(CallbackAction<ScrollToDocumentBoundaryIntent>(onInvoke: _scrollToDocumentBoundary)),
    ScrollIntent: CallbackAction<ScrollIntent>(onInvoke: _scroll),

    // Expand Selection
    ExpandSelectionToLineBreakIntent: _makeOverridable(_UpdateTextSelectionAction<ExpandSelectionToLineBreakIntent>(this, _linebreak, _moveToTextBoundary, ignoreNonCollapsedSelection: true, isExpand: true)),
    ExpandSelectionToDocumentBoundaryIntent: _makeOverridable(_UpdateTextSelectionAction<ExpandSelectionToDocumentBoundaryIntent>(this, _documentBoundary, _moveToTextBoundary, ignoreNonCollapsedSelection: true, isExpand: true, extentAtIndex: true)),

    // Copy Paste
    SelectAllTextIntent: _makeOverridable(_SelectAllAction(this)),
    CopySelectionTextIntent: _makeOverridable(_CopySelectionAction(this)),
    PasteTextIntent: _makeOverridable(CallbackAction<PasteTextIntent>(onInvoke: (PasteTextIntent intent) => pasteText(intent.cause))),

    TransposeCharactersIntent: _makeOverridable(_transposeCharactersAction),
  };

  @override
  Widget build(BuildContext context) {
    assert(debugCheckHasMediaQuery(context));
    super.build(context); // See AutomaticKeepAliveClientMixin.

    final TextSelectionControls? controls = widget.selectionControls;
    final TextScaler effectiveTextScaler = switch ((widget.textScaler, widget.textScaleFactor)) {
      (final TextScaler textScaler, _)     => textScaler,
      (null, final double textScaleFactor) => TextScaler.linear(textScaleFactor),
      (null, null)                         => MediaQuery.textScalerOf(context),
    };
    final InlineSpan inlineSpan = buildTextSpan();

    return _CompositionCallback(
      compositeCallback: _compositeCallback,
      enabled: _hasInputConnection,
      child: TextFieldTapRegion(
        onTapOutside: _hasFocus ? widget.onTapOutside ?? _defaultOnTapOutside : null,
        debugLabel: kReleaseMode ? null : 'EditableText',
        child: MouseRegion(
          cursor: widget.mouseCursor ?? SystemMouseCursors.text,
          child: Actions(
            actions: _actions,
            child: UndoHistory<TextEditingValue>(
              value: widget.controller,
              onTriggered: (TextEditingValue value) {
                userUpdateTextEditingValue(value, SelectionChangedCause.keyboard);
              },
              shouldChangeUndoStack: (TextEditingValue? oldValue, TextEditingValue newValue) {
                if (!newValue.selection.isValid) {
                  return false;
                }

                if (oldValue == null) {
                  return true;
                }

                switch (defaultTargetPlatform) {
                  case TargetPlatform.iOS:
                  case TargetPlatform.macOS:
                  case TargetPlatform.fuchsia:
                  case TargetPlatform.linux:
                  case TargetPlatform.windows:
                    // Composing text is not counted in history coalescing.
                    if (!widget.controller.value.composing.isCollapsed) {
                      return false;
                    }
                  case TargetPlatform.android:
                    // Gboard on Android puts non-CJK words in composing regions. Coalesce
                    // composing text in order to allow the saving of partial words in that
                    // case.
                    break;
                }

                return oldValue.text != newValue.text || oldValue.composing != newValue.composing;
              },
              undoStackModifier: (TextEditingValue value) {
                // On Android we should discard the composing region when pushing
                // a new entry to the undo stack. This prevents the TextInputPlugin
                // from restarting the input on every undo/redo when the composing
                // region is changed by the framework.
                return defaultTargetPlatform == TargetPlatform.android ? value.copyWith(composing: TextRange.empty) : value;
              },
              focusNode: widget.focusNode,
              controller: widget.undoController,
              child: Focus(
                focusNode: widget.focusNode,
                includeSemantics: false,
                debugLabel: kReleaseMode ? null : 'EditableText',
                child: Scrollable(
                  key: _scrollableKey,
                  excludeFromSemantics: true,
                  axisDirection: _isMultiline ? AxisDirection.down : AxisDirection.right,
                  controller: _scrollController,
                  physics: widget.scrollPhysics,
                  dragStartBehavior: widget.dragStartBehavior,
                  restorationId: widget.restorationId,
                  // If a ScrollBehavior is not provided, only apply scrollbars when
                  // multiline. The overscroll indicator should not be applied in
                  // either case, glowing or stretching.
                  scrollBehavior: widget.scrollBehavior ?? ScrollConfiguration.of(context).copyWith(
                    scrollbars: _isMultiline,
                    overscroll: false,
                  ),
                  viewportBuilder: (BuildContext context, ViewportOffset offset) {
                    return CompositedTransformTarget(
                      link: _toolbarLayerLink,
                      child: Semantics(
                        onCopy: _semanticsOnCopy(controls),
                        onCut: _semanticsOnCut(controls),
                        onPaste: _semanticsOnPaste(controls),
                        child: _ScribbleFocusable(
                          focusNode: widget.focusNode,
                          editableKey: _editableKey,
                          enabled: widget.scribbleEnabled,
                          updateSelectionRects: () {
                            _openInputConnection();
                            _updateSelectionRects(force: true);
                          },
<<<<<<< HEAD
                          child: buildEditable(offset: offset, inlineSpan: inlineSpan, effectiveTextScaler: effectiveTextScaler)
=======
                          child: SizeChangedLayoutNotifier(
                            child: _Editable(
                              key: _editableKey,
                              startHandleLayerLink: _startHandleLayerLink,
                              endHandleLayerLink: _endHandleLayerLink,
                              inlineSpan: buildTextSpan(),
                              value: _value,
                              cursorColor: _cursorColor,
                              backgroundCursorColor: widget.backgroundCursorColor,
                              showCursor: _cursorVisibilityNotifier,
                              forceLine: widget.forceLine,
                              readOnly: widget.readOnly,
                              hasFocus: _hasFocus,
                              maxLines: widget.maxLines,
                              minLines: widget.minLines,
                              expands: widget.expands,
                              strutStyle: widget.strutStyle,
                              selectionColor: _selectionOverlay?.spellCheckToolbarIsVisible ?? false
                                  ? _spellCheckConfiguration.misspelledSelectionColor ?? widget.selectionColor
                                  : widget.selectionColor,
                              textScaler: effectiveTextScaler,
                              textAlign: widget.textAlign,
                              textDirection: _textDirection,
                              locale: widget.locale,
                              textHeightBehavior: widget.textHeightBehavior ?? DefaultTextHeightBehavior.maybeOf(context),
                              textWidthBasis: widget.textWidthBasis,
                              obscuringCharacter: widget.obscuringCharacter,
                              obscureText: widget.obscureText,
                              offset: offset,
                              rendererIgnoresPointer: widget.rendererIgnoresPointer,
                              cursorWidth: widget.cursorWidth,
                              cursorHeight: widget.cursorHeight,
                              cursorRadius: widget.cursorRadius,
                              cursorOffset: widget.cursorOffset ?? Offset.zero,
                              selectionHeightStyle: widget.selectionHeightStyle,
                              selectionWidthStyle: widget.selectionWidthStyle,
                              paintCursorAboveText: widget.paintCursorAboveText,
                              enableInteractiveSelection: widget._userSelectionEnabled,
                              textSelectionDelegate: this,
                              devicePixelRatio: _devicePixelRatio,
                              promptRectRange: _currentPromptRectRange,
                              promptRectColor: widget.autocorrectionTextRectColor,
                              clipBehavior: widget.clipBehavior,
                            ),
                          ),
>>>>>>> 6cc4edb9
                        ),
                      ),
                    );
                  },
                ),
              ),
            ),
          ),
        ),
      ),
    );
  }

  /// Build an editable based on conditions.
  Widget buildEditable({ required ViewportOffset offset, required InlineSpan inlineSpan, required TextScaler effectiveTextScaler }) {
    // base _editable
    Widget editable = Editable(
      key: _editableKey,
      startHandleLayerLink: _startHandleLayerLink,
      endHandleLayerLink: _endHandleLayerLink,
      inlineSpan: inlineSpan,
      value: _value,
      cursorColor: _cursorColor,
      backgroundCursorColor: widget.backgroundCursorColor,
      showCursor: EditableText.debugDeterministicCursor
          ? ValueNotifier<bool>(widget.showCursor)
          : _cursorVisibilityNotifier,
      forceLine: widget.forceLine,
      readOnly: widget.readOnly,
      hasFocus: _hasFocus,
      maxLines: widget.maxLines,
      minLines: widget.minLines,
      expands: widget.expands,
      strutStyle: widget.strutStyle,
      selectionColor: _selectionOverlay?.spellCheckToolbarIsVisible ?? false
          ? _spellCheckConfiguration.misspelledSelectionColor ?? widget.selectionColor
          : widget.selectionColor,
      textScaler: effectiveTextScaler,
      textAlign: widget.textAlign,
      textDirection: _textDirection,
      locale: widget.locale,
      textHeightBehavior: widget.textHeightBehavior ?? DefaultTextHeightBehavior.maybeOf(context),
      textWidthBasis: widget.textWidthBasis,
      obscuringCharacter: widget.obscuringCharacter,
      obscureText: widget.obscureText,
      offset: offset,
      rendererIgnoresPointer: widget.rendererIgnoresPointer,
      cursorWidth: widget.cursorWidth,
      cursorHeight: widget.cursorHeight,
      cursorRadius: widget.cursorRadius,
      cursorOffset: widget.cursorOffset ?? Offset.zero,
      selectionHeightStyle: widget.selectionHeightStyle,
      selectionWidthStyle: widget.selectionWidthStyle,
      paintCursorAboveText: widget.paintCursorAboveText,
      enableInteractiveSelection: widget._userSelectionEnabled,
      textSelectionDelegate: this,
      devicePixelRatio: _devicePixelRatio,
      promptRectRange: _currentPromptRectRange,
      promptRectColor: widget.autocorrectionTextRectColor,
      clipBehavior: widget.clipBehavior,
      preventFlutterPaint: _textEditingPlugin.preventFlutterPaint,
      );

      // Customize via plugin settings, pass editable and editableText instance
      // to ensure builder has everything it needs to create a text input
      editable = _textEditingPlugin.editableBuilder(editable as Editable, this);

      // Prevent flutter handling pointer events if we need to.
      if(_textEditingPlugin.disableFlutterPointerEventHandling) {
        editable = TextSelectionGestureDetector(
          onTapTrackStart: () {},
          onTapTrackReset: () {},
          onTapDown: (TapDragDownDetails a) {},
          onForcePressStart: (ForcePressDetails a) {},
          onForcePressEnd: (ForcePressDetails a) {},
          onSecondaryTap: () {},
          onSecondaryTapDown: (TapDownDetails a) {},
          onSingleTapUp: (TapDragUpDetails a) {},
          onSingleTapCancel: () {},
          onUserTap: () {},
          onSingleLongTapStart: (LongPressStartDetails a) {},
          onSingleLongTapMoveUpdate: (LongPressMoveUpdateDetails a) {},
          onSingleLongTapEnd: (LongPressEndDetails a) {},
          onDoubleTapDown: (TapDragDownDetails a) {},
          onTripleTapDown: (TapDragDownDetails a) {},
          onDragSelectionStart: (TapDragStartDetails a) {},
          onDragSelectionUpdate: (TapDragUpdateDetails a) {},
          onDragSelectionEnd: (TapDragEndDetails a) {},
          behavior: HitTestBehavior.opaque,
          child: editable,
        );
      }

      return editable;
    }

  /// Builds [TextSpan] from current editing value.
  ///
  /// By default makes text in composing range appear as underlined.
  /// Descendants can override this method to customize appearance of text.
  TextSpan buildTextSpan() {

    if (widget.obscureText) {
      String text = _value.text;
      text = widget.obscuringCharacter * text.length;
      // Reveal the latest character in an obscured field only on mobile.
      // Newer versions of iOS (iOS 15+) no longer reveal the most recently
      // entered character.
      const Set<TargetPlatform> mobilePlatforms = <TargetPlatform> {
        TargetPlatform.android, TargetPlatform.fuchsia,
      };
      final bool brieflyShowPassword = WidgetsBinding.instance.platformDispatcher.brieflyShowPassword
                                    && mobilePlatforms.contains(defaultTargetPlatform);
      if (brieflyShowPassword) {
        final int? o = _obscureShowCharTicksPending > 0 ? _obscureLatestCharIndex : null;
        if (o != null && o >= 0 && o < text.length) {
          text = text.replaceRange(o, o + 1, _value.text.substring(o, o + 1));
        }
      }
      return TextSpan(style: _style, text: text);
    }
    if (_placeholderLocation >= 0 && _placeholderLocation <= _value.text.length) {
      final List<_ScribblePlaceholder> placeholders = <_ScribblePlaceholder>[];
      final int placeholderLocation = _value.text.length - _placeholderLocation;
      if (_isMultiline) {
        // The zero size placeholder here allows the line to break and keep the caret on the first line.
        placeholders.add(const _ScribblePlaceholder(child: SizedBox.shrink(), size: Size.zero));
        placeholders.add(_ScribblePlaceholder(child: const SizedBox.shrink(), size: Size(renderEditable.size.width, 0.0)));
      } else {
        placeholders.add(const _ScribblePlaceholder(child: SizedBox.shrink(), size: Size(100.0, 0.0)));
      }
      return TextSpan(style: _style, children: <InlineSpan>[
          TextSpan(text: _value.text.substring(0, placeholderLocation)),
          ...placeholders,
          TextSpan(text: _value.text.substring(placeholderLocation)),
        ],
      );
    }
    final bool withComposing = !widget.readOnly && _hasFocus;
    if (_spellCheckResultsReceived) {
      // If the composing range is out of range for the current text, ignore it to
      // preserve the tree integrity, otherwise in release mode a RangeError will
      // be thrown and this EditableText will be built with a broken subtree.
      assert(!_value.composing.isValid || !withComposing || _value.isComposingRangeValid);

      final bool composingRegionOutOfRange = !_value.isComposingRangeValid || !withComposing;

      return buildTextSpanWithSpellCheckSuggestions(
        _value,
        composingRegionOutOfRange,
        _style,
        _spellCheckConfiguration.misspelledTextStyle!,
        spellCheckResults!,
      );
    }

    // Read only mode should not paint text composing.
    return widget.controller.buildTextSpan(
      context: context,
      style: _style,
      withComposing: withComposing,
    );
  }
}

class Editable extends MultiChildRenderObjectWidget {
  Editable({
    super.key,
    required this.inlineSpan,
    required this.value,
    required this.startHandleLayerLink,
    required this.endHandleLayerLink,
    this.cursorColor,
    this.backgroundCursorColor,
    required this.showCursor,
    required this.forceLine,
    required this.readOnly,
    this.textHeightBehavior,
    required this.textWidthBasis,
    required this.hasFocus,
    required this.maxLines,
    this.minLines,
    required this.expands,
    this.strutStyle,
    this.selectionColor,
    required this.textScaler,
    required this.textAlign,
    required this.textDirection,
    this.locale,
    required this.obscuringCharacter,
    required this.obscureText,
    required this.offset,
    this.rendererIgnoresPointer = false,
    required this.cursorWidth,
    this.cursorHeight,
    this.cursorRadius,
    required this.cursorOffset,
    required this.paintCursorAboveText,
    this.selectionHeightStyle = ui.BoxHeightStyle.tight,
    this.selectionWidthStyle = ui.BoxWidthStyle.tight,
    this.enableInteractiveSelection = true,
    required this.textSelectionDelegate,
    required this.devicePixelRatio,
    this.promptRectRange,
    this.promptRectColor,
    required this.clipBehavior,
    this.preventFlutterPaint = false
  }) : super(children: WidgetSpan.extractFromInlineSpan(inlineSpan, textScaler));

  final InlineSpan inlineSpan;
  final TextEditingValue value;
  final Color? cursorColor;
  final LayerLink startHandleLayerLink;
  final LayerLink endHandleLayerLink;
  final Color? backgroundCursorColor;
  final ValueNotifier<bool> showCursor;
  final bool forceLine;
  final bool readOnly;
  final bool hasFocus;
  final int? maxLines;
  final int? minLines;
  final bool expands;
  final StrutStyle? strutStyle;
  final Color? selectionColor;
  final TextScaler textScaler;
  final TextAlign textAlign;
  final TextDirection textDirection;
  final Locale? locale;
  final String obscuringCharacter;
  final bool obscureText;
  final TextHeightBehavior? textHeightBehavior;
  final TextWidthBasis textWidthBasis;
  final ViewportOffset offset;
  final bool rendererIgnoresPointer;
  final double cursorWidth;
  final double? cursorHeight;
  final Radius? cursorRadius;
  final Offset cursorOffset;
  final bool paintCursorAboveText;
  final ui.BoxHeightStyle selectionHeightStyle;
  final ui.BoxWidthStyle selectionWidthStyle;
  final bool enableInteractiveSelection;
  final TextSelectionDelegate textSelectionDelegate;
  final double devicePixelRatio;
  final TextRange? promptRectRange;
  final Color? promptRectColor;
  final Clip clipBehavior;
  final bool preventFlutterPaint;

  @override
  RenderEditable createRenderObject(BuildContext context) {
    return RenderEditable(
      text: inlineSpan,
      cursorColor: cursorColor,
      startHandleLayerLink: startHandleLayerLink,
      endHandleLayerLink: endHandleLayerLink,
      backgroundCursorColor: backgroundCursorColor,
      showCursor: showCursor,
      forceLine: forceLine,
      readOnly: readOnly,
      hasFocus: hasFocus,
      maxLines: maxLines,
      minLines: minLines,
      expands: expands,
      strutStyle: strutStyle,
      selectionColor: selectionColor,
      textScaler: textScaler,
      textAlign: textAlign,
      textDirection: textDirection,
      locale: locale ?? Localizations.maybeLocaleOf(context),
      selection: value.selection,
      offset: offset,
      ignorePointer: rendererIgnoresPointer,
      obscuringCharacter: obscuringCharacter,
      obscureText: obscureText,
      textHeightBehavior: textHeightBehavior,
      textWidthBasis: textWidthBasis,
      cursorWidth: cursorWidth,
      cursorHeight: cursorHeight,
      cursorRadius: cursorRadius,
      cursorOffset: cursorOffset,
      paintCursorAboveText: paintCursorAboveText,
      selectionHeightStyle: selectionHeightStyle,
      selectionWidthStyle: selectionWidthStyle,
      enableInteractiveSelection: enableInteractiveSelection,
      textSelectionDelegate: textSelectionDelegate,
      devicePixelRatio: devicePixelRatio,
      promptRectRange: promptRectRange,
      promptRectColor: promptRectColor,
      clipBehavior: clipBehavior,
      preventFlutterPaint: preventFlutterPaint
    );
  }

  @override
  void updateRenderObject(BuildContext context, RenderEditable renderObject) {
    renderObject
      ..text = inlineSpan
      ..cursorColor = cursorColor
      ..startHandleLayerLink = startHandleLayerLink
      ..endHandleLayerLink = endHandleLayerLink
      ..backgroundCursorColor = backgroundCursorColor
      ..showCursor = showCursor
      ..forceLine = forceLine
      ..readOnly = readOnly
      ..hasFocus = hasFocus
      ..maxLines = maxLines
      ..minLines = minLines
      ..expands = expands
      ..strutStyle = strutStyle
      ..selectionColor = selectionColor
      ..textScaler = textScaler
      ..textAlign = textAlign
      ..textDirection = textDirection
      ..locale = locale ?? Localizations.maybeLocaleOf(context)
      ..selection = value.selection
      ..offset = offset
      ..ignorePointer = rendererIgnoresPointer
      ..textHeightBehavior = textHeightBehavior
      ..textWidthBasis = textWidthBasis
      ..obscuringCharacter = obscuringCharacter
      ..obscureText = obscureText
      ..cursorWidth = cursorWidth
      ..cursorHeight = cursorHeight
      ..cursorRadius = cursorRadius
      ..cursorOffset = cursorOffset
      ..selectionHeightStyle = selectionHeightStyle
      ..selectionWidthStyle = selectionWidthStyle
      ..enableInteractiveSelection = enableInteractiveSelection
      ..textSelectionDelegate = textSelectionDelegate
      ..devicePixelRatio = devicePixelRatio
      ..paintCursorAboveText = paintCursorAboveText
      ..promptRectColor = promptRectColor
      ..clipBehavior = clipBehavior
      ..setPromptRectRange(promptRectRange)
      ..preventFlutterPaint = preventFlutterPaint;
  }
}

@immutable
class _ScribbleCacheKey  {
  const _ScribbleCacheKey({
    required this.inlineSpan,
    required this.textAlign,
    required this.textDirection,
    required this.textScaler,
    required this.textHeightBehavior,
    required this.locale,
    required this.structStyle,
    required this.placeholder,
    required this.size,
  });

  final TextAlign textAlign;
  final TextDirection textDirection;
  final TextScaler textScaler;
  final TextHeightBehavior? textHeightBehavior;
  final Locale? locale;
  final StrutStyle structStyle;
  final int placeholder;
  final Size size;
  final InlineSpan inlineSpan;

  RenderComparison compare(_ScribbleCacheKey other) {
    if (identical(other, this)) {
      return RenderComparison.identical;
    }
    final bool needsLayout = textAlign != other.textAlign
                          || textDirection != other.textDirection
                          || textScaler != other.textScaler
                          || (textHeightBehavior ?? const TextHeightBehavior()) != (other.textHeightBehavior ?? const TextHeightBehavior())
                          || locale != other.locale
                          || structStyle != other.structStyle
                          || placeholder != other.placeholder
                          || size != other.size;
    return needsLayout ? RenderComparison.layout : inlineSpan.compareTo(other.inlineSpan);
  }
}

class _ScribbleFocusable extends StatefulWidget {
  const _ScribbleFocusable({
    required this.child,
    required this.focusNode,
    required this.editableKey,
    required this.updateSelectionRects,
    required this.enabled,
  });

  final Widget child;
  final FocusNode focusNode;
  final GlobalKey editableKey;
  final VoidCallback updateSelectionRects;
  final bool enabled;

  @override
  _ScribbleFocusableState createState() => _ScribbleFocusableState();
}

class _ScribbleFocusableState extends State<_ScribbleFocusable> implements ScribbleClient {
  _ScribbleFocusableState(): _elementIdentifier = (_nextElementIdentifier++).toString();

  @override
  void initState() {
    super.initState();
    if (widget.enabled) {
      TextInput.registerScribbleElement(elementIdentifier, this);
    }
  }

  @override
  void didUpdateWidget(_ScribbleFocusable oldWidget) {
    super.didUpdateWidget(oldWidget);
    if (!oldWidget.enabled && widget.enabled) {
      TextInput.registerScribbleElement(elementIdentifier, this);
    }

    if (oldWidget.enabled && !widget.enabled) {
      TextInput.unregisterScribbleElement(elementIdentifier);
    }
  }

  @override
  void dispose() {
    TextInput.unregisterScribbleElement(elementIdentifier);
    super.dispose();
  }

  RenderEditable? get renderEditable => widget.editableKey.currentContext?.findRenderObject() as RenderEditable?;

  static int _nextElementIdentifier = 1;
  final String _elementIdentifier;

  @override
  String get elementIdentifier => _elementIdentifier;

  @override
  void onScribbleFocus(Offset offset) {
    widget.focusNode.requestFocus();
    renderEditable?.selectPositionAt(from: offset, cause: SelectionChangedCause.scribble);
    widget.updateSelectionRects();
  }

  @override
  bool isInScribbleRect(Rect rect) {
    final Rect calculatedBounds = bounds;
    if (renderEditable?.readOnly ?? false) {
      return false;
    }
    if (calculatedBounds == Rect.zero) {
      return false;
    }
    if (!calculatedBounds.overlaps(rect)) {
      return false;
    }
    final Rect intersection = calculatedBounds.intersect(rect);
    final HitTestResult result = HitTestResult();
    WidgetsBinding.instance.hitTestInView(result, intersection.center, View.of(context).viewId);
    return result.path.any((HitTestEntry entry) => entry.target == renderEditable);
  }

  @override
  Rect get bounds {
    final RenderBox? box = context.findRenderObject() as RenderBox?;
    if (box == null || !mounted || !box.attached) {
      return Rect.zero;
    }
    final Matrix4 transform = box.getTransformTo(null);
    return MatrixUtils.transformRect(transform, Rect.fromLTWH(0, 0, box.size.width, box.size.height));
  }

  @override
  Widget build(BuildContext context) {
    return widget.child;
  }
}

class _ScribblePlaceholder extends WidgetSpan {
  const _ScribblePlaceholder({
    required super.child,
    required this.size,
  });

  /// The size of the span, used in place of adding a placeholder size to the [TextPainter].
  final Size size;

  @override
  void build(ui.ParagraphBuilder builder, {
    TextScaler textScaler = TextScaler.noScaling,
    List<PlaceholderDimensions>? dimensions,
  }) {
    assert(debugAssertIsValid());
    final bool hasStyle = style != null;
    if (hasStyle) {
      builder.pushStyle(style!.getTextStyle(textScaler: textScaler));
    }
    builder.addPlaceholder(size.width, size.height, alignment);
    if (hasStyle) {
      builder.pop();
    }
  }
}

/// A text boundary that uses code points as logical boundaries.
///
/// A code point represents a single character. This may be smaller than what is
/// represented by a user-perceived character, or grapheme. For example, a
/// single grapheme (in this case a Unicode extended grapheme cluster) like
/// "👨‍👩‍👦" consists of five code points: the man emoji, a zero
/// width joiner, the woman emoji, another zero width joiner, and the boy emoji.
/// The [String] has a length of eight because each emoji consists of two code
/// units.
///
/// Code units are the units by which Dart's String class is measured, which is
/// encoded in UTF-16.
///
/// See also:
///
///  * [String.runes], which deals with code points like this class.
///  * [String.characters], which deals with graphemes.
///  * [CharacterBoundary], which is a [TextBoundary] like this class, but whose
///    boundaries are graphemes instead of code points.
class _CodePointBoundary extends TextBoundary {
  const _CodePointBoundary(this._text);

  final String _text;

  // Returns true if the given position falls in the center of a surrogate pair.
  bool _breaksSurrogatePair(int position) {
    assert(position > 0 && position < _text.length && _text.length > 1);
    return TextPainter.isHighSurrogate(_text.codeUnitAt(position - 1))
        && TextPainter.isLowSurrogate(_text.codeUnitAt(position));
  }

  @override
  int? getLeadingTextBoundaryAt(int position) {
    if (_text.isEmpty || position < 0) {
      return null;
    }
    if (position == 0) {
      return 0;
    }
    if (position >= _text.length) {
      return _text.length;
    }
    if (_text.length <= 1) {
      return position;
    }

    return _breaksSurrogatePair(position)
        ? position - 1
        : position;
  }

  @override
  int? getTrailingTextBoundaryAt(int position) {
    if (_text.isEmpty || position >= _text.length) {
      return null;
    }
    if (position < 0) {
      return 0;
    }
    if (position == _text.length - 1) {
      return _text.length;
    }
    if (_text.length <= 1) {
      return position;
    }

    return _breaksSurrogatePair(position + 1)
        ? position + 2
        : position + 1;
  }
}

// -------------------------------  Text Actions -------------------------------
class _DeleteTextAction<T extends DirectionalTextEditingIntent> extends ContextAction<T> {
  _DeleteTextAction(this.state, this.getTextBoundary, this._applyTextBoundary);

  final EditableTextState state;
  final TextBoundary Function() getTextBoundary;
  final _ApplyTextBoundary _applyTextBoundary;

  @override
  Object? invoke(T intent, [BuildContext? context]) {
    final TextSelection selection = state._value.selection;
    if (!selection.isValid) {
      return null;
    }
    assert(selection.isValid);
    // Expands the selection to ensure the range covers full graphemes.
    final TextBoundary atomicBoundary = state._characterBoundary();
    if (!selection.isCollapsed) {
      // Expands the selection to ensure the range covers full graphemes.
      final TextRange range = TextRange(
        start: atomicBoundary.getLeadingTextBoundaryAt(selection.start) ?? state._value.text.length,
        end: atomicBoundary.getTrailingTextBoundaryAt(selection.end - 1) ?? 0,
      );
      return Actions.invoke(
        context!,
        ReplaceTextIntent(state._value, '', range, SelectionChangedCause.keyboard),
      );
    }

    final int target = _applyTextBoundary(selection.base, intent.forward, getTextBoundary()).offset;

    final TextRange rangeToDelete = TextSelection(
      baseOffset: intent.forward
        ? atomicBoundary.getLeadingTextBoundaryAt(selection.baseOffset) ?? state._value.text.length
        : atomicBoundary.getTrailingTextBoundaryAt(selection.baseOffset - 1) ?? 0,
      extentOffset: target,
    );
    return Actions.invoke(
      context!,
      ReplaceTextIntent(state._value, '', rangeToDelete, SelectionChangedCause.keyboard),
    );
  }

  @override
  bool get isActionEnabled => !state.widget.readOnly && state._value.selection.isValid;
}

class _UpdateTextSelectionAction<T extends DirectionalCaretMovementIntent> extends ContextAction<T> {
  _UpdateTextSelectionAction(
    this.state,
    this.getTextBoundary,
    this.applyTextBoundary, {
    required this.ignoreNonCollapsedSelection,
    this.isExpand = false,
    this.extentAtIndex = false,
  });

  final EditableTextState state;
  final bool ignoreNonCollapsedSelection;
  final bool isExpand;
  final bool extentAtIndex;
  final TextBoundary Function() getTextBoundary;
  final _ApplyTextBoundary applyTextBoundary;

  static const int NEWLINE_CODE_UNIT = 10;

  // Returns true iff the given position is at a wordwrap boundary in the
  // upstream position.
  bool _isAtWordwrapUpstream(TextPosition position) {
    final TextPosition end = TextPosition(
      offset: state.renderEditable.getLineAtOffset(position).end,
      affinity: TextAffinity.upstream,
    );
    return end == position && end.offset != state.textEditingValue.text.length
        && state.textEditingValue.text.codeUnitAt(position.offset) != NEWLINE_CODE_UNIT;
  }

  // Returns true if the given position at a wordwrap boundary in the
  // downstream position.
  bool _isAtWordwrapDownstream(TextPosition position) {
    final TextPosition start = TextPosition(
      offset: state.renderEditable.getLineAtOffset(position).start,
    );
    return start == position && start.offset != 0
        && state.textEditingValue.text.codeUnitAt(position.offset - 1) != NEWLINE_CODE_UNIT;
  }

  @override
  Object? invoke(T intent, [BuildContext? context]) {
    final TextSelection selection = state._value.selection;
    assert(selection.isValid);

    final bool collapseSelection = intent.collapseSelection || !state.widget.selectionEnabled;
    if (!selection.isCollapsed && !ignoreNonCollapsedSelection && collapseSelection) {
      return Actions.invoke(context!, UpdateSelectionIntent(
        state._value,
        TextSelection.collapsed(offset: intent.forward ? selection.end : selection.start),
        SelectionChangedCause.keyboard,
      ));
    }

    TextPosition extent = selection.extent;
    // If continuesAtWrap is true extent and is at the relevant wordwrap, then
    // move it just to the other side of the wordwrap.
    if (intent.continuesAtWrap) {
      if (intent.forward && _isAtWordwrapUpstream(extent)) {
        extent = TextPosition(
          offset: extent.offset,
        );
      } else if (!intent.forward && _isAtWordwrapDownstream(extent)) {
        extent = TextPosition(
          offset: extent.offset,
          affinity: TextAffinity.upstream,
        );
      }
    }

    final bool shouldTargetBase = isExpand && (intent.forward ? selection.baseOffset > selection.extentOffset : selection.baseOffset < selection.extentOffset);
    final TextPosition newExtent = applyTextBoundary(shouldTargetBase ? selection.base : extent, intent.forward, getTextBoundary());
    final TextSelection newSelection = collapseSelection || (!isExpand && newExtent.offset == selection.baseOffset)
      ? TextSelection.fromPosition(newExtent)
      : isExpand ? selection.expandTo(newExtent, extentAtIndex || selection.isCollapsed) : selection.extendTo(newExtent);

    final bool shouldCollapseToBase = intent.collapseAtReversal
      && (selection.baseOffset - selection.extentOffset) * (selection.baseOffset - newSelection.extentOffset) < 0;
    final TextSelection newRange = shouldCollapseToBase ? TextSelection.fromPosition(selection.base) : newSelection;
    return Actions.invoke(context!, UpdateSelectionIntent(state._value, newRange, SelectionChangedCause.keyboard));
  }

  @override
  bool get isActionEnabled => state._value.selection.isValid;
}

class _UpdateTextSelectionVerticallyAction<T extends DirectionalCaretMovementIntent> extends ContextAction<T> {
  _UpdateTextSelectionVerticallyAction(this.state);

  final EditableTextState state;

  VerticalCaretMovementRun? _verticalMovementRun;
  TextSelection? _runSelection;

  void stopCurrentVerticalRunIfSelectionChanges() {
    final TextSelection? runSelection = _runSelection;
    if (runSelection == null) {
      assert(_verticalMovementRun == null);
      return;
    }
    _runSelection = state._value.selection;
    final TextSelection currentSelection = state.widget.controller.selection;
    final bool continueCurrentRun = currentSelection.isValid && currentSelection.isCollapsed
                                    && currentSelection.baseOffset == runSelection.baseOffset
                                    && currentSelection.extentOffset == runSelection.extentOffset;
    if (!continueCurrentRun) {
      _verticalMovementRun = null;
      _runSelection = null;
    }
  }

  @override
  void invoke(T intent, [BuildContext? context]) {
    assert(state._value.selection.isValid);

    final bool collapseSelection = intent.collapseSelection || !state.widget.selectionEnabled;
    final TextEditingValue value = state._textEditingValueforTextLayoutMetrics;
    if (!value.selection.isValid) {
      return;
    }

    if (_verticalMovementRun?.isValid == false) {
      _verticalMovementRun = null;
      _runSelection = null;
    }

    final VerticalCaretMovementRun currentRun = _verticalMovementRun
      ?? state.renderEditable.startVerticalCaretMovement(state.renderEditable.selection!.extent);

    final bool shouldMove = intent is ExtendSelectionVerticallyToAdjacentPageIntent
      ? currentRun.moveByOffset((intent.forward ? 1.0 : -1.0) * state.renderEditable.size.height)
      : intent.forward ? currentRun.moveNext() : currentRun.movePrevious();
    final TextPosition newExtent = shouldMove
      ? currentRun.current
      : intent.forward ? TextPosition(offset: value.text.length) : const TextPosition(offset: 0);
    final TextSelection newSelection = collapseSelection
      ? TextSelection.fromPosition(newExtent)
      : value.selection.extendTo(newExtent);

    Actions.invoke(
      context!,
      UpdateSelectionIntent(value, newSelection, SelectionChangedCause.keyboard),
    );
    if (state._value.selection == newSelection) {
      _verticalMovementRun = currentRun;
      _runSelection = newSelection;
    }
  }

  @override
  bool get isActionEnabled => state._value.selection.isValid;
}

class _SelectAllAction extends ContextAction<SelectAllTextIntent> {
  _SelectAllAction(this.state);

  final EditableTextState state;

  @override
  Object? invoke(SelectAllTextIntent intent, [BuildContext? context]) {
    return Actions.invoke(
      context!,
      UpdateSelectionIntent(
        state._value,
        TextSelection(baseOffset: 0, extentOffset: state._value.text.length),
        intent.cause,
      ),
    );
  }

  @override
  bool get isActionEnabled => state.widget.selectionEnabled;
}

class _CopySelectionAction extends ContextAction<CopySelectionTextIntent> {
  _CopySelectionAction(this.state);

  final EditableTextState state;

  @override
  void invoke(CopySelectionTextIntent intent, [BuildContext? context]) {
    if (intent.collapseSelection) {
      state.cutSelection(intent.cause);
    } else {
      state.copySelection(intent.cause);
    }
  }

  @override
  bool get isActionEnabled => state._value.selection.isValid && !state._value.selection.isCollapsed;
}

/// The start and end glyph heights of some range of text.
@immutable
class _GlyphHeights {
  const _GlyphHeights({
    required this.start,
    required this.end,
  });

  /// The glyph height of the first line.
  final double start;

  /// The glyph height of the last line.
  final double end;
}

/// A [ClipboardStatusNotifier] whose [value] is hardcoded to
/// [ClipboardStatus.pasteable].
///
/// Useful to avoid showing a permission dialog on web, which happens when
/// [Clipboard.hasStrings] is called.
class _WebClipboardStatusNotifier extends ClipboardStatusNotifier {
  @override
  ClipboardStatus value = ClipboardStatus.pasteable;

  @override
  Future<void> update() {
    return Future<void>.value();
  }
}<|MERGE_RESOLUTION|>--- conflicted
+++ resolved
@@ -1,6 +1,8 @@
 // Copyright 2014 The Flutter Authors. All rights reserved.
 // Use of this source code is governed by a BSD-style license that can be
 // found in the LICENSE file.
+
+// ignore_for_file: public_member_api_docs
 
 import 'dart:async';
 import 'dart:math' as math;
@@ -5153,55 +5155,9 @@
                             _openInputConnection();
                             _updateSelectionRects(force: true);
                           },
-<<<<<<< HEAD
-                          child: buildEditable(offset: offset, inlineSpan: inlineSpan, effectiveTextScaler: effectiveTextScaler)
-=======
                           child: SizeChangedLayoutNotifier(
-                            child: _Editable(
-                              key: _editableKey,
-                              startHandleLayerLink: _startHandleLayerLink,
-                              endHandleLayerLink: _endHandleLayerLink,
-                              inlineSpan: buildTextSpan(),
-                              value: _value,
-                              cursorColor: _cursorColor,
-                              backgroundCursorColor: widget.backgroundCursorColor,
-                              showCursor: _cursorVisibilityNotifier,
-                              forceLine: widget.forceLine,
-                              readOnly: widget.readOnly,
-                              hasFocus: _hasFocus,
-                              maxLines: widget.maxLines,
-                              minLines: widget.minLines,
-                              expands: widget.expands,
-                              strutStyle: widget.strutStyle,
-                              selectionColor: _selectionOverlay?.spellCheckToolbarIsVisible ?? false
-                                  ? _spellCheckConfiguration.misspelledSelectionColor ?? widget.selectionColor
-                                  : widget.selectionColor,
-                              textScaler: effectiveTextScaler,
-                              textAlign: widget.textAlign,
-                              textDirection: _textDirection,
-                              locale: widget.locale,
-                              textHeightBehavior: widget.textHeightBehavior ?? DefaultTextHeightBehavior.maybeOf(context),
-                              textWidthBasis: widget.textWidthBasis,
-                              obscuringCharacter: widget.obscuringCharacter,
-                              obscureText: widget.obscureText,
-                              offset: offset,
-                              rendererIgnoresPointer: widget.rendererIgnoresPointer,
-                              cursorWidth: widget.cursorWidth,
-                              cursorHeight: widget.cursorHeight,
-                              cursorRadius: widget.cursorRadius,
-                              cursorOffset: widget.cursorOffset ?? Offset.zero,
-                              selectionHeightStyle: widget.selectionHeightStyle,
-                              selectionWidthStyle: widget.selectionWidthStyle,
-                              paintCursorAboveText: widget.paintCursorAboveText,
-                              enableInteractiveSelection: widget._userSelectionEnabled,
-                              textSelectionDelegate: this,
-                              devicePixelRatio: _devicePixelRatio,
-                              promptRectRange: _currentPromptRectRange,
-                              promptRectColor: widget.autocorrectionTextRectColor,
-                              clipBehavior: widget.clipBehavior,
-                            ),
+                            child: buildEditable(offset: offset, inlineSpan: inlineSpan, effectiveTextScaler: effectiveTextScaler)
                           ),
->>>>>>> 6cc4edb9
                         ),
                       ),
                     );
@@ -5217,52 +5173,50 @@
 
   /// Build an editable based on conditions.
   Widget buildEditable({ required ViewportOffset offset, required InlineSpan inlineSpan, required TextScaler effectiveTextScaler }) {
-    // base _editable
-    Widget editable = Editable(
-      key: _editableKey,
-      startHandleLayerLink: _startHandleLayerLink,
-      endHandleLayerLink: _endHandleLayerLink,
-      inlineSpan: inlineSpan,
-      value: _value,
-      cursorColor: _cursorColor,
-      backgroundCursorColor: widget.backgroundCursorColor,
-      showCursor: EditableText.debugDeterministicCursor
-          ? ValueNotifier<bool>(widget.showCursor)
-          : _cursorVisibilityNotifier,
-      forceLine: widget.forceLine,
-      readOnly: widget.readOnly,
-      hasFocus: _hasFocus,
-      maxLines: widget.maxLines,
-      minLines: widget.minLines,
-      expands: widget.expands,
-      strutStyle: widget.strutStyle,
-      selectionColor: _selectionOverlay?.spellCheckToolbarIsVisible ?? false
-          ? _spellCheckConfiguration.misspelledSelectionColor ?? widget.selectionColor
-          : widget.selectionColor,
-      textScaler: effectiveTextScaler,
-      textAlign: widget.textAlign,
-      textDirection: _textDirection,
-      locale: widget.locale,
-      textHeightBehavior: widget.textHeightBehavior ?? DefaultTextHeightBehavior.maybeOf(context),
-      textWidthBasis: widget.textWidthBasis,
-      obscuringCharacter: widget.obscuringCharacter,
-      obscureText: widget.obscureText,
-      offset: offset,
-      rendererIgnoresPointer: widget.rendererIgnoresPointer,
-      cursorWidth: widget.cursorWidth,
-      cursorHeight: widget.cursorHeight,
-      cursorRadius: widget.cursorRadius,
-      cursorOffset: widget.cursorOffset ?? Offset.zero,
-      selectionHeightStyle: widget.selectionHeightStyle,
-      selectionWidthStyle: widget.selectionWidthStyle,
-      paintCursorAboveText: widget.paintCursorAboveText,
-      enableInteractiveSelection: widget._userSelectionEnabled,
-      textSelectionDelegate: this,
-      devicePixelRatio: _devicePixelRatio,
-      promptRectRange: _currentPromptRectRange,
-      promptRectColor: widget.autocorrectionTextRectColor,
-      clipBehavior: widget.clipBehavior,
-      preventFlutterPaint: _textEditingPlugin.preventFlutterPaint,
+      // base _editable
+      Widget editable = Editable(
+        key: _editableKey,
+        startHandleLayerLink: _startHandleLayerLink,
+        endHandleLayerLink: _endHandleLayerLink,
+        inlineSpan: buildTextSpan(),
+        value: _value,
+        cursorColor: _cursorColor,
+        backgroundCursorColor: widget.backgroundCursorColor,
+        showCursor: _cursorVisibilityNotifier,
+        forceLine: widget.forceLine,
+        readOnly: widget.readOnly,
+        hasFocus: _hasFocus,
+        maxLines: widget.maxLines,
+        minLines: widget.minLines,
+        expands: widget.expands,
+        strutStyle: widget.strutStyle,
+        selectionColor: _selectionOverlay?.spellCheckToolbarIsVisible ?? false
+            ? _spellCheckConfiguration.misspelledSelectionColor ?? widget.selectionColor
+            : widget.selectionColor,
+        textScaler: effectiveTextScaler,
+        textAlign: widget.textAlign,
+        textDirection: _textDirection,
+        locale: widget.locale,
+        textHeightBehavior: widget.textHeightBehavior ?? DefaultTextHeightBehavior.maybeOf(context),
+        textWidthBasis: widget.textWidthBasis,
+        obscuringCharacter: widget.obscuringCharacter,
+        obscureText: widget.obscureText,
+        offset: offset,
+        rendererIgnoresPointer: widget.rendererIgnoresPointer,
+        cursorWidth: widget.cursorWidth,
+        cursorHeight: widget.cursorHeight,
+        cursorRadius: widget.cursorRadius,
+        cursorOffset: widget.cursorOffset ?? Offset.zero,
+        selectionHeightStyle: widget.selectionHeightStyle,
+        selectionWidthStyle: widget.selectionWidthStyle,
+        paintCursorAboveText: widget.paintCursorAboveText,
+        enableInteractiveSelection: widget._userSelectionEnabled,
+        textSelectionDelegate: this,
+        devicePixelRatio: _devicePixelRatio,
+        promptRectRange: _currentPromptRectRange,
+        promptRectColor: widget.autocorrectionTextRectColor,
+        clipBehavior: widget.clipBehavior,
+        preventFlutterPaint: _textEditingPlugin.preventFlutterPaint,
       );
 
       // Customize via plugin settings, pass editable and editableText instance
@@ -5367,6 +5321,7 @@
   }
 }
 
+/// todo add docs now that this is public
 class Editable extends MultiChildRenderObjectWidget {
   Editable({
     super.key,
