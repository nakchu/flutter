--- conflicted
+++ resolved
@@ -210,11 +210,8 @@
     this.rendererIgnoresPointer = false,
     this.cursorWidth = 1.0,
     this.cursorRadius,
-<<<<<<< HEAD
     this.scrollPadding = const EdgeInsets.all(20.0),
-=======
     this.keyboardAppearance = Brightness.light,
->>>>>>> e4e8ab47
   }) : assert(controller != null),
        assert(focusNode != null),
        assert(obscureText != null),
@@ -371,7 +368,13 @@
   /// By default, the cursor has a Radius of zero.
   final Radius cursorRadius;
 
-<<<<<<< HEAD
+  /// The appearance of the keyboard.
+  ///
+  /// This setting is only honored on iOS devices.
+  ///
+  /// Defaults to [Brightness.light].
+  final Brightness keyboardAppearance;
+
   /// Enlarges the visible area when scrolling into view due to focus gain
   ///
   /// When this widget receives focus and is not completely visible (for example scrolled partially off the screen or overlapped by the keyboard)
@@ -380,14 +383,6 @@
   ///
   /// Defaults to EdgeInserts.all(20.0)
   final EdgeInsets scrollPadding;
-=======
-  /// The appearance of the keyboard.
-  /// 
-  /// This setting is only honored on iOS devices.
-  /// 
-  /// Defaults to [Brightness.light].
-  final Brightness keyboardAppearance;
->>>>>>> e4e8ab47
 
   @override
   EditableTextState createState() => new EditableTextState();
@@ -581,7 +576,6 @@
               inputType: widget.keyboardType,
               obscureText: widget.obscureText,
               autocorrect: widget.autocorrect,
-              keyboardAppearance: widget.keyboardAppearance,
               inputAction: widget.keyboardType == TextInputType.multiline
                   ? TextInputAction.newline
                   : widget.textInputAction,
