--- conflicted
+++ resolved
@@ -119,11 +119,7 @@
     this.maxChildSize = 1.0,
     this.expand = true,
     this.snap = false,
-<<<<<<< HEAD
     this.snapSizes,
-=======
-    this.snapTargets,
->>>>>>> a94a8cc4
     required this.builder,
   })
       : assert(initialChildSize != null),
@@ -165,7 +161,6 @@
   /// The default value is true.
   final bool expand;
 
-<<<<<<< HEAD
   /// Whether the widget should snap between [snapSizes] when the user stops
   /// dragging.
   ///
@@ -185,22 +180,6 @@
   /// will result in a sheet that snaps between [minChildSize], `.5`, and
   /// [maxChildSize].
   final List<double>? snapSizes;
-=======
-  /// Whether the widget should snap between [snapTargets] when the user stops
-  /// dragging.
-  ///
-  /// If the user's finger was still moving when they lifted it, the widget will
-  /// snap to the next snap target (see [snapTargets]) in the direction of the drag.
-  /// If their finger was still, the widget will snap to the nearest snap target.
-  final bool snap;
-
-  /// A list of target points that the widget should snap to.
-  ///
-  /// Snap targets are fractional values of the parent container's height. They
-  /// must be listed in increasing order. [minChildSize] and [maxChildSize] are
-  /// implicitly included in snap targets and do not need to be specified here.
-  final List<double>? snapTargets;
->>>>>>> a94a8cc4
 
   /// The builder that creates a child to display in this widget, which will
   /// use the provided [ScrollController] to enable dragging and scrolling
@@ -301,11 +280,7 @@
     required this.minExtent,
     required this.maxExtent,
     required this.snap,
-<<<<<<< HEAD
     required this.snapSizes,
-=======
-    required this.snapTargets,
->>>>>>> a94a8cc4
     required this.initialExtent,
     required VoidCallback listener,
   })
@@ -323,11 +298,7 @@
   final double minExtent;
   final double maxExtent;
   final bool snap;
-<<<<<<< HEAD
   final List<double> snapSizes;
-=======
-  final List<double> snapTargets;
->>>>>>> a94a8cc4
   final double initialExtent;
   final ValueNotifier<double> _currentExtent;
   double availablePixels;
@@ -354,11 +325,7 @@
 
   double get additionalMaxExtent => isAtMax ? 0.0 : 1.0;
 
-<<<<<<< HEAD
   List<double> get pixelSnapSizes => snapSizes.map(extentToPixels).toList();
-=======
-  List<double> get pixelSnapTargets => snapTargets.map(extentToPixels).toList();
->>>>>>> a94a8cc4
 
   /// The scroll position gets inputs in terms of pixels, but the extent is
   /// expected to be expressed as a number between 0..1.
@@ -402,11 +369,7 @@
       minExtent: widget.minChildSize,
       maxExtent: widget.maxChildSize,
       snap: widget.snap,
-<<<<<<< HEAD
       snapSizes: _impliedSnapSizes(),
-=======
-      snapTargets: _impliedSnapTargets(),
->>>>>>> a94a8cc4
       initialExtent: widget.initialChildSize,
       listener: _setExtent,
     );
@@ -415,7 +378,6 @@
     );
   }
 
-<<<<<<< HEAD
   List<double> _impliedSnapSizes() {
     widget.snapSizes?.asMap().forEach((int index, double snapSize) {
       assert(snapSize >= widget.minChildSize && snapSize <= widget.maxChildSize,
@@ -425,31 +387,15 @@
     });
     // Ensure the snap sizes start and end with the min and max child sizes.
     if (widget.snapSizes == null || widget.snapSizes!.isEmpty) {
-=======
-  List<double> _impliedSnapTargets() {
-    widget.snapTargets?.asMap().forEach((int index, double target) {
-      assert(target >= 0.0 && target <= 1.0);
-      // Snap targets must be in ascending order.
-      assert(index == 0 || target > widget.snapTargets![index - 1]);
-    });
-    // Ensure the snap targets start and end with the min and max child sizes.
-    if (widget.snapTargets == null || widget.snapTargets!.isEmpty) {
->>>>>>> a94a8cc4
       return <double>[
         widget.minChildSize,
         widget.maxChildSize,
       ];
     }
     return <double>[
-<<<<<<< HEAD
       if (widget.snapSizes!.first != widget.minChildSize) widget.minChildSize,
       ...widget.snapSizes!,
       if (widget.snapSizes!.last != widget.maxChildSize) widget.maxChildSize,
-=======
-      if (widget.snapTargets!.first != widget.minChildSize) widget.minChildSize,
-      ...widget.snapTargets!,
-      if (widget.snapTargets!.last != widget.maxChildSize) widget.maxChildSize,
->>>>>>> a94a8cc4
     ];
   }
 
@@ -618,7 +564,6 @@
     }
   }
 
-<<<<<<< HEAD
   bool get _isAtSnapSize =>
       extent.snapSizes.any(
               (double snapSize) {
@@ -627,16 +572,6 @@
           });
 
   bool get _shouldSnap => extent.snap && extent.hasChanged && !_isAtSnapSize;
-=======
-  bool get _isAtSnapTarget =>
-      extent.snapTargets.any(
-              (double snapTarget) {
-            return (extent.currentExtent - snapTarget).abs() <=
-                extent.pixelsToExtent(physics.tolerance.distance);
-          });
-
-  bool get _shouldSnap => extent.snap && extent.hasChanged && !_isAtSnapTarget;
->>>>>>> a94a8cc4
 
   @override
   void goBallistic(double velocity) {
@@ -657,11 +592,7 @@
       simulation = _SnappingSimulation(
           position: extent.currentPixels,
           initialVelocity: velocity,
-<<<<<<< HEAD
           pixelSnapSize: extent.pixelSnapSizes,
-=======
-          pixelSnapTargets: extent.pixelSnapTargets,
->>>>>>> a94a8cc4
           tolerance: physics.tolerance);
     } else {
       // The iOS bouncing simulation just isn't right here - once we delegate
@@ -679,12 +610,9 @@
       debugLabel: objectRuntimeType(this, '_DraggableScrollableSheetPosition'),
       vsync: context.vsync,
     );
-<<<<<<< HEAD
     // Stop the ballistic animation if a new activity starts.
     // See: [beginActivity].
     _ballisticCancelCallback = ballisticController.stop;
-=======
->>>>>>> a94a8cc4
     double lastPosition = extent.currentPixels;
     void _tick() {
       final double delta = ballisticController.value - lastPosition;
@@ -707,16 +635,12 @@
     ballisticController
       ..addListener(_tick)
       ..animateWith(simulation)
-<<<<<<< HEAD
       .whenCompleteOrCancel(
         () {
           _ballisticCancelCallback = null;
           ballisticController.dispose();
         },
       );
-=======
-      .whenCompleteOrCancel(ballisticController.dispose);
->>>>>>> a94a8cc4
   }
 
   @override
@@ -830,7 +754,6 @@
   _SnappingSimulation({
     required this.position,
     required double initialVelocity,
-<<<<<<< HEAD
     required List<double> pixelSnapSize,
     Tolerance tolerance = Tolerance.defaultTolerance,
   }) : super(tolerance: tolerance) {
@@ -838,15 +761,6 @@
     // Check the direction of the target instead of the sign of the velocity because
     // we may snap in the opposite direction of velocity if velocity is very low.
     if (_pixelSnapSize < position) {
-=======
-    required List<double> pixelSnapTargets,
-    Tolerance tolerance = Tolerance.defaultTolerance,
-  }) : super(tolerance: tolerance) {
-    _pixelSnapTarget = _getSnapTarget(initialVelocity, pixelSnapTargets);
-    // Check the direction of the target instead of the sign of the velocity because
-    // we may snap in the opposite direction of velocity if velocity is very low.
-    if (_pixelSnapTarget < position) {
->>>>>>> a94a8cc4
       velocity = min(-minimumSpeed, initialVelocity);
     } else {
       velocity = max(minimumSpeed, initialVelocity);
@@ -860,11 +774,7 @@
   // does not play too slowly.
   static const double minimumSpeed = 1600.0;
 
-<<<<<<< HEAD
   late final double _pixelSnapSize;
-=======
-  late final double _pixelSnapTarget;
->>>>>>> a94a8cc4
 
   @override
   double dx(double time) {
@@ -876,32 +786,20 @@
 
   @override
   bool isDone(double time) {
-<<<<<<< HEAD
     return x(time) == _pixelSnapSize;
-=======
-    return x(time) == _pixelSnapTarget;
->>>>>>> a94a8cc4
   }
 
   @override
   double x(double time) {
     final double newPosition = position + velocity * time;
-<<<<<<< HEAD
     if ((velocity >= 0 && newPosition > _pixelSnapSize) ||
         (velocity < 0 && newPosition < _pixelSnapSize)) {
       // We're passed the snap size, return it instead.
       return _pixelSnapSize;
-=======
-    if ((velocity >= 0 && newPosition > _pixelSnapTarget) ||
-        (velocity < 0 && newPosition < _pixelSnapTarget)) {
-      // We're passed the snap target, return it instead.
-      return _pixelSnapTarget;
->>>>>>> a94a8cc4
     }
     return newPosition;
   }
 
-<<<<<<< HEAD
   // Find the two closest snap sizes to the position. If the velocity is
   // non-zero, select the size in the velocity's direction. Otherwise,
   // the nearest snap size.
@@ -919,37 +817,12 @@
         return previousSize;
       } else {
         return nextSize;
-=======
-  // Find the two closest snap targets to the position. If the velocity is
-  // non-zero, select the target in the velocity's direction. Otherwise,
-  // the nearest snap target.
-  double _getSnapTarget(double initialVelocity, List<double> pixelSnapTargets) {
-    final int indexOfNextTarget = pixelSnapTargets
-        .indexWhere((double pixelSnapTarget) => pixelSnapTarget >= position);
-    if (indexOfNextTarget == 0) {
-      return pixelSnapTargets.first;
-    }
-    final double highTarget = pixelSnapTargets[indexOfNextTarget];
-    final double lowTarget = pixelSnapTargets[indexOfNextTarget - 1];
-    if (initialVelocity.abs() <= tolerance.velocity) {
-      // If velocity is zero, snap to the nearest snap point with the minimum velocity.
-      if (position - lowTarget < highTarget - position) {
-        return lowTarget;
-      } else {
-        return highTarget;
->>>>>>> a94a8cc4
       }
     }
     // Snap forward or backward depending on current velocity.
     if (initialVelocity < 0.0) {
-<<<<<<< HEAD
       return pixelSnapSizes[indexOfNextSize - 1];
     }
     return pixelSnapSizes[indexOfNextSize];
-=======
-      return pixelSnapTargets[indexOfNextTarget - 1];
-    }
-    return pixelSnapTargets[indexOfNextTarget];
->>>>>>> a94a8cc4
   }
 }