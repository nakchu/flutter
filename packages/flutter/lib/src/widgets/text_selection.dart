// Copyright 2014 The Flutter Authors. All rights reserved.
// Use of this source code is governed by a BSD-style license that can be
// found in the LICENSE file.

import 'dart:async';
import 'dart:math' as math;

import 'package:characters/characters.dart';
import 'package:flutter/foundation.dart';
import 'package:flutter/gestures.dart';
import 'package:flutter/rendering.dart';
import 'package:flutter/scheduler.dart';
import 'package:flutter/services.dart';

import 'basic.dart';
import 'binding.dart';
import 'constants.dart';
import 'container.dart';
import 'context_menu_controller.dart';
import 'debug.dart';
import 'editable_text.dart';
import 'framework.dart';
import 'gesture_detector.dart';
import 'magnifier.dart';
import 'overlay.dart';
import 'scrollable.dart';
import 'tap_region.dart';
import 'ticker_provider.dart';
import 'transitions.dart';

export 'package:flutter/rendering.dart' show TextSelectionPoint;
export 'package:flutter/services.dart' show TextSelectionDelegate;

/// The type for a Function that builds a toolbar's container with the given
/// child.
///
/// See also:
///
///   * [TextSelectionToolbar.toolbarBuilder], which is of this type.
///     type.
///   * [CupertinoTextSelectionToolbar.toolbarBuilder], which is similar, but
///     for a Cupertino-style toolbar.
typedef ToolbarBuilder = Widget Function(BuildContext context, Widget child);

/// ParentData that determines whether or not to paint the corresponding child.
///
/// Used in the layout of the Cupertino and Material text selection menus, which
/// decide whether or not to paint their buttons after laying them out and
/// determining where they overflow.
class ToolbarItemsParentData extends ContainerBoxParentData<RenderBox> {
  /// Whether or not this child is painted.
  ///
  /// Children in the selection toolbar may be laid out for measurement purposes
  /// but not painted. This allows these children to be identified.
  bool shouldPaint = false;

  @override
  String toString() => '${super.toString()}; shouldPaint=$shouldPaint';
}

/// An interface for building the selection UI, to be provided by the
/// implementer of the toolbar widget.
///
/// Override text operations such as [handleCut] if needed.
///
/// ## Use with [EditableText.contextMenuBuilder]
/// [buildToolbar] has been deprecated in favor of
/// [EditableText.contextMenuBuilder], and that is the preferred way to
/// customize the context menus now. However, both ways will continue to work
/// during the deprecation period.
///
/// To use both [EditableText.contextMenuBuilder] and [buildHandle], a two-step
/// migration is necessary. First, migrate to [TextSelectionHandleControls],
/// using its [TextSelectionHandleControls.buildHandle] method and moving
/// toolbar code to [EditableText.contextMenuBuilder]. Later, the deprecation
/// period will expire, [buildToolbar] will be removed, and
/// [TextSelectionHandleControls] will be deprecated. Migrate back to
/// [TextSelectionControls.buildHandle], so that the final state is to use
/// [EditableText.contextMenuBuilder] for the toolbar and
/// [TextSelectionControls] for the handles.
///
/// See also:
///
///  * [SelectionArea], which selects appropriate text selection controls
///    based on the current platform.
abstract class TextSelectionControls {
  /// Builds a selection handle of the given `type`.
  ///
  /// The top left corner of this widget is positioned at the bottom of the
  /// selection position.
  ///
  /// The supplied [onTap] should be invoked when the handle is tapped, if such
  /// interaction is allowed. As a counterexample, the default selection handle
  /// on iOS [cupertinoTextSelectionControls] does not call [onTap] at all,
  /// since its handles are not meant to be tapped.
  Widget buildHandle(BuildContext context, TextSelectionHandleType type, double textLineHeight, [VoidCallback? onTap]);

  /// Get the anchor point of the handle relative to itself. The anchor point is
  /// the point that is aligned with a specific point in the text. A handle
  /// often visually "points to" that location.
  Offset getHandleAnchor(TextSelectionHandleType type, double textLineHeight);

  /// Builds a toolbar near a text selection.
  ///
  /// Typically displays buttons for copying and pasting text.
  ///
  /// The [globalEditableRegion] parameter is the TextField size of the global
  /// coordinate system in logical pixels.
  ///
  /// The [textLineHeight] parameter is the [RenderEditable.preferredLineHeight]
  /// of the [RenderEditable] we are building a toolbar for.
  ///
  /// The [selectionMidpoint] parameter is a general calculation midpoint
  /// parameter of the toolbar. More detailed position information
  /// is computable from the [endpoints] parameter.
  @Deprecated(
    'Use `contextMenuBuilder` instead. '
    'This feature was deprecated after v3.3.0-0.5.pre.',
  )
  Widget buildToolbar(
    BuildContext context,
    Rect globalEditableRegion,
    double textLineHeight,
    Offset selectionMidpoint,
    List<TextSelectionPoint> endpoints,
    TextSelectionDelegate delegate,
    ValueListenable<ClipboardStatus>? clipboardStatus,
    Offset? lastSecondaryTapDownPosition,
  );

  /// Returns the size of the selection handle.
  Size getHandleSize(double textLineHeight);

  /// Whether the current selection of the text field managed by the given
  /// `delegate` can be removed from the text field and placed into the
  /// [Clipboard].
  ///
  /// By default, false is returned when nothing is selected in the text field.
  ///
  /// Subclasses can use this to decide if they should expose the cut
  /// functionality to the user.
  @Deprecated(
    'Use `contextMenuBuilder` instead. '
    'This feature was deprecated after v3.3.0-0.5.pre.',
  )
  bool canCut(TextSelectionDelegate delegate) {
    return delegate.cutEnabled && !delegate.textEditingValue.selection.isCollapsed;
  }

  /// Whether the current selection of the text field managed by the given
  /// `delegate` can be copied to the [Clipboard].
  ///
  /// By default, false is returned when nothing is selected in the text field.
  ///
  /// Subclasses can use this to decide if they should expose the copy
  /// functionality to the user.
  @Deprecated(
    'Use `contextMenuBuilder` instead. '
    'This feature was deprecated after v3.3.0-0.5.pre.',
  )
  bool canCopy(TextSelectionDelegate delegate) {
    return delegate.copyEnabled && !delegate.textEditingValue.selection.isCollapsed;
  }

  /// Whether the text field managed by the given `delegate` supports pasting
  /// from the clipboard.
  ///
  /// Subclasses can use this to decide if they should expose the paste
  /// functionality to the user.
  ///
  /// This does not consider the contents of the clipboard. Subclasses may want
  /// to, for example, disallow pasting when the clipboard contains an empty
  /// string.
  @Deprecated(
    'Use `contextMenuBuilder` instead. '
    'This feature was deprecated after v3.3.0-0.5.pre.',
  )
  bool canPaste(TextSelectionDelegate delegate) {
    return delegate.pasteEnabled;
  }

  /// Whether the current selection of the text field managed by the given
  /// `delegate` can be extended to include the entire content of the text
  /// field.
  ///
  /// Subclasses can use this to decide if they should expose the select all
  /// functionality to the user.
  @Deprecated(
    'Use `contextMenuBuilder` instead. '
    'This feature was deprecated after v3.3.0-0.5.pre.',
  )
  bool canSelectAll(TextSelectionDelegate delegate) {
    return delegate.selectAllEnabled && delegate.textEditingValue.text.isNotEmpty && delegate.textEditingValue.selection.isCollapsed;
  }

  /// Call [TextSelectionDelegate.cutSelection] to cut current selection.
  ///
  /// This is called by subclasses when their cut affordance is activated by
  /// the user.
  @Deprecated(
    'Use `contextMenuBuilder` instead. '
    'This feature was deprecated after v3.3.0-0.5.pre.',
  )
  void handleCut(TextSelectionDelegate delegate) {
    delegate.cutSelection(SelectionChangedCause.toolbar);
  }

  /// Call [TextSelectionDelegate.copySelection] to copy current selection.
  ///
  /// This is called by subclasses when their copy affordance is activated by
  /// the user.
  @Deprecated(
    'Use `contextMenuBuilder` instead. '
    'This feature was deprecated after v3.3.0-0.5.pre.',
  )
  void handleCopy(TextSelectionDelegate delegate) {
    delegate.copySelection(SelectionChangedCause.toolbar);
  }

  /// Call [TextSelectionDelegate.pasteText] to paste text.
  ///
  /// This is called by subclasses when their paste affordance is activated by
  /// the user.
  ///
  /// This function is asynchronous since interacting with the clipboard is
  /// asynchronous. Race conditions may exist with this API as currently
  /// implemented.
  // TODO(ianh): https://github.com/flutter/flutter/issues/11427
  @Deprecated(
    'Use `contextMenuBuilder` instead. '
    'This feature was deprecated after v3.3.0-0.5.pre.',
  )
  Future<void> handlePaste(TextSelectionDelegate delegate) async {
    delegate.pasteText(SelectionChangedCause.toolbar);
  }

  /// Call [TextSelectionDelegate.selectAll] to set the current selection to
  /// contain the entire text value.
  ///
  /// Does not hide the toolbar.
  ///
  /// This is called by subclasses when their select-all affordance is activated
  /// by the user.
  @Deprecated(
    'Use `contextMenuBuilder` instead. '
    'This feature was deprecated after v3.3.0-0.5.pre.',
  )
  void handleSelectAll(TextSelectionDelegate delegate) {
    delegate.selectAll(SelectionChangedCause.toolbar);
  }
}

/// Text selection controls that do not show any toolbars or handles.
///
/// This is a placeholder, suitable for temporary use during development, but
/// not practical for production. For example, it provides no way for the user
/// to interact with selections: no context menus on desktop, no toolbars or
/// drag handles on mobile, etc. For production, consider using
/// [MaterialTextSelectionControls] or creating a custom subclass of
/// [TextSelectionControls].
///
/// The [emptyTextSelectionControls] global variable has a
/// suitable instance of this class.
class EmptyTextSelectionControls extends TextSelectionControls {
  @override
  Size getHandleSize(double textLineHeight) => Size.zero;

  @override
  Widget buildToolbar(
    BuildContext context,
    Rect globalEditableRegion,
    double textLineHeight,
    Offset selectionMidpoint,
    List<TextSelectionPoint> endpoints,
    TextSelectionDelegate delegate,
    ValueListenable<ClipboardStatus>? clipboardStatus,
    Offset? lastSecondaryTapDownPosition,
  ) => const SizedBox.shrink();

  @override
  Widget buildHandle(BuildContext context, TextSelectionHandleType type, double textLineHeight, [VoidCallback? onTap]) {
    return const SizedBox.shrink();
  }

  @override
  Offset getHandleAnchor(TextSelectionHandleType type, double textLineHeight) {
    return Offset.zero;
  }
}

/// Text selection controls that do not show any toolbars or handles.
///
/// This is a placeholder, suitable for temporary use during development, but
/// not practical for production. For example, it provides no way for the user
/// to interact with selections: no context menus on desktop, no toolbars or
/// drag handles on mobile, etc. For production, consider using
/// [materialTextSelectionControls] or creating a custom subclass of
/// [TextSelectionControls].
final TextSelectionControls emptyTextSelectionControls = EmptyTextSelectionControls();


/// An object that manages a pair of text selection handles for a
/// [RenderEditable].
///
/// This class is a wrapper of [SelectionOverlay] to provide APIs specific for
/// [RenderEditable]s. To manage selection handles for custom widgets, use
/// [SelectionOverlay] instead.
class TextSelectionOverlay {
  /// Creates an object that manages overlay entries for selection handles.
  ///
  /// The [context] must not be null and must have an [Overlay] as an ancestor.
  TextSelectionOverlay({
    required TextEditingValue value,
    required this.context,
    Widget? debugRequiredFor,
    required LayerLink toolbarLayerLink,
    required LayerLink startHandleLayerLink,
    required LayerLink endHandleLayerLink,
    required this.renderObject,
    this.selectionControls,
    bool handlesVisible = false,
    required this.selectionDelegate,
    DragStartBehavior dragStartBehavior = DragStartBehavior.start,
    VoidCallback? onSelectionHandleTapped,
    ClipboardStatusNotifier? clipboardStatus,
    this.contextMenuBuilder,
    required TextMagnifierConfiguration magnifierConfiguration,
  }) : _handlesVisible = handlesVisible,
       _value = value {
    renderObject.selectionStartInViewport.addListener(_updateTextSelectionOverlayVisibilities);
    renderObject.selectionEndInViewport.addListener(_updateTextSelectionOverlayVisibilities);
    _updateTextSelectionOverlayVisibilities();
    _selectionOverlay = SelectionOverlay(
      magnifierConfiguration: magnifierConfiguration,
      context: context,
      debugRequiredFor: debugRequiredFor,
      // The metrics will be set when show handles.
      startHandleType: TextSelectionHandleType.collapsed,
      startHandlesVisible: _effectiveStartHandleVisibility,
      lineHeightAtStart: 0.0,
      onStartHandleDragStart: _handleSelectionStartHandleDragStart,
      onStartHandleDragUpdate: _handleSelectionStartHandleDragUpdate,
      onEndHandleDragEnd: _handleAnyDragEnd,
      endHandleType: TextSelectionHandleType.collapsed,
      endHandlesVisible: _effectiveEndHandleVisibility,
      lineHeightAtEnd: 0.0,
      onEndHandleDragStart: _handleSelectionEndHandleDragStart,
      onEndHandleDragUpdate: _handleSelectionEndHandleDragUpdate,
      onStartHandleDragEnd: _handleAnyDragEnd,
      toolbarVisible: _effectiveToolbarVisibility,
      selectionEndpoints: const <TextSelectionPoint>[],
      selectionControls: selectionControls,
      selectionDelegate: selectionDelegate,
      clipboardStatus: clipboardStatus,
      startHandleLayerLink: startHandleLayerLink,
      endHandleLayerLink: endHandleLayerLink,
      toolbarLayerLink: toolbarLayerLink,
      onSelectionHandleTapped: onSelectionHandleTapped,
      dragStartBehavior: dragStartBehavior,
      toolbarLocation: renderObject.lastSecondaryTapDownPosition,
    );
  }

  /// {@template flutter.widgets.SelectionOverlay.context}
  /// The context in which the selection UI should appear.
  ///
  /// This context must have an [Overlay] as an ancestor because this object
  /// will display the text selection handles in that [Overlay].
  /// {@endtemplate}
  final BuildContext context;

  /// Controls the fade-in and fade-out animations for the toolbar and handles.
  @Deprecated(
    'Use `SelectionOverlay.fadeDuration` instead. '
    'This feature was deprecated after v2.12.0-4.1.pre.'
  )
  static const Duration fadeDuration = SelectionOverlay.fadeDuration;

  // TODO(mpcomplete): what if the renderObject is removed or replaced, or
  // moves? Not sure what cases I need to handle, or how to handle them.
  /// The editable line in which the selected text is being displayed.
  final RenderEditable renderObject;

  /// {@macro flutter.widgets.SelectionOverlay.selectionControls}
  final TextSelectionControls? selectionControls;

  /// {@macro flutter.widgets.SelectionOverlay.selectionDelegate}
  final TextSelectionDelegate selectionDelegate;

  late final SelectionOverlay _selectionOverlay;

  /// {@macro flutter.widgets.EditableText.contextMenuBuilder}
  ///
  /// If not provided, no context menu will be built.
  final WidgetBuilder? contextMenuBuilder;

  /// Retrieve current value.
  @visibleForTesting
  TextEditingValue get value => _value;

  TextEditingValue _value;

  TextSelection get _selection => _value.selection;

  final ValueNotifier<bool> _effectiveStartHandleVisibility = ValueNotifier<bool>(false);
  final ValueNotifier<bool> _effectiveEndHandleVisibility = ValueNotifier<bool>(false);
  final ValueNotifier<bool> _effectiveToolbarVisibility = ValueNotifier<bool>(false);

  void _updateTextSelectionOverlayVisibilities() {
    _effectiveStartHandleVisibility.value = _handlesVisible && renderObject.selectionStartInViewport.value;
    _effectiveEndHandleVisibility.value = _handlesVisible && renderObject.selectionEndInViewport.value;
    _effectiveToolbarVisibility.value = renderObject.selectionStartInViewport.value || renderObject.selectionEndInViewport.value;
  }

  /// Whether selection handles are visible.
  ///
  /// Set to false if you want to hide the handles. Use this property to show or
  /// hide the handle without rebuilding them.
  ///
  /// Defaults to false.
  bool get handlesVisible => _handlesVisible;
  bool _handlesVisible = false;
  set handlesVisible(bool visible) {
    if (_handlesVisible == visible) {
      return;
    }
    _handlesVisible = visible;
    _updateTextSelectionOverlayVisibilities();
  }

  /// {@macro flutter.widgets.SelectionOverlay.showHandles}
  void showHandles() {
    _updateSelectionOverlay();
    _selectionOverlay.showHandles();
  }

  /// {@macro flutter.widgets.SelectionOverlay.hideHandles}
  void hideHandles() => _selectionOverlay.hideHandles();

  /// {@macro flutter.widgets.SelectionOverlay.showToolbar}
  void showToolbar() {
    _updateSelectionOverlay();

    if (selectionControls is! TextSelectionHandleControls) {
      _selectionOverlay.showToolbar();
      return;
    }

    if (contextMenuBuilder == null) {
      return;
    }

    assert(context.mounted);
    _selectionOverlay.showToolbar(
      context: context,
      contextMenuBuilder: contextMenuBuilder,
    );
    return;
  }

  /// Shows toolbar with spell check suggestions of misspelled words that are
  /// available for click-and-replace.
  void showSpellCheckSuggestionsToolbar(
    WidgetBuilder spellCheckSuggestionsToolbarBuilder
  ) {
    _updateSelectionOverlay();
    assert(context.mounted);
    _selectionOverlay
      .showSpellCheckSuggestionsToolbar(
        context: context,
        builder: spellCheckSuggestionsToolbarBuilder,
    );
    hideHandles();
  }

  /// {@macro flutter.widgets.SelectionOverlay.showMagnifier}
  void showMagnifier(Offset positionToShow) {
    final TextPosition position = renderObject.getPositionForPoint(positionToShow);
    _updateSelectionOverlay();
    _selectionOverlay.showMagnifier(
      _buildMagnifier(
        currentTextPosition: position,
        globalGesturePosition: positionToShow,
        renderEditable: renderObject,
      ),
    );
  }

  /// {@macro flutter.widgets.SelectionOverlay.updateMagnifier}
  void updateMagnifier(Offset positionToShow) {
    final TextPosition position = renderObject.getPositionForPoint(positionToShow);
    _updateSelectionOverlay();
    _selectionOverlay.updateMagnifier(
      _buildMagnifier(
        currentTextPosition: position,
        globalGesturePosition: positionToShow,
        renderEditable: renderObject,
      ),
    );
  }

  /// {@macro flutter.widgets.SelectionOverlay.hideMagnifier}
  void hideMagnifier() {
    _selectionOverlay.hideMagnifier();
  }

  /// Updates the overlay after the selection has changed.
  ///
  /// If this method is called while the [SchedulerBinding.schedulerPhase] is
  /// [SchedulerPhase.persistentCallbacks], i.e. during the build, layout, or
  /// paint phases (see [WidgetsBinding.drawFrame]), then the update is delayed
  /// until the post-frame callbacks phase. Otherwise the update is done
  /// synchronously. This means that it is safe to call during builds, but also
  /// that if you do call this during a build, the UI will not update until the
  /// next frame (i.e. many milliseconds later).
  void update(TextEditingValue newValue) {
    if (_value == newValue) {
      return;
    }
    _value = newValue;
    _updateSelectionOverlay();
    // _updateSelectionOverlay may not rebuild the selection overlay if the
    // text metrics and selection doesn't change even if the text has changed.
    // This rebuild is needed for the toolbar to update based on the latest text
    // value.
    _selectionOverlay.markNeedsBuild();
  }

  void _updateSelectionOverlay() {
    _selectionOverlay
      // Update selection handle metrics.
      ..startHandleType = _chooseType(
        renderObject.textDirection,
        TextSelectionHandleType.left,
        TextSelectionHandleType.right,
      )
      ..lineHeightAtStart = _getStartGlyphHeight()
      ..endHandleType = _chooseType(
        renderObject.textDirection,
        TextSelectionHandleType.right,
        TextSelectionHandleType.left,
      )
      ..lineHeightAtEnd = _getEndGlyphHeight()
      // Update selection toolbar metrics.
      ..selectionEndpoints = renderObject.getEndpointsForSelection(_selection)
      ..toolbarLocation = renderObject.lastSecondaryTapDownPosition;
  }

  /// Causes the overlay to update its rendering.
  ///
  /// This is intended to be called when the [renderObject] may have changed its
  /// text metrics (e.g. because the text was scrolled).
  void updateForScroll() {
    _updateSelectionOverlay();
    // This method may be called due to windows metrics changes. In that case,
    // non of the properties in _selectionOverlay will change, but a rebuild is
    // still needed.
    _selectionOverlay.markNeedsBuild();
  }

  /// Whether the handles are currently visible.
  bool get handlesAreVisible => _selectionOverlay._handles != null && handlesVisible;

<<<<<<< HEAD
  /// {@macro flutter.widgets.SelectionOverlay.toolbarIsVisible}
=======
  /// Whether the toolbar is currently visible.
  ///
  /// Includes both the text selection toolbar and the spell check menu.
>>>>>>> f468f336
  ///
  /// See also:
  ///
  ///   * [spellCheckToolbarIsVisible], which is only whether the spell check menu
  ///     specifically is visible.
<<<<<<< HEAD
  bool get toolbarIsVisible => _selectionOverlay.toolbarIsVisible;
=======
  bool get toolbarIsVisible => _selectionOverlay._toolbarIsVisible;
>>>>>>> f468f336

  /// Whether the magnifier is currently visible.
  bool get magnifierIsVisible => _selectionOverlay._magnifierController.shown;

  /// Whether the spell check menu is currently visible.
  ///
  /// See also:
  ///
  ///   * [toolbarIsVisible], which is whether any toolbar is visible.
  bool get spellCheckToolbarIsVisible => _selectionOverlay._spellCheckToolbarController.isShown;

  /// {@macro flutter.widgets.SelectionOverlay.hide}
  void hide() => _selectionOverlay.hide();

  /// {@macro flutter.widgets.SelectionOverlay.hideToolbar}
  void hideToolbar() => _selectionOverlay.hideToolbar();

  /// {@macro flutter.widgets.SelectionOverlay.dispose}
  void dispose() {
    _selectionOverlay.dispose();
    renderObject.selectionStartInViewport.removeListener(_updateTextSelectionOverlayVisibilities);
    renderObject.selectionEndInViewport.removeListener(_updateTextSelectionOverlayVisibilities);
    _effectiveToolbarVisibility.dispose();
    _effectiveStartHandleVisibility.dispose();
    _effectiveEndHandleVisibility.dispose();
    hideToolbar();
  }

  double _getStartGlyphHeight() {
    final String currText = selectionDelegate.textEditingValue.text;
    final int firstSelectedGraphemeExtent;
    Rect? startHandleRect;
    // Only calculate handle rects if the text in the previous frame
    // is the same as the text in the current frame. This is done because
    // widget.renderObject contains the renderEditable from the previous frame.
    // If the text changed between the current and previous frames then
    // widget.renderObject.getRectForComposingRange might fail. In cases where
    // the current frame is different from the previous we fall back to
    // renderObject.preferredLineHeight.
    if (renderObject.plainText == currText && _selection.isValid && !_selection.isCollapsed) {
      final String selectedGraphemes = _selection.textInside(currText);
      firstSelectedGraphemeExtent = selectedGraphemes.characters.first.length;
      startHandleRect = renderObject.getRectForComposingRange(TextRange(start: _selection.start, end: _selection.start + firstSelectedGraphemeExtent));
    }
    return startHandleRect?.height ?? renderObject.preferredLineHeight;
  }

  double _getEndGlyphHeight() {
    final String currText = selectionDelegate.textEditingValue.text;
    final int lastSelectedGraphemeExtent;
    Rect? endHandleRect;
    // See the explanation in _getStartGlyphHeight.
    if (renderObject.plainText == currText && _selection.isValid && !_selection.isCollapsed) {
      final String selectedGraphemes = _selection.textInside(currText);
      lastSelectedGraphemeExtent = selectedGraphemes.characters.last.length;
      endHandleRect = renderObject.getRectForComposingRange(TextRange(start: _selection.end - lastSelectedGraphemeExtent, end: _selection.end));
    }
    return endHandleRect?.height ?? renderObject.preferredLineHeight;
  }

  MagnifierInfo _buildMagnifier({
    required RenderEditable renderEditable,
    required Offset globalGesturePosition,
    required TextPosition currentTextPosition,
  }) {
    final Offset globalRenderEditableTopLeft = renderEditable.localToGlobal(Offset.zero);
    final Rect localCaretRect = renderEditable.getLocalRectForCaret(currentTextPosition);

    final TextSelection lineAtOffset = renderEditable.getLineAtOffset(currentTextPosition);
    final TextPosition positionAtEndOfLine = TextPosition(
        offset: lineAtOffset.extentOffset,
        affinity: TextAffinity.upstream,
    );

    // Default affinity is downstream.
    final TextPosition positionAtBeginningOfLine = TextPosition(
      offset: lineAtOffset.baseOffset,
    );

    final Rect lineBoundaries = Rect.fromPoints(
      renderEditable.getLocalRectForCaret(positionAtBeginningOfLine).topCenter,
      renderEditable.getLocalRectForCaret(positionAtEndOfLine).bottomCenter,
    );

    return MagnifierInfo(
      fieldBounds: globalRenderEditableTopLeft & renderEditable.size,
      globalGesturePosition: globalGesturePosition,
      caretRect: localCaretRect.shift(globalRenderEditableTopLeft),
      currentLineBoundaries: lineBoundaries.shift(globalRenderEditableTopLeft),
    );
  }

  // The contact position of the gesture at the current end handle location.
  // Updated when the handle moves.
  late double _endHandleDragPosition;

  // The distance from _endHandleDragPosition to the center of the line that it
  // corresponds to.
  late double _endHandleDragPositionToCenterOfLine;

  void _handleSelectionEndHandleDragStart(DragStartDetails details) {
    if (!renderObject.attached) {
      return;
    }

    // This adjusts for the fact that the selection handles may not
    // perfectly cover the TextPosition that they correspond to.
    _endHandleDragPosition = details.globalPosition.dy;
    final Offset endPoint =
        renderObject.localToGlobal(_selectionOverlay.selectionEndpoints.last.point);
    final double centerOfLine = endPoint.dy - renderObject.preferredLineHeight / 2;
    _endHandleDragPositionToCenterOfLine = centerOfLine - _endHandleDragPosition;
    final TextPosition position = renderObject.getPositionForPoint(
      Offset(
        details.globalPosition.dx,
        centerOfLine,
      ),
    );

    _selectionOverlay.showMagnifier(
      _buildMagnifier(
        currentTextPosition: position,
        globalGesturePosition: details.globalPosition,
        renderEditable: renderObject,
      ),
    );
  }

  /// Given a handle position and drag position, returns the position of handle
  /// after the drag.
  ///
  /// The handle jumps instantly between lines when the drag reaches a full
  /// line's height away from the original handle position. In other words, the
  /// line jump happens when the contact point would be located at the same
  /// place on the handle at the new line as when the gesture started.
  double _getHandleDy(double dragDy, double handleDy) {
    final double distanceDragged = dragDy - handleDy;
    final int dragDirection = distanceDragged < 0.0 ? -1 : 1;
    final int linesDragged =
        dragDirection * (distanceDragged.abs() / renderObject.preferredLineHeight).floor();
    return handleDy + linesDragged * renderObject.preferredLineHeight;
  }

  void _handleSelectionEndHandleDragUpdate(DragUpdateDetails details) {
    if (!renderObject.attached) {
      return;
    }

    _endHandleDragPosition = _getHandleDy(details.globalPosition.dy, _endHandleDragPosition);
    final Offset adjustedOffset = Offset(
      details.globalPosition.dx,
      _endHandleDragPosition + _endHandleDragPositionToCenterOfLine,
    );

    final TextPosition position = renderObject.getPositionForPoint(adjustedOffset);

    if (_selection.isCollapsed) {
      _selectionOverlay.updateMagnifier(_buildMagnifier(
        currentTextPosition: position,
        globalGesturePosition: details.globalPosition,
        renderEditable: renderObject,
      ));

      final TextSelection currentSelection = TextSelection.fromPosition(position);
      _handleSelectionHandleChanged(currentSelection);
      return;
    }

    final TextSelection newSelection;
    switch (defaultTargetPlatform) {
      // On Apple platforms, dragging the base handle makes it the extent.
      case TargetPlatform.iOS:
      case TargetPlatform.macOS:
        newSelection = TextSelection(
          extentOffset: position.offset,
          baseOffset: _selection.start,
        );
        if (position.offset <= _selection.start) {
          return; // Don't allow order swapping.
        }
      case TargetPlatform.android:
      case TargetPlatform.fuchsia:
      case TargetPlatform.linux:
      case TargetPlatform.windows:
        newSelection = TextSelection(
          baseOffset: _selection.baseOffset,
          extentOffset: position.offset,
        );
        if (newSelection.baseOffset >= newSelection.extentOffset) {
          return; // Don't allow order swapping.
        }
    }

    _handleSelectionHandleChanged(newSelection);

     _selectionOverlay.updateMagnifier(_buildMagnifier(
      currentTextPosition: newSelection.extent,
      globalGesturePosition: details.globalPosition,
      renderEditable: renderObject,
    ));
  }

  // The contact position of the gesture at the current start handle location.
  // Updated when the handle moves.
  late double _startHandleDragPosition;

  // The distance from _startHandleDragPosition to the center of the line that
  // it corresponds to.
  late double _startHandleDragPositionToCenterOfLine;

  void _handleSelectionStartHandleDragStart(DragStartDetails details) {
    if (!renderObject.attached) {
      return;
    }

    // This adjusts for the fact that the selection handles may not
    // perfectly cover the TextPosition that they correspond to.
    _startHandleDragPosition = details.globalPosition.dy;
    final Offset startPoint =
        renderObject.localToGlobal(_selectionOverlay.selectionEndpoints.first.point);
    final double centerOfLine = startPoint.dy - renderObject.preferredLineHeight / 2;
    _startHandleDragPositionToCenterOfLine = centerOfLine - _startHandleDragPosition;
    final TextPosition position = renderObject.getPositionForPoint(
      Offset(
        details.globalPosition.dx,
        centerOfLine,
      ),
    );

    _selectionOverlay.showMagnifier(
      _buildMagnifier(
        currentTextPosition: position,
        globalGesturePosition: details.globalPosition,
        renderEditable: renderObject,
      ),
    );
  }

  void _handleSelectionStartHandleDragUpdate(DragUpdateDetails details) {
    if (!renderObject.attached) {
      return;
    }

    _startHandleDragPosition = _getHandleDy(details.globalPosition.dy, _startHandleDragPosition);
    final Offset adjustedOffset = Offset(
      details.globalPosition.dx,
      _startHandleDragPosition + _startHandleDragPositionToCenterOfLine,
    );
    final TextPosition position = renderObject.getPositionForPoint(adjustedOffset);

    if (_selection.isCollapsed) {
      _selectionOverlay.updateMagnifier(_buildMagnifier(
        currentTextPosition: position,
        globalGesturePosition: details.globalPosition,
        renderEditable: renderObject,
      ));

      final TextSelection currentSelection = TextSelection.fromPosition(position);
      _handleSelectionHandleChanged(currentSelection);
      return;
    }

    final TextSelection newSelection;
    switch (defaultTargetPlatform) {
      // On Apple platforms, dragging the base handle makes it the extent.
      case TargetPlatform.iOS:
      case TargetPlatform.macOS:
        newSelection = TextSelection(
          extentOffset: position.offset,
          baseOffset: _selection.end,
        );
        if (newSelection.extentOffset >= _selection.end) {
          return; // Don't allow order swapping.
        }
      case TargetPlatform.android:
      case TargetPlatform.fuchsia:
      case TargetPlatform.linux:
      case TargetPlatform.windows:
        newSelection = TextSelection(
          baseOffset: position.offset,
          extentOffset: _selection.extentOffset,
        );
        if (newSelection.baseOffset >= newSelection.extentOffset) {
          return; // Don't allow order swapping.
        }
    }

    _selectionOverlay.updateMagnifier(_buildMagnifier(
      currentTextPosition: newSelection.extent.offset < newSelection.base.offset ? newSelection.extent : newSelection.base,
      globalGesturePosition: details.globalPosition,
      renderEditable: renderObject,
    ));

    _handleSelectionHandleChanged(newSelection);
  }

  void _handleAnyDragEnd(DragEndDetails details) {
    if (!context.mounted) {
      return;
    }
    if (selectionControls is! TextSelectionHandleControls) {
      _selectionOverlay.hideMagnifier();
      if (!_selection.isCollapsed) {
        _selectionOverlay.showToolbar();
      }
      return;
    }
    _selectionOverlay.hideMagnifier();
    if (!_selection.isCollapsed) {
      _selectionOverlay.showToolbar(
        context: context,
        contextMenuBuilder: contextMenuBuilder,
      );
    }
  }

  void _handleSelectionHandleChanged(TextSelection newSelection) {
    selectionDelegate.userUpdateTextEditingValue(
      _value.copyWith(selection: newSelection),
      SelectionChangedCause.drag,
    );
  }

  TextSelectionHandleType _chooseType(
      TextDirection textDirection,
      TextSelectionHandleType ltrType,
      TextSelectionHandleType rtlType,
      ) {
    if (_selection.isCollapsed) {
      return TextSelectionHandleType.collapsed;
    }

    switch (textDirection) {
      case TextDirection.ltr:
        return ltrType;
      case TextDirection.rtl:
        return rtlType;
    }
  }
}

/// An object that manages a pair of selection handles and a toolbar.
///
/// The selection handles are displayed in the [Overlay] that most closely
/// encloses the given [BuildContext].
class SelectionOverlay {
  /// Creates an object that manages overlay entries for selection handles.
  ///
  /// The [context] must not be null and must have an [Overlay] as an ancestor.
  SelectionOverlay({
    required this.context,
    this.debugRequiredFor,
    required TextSelectionHandleType startHandleType,
    required double lineHeightAtStart,
    this.startHandlesVisible,
    this.onStartHandleDragStart,
    this.onStartHandleDragUpdate,
    this.onStartHandleDragEnd,
    required TextSelectionHandleType endHandleType,
    required double lineHeightAtEnd,
    this.endHandlesVisible,
    this.onEndHandleDragStart,
    this.onEndHandleDragUpdate,
    this.onEndHandleDragEnd,
    this.toolbarVisible,
    required List<TextSelectionPoint> selectionEndpoints,
    required this.selectionControls,
    @Deprecated(
      'Use `contextMenuBuilder` in `showToolbar` instead. '
      'This feature was deprecated after v3.3.0-0.5.pre.',
    )
    required this.selectionDelegate,
    required this.clipboardStatus,
    required this.startHandleLayerLink,
    required this.endHandleLayerLink,
    required this.toolbarLayerLink,
    this.dragStartBehavior = DragStartBehavior.start,
    this.onSelectionHandleTapped,
    @Deprecated(
      'Use `contextMenuBuilder` in `showToolbar` instead. '
      'This feature was deprecated after v3.3.0-0.5.pre.',
    )
    Offset? toolbarLocation,
    this.magnifierConfiguration = TextMagnifierConfiguration.disabled,
  }) : _startHandleType = startHandleType,
       _lineHeightAtStart = lineHeightAtStart,
       _endHandleType = endHandleType,
       _lineHeightAtEnd = lineHeightAtEnd,
       _selectionEndpoints = selectionEndpoints,
       _toolbarLocation = toolbarLocation,
       assert(debugCheckHasOverlay(context));

  /// {@macro flutter.widgets.SelectionOverlay.context}
  final BuildContext context;

  final ValueNotifier<MagnifierInfo> _magnifierInfo =
      ValueNotifier<MagnifierInfo>(MagnifierInfo.empty);

  /// [MagnifierController.show] and [MagnifierController.hide] should not be called directly, except
  /// from inside [showMagnifier] and [hideMagnifier]. If it is desired to show or hide the magnifier,
  /// call [showMagnifier] or [hideMagnifier]. This is because the magnifier needs to orchestrate
  /// with other properties in [SelectionOverlay].
  final MagnifierController _magnifierController = MagnifierController();

  /// {@macro flutter.widgets.magnifier.TextMagnifierConfiguration.intro}
  ///
  /// {@macro flutter.widgets.magnifier.intro}
  ///
  /// By default, [SelectionOverlay]'s [TextMagnifierConfiguration] is disabled.
  ///
  /// {@macro flutter.widgets.magnifier.TextMagnifierConfiguration.details}
  final TextMagnifierConfiguration magnifierConfiguration;

<<<<<<< HEAD
  /// {@template flutter.widgets.SelectionOverlay.toolbarIsVisible}
  /// Whether the toolbar is currently visible.
  ///
  /// Includes both the text selection toolbar and the spell check menu.
  /// {@endtemplate}
  bool get toolbarIsVisible {
=======
  bool get _toolbarIsVisible {
>>>>>>> f468f336
    return selectionControls is TextSelectionHandleControls
        ? _contextMenuController.isShown || _spellCheckToolbarController.isShown
        : _toolbar != null || _spellCheckToolbarController.isShown;
  }

  /// {@template flutter.widgets.SelectionOverlay.showMagnifier}
  /// Shows the magnifier, and hides the toolbar if it was showing when [showMagnifier]
  /// was called. This is safe to call on platforms not mobile, since
  /// a magnifierBuilder will not be provided, or the magnifierBuilder will return null
  /// on platforms not mobile.
  ///
  /// This is NOT the source of truth for if the magnifier is up or not,
  /// since magnifiers may hide themselves. If this info is needed, check
  /// [MagnifierController.shown].
  /// {@endtemplate}
  void showMagnifier(MagnifierInfo initialMagnifierInfo) {
<<<<<<< HEAD
    if (toolbarIsVisible) {
=======
    if (_toolbarIsVisible) {
>>>>>>> f468f336
      hideToolbar();
    }

    // Start from empty, so we don't utilize any remnant values.
    _magnifierInfo.value = initialMagnifierInfo;

    // Pre-build the magnifiers so we can tell if we've built something
    // or not. If we don't build a magnifiers, then we should not
    // insert anything in the overlay.
    final Widget? builtMagnifier = magnifierConfiguration.magnifierBuilder(
      context,
      _magnifierController,
      _magnifierInfo,
    );

    if (builtMagnifier == null) {
      return;
    }

    _magnifierController.show(
        context: context,
        below: magnifierConfiguration.shouldDisplayHandlesInMagnifier
            ? null
            : _handles?.first,
        builder: (_) => builtMagnifier);
  }

  /// {@template flutter.widgets.SelectionOverlay.hideMagnifier}
  /// Hide the current magnifier.
  ///
  /// This does nothing if there is no magnifier.
  /// {@endtemplate}
  void hideMagnifier() {
    // This cannot be a check on `MagnifierController.shown`, since
    // it's possible that the magnifier is still in the overlay, but
    // not shown in cases where the magnifier hides itself.
    if (_magnifierController.overlayEntry == null) {
      return;
    }

    _magnifierController.hide();
  }

  /// The type of start selection handle.
  ///
  /// Changing the value while the handles are visible causes them to rebuild.
  TextSelectionHandleType get startHandleType => _startHandleType;
  TextSelectionHandleType _startHandleType;
  set startHandleType(TextSelectionHandleType value) {
    if (_startHandleType == value) {
      return;
    }
    _startHandleType = value;
    markNeedsBuild();
  }

  /// The line height at the selection start.
  ///
  /// This value is used for calculating the size of the start selection handle.
  ///
  /// Changing the value while the handles are visible causes them to rebuild.
  double get lineHeightAtStart => _lineHeightAtStart;
  double _lineHeightAtStart;
  set lineHeightAtStart(double value) {
    if (_lineHeightAtStart == value) {
      return;
    }
    _lineHeightAtStart = value;
    markNeedsBuild();
  }

  bool _isDraggingStartHandle = false;

  /// Whether the start handle is visible.
  ///
  /// If the value changes, the start handle uses [FadeTransition] to transition
  /// itself on and off the screen.
  ///
  /// If this is null, the start selection handle will always be visible.
  final ValueListenable<bool>? startHandlesVisible;

  /// Called when the users start dragging the start selection handles.
  final ValueChanged<DragStartDetails>? onStartHandleDragStart;

  void _handleStartHandleDragStart(DragStartDetails details) {
    assert(!_isDraggingStartHandle);
    // Calling OverlayEntry.remove may not happen until the following frame, so
    // it's possible for the handles to receive a gesture after calling remove.
    if (_handles == null) {
      _isDraggingStartHandle = false;
      return;
    }
    _isDraggingStartHandle = details.kind == PointerDeviceKind.touch;
    onStartHandleDragStart?.call(details);
  }

  void _handleStartHandleDragUpdate(DragUpdateDetails details) {
    // Calling OverlayEntry.remove may not happen until the following frame, so
    // it's possible for the handles to receive a gesture after calling remove.
    if (_handles == null) {
      _isDraggingStartHandle = false;
      return;
    }
    onStartHandleDragUpdate?.call(details);
  }

  /// Called when the users drag the start selection handles to new locations.
  final ValueChanged<DragUpdateDetails>? onStartHandleDragUpdate;

  /// Called when the users lift their fingers after dragging the start selection
  /// handles.
  final ValueChanged<DragEndDetails>? onStartHandleDragEnd;

  void _handleStartHandleDragEnd(DragEndDetails details) {
    _isDraggingStartHandle = false;
    // Calling OverlayEntry.remove may not happen until the following frame, so
    // it's possible for the handles to receive a gesture after calling remove.
    if (_handles == null) {
      return;
    }
    onStartHandleDragEnd?.call(details);
  }

  /// The type of end selection handle.
  ///
  /// Changing the value while the handles are visible causes them to rebuild.
  TextSelectionHandleType get endHandleType => _endHandleType;
  TextSelectionHandleType _endHandleType;
  set endHandleType(TextSelectionHandleType value) {
    if (_endHandleType == value) {
      return;
    }
    _endHandleType = value;
    markNeedsBuild();
  }

  /// The line height at the selection end.
  ///
  /// This value is used for calculating the size of the end selection handle.
  ///
  /// Changing the value while the handles are visible causes them to rebuild.
  double get lineHeightAtEnd => _lineHeightAtEnd;
  double _lineHeightAtEnd;
  set lineHeightAtEnd(double value) {
    if (_lineHeightAtEnd == value) {
      return;
    }
    _lineHeightAtEnd = value;
    markNeedsBuild();
  }

  bool _isDraggingEndHandle = false;

  /// Whether the end handle is visible.
  ///
  /// If the value changes, the end handle uses [FadeTransition] to transition
  /// itself on and off the screen.
  ///
  /// If this is null, the end selection handle will always be visible.
  final ValueListenable<bool>? endHandlesVisible;

  /// Called when the users start dragging the end selection handles.
  final ValueChanged<DragStartDetails>? onEndHandleDragStart;

  void _handleEndHandleDragStart(DragStartDetails details) {
    assert(!_isDraggingEndHandle);
    // Calling OverlayEntry.remove may not happen until the following frame, so
    // it's possible for the handles to receive a gesture after calling remove.
    if (_handles == null) {
      _isDraggingEndHandle = false;
      return;
    }
    _isDraggingEndHandle = details.kind == PointerDeviceKind.touch;
    onEndHandleDragStart?.call(details);
  }

  void _handleEndHandleDragUpdate(DragUpdateDetails details) {
    // Calling OverlayEntry.remove may not happen until the following frame, so
    // it's possible for the handles to receive a gesture after calling remove.
    if (_handles == null) {
      _isDraggingEndHandle = false;
      return;
    }
    onEndHandleDragUpdate?.call(details);
  }

  /// Called when the users drag the end selection handles to new locations.
  final ValueChanged<DragUpdateDetails>? onEndHandleDragUpdate;

  /// Called when the users lift their fingers after dragging the end selection
  /// handles.
  final ValueChanged<DragEndDetails>? onEndHandleDragEnd;

  void _handleEndHandleDragEnd(DragEndDetails details) {
    _isDraggingEndHandle = false;
    // Calling OverlayEntry.remove may not happen until the following frame, so
    // it's possible for the handles to receive a gesture after calling remove.
    if (_handles == null) {
      return;
    }
    onEndHandleDragEnd?.call(details);
  }

  /// Whether the toolbar is visible.
  ///
  /// If the value changes, the toolbar uses [FadeTransition] to transition
  /// itself on and off the screen.
  ///
  /// If this is null the toolbar will always be visible.
  final ValueListenable<bool>? toolbarVisible;

  /// The text selection positions of selection start and end.
  List<TextSelectionPoint> get selectionEndpoints => _selectionEndpoints;
  List<TextSelectionPoint> _selectionEndpoints;
  set selectionEndpoints(List<TextSelectionPoint> value) {
    if (!listEquals(_selectionEndpoints, value)) {
      markNeedsBuild();
      if (_isDraggingEndHandle || _isDraggingStartHandle) {
        switch (defaultTargetPlatform) {
          case TargetPlatform.android:
            HapticFeedback.selectionClick();
          case TargetPlatform.fuchsia:
          case TargetPlatform.iOS:
          case TargetPlatform.linux:
          case TargetPlatform.macOS:
          case TargetPlatform.windows:
            break;
        }
      }
    }
    _selectionEndpoints = value;
  }

  /// Debugging information for explaining why the [Overlay] is required.
  final Widget? debugRequiredFor;

  /// The object supplied to the [CompositedTransformTarget] that wraps the text
  /// field.
  final LayerLink toolbarLayerLink;

  /// The objects supplied to the [CompositedTransformTarget] that wraps the
  /// location of start selection handle.
  final LayerLink startHandleLayerLink;

  /// The objects supplied to the [CompositedTransformTarget] that wraps the
  /// location of end selection handle.
  final LayerLink endHandleLayerLink;

  /// {@template flutter.widgets.SelectionOverlay.selectionControls}
  /// Builds text selection handles and toolbar.
  /// {@endtemplate}
  final TextSelectionControls? selectionControls;

  /// {@template flutter.widgets.SelectionOverlay.selectionDelegate}
  /// The delegate for manipulating the current selection in the owning
  /// text field.
  /// {@endtemplate}
  @Deprecated(
    'Use `contextMenuBuilder` instead. '
    'This feature was deprecated after v3.3.0-0.5.pre.',
  )
  final TextSelectionDelegate? selectionDelegate;

  /// Determines the way that drag start behavior is handled.
  ///
  /// If set to [DragStartBehavior.start], handle drag behavior will
  /// begin at the position where the drag gesture won the arena. If set to
  /// [DragStartBehavior.down] it will begin at the position where a down
  /// event is first detected.
  ///
  /// In general, setting this to [DragStartBehavior.start] will make drag
  /// animation smoother and setting it to [DragStartBehavior.down] will make
  /// drag behavior feel slightly more reactive.
  ///
  /// By default, the drag start behavior is [DragStartBehavior.start].
  ///
  /// See also:
  ///
  ///  * [DragGestureRecognizer.dragStartBehavior], which gives an example for the different behaviors.
  final DragStartBehavior dragStartBehavior;

  /// {@template flutter.widgets.SelectionOverlay.onSelectionHandleTapped}
  /// A callback that's optionally invoked when a selection handle is tapped.
  ///
  /// The [TextSelectionControls.buildHandle] implementation the text field
  /// uses decides where the handle's tap "hotspot" is, or whether the
  /// selection handle supports tap gestures at all. For instance,
  /// [MaterialTextSelectionControls] calls [onSelectionHandleTapped] when the
  /// selection handle's "knob" is tapped, while
  /// [CupertinoTextSelectionControls] builds a handle that's not sufficiently
  /// large for tapping (as it's not meant to be tapped) so it does not call
  /// [onSelectionHandleTapped] even when tapped.
  /// {@endtemplate}
  // See https://github.com/flutter/flutter/issues/39376#issuecomment-848406415
  // for provenance.
  final VoidCallback? onSelectionHandleTapped;

  /// Maintains the status of the clipboard for determining if its contents can
  /// be pasted or not.
  ///
  /// Useful because the actual value of the clipboard can only be checked
  /// asynchronously (see [Clipboard.getData]).
  final ClipboardStatusNotifier? clipboardStatus;

  /// The location of where the toolbar should be drawn in relative to the
  /// location of [toolbarLayerLink].
  ///
  /// If this is null, the toolbar is drawn based on [selectionEndpoints] and
  /// the rect of render object of [context].
  ///
  /// This is useful for displaying toolbars at the mouse right-click locations
  /// in desktop devices.
  @Deprecated(
    'Use the `contextMenuBuilder` parameter in `showToolbar` instead. '
    'This feature was deprecated after v3.3.0-0.5.pre.',
  )
  Offset? get toolbarLocation => _toolbarLocation;
  Offset? _toolbarLocation;
  set toolbarLocation(Offset? value) {
    if (_toolbarLocation == value) {
      return;
    }
    _toolbarLocation = value;
    markNeedsBuild();
  }

  /// Controls the fade-in and fade-out animations for the toolbar and handles.
  static const Duration fadeDuration = Duration(milliseconds: 150);

  /// A pair of handles. If this is non-null, there are always 2, though the
  /// second is hidden when the selection is collapsed.
  List<OverlayEntry>? _handles;

  /// A copy/paste toolbar.
  OverlayEntry? _toolbar;

  // Manages the context menu. Not necessarily visible when non-null.
  final ContextMenuController _contextMenuController = ContextMenuController();

  final ContextMenuController _spellCheckToolbarController = ContextMenuController();

  /// {@template flutter.widgets.SelectionOverlay.showHandles}
  /// Builds the handles by inserting them into the [context]'s overlay.
  /// {@endtemplate}
  void showHandles() {
    if (_handles != null) {
      return;
    }

    _handles = <OverlayEntry>[
      OverlayEntry(builder: _buildStartHandle),
      OverlayEntry(builder: _buildEndHandle),
    ];
    Overlay.of(context, rootOverlay: true, debugRequiredFor: debugRequiredFor).insertAll(_handles!);
  }

  /// {@template flutter.widgets.SelectionOverlay.hideHandles}
  /// Destroys the handles by removing them from overlay.
  /// {@endtemplate}
  void hideHandles() {
    if (_handles != null) {
      _handles![0].remove();
      _handles![1].remove();
      _handles = null;
    }
  }

  /// {@template flutter.widgets.SelectionOverlay.showToolbar}
  /// Shows the toolbar by inserting it into the [context]'s overlay.
  /// {@endtemplate}
  void showToolbar({
    BuildContext? context,
    WidgetBuilder? contextMenuBuilder,
  }) {
    if (contextMenuBuilder == null) {
      if (_toolbar != null) {
        return;
      }
      _toolbar = OverlayEntry(builder: _buildToolbar);
      Overlay.of(this.context, rootOverlay: true, debugRequiredFor: debugRequiredFor).insert(_toolbar!);
      return;
    }

    if (context == null) {
      return;
    }

    final RenderBox renderBox = context.findRenderObject()! as RenderBox;
    _contextMenuController.show(
      context: context,
      contextMenuBuilder: (BuildContext context) {
        return _SelectionToolbarWrapper(
          layerLink: toolbarLayerLink,
          offset: -renderBox.localToGlobal(Offset.zero),
          child: contextMenuBuilder(context),
        );
      },
    );
  }

  /// Shows toolbar with spell check suggestions of misspelled words that are
  /// available for click-and-replace.
  void showSpellCheckSuggestionsToolbar({
    BuildContext? context,
    required WidgetBuilder builder,
  }) {
    if (context == null) {
      return;
    }

    final RenderBox renderBox = context.findRenderObject()! as RenderBox;
    _spellCheckToolbarController.show(
      context: context,
      contextMenuBuilder: (BuildContext context) {
        return _SelectionToolbarWrapper(
          layerLink: toolbarLayerLink,
          offset: -renderBox.localToGlobal(Offset.zero),
          child: builder(context),
        );
      },
    );
  }

  bool _buildScheduled = false;

  /// Rebuilds the selection toolbar or handles if they are present.
  void markNeedsBuild() {
    if (_handles == null && _toolbar == null) {
      return;
    }
    // If we are in build state, it will be too late to update visibility.
    // We will need to schedule the build in next frame.
    if (SchedulerBinding.instance.schedulerPhase == SchedulerPhase.persistentCallbacks) {
      if (_buildScheduled) {
        return;
      }
      _buildScheduled = true;
      SchedulerBinding.instance.addPostFrameCallback((Duration duration) {
        _buildScheduled = false;
        if (_handles != null) {
          _handles![0].markNeedsBuild();
          _handles![1].markNeedsBuild();
        }
        _toolbar?.markNeedsBuild();
        if (_contextMenuController.isShown) {
          _contextMenuController.markNeedsBuild();
        } else if (_spellCheckToolbarController.isShown) {
          _spellCheckToolbarController.markNeedsBuild();
        }
      });
    } else {
      if (_handles != null) {
        _handles![0].markNeedsBuild();
        _handles![1].markNeedsBuild();
      }
      _toolbar?.markNeedsBuild();
      if (_contextMenuController.isShown) {
        _contextMenuController.markNeedsBuild();
      } else if (_spellCheckToolbarController.isShown) {
        _spellCheckToolbarController.markNeedsBuild();
      }
    }
  }

  /// {@template flutter.widgets.SelectionOverlay.hide}
  /// Hides the entire overlay including the toolbar and the handles.
  /// {@endtemplate}
  void hide() {
    _magnifierController.hide();
    if (_handles != null) {
      _handles![0].remove();
      _handles![1].remove();
      _handles = null;
    }
    if (_toolbar != null || _contextMenuController.isShown || _spellCheckToolbarController.isShown) {
      hideToolbar();
    }
  }

  /// {@template flutter.widgets.SelectionOverlay.hideToolbar}
  /// Hides the toolbar part of the overlay.
  ///
  /// To hide the whole overlay, see [hide].
  /// {@endtemplate}
  void hideToolbar() {
    _contextMenuController.remove();
    _spellCheckToolbarController.remove();
    if (_toolbar == null) {
      return;
    }
    _toolbar?.remove();
    _toolbar = null;
  }

  /// {@template flutter.widgets.SelectionOverlay.dispose}
  /// Disposes this object and release resources.
  /// {@endtemplate}
  void dispose() {
    hide();
  }

  Widget _buildStartHandle(BuildContext context) {
    final Widget handle;
    final TextSelectionControls? selectionControls = this.selectionControls;
    if (selectionControls == null) {
      handle = const SizedBox.shrink();
    } else {
      handle = _SelectionHandleOverlay(
        type: _startHandleType,
        handleLayerLink: startHandleLayerLink,
        onSelectionHandleTapped: onSelectionHandleTapped,
        onSelectionHandleDragStart: _handleStartHandleDragStart,
        onSelectionHandleDragUpdate: _handleStartHandleDragUpdate,
        onSelectionHandleDragEnd: _handleStartHandleDragEnd,
        selectionControls: selectionControls,
        visibility: startHandlesVisible,
        preferredLineHeight: _lineHeightAtStart,
        dragStartBehavior: dragStartBehavior,
      );
    }
    return TextFieldTapRegion(
      child: ExcludeSemantics(
        child: handle,
      ),
    );
  }

  Widget _buildEndHandle(BuildContext context) {
    final Widget handle;
    final TextSelectionControls? selectionControls = this.selectionControls;
    if (selectionControls == null || _startHandleType == TextSelectionHandleType.collapsed) {
      // Hide the second handle when collapsed.
      handle = const SizedBox.shrink();
    } else {
      handle = _SelectionHandleOverlay(
        type: _endHandleType,
        handleLayerLink: endHandleLayerLink,
        onSelectionHandleTapped: onSelectionHandleTapped,
        onSelectionHandleDragStart: _handleEndHandleDragStart,
        onSelectionHandleDragUpdate: _handleEndHandleDragUpdate,
        onSelectionHandleDragEnd: _handleEndHandleDragEnd,
        selectionControls: selectionControls,
        visibility: endHandlesVisible,
        preferredLineHeight: _lineHeightAtEnd,
        dragStartBehavior: dragStartBehavior,
      );
    }
    return TextFieldTapRegion(
      child: ExcludeSemantics(
        child: handle,
      ),
    );
  }

  // Build the toolbar via TextSelectionControls.
  Widget _buildToolbar(BuildContext context) {
    if (selectionControls == null) {
      return const SizedBox.shrink();
    }
    assert(selectionDelegate != null, 'If not using contextMenuBuilder, must pass selectionDelegate.');

    final RenderBox renderBox = this.context.findRenderObject()! as RenderBox;

    final Rect editingRegion = Rect.fromPoints(
      renderBox.localToGlobal(Offset.zero),
      renderBox.localToGlobal(renderBox.size.bottomRight(Offset.zero)),
    );

    final bool isMultiline = selectionEndpoints.last.point.dy - selectionEndpoints.first.point.dy >
        lineHeightAtEnd / 2;

    // If the selected text spans more than 1 line, horizontally center the toolbar.
    // Derived from both iOS and Android.
    final double midX = isMultiline
      ? editingRegion.width / 2
      : (selectionEndpoints.first.point.dx + selectionEndpoints.last.point.dx) / 2;

    final Offset midpoint = Offset(
      midX,
      // The y-coordinate won't be made use of most likely.
      selectionEndpoints.first.point.dy - lineHeightAtStart,
    );

    return _SelectionToolbarWrapper(
      visibility: toolbarVisible,
      layerLink: toolbarLayerLink,
      offset: -editingRegion.topLeft,
      child: Builder(
        builder: (BuildContext context) {
          return selectionControls!.buildToolbar(
            context,
            editingRegion,
            lineHeightAtStart,
            midpoint,
            selectionEndpoints,
            selectionDelegate!,
            clipboardStatus,
            toolbarLocation,
          );
        },
      ),
    );
  }

  /// {@template flutter.widgets.SelectionOverlay.updateMagnifier}
  /// Update the current magnifier with new selection data, so the magnifier
  /// can respond accordingly.
  ///
  /// If the magnifier is not shown, this still updates the magnifier position
  /// because the magnifier may have hidden itself and is looking for a cue to reshow
  /// itself.
  ///
  /// If there is no magnifier in the overlay, this does nothing.
  /// {@endtemplate}
  void updateMagnifier(MagnifierInfo magnifierInfo) {
    if (_magnifierController.overlayEntry == null) {
      return;
    }

    _magnifierInfo.value = magnifierInfo;
  }
}

// TODO(justinmc): Currently this fades in but not out on all platforms. It
// should follow the correct fading behavior for the current platform, then be
// made public and de-duplicated with widgets/selectable_region.dart.
// https://github.com/flutter/flutter/issues/107732
// Wrap the given child in the widgets common to both contextMenuBuilder and
// TextSelectionControls.buildToolbar.
class _SelectionToolbarWrapper extends StatefulWidget {
  const _SelectionToolbarWrapper({
    this.visibility,
    required this.layerLink,
    required this.offset,
    required this.child,
  });

  final Widget child;
  final Offset offset;
  final LayerLink layerLink;
  final ValueListenable<bool>? visibility;

  @override
  State<_SelectionToolbarWrapper> createState() => _SelectionToolbarWrapperState();
}

class _SelectionToolbarWrapperState extends State<_SelectionToolbarWrapper> with SingleTickerProviderStateMixin {
  late AnimationController _controller;
  Animation<double> get _opacity => _controller.view;

  @override
  void initState() {
    super.initState();

    _controller = AnimationController(duration: SelectionOverlay.fadeDuration, vsync: this);

    _toolbarVisibilityChanged();
    widget.visibility?.addListener(_toolbarVisibilityChanged);
  }

  @override
  void didUpdateWidget(_SelectionToolbarWrapper oldWidget) {
    super.didUpdateWidget(oldWidget);
    if (oldWidget.visibility == widget.visibility) {
      return;
    }
    oldWidget.visibility?.removeListener(_toolbarVisibilityChanged);
    _toolbarVisibilityChanged();
    widget.visibility?.addListener(_toolbarVisibilityChanged);
  }

  @override
  void dispose() {
    widget.visibility?.removeListener(_toolbarVisibilityChanged);
    _controller.dispose();
    super.dispose();
  }

  void _toolbarVisibilityChanged() {
    if (widget.visibility?.value ?? true) {
      _controller.forward();
    } else {
      _controller.reverse();
    }
  }

  @override
  Widget build(BuildContext context) {
    return TextFieldTapRegion(
      child: Directionality(
        textDirection: Directionality.of(this.context),
        child: FadeTransition(
          opacity: _opacity,
          child: CompositedTransformFollower(
            link: widget.layerLink,
            showWhenUnlinked: false,
            offset: widget.offset,
            child: widget.child,
          ),
        ),
      ),
    );
  }
}

/// This widget represents a single draggable selection handle.
class _SelectionHandleOverlay extends StatefulWidget {
  /// Create selection overlay.
  const _SelectionHandleOverlay({
    required this.type,
    required this.handleLayerLink,
    this.onSelectionHandleTapped,
    this.onSelectionHandleDragStart,
    this.onSelectionHandleDragUpdate,
    this.onSelectionHandleDragEnd,
    required this.selectionControls,
    this.visibility,
    required this.preferredLineHeight,
    this.dragStartBehavior = DragStartBehavior.start,
  });

  final LayerLink handleLayerLink;
  final VoidCallback? onSelectionHandleTapped;
  final ValueChanged<DragStartDetails>? onSelectionHandleDragStart;
  final ValueChanged<DragUpdateDetails>? onSelectionHandleDragUpdate;
  final ValueChanged<DragEndDetails>? onSelectionHandleDragEnd;
  final TextSelectionControls selectionControls;
  final ValueListenable<bool>? visibility;
  final double preferredLineHeight;
  final TextSelectionHandleType type;
  final DragStartBehavior dragStartBehavior;

  @override
  State<_SelectionHandleOverlay> createState() => _SelectionHandleOverlayState();
}

class _SelectionHandleOverlayState extends State<_SelectionHandleOverlay> with SingleTickerProviderStateMixin {
  late AnimationController _controller;
  Animation<double> get _opacity => _controller.view;

  @override
  void initState() {
    super.initState();

    _controller = AnimationController(duration: SelectionOverlay.fadeDuration, vsync: this);

    _handleVisibilityChanged();
    widget.visibility?.addListener(_handleVisibilityChanged);
  }

  void _handleVisibilityChanged() {
    if (widget.visibility?.value ?? true) {
      _controller.forward();
    } else {
      _controller.reverse();
    }
  }

  @override
  void didUpdateWidget(_SelectionHandleOverlay oldWidget) {
    super.didUpdateWidget(oldWidget);
    oldWidget.visibility?.removeListener(_handleVisibilityChanged);
    _handleVisibilityChanged();
    widget.visibility?.addListener(_handleVisibilityChanged);
  }

  @override
  void dispose() {
    widget.visibility?.removeListener(_handleVisibilityChanged);
    _controller.dispose();
    super.dispose();
  }

  @override
  Widget build(BuildContext context) {
    final Offset handleAnchor = widget.selectionControls.getHandleAnchor(
      widget.type,
      widget.preferredLineHeight,
    );
    final Size handleSize = widget.selectionControls.getHandleSize(
      widget.preferredLineHeight,
    );

    final Rect handleRect = Rect.fromLTWH(
      -handleAnchor.dx,
      -handleAnchor.dy,
      handleSize.width,
      handleSize.height,
    );

    // Make sure the GestureDetector is big enough to be easily interactive.
    final Rect interactiveRect = handleRect.expandToInclude(
      Rect.fromCircle(center: handleRect.center, radius: kMinInteractiveDimension / 2),
    );
    final RelativeRect padding = RelativeRect.fromLTRB(
      math.max((interactiveRect.width - handleRect.width) / 2, 0),
      math.max((interactiveRect.height - handleRect.height) / 2, 0),
      math.max((interactiveRect.width - handleRect.width) / 2, 0),
      math.max((interactiveRect.height - handleRect.height) / 2, 0),
    );

    return CompositedTransformFollower(
      link: widget.handleLayerLink,
      offset: interactiveRect.topLeft,
      showWhenUnlinked: false,
      child: FadeTransition(
        opacity: _opacity,
        child: Container(
          alignment: Alignment.topLeft,
          width: interactiveRect.width,
          height: interactiveRect.height,
          child: RawGestureDetector(
            behavior: HitTestBehavior.translucent,
            gestures: <Type, GestureRecognizerFactory>{
              PanGestureRecognizer: GestureRecognizerFactoryWithHandlers<PanGestureRecognizer>(
                () => PanGestureRecognizer(
                  debugOwner: this,
                  // Mouse events select the text and do not drag the cursor.
                  supportedDevices: <PointerDeviceKind>{
                    PointerDeviceKind.touch,
                    PointerDeviceKind.stylus,
                    PointerDeviceKind.unknown,
                  },
                ),
                (PanGestureRecognizer instance) {
                  instance
                    ..dragStartBehavior = widget.dragStartBehavior
                    ..onStart = widget.onSelectionHandleDragStart
                    ..onUpdate = widget.onSelectionHandleDragUpdate
                    ..onEnd = widget.onSelectionHandleDragEnd;
                },
              ),
            },
            child: Padding(
              padding: EdgeInsets.only(
                left: padding.left,
                top: padding.top,
                right: padding.right,
                bottom: padding.bottom,
              ),
              child: widget.selectionControls.buildHandle(
                context,
                widget.type,
                widget.preferredLineHeight,
                widget.onSelectionHandleTapped,
              ),
            ),
          ),
        ),
      ),
    );
  }
}

/// Delegate interface for the [TextSelectionGestureDetectorBuilder].
///
/// The interface is usually implemented by text field implementations wrapping
/// [EditableText], that use a [TextSelectionGestureDetectorBuilder] to build a
/// [TextSelectionGestureDetector] for their [EditableText]. The delegate provides
/// the builder with information about the current state of the text field.
/// Based on these information, the builder adds the correct gesture handlers
/// to the gesture detector.
///
/// See also:
///
///  * [TextField], which implements this delegate for the Material text field.
///  * [CupertinoTextField], which implements this delegate for the Cupertino
///    text field.
abstract class TextSelectionGestureDetectorBuilderDelegate {
  /// [GlobalKey] to the [EditableText] for which the
  /// [TextSelectionGestureDetectorBuilder] will build a [TextSelectionGestureDetector].
  GlobalKey<EditableTextState> get editableTextKey;

  /// Whether the text field should respond to force presses.
  bool get forcePressEnabled;

  /// Whether the user may select text in the text field.
  bool get selectionEnabled;
}

/// Builds a [TextSelectionGestureDetector] to wrap an [EditableText].
///
/// The class implements sensible defaults for many user interactions
/// with an [EditableText] (see the documentation of the various gesture handler
/// methods, e.g. [onTapDown], [onForcePressStart], etc.). Subclasses of
/// [TextSelectionGestureDetectorBuilder] can change the behavior performed in
/// responds to these gesture events by overriding the corresponding handler
/// methods of this class.
///
/// The resulting [TextSelectionGestureDetector] to wrap an [EditableText] is
/// obtained by calling [buildGestureDetector].
///
/// See also:
///
///  * [TextField], which uses a subclass to implement the Material-specific
///    gesture logic of an [EditableText].
///  * [CupertinoTextField], which uses a subclass to implement the
///    Cupertino-specific gesture logic of an [EditableText].
class TextSelectionGestureDetectorBuilder {
  /// Creates a [TextSelectionGestureDetectorBuilder].
  ///
  /// The [delegate] must not be null.
  TextSelectionGestureDetectorBuilder({
    required this.delegate,
  });

  /// The delegate for this [TextSelectionGestureDetectorBuilder].
  ///
  /// The delegate provides the builder with information about what actions can
  /// currently be performed on the text field. Based on this, the builder adds
  /// the correct gesture handlers to the gesture detector.
  @protected
  final TextSelectionGestureDetectorBuilderDelegate delegate;

  // Shows the magnifier on supported platforms at the given offset, currently
  // only Android and iOS.
  void _showMagnifierIfSupportedByPlatform(Offset positionToShow) {
    switch (defaultTargetPlatform) {
      case TargetPlatform.android:
      case TargetPlatform.iOS:
        editableText.showMagnifier(positionToShow);
      case TargetPlatform.fuchsia:
      case TargetPlatform.linux:
      case TargetPlatform.macOS:
      case TargetPlatform.windows:
    }
  }

  // Hides the magnifier on supported platforms, currently only Android and iOS.
  void _hideMagnifierIfSupportedByPlatform() {
    switch (defaultTargetPlatform) {
      case TargetPlatform.android:
      case TargetPlatform.iOS:
        editableText.hideMagnifier();
      case TargetPlatform.fuchsia:
      case TargetPlatform.linux:
      case TargetPlatform.macOS:
      case TargetPlatform.windows:
    }
  }

  /// Returns true if lastSecondaryTapDownPosition was on selection.
  bool get _lastSecondaryTapWasOnSelection {
    assert(renderEditable.lastSecondaryTapDownPosition != null);
    if (renderEditable.selection == null) {
      return false;
    }

    final TextPosition textPosition = renderEditable.getPositionForPoint(
      renderEditable.lastSecondaryTapDownPosition!,
    );

    return renderEditable.selection!.start <= textPosition.offset
        && renderEditable.selection!.end >= textPosition.offset;
  }

  bool _positionWasOnSelectionExclusive(TextPosition textPosition) {
    final TextSelection? selection = renderEditable.selection;
    if (selection == null) {
      return false;
    }

    return selection.start < textPosition.offset
        && selection.end > textPosition.offset;
  }

  bool _positionWasOnSelectionInclusive(TextPosition textPosition) {
    final TextSelection? selection = renderEditable.selection;
    if (selection == null) {
      return false;
    }

    return selection.start <= textPosition.offset
        && selection.end >= textPosition.offset;
  }

  /// Returns true if position was on selection.
  bool _positionOnSelection(Offset position, TextSelection? targetSelection) {
    if (targetSelection == null) {
      return false;
    }

    final TextPosition textPosition = renderEditable.getPositionForPoint(position);

    return targetSelection.start <= textPosition.offset
        && targetSelection.end >= textPosition.offset;
  }

  // Expand the selection to the given global position.
  //
  // Either base or extent will be moved to the last tapped position, whichever
  // is closest. The selection will never shrink or pivot, only grow.
  //
  // If fromSelection is given, will expand from that selection instead of the
  // current selection in renderEditable.
  //
  // See also:
  //
  //   * [_extendSelection], which is similar but pivots the selection around
  //     the base.
  void _expandSelection(Offset offset, SelectionChangedCause cause, [TextSelection? fromSelection]) {
    assert(renderEditable.selection?.baseOffset != null);

    final TextPosition tappedPosition = renderEditable.getPositionForPoint(offset);
    final TextSelection selection = fromSelection ?? renderEditable.selection!;
    final bool baseIsCloser =
        (tappedPosition.offset - selection.baseOffset).abs()
        < (tappedPosition.offset - selection.extentOffset).abs();
    final TextSelection nextSelection = selection.copyWith(
      baseOffset: baseIsCloser ? selection.extentOffset : selection.baseOffset,
      extentOffset: tappedPosition.offset,
    );

    editableText.userUpdateTextEditingValue(
      editableText.textEditingValue.copyWith(
        selection: nextSelection,
      ),
      cause,
    );
  }

  // Extend the selection to the given global position.
  //
  // Holds the base in place and moves the extent.
  //
  // See also:
  //
  //   * [_expandSelection], which is similar but always increases the size of
  //     the selection.
  void _extendSelection(Offset offset, SelectionChangedCause cause) {
    assert(renderEditable.selection?.baseOffset != null);

    final TextPosition tappedPosition = renderEditable.getPositionForPoint(offset);
    final TextSelection selection = renderEditable.selection!;
    final TextSelection nextSelection = selection.copyWith(
      extentOffset: tappedPosition.offset,
    );

    editableText.userUpdateTextEditingValue(
      editableText.textEditingValue.copyWith(
        selection: nextSelection,
      ),
      cause,
    );
  }

  /// Whether to show the selection toolbar.
  ///
  /// It is based on the signal source when a [onTapDown] is called. This getter
  /// will return true if current [onTapDown] event is triggered by a touch or
  /// a stylus.
  bool get shouldShowSelectionToolbar => _shouldShowSelectionToolbar;
  bool _shouldShowSelectionToolbar = true;

  /// The [State] of the [EditableText] for which the builder will provide a
  /// [TextSelectionGestureDetector].
  @protected
  EditableTextState get editableText => delegate.editableTextKey.currentState!;

  /// The [RenderObject] of the [EditableText] for which the builder will
  /// provide a [TextSelectionGestureDetector].
  @protected
  RenderEditable get renderEditable => editableText.renderEditable;

  /// Whether the Shift key was pressed when the most recent [PointerDownEvent]
  /// was tracked by the [BaseTapAndDragGestureRecognizer].
  bool _isShiftPressed = false;

  /// The viewport offset pixels of any [Scrollable] containing the
  /// [RenderEditable] at the last drag start.
  double _dragStartScrollOffset = 0.0;

  /// The viewport offset pixels of the [RenderEditable] at the last drag start.
  double _dragStartViewportOffset = 0.0;

  double get _scrollPosition {
    final ScrollableState? scrollableState =
        delegate.editableTextKey.currentContext == null
            ? null
            : Scrollable.maybeOf(delegate.editableTextKey.currentContext!);
    return scrollableState == null
        ? 0.0
        : scrollableState.position.pixels;
  }

  // For a shift + tap + drag gesture, the TextSelection at the point of the
  // tap. Mac uses this value to reset to the original selection when an
  // inversion of the base and offset happens.
  TextSelection? _dragStartSelection;

  // For tap + drag gesture on iOS, whether the position where the drag started
  // was on the previous TextSelection. iOS uses this value to determine if
  // the cursor should move on drag update.
  //
  // If the drag started on the previous selection then the cursor will move on
  // drag update. If the drag did not start on the previous selection then the
  // cursor will not move on drag update.
  bool? _dragBeganOnPreviousSelection;

  // For iOS long press behavior when the field is not focused. iOS uses this value
  // to determine if a long press began on a field that was not focused.
  //
  // If the field was not focused when the long press began, a long press will select
  // the word and a long press move will select word-by-word. If the field was
  // focused, the cursor moves to the long press position.
  bool _longPressStartedWithoutFocus = false;

  /// Handler for [TextSelectionGestureDetector.onTapTrackStart].
  ///
  /// See also:
  ///
  ///  * [TextSelectionGestureDetector.onTapTrackStart], which triggers this
  ///    callback.
  @protected
  void onTapTrackStart() {
    _isShiftPressed = HardwareKeyboard.instance.logicalKeysPressed
        .intersection(<LogicalKeyboardKey>{LogicalKeyboardKey.shiftLeft, LogicalKeyboardKey.shiftRight})
        .isNotEmpty;
  }

  /// Handler for [TextSelectionGestureDetector.onTapTrackReset].
  ///
  /// See also:
  ///
  ///  * [TextSelectionGestureDetector.onTapTrackReset], which triggers this
  ///    callback.
  @protected
  void onTapTrackReset() {
    _isShiftPressed = false;
  }

  /// Handler for [TextSelectionGestureDetector.onTapDown].
  ///
  /// By default, it forwards the tap to [RenderEditable.handleTapDown] and sets
  /// [shouldShowSelectionToolbar] to true if the tap was initiated by a finger or stylus.
  ///
  /// See also:
  ///
  ///  * [TextSelectionGestureDetector.onTapDown], which triggers this callback.
  @protected
  void onTapDown(TapDragDownDetails details) {
    if (!delegate.selectionEnabled) {
      return;
    }
    // TODO(Renzo-Olivares): Migrate text selection gestures away from saving state
    // in renderEditable. The gesture callbacks can use the details objects directly
    // in callbacks variants that provide them [TapGestureRecognizer.onSecondaryTap]
    // vs [TapGestureRecognizer.onSecondaryTapUp] instead of having to track state in
    // renderEditable. When this migration is complete we should remove this hack.
    // See https://github.com/flutter/flutter/issues/115130.
    renderEditable.handleTapDown(TapDownDetails(globalPosition: details.globalPosition));
    // The selection overlay should only be shown when the user is interacting
    // through a touch screen (via either a finger or a stylus). A mouse shouldn't
    // trigger the selection overlay.
    // For backwards-compatibility, we treat a null kind the same as touch.
    final PointerDeviceKind? kind = details.kind;
    // TODO(justinmc): Should a desktop platform show its selection toolbar when
    // receiving a tap event?  Say a Windows device with a touchscreen.
    // https://github.com/flutter/flutter/issues/106586
    _shouldShowSelectionToolbar = kind == null
      || kind == PointerDeviceKind.touch
      || kind == PointerDeviceKind.stylus;

    // It is impossible to extend the selection when the shift key is pressed, if the
    // renderEditable.selection is invalid.
    final bool isShiftPressedValid = _isShiftPressed && renderEditable.selection?.baseOffset != null;
    switch (defaultTargetPlatform) {
      case TargetPlatform.android:
      case TargetPlatform.fuchsia:
        // On mobile platforms the selection is set on tap up.
        editableText.hideToolbar(false);
      case TargetPlatform.iOS:
        // On mobile platforms the selection is set on tap up.
        break;
      case TargetPlatform.macOS:
        editableText.hideToolbar();
        // On macOS, a shift-tapped unfocused field expands from 0, not from the
        // previous selection.
        if (isShiftPressedValid) {
          final TextSelection? fromSelection = renderEditable.hasFocus
              ? null
              : const TextSelection.collapsed(offset: 0);
          _expandSelection(
            details.globalPosition,
            SelectionChangedCause.tap,
            fromSelection,
          );
          return;
        }
        // On macOS, a tap/click places the selection in a precise position.
        // This differs from iOS/iPadOS, where if the gesture is done by a touch
        // then the selection moves to the closest word edge, instead of a
        // precise position.
        renderEditable.selectPosition(cause: SelectionChangedCause.tap);
      case TargetPlatform.linux:
      case TargetPlatform.windows:
        editableText.hideToolbar();
        if (isShiftPressedValid) {
          _extendSelection(details.globalPosition, SelectionChangedCause.tap);
          return;
        }
        renderEditable.selectPosition(cause: SelectionChangedCause.tap);
    }
  }

  /// Handler for [TextSelectionGestureDetector.onForcePressStart].
  ///
  /// By default, it selects the word at the position of the force press,
  /// if selection is enabled.
  ///
  /// This callback is only applicable when force press is enabled.
  ///
  /// See also:
  ///
  ///  * [TextSelectionGestureDetector.onForcePressStart], which triggers this
  ///    callback.
  @protected
  void onForcePressStart(ForcePressDetails details) {
    assert(delegate.forcePressEnabled);
    _shouldShowSelectionToolbar = true;
    if (delegate.selectionEnabled) {
      renderEditable.selectWordsInRange(
        from: details.globalPosition,
        cause: SelectionChangedCause.forcePress,
      );
    }
  }

  /// Handler for [TextSelectionGestureDetector.onForcePressEnd].
  ///
  /// By default, it selects words in the range specified in [details] and shows
  /// toolbar if it is necessary.
  ///
  /// This callback is only applicable when force press is enabled.
  ///
  /// See also:
  ///
  ///  * [TextSelectionGestureDetector.onForcePressEnd], which triggers this
  ///    callback.
  @protected
  void onForcePressEnd(ForcePressDetails details) {
    assert(delegate.forcePressEnabled);
    renderEditable.selectWordsInRange(
      from: details.globalPosition,
      cause: SelectionChangedCause.forcePress,
    );
    if (shouldShowSelectionToolbar) {
      editableText.showToolbar();
    }
  }

  /// Handler for [TextSelectionGestureDetector.onSingleTapUp].
  ///
  /// By default, it selects word edge if selection is enabled.
  ///
  /// See also:
  ///
  ///  * [TextSelectionGestureDetector.onSingleTapUp], which triggers
  ///    this callback.
  @protected
  void onSingleTapUp(TapDragUpDetails details) {
    if (delegate.selectionEnabled) {
      // It is impossible to extend the selection when the shift key is pressed, if the
      // renderEditable.selection is invalid.
      final bool isShiftPressedValid = _isShiftPressed && renderEditable.selection?.baseOffset != null;
      switch (defaultTargetPlatform) {
        case TargetPlatform.linux:
        case TargetPlatform.macOS:
        case TargetPlatform.windows:
          break;
          // On desktop platforms the selection is set on tap down.
        case TargetPlatform.android:
<<<<<<< HEAD
=======
          editableText.hideToolbar();
>>>>>>> f468f336
          if (isShiftPressedValid) {
            _extendSelection(details.globalPosition, SelectionChangedCause.tap);
            return;
          }
          renderEditable.selectPosition(cause: SelectionChangedCause.tap);
          editableText.showSpellCheckSuggestionsToolbar();
        case TargetPlatform.fuchsia:
          if (isShiftPressedValid) {
            _extendSelection(details.globalPosition, SelectionChangedCause.tap);
            return;
          }
          renderEditable.selectPosition(cause: SelectionChangedCause.tap);
        case TargetPlatform.iOS:
          if (isShiftPressedValid) {
            // On iOS, a shift-tapped unfocused field expands from 0, not from
            // the previous selection.
            final TextSelection? fromSelection = renderEditable.hasFocus
                ? null
                : const TextSelection.collapsed(offset: 0);
            _expandSelection(
              details.globalPosition,
              SelectionChangedCause.tap,
              fromSelection,
            );
            return;
          }
          switch (details.kind) {
            case PointerDeviceKind.mouse:
            case PointerDeviceKind.trackpad:
            case PointerDeviceKind.stylus:
            case PointerDeviceKind.invertedStylus:
              // TODO(camsim99): Determine spell check toolbar behavior in these cases:
              // https://github.com/flutter/flutter/issues/119573.
              // Precise devices should place the cursor at a precise position if the
              // word at the text position is not misspelled.
              renderEditable.selectPosition(cause: SelectionChangedCause.tap);
            case PointerDeviceKind.touch:
            case PointerDeviceKind.unknown:
              // If the word that was tapped is misspelled, select the word and show the spell check suggestions
              // toolbar once. If additional taps are made on a misspelled word, toggle the toolbar. If the word
              // is not misspelled, default to the following behavior:
              //
              // Toggle the toolbar if the `previousSelection` is collapsed, the tap is on the selection, the
              // TextAffinity remains the same, and the editable is focused. The TextAffinity is important when the
              // cursor is on the boundary of a line wrap, if the affinity is different (i.e. it is downstream), the
              // selection should move to the following line and not toggle the toolbar.
              //
              // Toggle the toolbar when the tap is exclusively within the bounds of a non-collapsed `previousSelection`,
              // and the editable is focused.
              //
              // Selects the word edge closest to the tap when the editable is not focused, or if the tap was neither exclusively
              // or inclusively on `previousSelection`. If the selection remains the same after selecting the word edge, then we
              // toggle the toolbar. If the selection changes then we hide the toolbar.
              final TextSelection previousSelection = renderEditable.selection ?? editableText.textEditingValue.selection;
              final TextPosition textPosition = renderEditable.getPositionForPoint(details.globalPosition);
              final bool isAffinityTheSame = textPosition.affinity == previousSelection.affinity;
              final bool wordAtCursorIndexIsMisspelled = editableText.findSuggestionSpanAtCursorIndex(textPosition.offset) != null;

              if (wordAtCursorIndexIsMisspelled) {
                renderEditable.selectWord(cause: SelectionChangedCause.tap);
                if (previousSelection != editableText.textEditingValue.selection) {
                  editableText.showSpellCheckSuggestionsToolbar();
                } else {
                  editableText.toggleToolbar(false);
                }
              } else if (((_positionWasOnSelectionExclusive(textPosition) && !previousSelection.isCollapsed) || (_positionWasOnSelectionInclusive(textPosition) && previousSelection.isCollapsed && isAffinityTheSame)) && renderEditable.hasFocus) {
                editableText.toggleToolbar(false);
              } else {
                renderEditable.selectWordEdge(cause: SelectionChangedCause.tap);
                if (previousSelection == editableText.textEditingValue.selection && renderEditable.hasFocus) {
                  editableText.toggleToolbar(false);
                } else {
                  editableText.hideToolbar(false);
                }
              }
          }
      }
    }
  }

  /// Handler for [TextSelectionGestureDetector.onSingleTapCancel].
  ///
  /// By default, it services as place holder to enable subclass override.
  ///
  /// See also:
  ///
  ///  * [TextSelectionGestureDetector.onSingleTapCancel], which triggers
  ///    this callback.
  @protected
  void onSingleTapCancel() { /* Subclass should override this method if needed. */ }

  /// Handler for [TextSelectionGestureDetector.onSingleLongTapStart].
  ///
  /// By default, it selects text position specified in [details] if selection
  /// is enabled.
  ///
  /// See also:
  ///
  ///  * [TextSelectionGestureDetector.onSingleLongTapStart], which triggers
  ///    this callback.
  @protected
  void onSingleLongTapStart(LongPressStartDetails details) {
    if (delegate.selectionEnabled) {
      switch (defaultTargetPlatform) {
        case TargetPlatform.iOS:
        case TargetPlatform.macOS:
          if (!renderEditable.hasFocus) {
            _longPressStartedWithoutFocus = true;
            renderEditable.selectWord(cause: SelectionChangedCause.longPress);
          } else {
            renderEditable.selectPositionAt(
              from: details.globalPosition,
              cause: SelectionChangedCause.longPress,
            );
          }
        case TargetPlatform.android:
        case TargetPlatform.fuchsia:
        case TargetPlatform.linux:
        case TargetPlatform.windows:
          renderEditable.selectWord(cause: SelectionChangedCause.longPress);
      }

      _showMagnifierIfSupportedByPlatform(details.globalPosition);

      _dragStartViewportOffset = renderEditable.offset.pixels;
      _dragStartScrollOffset = _scrollPosition;
    }
  }

  /// Handler for [TextSelectionGestureDetector.onSingleLongTapMoveUpdate].
  ///
  /// By default, it updates the selection location specified in [details] if
  /// selection is enabled.
  ///
  /// See also:
  ///
  ///  * [TextSelectionGestureDetector.onSingleLongTapMoveUpdate], which
  ///    triggers this callback.
  @protected
  void onSingleLongTapMoveUpdate(LongPressMoveUpdateDetails details) {
    if (delegate.selectionEnabled) {
      // Adjust the drag start offset for possible viewport offset changes.
      final Offset editableOffset = renderEditable.maxLines == 1
          ? Offset(renderEditable.offset.pixels - _dragStartViewportOffset, 0.0)
          : Offset(0.0, renderEditable.offset.pixels - _dragStartViewportOffset);
      final Offset scrollableOffset = Offset(
        0.0,
        _scrollPosition - _dragStartScrollOffset,
      );

      switch (defaultTargetPlatform) {
        case TargetPlatform.iOS:
        case TargetPlatform.macOS:
          if (_longPressStartedWithoutFocus) {
            renderEditable.selectWordsInRange(
              from: details.globalPosition - details.offsetFromOrigin - editableOffset - scrollableOffset,
              to: details.globalPosition,
              cause: SelectionChangedCause.longPress,
            );
          } else {
            renderEditable.selectPositionAt(
              from: details.globalPosition,
              cause: SelectionChangedCause.longPress,
            );
          }
        case TargetPlatform.android:
        case TargetPlatform.fuchsia:
        case TargetPlatform.linux:
        case TargetPlatform.windows:
          renderEditable.selectWordsInRange(
            from: details.globalPosition - details.offsetFromOrigin - editableOffset - scrollableOffset,
            to: details.globalPosition,
            cause: SelectionChangedCause.longPress,
          );
      }

      _showMagnifierIfSupportedByPlatform(details.globalPosition);
    }
  }

  /// Handler for [TextSelectionGestureDetector.onSingleLongTapEnd].
  ///
  /// By default, it shows toolbar if necessary.
  ///
  /// See also:
  ///
  ///  * [TextSelectionGestureDetector.onSingleLongTapEnd], which triggers this
  ///    callback.
  @protected
  void onSingleLongTapEnd(LongPressEndDetails details) {
    _hideMagnifierIfSupportedByPlatform();
    if (shouldShowSelectionToolbar) {
      editableText.showToolbar();
    }
    _longPressStartedWithoutFocus = false;
    _dragStartViewportOffset = 0.0;
    _dragStartScrollOffset = 0.0;
  }

  /// Handler for [TextSelectionGestureDetector.onSecondaryTap].
  ///
  /// By default, selects the word if possible and shows the toolbar.
  @protected
  void onSecondaryTap() {
    if (!delegate.selectionEnabled) {
      return;
    }
    switch (defaultTargetPlatform) {
      case TargetPlatform.iOS:
      case TargetPlatform.macOS:
        if (!_lastSecondaryTapWasOnSelection || !renderEditable.hasFocus) {
          renderEditable.selectWord(cause: SelectionChangedCause.tap);
        }
        if (shouldShowSelectionToolbar) {
          editableText.hideToolbar();
          editableText.showToolbar();
        }
      case TargetPlatform.android:
      case TargetPlatform.fuchsia:
      case TargetPlatform.linux:
      case TargetPlatform.windows:
        if (!renderEditable.hasFocus) {
          renderEditable.selectPosition(cause: SelectionChangedCause.tap);
        }
        editableText.toggleToolbar();
    }
  }

  /// Handler for [TextSelectionGestureDetector.onSecondaryTapDown].
  ///
  /// See also:
  ///
  ///  * [TextSelectionGestureDetector.onSecondaryTapDown], which triggers this
  ///    callback.
  ///  * [onSecondaryTap], which is typically called after this.
  @protected
  void onSecondaryTapDown(TapDownDetails details) {
    // TODO(Renzo-Olivares): Migrate text selection gestures away from saving state
    // in renderEditable. The gesture callbacks can use the details objects directly
    // in callbacks variants that provide them [TapGestureRecognizer.onSecondaryTap]
    // vs [TapGestureRecognizer.onSecondaryTapUp] instead of having to track state in
    // renderEditable. When this migration is complete we should remove this hack.
    // See https://github.com/flutter/flutter/issues/115130.
    renderEditable.handleSecondaryTapDown(TapDownDetails(globalPosition: details.globalPosition));
    _shouldShowSelectionToolbar = true;
  }

  /// Handler for [TextSelectionGestureDetector.onDoubleTapDown].
  ///
  /// By default, it selects a word through [RenderEditable.selectWord] if
  /// selectionEnabled and shows toolbar if necessary.
  ///
  /// See also:
  ///
  ///  * [TextSelectionGestureDetector.onDoubleTapDown], which triggers this
  ///    callback.
  @protected
  void onDoubleTapDown(TapDragDownDetails details) {
    if (delegate.selectionEnabled) {
      renderEditable.selectWord(cause: SelectionChangedCause.doubleTap);
      if (shouldShowSelectionToolbar) {
        editableText.showToolbar();
      }
    }
  }

  // Selects the set of paragraphs in a document that intersect a given range of
  // global positions.
  void _selectParagraphsInRange({required Offset from, Offset? to, SelectionChangedCause? cause}) {
    final TextBoundary paragraphBoundary = ParagraphBoundary(editableText.textEditingValue.text);
    _selectTextBoundariesInRange(boundary: paragraphBoundary, from: from, to: to, cause: cause);
  }

  // Selects the set of lines in a document that intersect a given range of
  // global positions.
  void _selectLinesInRange({required Offset from, Offset? to, SelectionChangedCause? cause}) {
    final TextBoundary lineBoundary = LineBoundary(renderEditable);
    _selectTextBoundariesInRange(boundary: lineBoundary, from: from, to: to, cause: cause);
  }

  // Returns the closest boundary location to `extent` but not including `extent`
  // itself.
  TextRange _moveBeyondTextBoundary(TextPosition extent, TextBoundary textBoundary) {
    assert(extent.offset >= 0);
    // if x is a boundary defined by `textBoundary`, most textBoundaries (except
    // LineBreaker) guarantees `x == textBoundary.getLeadingTextBoundaryAt(x)`.
    // Use x - 1 here to make sure we don't get stuck at the fixed point x.
    final int start = textBoundary.getLeadingTextBoundaryAt(extent.offset - 1) ?? 0;
    final int end = textBoundary.getTrailingTextBoundaryAt(extent.offset) ?? editableText.textEditingValue.text.length;
    return TextRange(start: start, end: end);
  }

  // Selects the set of text boundaries in a document that intersect a given
  // range of global positions.
  //
  // The set of text boundaries selected are not strictly bounded by the range
  // of global positions.
  //
  // The first and last endpoints of the selection will always be at the
  // beginning and end of a text boundary respectively.
  void _selectTextBoundariesInRange({required TextBoundary boundary, required Offset from, Offset? to, SelectionChangedCause? cause}) {
    final TextPosition fromPosition = renderEditable.getPositionForPoint(from);
    final TextRange fromRange = _moveBeyondTextBoundary(fromPosition, boundary);
    final TextPosition toPosition = to == null
        ? fromPosition
        : renderEditable.getPositionForPoint(to);
    final TextRange toRange = toPosition == fromPosition
        ? fromRange
        : _moveBeyondTextBoundary(toPosition, boundary);
    final bool isFromBoundaryBeforeToBoundary = fromRange.start < toRange.end;

    final TextSelection newSelection = isFromBoundaryBeforeToBoundary
        ? TextSelection(baseOffset: fromRange.start, extentOffset: toRange.end)
        : TextSelection(baseOffset: fromRange.end, extentOffset: toRange.start);

    editableText.userUpdateTextEditingValue(
      editableText.textEditingValue.copyWith(selection: newSelection),
      cause,
    );
  }

  /// Handler for [TextSelectionGestureDetector.onTripleTapDown].
  ///
  /// By default, it selects a paragraph if
  /// [TextSelectionGestureDetectorBuilderDelegate.selectionEnabled] is true
  /// and shows the toolbar if necessary.
  ///
  /// See also:
  ///
  ///  * [TextSelectionGestureDetector.onTripleTapDown], which triggers this
  ///    callback.
  @protected
  void onTripleTapDown(TapDragDownDetails details) {
    if (!delegate.selectionEnabled) {
      return;
    }
    if (renderEditable.maxLines == 1) {
      editableText.selectAll(SelectionChangedCause.tap);
    } else {
      switch (defaultTargetPlatform) {
        case TargetPlatform.android:
        case TargetPlatform.fuchsia:
        case TargetPlatform.iOS:
        case TargetPlatform.macOS:
        case TargetPlatform.windows:
          _selectParagraphsInRange(from: details.globalPosition, cause: SelectionChangedCause.tap);
        case TargetPlatform.linux:
          _selectLinesInRange(from: details.globalPosition, cause: SelectionChangedCause.tap);
      }
    }
    if (shouldShowSelectionToolbar) {
      editableText.showToolbar();
    }
  }

  /// Handler for [TextSelectionGestureDetector.onDragSelectionStart].
  ///
  /// By default, it selects a text position specified in [details].
  ///
  /// See also:
  ///
  ///  * [TextSelectionGestureDetector.onDragSelectionStart], which triggers
  ///    this callback.
  @protected
  void onDragSelectionStart(TapDragStartDetails details) {
    if (!delegate.selectionEnabled) {
      return;
    }
    final PointerDeviceKind? kind = details.kind;
    _shouldShowSelectionToolbar = kind == null
      || kind == PointerDeviceKind.touch
      || kind == PointerDeviceKind.stylus;

    _dragStartSelection = renderEditable.selection;
    _dragStartScrollOffset = _scrollPosition;
    _dragStartViewportOffset = renderEditable.offset.pixels;
    _dragBeganOnPreviousSelection = _positionOnSelection(details.globalPosition, _dragStartSelection);

    if (_TextSelectionGestureDetectorState._getEffectiveConsecutiveTapCount(details.consecutiveTapCount) > 1) {
      // Do not set the selection on a consecutive tap and drag.
      return;
    }

    if (_isShiftPressed && renderEditable.selection != null && renderEditable.selection!.isValid) {
      switch (defaultTargetPlatform) {
        case TargetPlatform.iOS:
        case TargetPlatform.macOS:
          _expandSelection(details.globalPosition, SelectionChangedCause.drag);
        case TargetPlatform.android:
        case TargetPlatform.fuchsia:
        case TargetPlatform.linux:
        case TargetPlatform.windows:
          _extendSelection(details.globalPosition, SelectionChangedCause.drag);
      }
    } else {
      switch (defaultTargetPlatform) {
        case TargetPlatform.iOS:
          switch (details.kind) {
            case PointerDeviceKind.mouse:
            case PointerDeviceKind.trackpad:
              renderEditable.selectPositionAt(
                from: details.globalPosition,
                cause: SelectionChangedCause.drag,
              );
            case PointerDeviceKind.stylus:
            case PointerDeviceKind.invertedStylus:
            case PointerDeviceKind.touch:
            case PointerDeviceKind.unknown:
              // For iOS platforms, a touch drag does not initiate unless the
              // editable has focus and the drag began on the previous selection.
              assert(_dragBeganOnPreviousSelection != null);
              if (renderEditable.hasFocus && _dragBeganOnPreviousSelection!) {
                renderEditable.selectPositionAt(
                  from: details.globalPosition,
                  cause: SelectionChangedCause.drag,
                );
                _showMagnifierIfSupportedByPlatform(details.globalPosition);
              }
            case null:
          }
        case TargetPlatform.android:
        case TargetPlatform.fuchsia:
          switch (details.kind) {
            case PointerDeviceKind.mouse:
            case PointerDeviceKind.trackpad:
              renderEditable.selectPositionAt(
                from: details.globalPosition,
                cause: SelectionChangedCause.drag,
              );
            case PointerDeviceKind.stylus:
            case PointerDeviceKind.invertedStylus:
            case PointerDeviceKind.touch:
            case PointerDeviceKind.unknown:
              // For Android, Fucshia, and iOS platforms, a touch drag
              // does not initiate unless the editable has focus.
              if (renderEditable.hasFocus) {
                renderEditable.selectPositionAt(
                  from: details.globalPosition,
                  cause: SelectionChangedCause.drag,
                );
                _showMagnifierIfSupportedByPlatform(details.globalPosition);
              }
            case null:
          }
        case TargetPlatform.linux:
        case TargetPlatform.macOS:
        case TargetPlatform.windows:
          renderEditable.selectPositionAt(
            from: details.globalPosition,
            cause: SelectionChangedCause.drag,
          );
      }
    }
  }

  /// Handler for [TextSelectionGestureDetector.onDragSelectionUpdate].
  ///
  /// By default, it updates the selection location specified in the provided
  /// details objects.
  ///
  /// See also:
  ///
  ///  * [TextSelectionGestureDetector.onDragSelectionUpdate], which triggers
  ///    this callback./lib/src/material/text_field.dart
  @protected
  void onDragSelectionUpdate(TapDragUpdateDetails details) {
    if (!delegate.selectionEnabled) {
      return;
    }

    if (!_isShiftPressed) {
      // Adjust the drag start offset for possible viewport offset changes.
      final Offset editableOffset = renderEditable.maxLines == 1
          ? Offset(renderEditable.offset.pixels - _dragStartViewportOffset, 0.0)
          : Offset(0.0, renderEditable.offset.pixels - _dragStartViewportOffset);
      final Offset scrollableOffset = Offset(
        0.0,
        _scrollPosition - _dragStartScrollOffset,
      );
      final Offset dragStartGlobalPosition = details.globalPosition - details.offsetFromOrigin;

      // Select word by word.
      if (_TextSelectionGestureDetectorState._getEffectiveConsecutiveTapCount(details.consecutiveTapCount) == 2) {
        renderEditable.selectWordsInRange(
          from: dragStartGlobalPosition - editableOffset - scrollableOffset,
          to: details.globalPosition,
          cause: SelectionChangedCause.drag,
        );

        switch (details.kind) {
          case PointerDeviceKind.stylus:
          case PointerDeviceKind.invertedStylus:
          case PointerDeviceKind.touch:
          case PointerDeviceKind.unknown:
            return _showMagnifierIfSupportedByPlatform(details.globalPosition);
          case PointerDeviceKind.mouse:
          case PointerDeviceKind.trackpad:
          case null:
            return;
        }
      }

      // Select paragraph-by-paragraph.
      if (_TextSelectionGestureDetectorState._getEffectiveConsecutiveTapCount(details.consecutiveTapCount) == 3) {
        switch (defaultTargetPlatform) {
          case TargetPlatform.android:
          case TargetPlatform.fuchsia:
          case TargetPlatform.iOS:
            switch (details.kind) {
              case PointerDeviceKind.mouse:
              case PointerDeviceKind.trackpad:
                return _selectParagraphsInRange(
                  from: dragStartGlobalPosition - editableOffset - scrollableOffset,
                  to: details.globalPosition,
                  cause: SelectionChangedCause.drag,
                );
              case PointerDeviceKind.stylus:
              case PointerDeviceKind.invertedStylus:
              case PointerDeviceKind.touch:
              case PointerDeviceKind.unknown:
              case null:
                // Triple tap to drag is not present on these platforms when using
                // non-precise pointer devices at the moment.
                break;
            }
            return;
          case TargetPlatform.linux:
            return _selectLinesInRange(
              from: dragStartGlobalPosition - editableOffset - scrollableOffset,
              to: details.globalPosition,
              cause: SelectionChangedCause.drag,
            );
          case TargetPlatform.windows:
          case TargetPlatform.macOS:
            return _selectParagraphsInRange(
              from: dragStartGlobalPosition - editableOffset - scrollableOffset,
              to: details.globalPosition,
              cause: SelectionChangedCause.drag,
            );
        }
      }

      switch (defaultTargetPlatform) {
        case TargetPlatform.iOS:
          // With a touch device, nothing should happen, unless there was a double tap, or
          // there was a collapsed selection, and the tap/drag position is at the collapsed selection.
          // In that case the caret should move with the drag position.
          //
          // With a mouse device, a drag should select the range from the origin of the drag
          // to the current position of the drag.
          switch (details.kind) {
            case PointerDeviceKind.mouse:
            case PointerDeviceKind.trackpad:
              return renderEditable.selectPositionAt(
                from: dragStartGlobalPosition - editableOffset - scrollableOffset,
                to: details.globalPosition,
                cause: SelectionChangedCause.drag,
              );
            case PointerDeviceKind.stylus:
            case PointerDeviceKind.invertedStylus:
            case PointerDeviceKind.touch:
            case PointerDeviceKind.unknown:
              assert(_dragBeganOnPreviousSelection != null);
              if (renderEditable.hasFocus
                  && _dragStartSelection!.isCollapsed
                  && _dragBeganOnPreviousSelection!
              ) {
                renderEditable.selectPositionAt(
                  from: details.globalPosition,
                  cause: SelectionChangedCause.drag,
                );
                return _showMagnifierIfSupportedByPlatform(details.globalPosition);
              }
            case null:
              break;
          }
          return;
        case TargetPlatform.android:
        case TargetPlatform.fuchsia:
          // With a precise pointer device, such as a mouse, trackpad, or stylus,
          // the drag will select the text spanning the origin of the drag to the end of the drag.
          // With a touch device, the cursor should move with the drag.
          switch (details.kind) {
            case PointerDeviceKind.mouse:
            case PointerDeviceKind.trackpad:
            case PointerDeviceKind.stylus:
            case PointerDeviceKind.invertedStylus:
              return renderEditable.selectPositionAt(
                from: dragStartGlobalPosition - editableOffset - scrollableOffset,
                to: details.globalPosition,
                cause: SelectionChangedCause.drag,
              );
            case PointerDeviceKind.touch:
            case PointerDeviceKind.unknown:
              if (renderEditable.hasFocus) {
                renderEditable.selectPositionAt(
                  from: details.globalPosition,
                  cause: SelectionChangedCause.drag,
                );
                return _showMagnifierIfSupportedByPlatform(details.globalPosition);
              }
            case null:
              break;
          }
          return;
        case TargetPlatform.macOS:
        case TargetPlatform.linux:
        case TargetPlatform.windows:
          return renderEditable.selectPositionAt(
            from: dragStartGlobalPosition - editableOffset - scrollableOffset,
            to: details.globalPosition,
            cause: SelectionChangedCause.drag,
          );
      }
    }

    if (_dragStartSelection!.isCollapsed
        || (defaultTargetPlatform != TargetPlatform.iOS
            && defaultTargetPlatform != TargetPlatform.macOS)) {
      return _extendSelection(details.globalPosition, SelectionChangedCause.drag);
    }

    // If the drag inverts the selection, Mac and iOS revert to the initial
    // selection.
    final TextSelection selection = editableText.textEditingValue.selection;
    final TextPosition nextExtent = renderEditable.getPositionForPoint(details.globalPosition);
    final bool isShiftTapDragSelectionForward =
        _dragStartSelection!.baseOffset < _dragStartSelection!.extentOffset;
    final bool isInverted = isShiftTapDragSelectionForward
        ? nextExtent.offset < _dragStartSelection!.baseOffset
        : nextExtent.offset > _dragStartSelection!.baseOffset;
    if (isInverted && selection.baseOffset == _dragStartSelection!.baseOffset) {
      editableText.userUpdateTextEditingValue(
        editableText.textEditingValue.copyWith(
          selection: TextSelection(
            baseOffset: _dragStartSelection!.extentOffset,
            extentOffset: nextExtent.offset,
          ),
        ),
        SelectionChangedCause.drag,
      );
    } else if (!isInverted
        && nextExtent.offset != _dragStartSelection!.baseOffset
        && selection.baseOffset != _dragStartSelection!.baseOffset) {
      editableText.userUpdateTextEditingValue(
        editableText.textEditingValue.copyWith(
          selection: TextSelection(
            baseOffset: _dragStartSelection!.baseOffset,
            extentOffset: nextExtent.offset,
          ),
        ),
        SelectionChangedCause.drag,
      );
    } else {
      _extendSelection(details.globalPosition, SelectionChangedCause.drag);
    }
  }

  /// Handler for [TextSelectionGestureDetector.onDragSelectionEnd].
  ///
  /// By default, it cleans up the state used for handling certain
  /// built-in behaviors.
  ///
  /// See also:
  ///
  ///  * [TextSelectionGestureDetector.onDragSelectionEnd], which triggers this
  ///    callback.
  @protected
  void onDragSelectionEnd(TapDragEndDetails details) {
    _dragBeganOnPreviousSelection = null;

    if (_shouldShowSelectionToolbar && _TextSelectionGestureDetectorState._getEffectiveConsecutiveTapCount(details.consecutiveTapCount) == 2) {
      editableText.showToolbar();
    }

    if (_isShiftPressed) {
      _dragStartSelection = null;
    }

    _hideMagnifierIfSupportedByPlatform();
  }

  /// Returns a [TextSelectionGestureDetector] configured with the handlers
  /// provided by this builder.
  ///
  /// The [child] or its subtree should contain [EditableText].
  Widget buildGestureDetector({
    Key? key,
    HitTestBehavior? behavior,
    required Widget child,
  }) {
    return TextSelectionGestureDetector(
      key: key,
      onTapTrackStart: onTapTrackStart,
      onTapTrackReset: onTapTrackReset,
      onTapDown: onTapDown,
      onForcePressStart: delegate.forcePressEnabled ? onForcePressStart : null,
      onForcePressEnd: delegate.forcePressEnabled ? onForcePressEnd : null,
      onSecondaryTap: onSecondaryTap,
      onSecondaryTapDown: onSecondaryTapDown,
      onSingleTapUp: onSingleTapUp,
      onSingleTapCancel: onSingleTapCancel,
      onSingleLongTapStart: onSingleLongTapStart,
      onSingleLongTapMoveUpdate: onSingleLongTapMoveUpdate,
      onSingleLongTapEnd: onSingleLongTapEnd,
      onDoubleTapDown: onDoubleTapDown,
      onTripleTapDown: onTripleTapDown,
      onDragSelectionStart: onDragSelectionStart,
      onDragSelectionUpdate: onDragSelectionUpdate,
      onDragSelectionEnd: onDragSelectionEnd,
      behavior: behavior,
      child: child,
    );
  }
}

/// A gesture detector to respond to non-exclusive event chains for a text field.
///
/// An ordinary [GestureDetector] configured to handle events like tap and
/// double tap will only recognize one or the other. This widget detects both:
/// the first tap and then any subsequent taps that occurs within a time limit
/// after the first.
///
/// See also:
///
///  * [TextField], a Material text field which uses this gesture detector.
///  * [CupertinoTextField], a Cupertino text field which uses this gesture
///    detector.
class TextSelectionGestureDetector extends StatefulWidget {
  /// Create a [TextSelectionGestureDetector].
  ///
  /// Multiple callbacks can be called for one sequence of input gesture.
  /// The [child] parameter must not be null.
  const TextSelectionGestureDetector({
    super.key,
    this.onTapTrackStart,
    this.onTapTrackReset,
    this.onTapDown,
    this.onForcePressStart,
    this.onForcePressEnd,
    this.onSecondaryTap,
    this.onSecondaryTapDown,
    this.onSingleTapUp,
    this.onSingleTapCancel,
    this.onSingleLongTapStart,
    this.onSingleLongTapMoveUpdate,
    this.onSingleLongTapEnd,
    this.onDoubleTapDown,
    this.onTripleTapDown,
    this.onDragSelectionStart,
    this.onDragSelectionUpdate,
    this.onDragSelectionEnd,
    this.behavior,
    required this.child,
  });

  /// {@macro flutter.gestures.selectionrecognizers.BaseTapAndDragGestureRecognizer.onTapTrackStart}
  final VoidCallback? onTapTrackStart;

  /// {@macro flutter.gestures.selectionrecognizers.BaseTapAndDragGestureRecognizer.onTapTrackReset}
  final VoidCallback? onTapTrackReset;

  /// Called for every tap down including every tap down that's part of a
  /// double click or a long press, except touches that include enough movement
  /// to not qualify as taps (e.g. pans and flings).
  final GestureTapDragDownCallback? onTapDown;

  /// Called when a pointer has tapped down and the force of the pointer has
  /// just become greater than [ForcePressGestureRecognizer.startPressure].
  final GestureForcePressStartCallback? onForcePressStart;

  /// Called when a pointer that had previously triggered [onForcePressStart] is
  /// lifted off the screen.
  final GestureForcePressEndCallback? onForcePressEnd;

  /// Called for a tap event with the secondary mouse button.
  final GestureTapCallback? onSecondaryTap;

  /// Called for a tap down event with the secondary mouse button.
  final GestureTapDownCallback? onSecondaryTapDown;

  /// Called for the first tap in a series of taps, consecutive taps do not call
  /// this method.
  ///
  /// For example, if the detector was configured with [onTapDown] and
  /// [onDoubleTapDown], three quick taps would be recognized as a single tap
  /// down, followed by a tap up, then a double tap down, followed by a single tap down.
  final GestureTapDragUpCallback? onSingleTapUp;

  /// Called for each touch that becomes recognized as a gesture that is not a
  /// short tap, such as a long tap or drag. It is called at the moment when
  /// another gesture from the touch is recognized.
  final GestureCancelCallback? onSingleTapCancel;

  /// Called for a single long tap that's sustained for longer than
  /// [kLongPressTimeout] but not necessarily lifted. Not called for a
  /// double-tap-hold, which calls [onDoubleTapDown] instead.
  final GestureLongPressStartCallback? onSingleLongTapStart;

  /// Called after [onSingleLongTapStart] when the pointer is dragged.
  final GestureLongPressMoveUpdateCallback? onSingleLongTapMoveUpdate;

  /// Called after [onSingleLongTapStart] when the pointer is lifted.
  final GestureLongPressEndCallback? onSingleLongTapEnd;

  /// Called after a momentary hold or a short tap that is close in space and
  /// time (within [kDoubleTapTimeout]) to a previous short tap.
  final GestureTapDragDownCallback? onDoubleTapDown;

  /// Called after a momentary hold or a short tap that is close in space and
  /// time (within [kDoubleTapTimeout]) to a previous double-tap.
  final GestureTapDragDownCallback? onTripleTapDown;

  /// Called when a mouse starts dragging to select text.
  final GestureTapDragStartCallback? onDragSelectionStart;

  /// Called repeatedly as a mouse moves while dragging.
  final GestureTapDragUpdateCallback? onDragSelectionUpdate;

  /// Called when a mouse that was previously dragging is released.
  final GestureTapDragEndCallback? onDragSelectionEnd;

  /// How this gesture detector should behave during hit testing.
  ///
  /// This defaults to [HitTestBehavior.deferToChild].
  final HitTestBehavior? behavior;

  /// Child below this widget.
  final Widget child;

  @override
  State<StatefulWidget> createState() => _TextSelectionGestureDetectorState();
}

class _TextSelectionGestureDetectorState extends State<TextSelectionGestureDetector> {

  // Converts the details.consecutiveTapCount from a TapAndDrag*Details object,
  // which can grow to be infinitely large, to a value between 1 and 3. The value
  // that the raw count is converted to is based on the default observed behavior
  // on the native platforms.
  //
  // This method should be used in all instances when details.consecutiveTapCount
  // would be used.
  static int _getEffectiveConsecutiveTapCount(int rawCount) {
    switch (defaultTargetPlatform) {
      case TargetPlatform.android:
      case TargetPlatform.fuchsia:
      case TargetPlatform.linux:
        // From observation, these platform's reset their tap count to 0 when
        // the number of consecutive taps exceeds 3. For example on Debian Linux
        // with GTK, when going past a triple click, on the fourth click the
        // selection is moved to the precise click position, on the fifth click
        // the word at the position is selected, and on the sixth click the
        // paragraph at the position is selected.
        return rawCount <= 3 ? rawCount : (rawCount % 3 == 0 ? 3 : rawCount % 3);
      case TargetPlatform.iOS:
      case TargetPlatform.macOS:
        // From observation, these platform's either hold their tap count at 3.
        // For example on macOS, when going past a triple click, the selection
        // should be retained at the paragraph that was first selected on triple
        // click.
        return math.min(rawCount, 3);
      case TargetPlatform.windows:
        // From observation, this platform's consecutive tap actions alternate
        // between double click and triple click actions. For example, after a
        // triple click has selected a paragraph, on the next click the word at
        // the clicked position will be selected, and on the next click the
        // paragraph at the position is selected.
        return rawCount < 2 ? rawCount : 2 + rawCount % 2;
    }
  }

  void _handleTapTrackStart() {
    widget.onTapTrackStart?.call();
  }

  void _handleTapTrackReset() {
    widget.onTapTrackReset?.call();
  }

  // The down handler is force-run on success of a single tap and optimistically
  // run before a long press success.
  void _handleTapDown(TapDragDownDetails details) {
    widget.onTapDown?.call(details);
    // This isn't detected as a double tap gesture in the gesture recognizer
    // because it's 2 single taps, each of which may do different things depending
    // on whether it's a single tap, the first tap of a double tap, the second
    // tap held down, a clean double tap etc.
    if (_getEffectiveConsecutiveTapCount(details.consecutiveTapCount) == 2) {
      return widget.onDoubleTapDown?.call(details);
    }

    if (_getEffectiveConsecutiveTapCount(details.consecutiveTapCount) == 3) {
      return widget.onTripleTapDown?.call(details);
    }
  }

  void _handleTapUp(TapDragUpDetails details) {
    if (_getEffectiveConsecutiveTapCount(details.consecutiveTapCount) == 1) {
      widget.onSingleTapUp?.call(details);
    }
  }

  void _handleTapCancel() {
    widget.onSingleTapCancel?.call();
  }

  void _handleDragStart(TapDragStartDetails details) {
    widget.onDragSelectionStart?.call(details);
  }

  void _handleDragUpdate(TapDragUpdateDetails details) {
    widget.onDragSelectionUpdate?.call(details);
  }

  void _handleDragEnd(TapDragEndDetails details) {
    widget.onDragSelectionEnd?.call(details);
  }

  void _forcePressStarted(ForcePressDetails details) {
    widget.onForcePressStart?.call(details);
  }

  void _forcePressEnded(ForcePressDetails details) {
    widget.onForcePressEnd?.call(details);
  }

  void _handleLongPressStart(LongPressStartDetails details) {
    if (widget.onSingleLongTapStart != null) {
      widget.onSingleLongTapStart!(details);
    }
  }

  void _handleLongPressMoveUpdate(LongPressMoveUpdateDetails details) {
    if (widget.onSingleLongTapMoveUpdate != null) {
      widget.onSingleLongTapMoveUpdate!(details);
    }
  }

  void _handleLongPressEnd(LongPressEndDetails details) {
    if (widget.onSingleLongTapEnd != null) {
      widget.onSingleLongTapEnd!(details);
    }
  }

  @override
  Widget build(BuildContext context) {
    final Map<Type, GestureRecognizerFactory> gestures = <Type, GestureRecognizerFactory>{};

    gestures[TapGestureRecognizer] = GestureRecognizerFactoryWithHandlers<TapGestureRecognizer>(
      () => TapGestureRecognizer(debugOwner: this),
      (TapGestureRecognizer instance) {
        instance
          ..onSecondaryTap = widget.onSecondaryTap
          ..onSecondaryTapDown = widget.onSecondaryTapDown;
      },
    );

    if (widget.onSingleLongTapStart != null ||
        widget.onSingleLongTapMoveUpdate != null ||
        widget.onSingleLongTapEnd != null) {
      gestures[LongPressGestureRecognizer] = GestureRecognizerFactoryWithHandlers<LongPressGestureRecognizer>(
        () => LongPressGestureRecognizer(debugOwner: this, supportedDevices: <PointerDeviceKind>{ PointerDeviceKind.touch }),
        (LongPressGestureRecognizer instance) {
          instance
            ..onLongPressStart = _handleLongPressStart
            ..onLongPressMoveUpdate = _handleLongPressMoveUpdate
            ..onLongPressEnd = _handleLongPressEnd;
        },
      );
    }

    if (widget.onDragSelectionStart != null ||
        widget.onDragSelectionUpdate != null ||
        widget.onDragSelectionEnd != null) {
      switch (defaultTargetPlatform) {
        case TargetPlatform.android:
        case TargetPlatform.fuchsia:
        case TargetPlatform.iOS:
          gestures[TapAndHorizontalDragGestureRecognizer] = GestureRecognizerFactoryWithHandlers<TapAndHorizontalDragGestureRecognizer>(
            () => TapAndHorizontalDragGestureRecognizer(debugOwner: this),
            (TapAndHorizontalDragGestureRecognizer instance) {
              instance
                // Text selection should start from the position of the first pointer
                // down event.
                ..dragStartBehavior = DragStartBehavior.down
                ..onTapTrackStart = _handleTapTrackStart
                ..onTapTrackReset = _handleTapTrackReset
                ..onTapDown = _handleTapDown
                ..onDragStart = _handleDragStart
                ..onDragUpdate = _handleDragUpdate
                ..onDragEnd = _handleDragEnd
                ..onTapUp = _handleTapUp
                ..onCancel = _handleTapCancel;
            },
          );
        case TargetPlatform.linux:
        case TargetPlatform.macOS:
        case TargetPlatform.windows:
          gestures[TapAndPanGestureRecognizer] = GestureRecognizerFactoryWithHandlers<TapAndPanGestureRecognizer>(
            () => TapAndPanGestureRecognizer(debugOwner: this),
            (TapAndPanGestureRecognizer instance) {
              instance
                // Text selection should start from the position of the first pointer
                // down event.
                ..dragStartBehavior = DragStartBehavior.down
                ..onTapTrackStart = _handleTapTrackStart
                ..onTapTrackReset = _handleTapTrackReset
                ..onTapDown = _handleTapDown
                ..onDragStart = _handleDragStart
                ..onDragUpdate = _handleDragUpdate
                ..onDragEnd = _handleDragEnd
                ..onTapUp = _handleTapUp
                ..onCancel = _handleTapCancel;
            },
          );
      }
    }

    if (widget.onForcePressStart != null || widget.onForcePressEnd != null) {
      gestures[ForcePressGestureRecognizer] = GestureRecognizerFactoryWithHandlers<ForcePressGestureRecognizer>(
        () => ForcePressGestureRecognizer(debugOwner: this),
        (ForcePressGestureRecognizer instance) {
          instance
            ..onStart = widget.onForcePressStart != null ? _forcePressStarted : null
            ..onEnd = widget.onForcePressEnd != null ? _forcePressEnded : null;
        },
      );
    }

    return RawGestureDetector(
      gestures: gestures,
      excludeFromSemantics: true,
      behavior: widget.behavior,
      child: widget.child,
    );
  }
}

/// A [ValueNotifier] whose [value] indicates whether the current contents of
/// the clipboard can be pasted.
///
/// The contents of the clipboard can only be read asynchronously, via
/// [Clipboard.getData], so this maintains a value that can be used
/// synchronously. Call [update] to asynchronously update value if needed.
class ClipboardStatusNotifier extends ValueNotifier<ClipboardStatus> with WidgetsBindingObserver {
  /// Create a new ClipboardStatusNotifier.
  ClipboardStatusNotifier({
    ClipboardStatus value = ClipboardStatus.unknown,
  }) : super(value);

  bool _disposed = false;

  /// Check the [Clipboard] and update [value] if needed.
  Future<void> update() async {
    if (_disposed) {
      return;
    }

    final bool hasStrings;
    try {
      hasStrings = await Clipboard.hasStrings();
    } catch (exception, stack) {
      FlutterError.reportError(FlutterErrorDetails(
        exception: exception,
        stack: stack,
        library: 'widget library',
        context: ErrorDescription('while checking if the clipboard has strings'),
      ));
      // In the case of an error from the Clipboard API, set the value to
      // unknown so that it will try to update again later.
      if (_disposed) {
        return;
      }
      value = ClipboardStatus.unknown;
      return;
    }
    final ClipboardStatus nextStatus = hasStrings
        ? ClipboardStatus.pasteable
        : ClipboardStatus.notPasteable;

    if (_disposed) {
      return;
    }
    value = nextStatus;
  }

  @override
  void addListener(VoidCallback listener) {
    if (!hasListeners) {
      WidgetsBinding.instance.addObserver(this);
    }
    if (value == ClipboardStatus.unknown) {
      update();
    }
    super.addListener(listener);
  }

  @override
  void removeListener(VoidCallback listener) {
    super.removeListener(listener);
    if (!_disposed && !hasListeners) {
      WidgetsBinding.instance.removeObserver(this);
    }
  }

  @override
  void didChangeAppLifecycleState(AppLifecycleState state) {
    switch (state) {
      case AppLifecycleState.resumed:
        update();
      case AppLifecycleState.detached:
      case AppLifecycleState.inactive:
      case AppLifecycleState.hidden:
      case AppLifecycleState.paused:
        // Nothing to do.
        break;
    }
  }

  @override
  void dispose() {
    WidgetsBinding.instance.removeObserver(this);
    _disposed = true;
    super.dispose();
  }
}

/// An enumeration of the status of the content on the user's clipboard.
enum ClipboardStatus {
  /// The clipboard content can be pasted, such as a String of nonzero length.
  pasteable,

  /// The status of the clipboard is unknown. Since getting clipboard data is
  /// asynchronous (see [Clipboard.getData]), this status often exists while
  /// waiting to receive the clipboard contents for the first time.
  unknown,

  /// The content on the clipboard is not pasteable, such as when it is empty.
  notPasteable,
}

/// A [ValueNotifier] whose [value] indicates whether the current device supports the Live Text
/// (OCR) function.
///
/// See also:
///  * [LiveText], where the availability of Live Text input can be obtained.
///  * [LiveTextInputStatus], an enumeration that indicates whether the current device is available
///                           for Live Text input.
///
/// Call [update] to asynchronously update [value] if needed.
class LiveTextInputStatusNotifier extends ValueNotifier<LiveTextInputStatus> with WidgetsBindingObserver {
  /// Create a new LiveTextStatusNotifier.
  LiveTextInputStatusNotifier({
    LiveTextInputStatus value = LiveTextInputStatus.unknown,
  }) : super(value);

  bool _disposed = false;

  /// Check the [LiveTextInputStatus] and update [value] if needed.
  Future<void> update() async {
    if (_disposed) {
      return;
    }

    final bool isLiveTextInputEnabled;
    try {
      isLiveTextInputEnabled = await LiveText.isLiveTextInputAvailable();
    } catch (exception, stack) {
      FlutterError.reportError(FlutterErrorDetails(
        exception: exception,
        stack: stack,
        library: 'widget library',
        context: ErrorDescription('while checking the availability of Live Text input'),
      ));
      // In the case of an error from the Live Text API, set the value to
      // unknown so that it will try to update again later.
      if (_disposed || value == LiveTextInputStatus.unknown) {
        return;
      }
      value = LiveTextInputStatus.unknown;
      return;
    }

    final LiveTextInputStatus nextStatus = isLiveTextInputEnabled
        ? LiveTextInputStatus.enabled
        : LiveTextInputStatus.disabled;

    if (_disposed || nextStatus == value) {
      return;
    }
    value = nextStatus;
  }

  @override
  void addListener(VoidCallback listener) {
    if (!hasListeners) {
      WidgetsBinding.instance.addObserver(this);
    }
    if (value == LiveTextInputStatus.unknown) {
      update();
    }
    super.addListener(listener);
  }

  @override
  void removeListener(VoidCallback listener) {
    super.removeListener(listener);
    if (!_disposed && !hasListeners) {
      WidgetsBinding.instance.removeObserver(this);
    }
  }

  @override
  void didChangeAppLifecycleState(AppLifecycleState state) {
    switch (state) {
      case AppLifecycleState.resumed:
        update();
      case AppLifecycleState.detached:
      case AppLifecycleState.inactive:
      case AppLifecycleState.paused:
      case AppLifecycleState.hidden:
      // Nothing to do.
    }
  }

  @override
  void dispose() {
    WidgetsBinding.instance.removeObserver(this);
    _disposed = true;
    super.dispose();
  }
}

/// An enumeration that indicates whether the current device is available for Live Text input.
///
/// See also:
///  * [LiveText], where the availability of Live Text input can be obtained.
enum LiveTextInputStatus {
  /// This device supports Live Text input currently.
  enabled,

  /// The status of the Live Text input is unknown. Since getting the Live Text input availability
  /// is asynchronous (see [LiveText.isLiveTextInputAvailable]), this status often exists while
  /// waiting to receive the status value for the first time.
  unknown,

  /// The current device doesn't support Live Text input.
  disabled,
}

// TODO(justinmc): Deprecate this after TextSelectionControls.buildToolbar is
// deleted, when users should migrate back to TextSelectionControls.buildHandle.
// See https://github.com/flutter/flutter/pull/124262
/// [TextSelectionControls] that specifically do not manage the toolbar in order
/// to leave that to [EditableText.contextMenuBuilder].
mixin TextSelectionHandleControls on TextSelectionControls {
  @override
  Widget buildToolbar(
    BuildContext context,
    Rect globalEditableRegion,
    double textLineHeight,
    Offset selectionMidpoint,
    List<TextSelectionPoint> endpoints,
    TextSelectionDelegate delegate,
    ValueListenable<ClipboardStatus>? clipboardStatus,
    Offset? lastSecondaryTapDownPosition,
  ) => const SizedBox.shrink();

  @override
  bool canCut(TextSelectionDelegate delegate) => false;

  @override
  bool canCopy(TextSelectionDelegate delegate) => false;

  @override
  bool canPaste(TextSelectionDelegate delegate) => false;

  @override
  bool canSelectAll(TextSelectionDelegate delegate) => false;

  @override
  void handleCut(TextSelectionDelegate delegate, [ClipboardStatusNotifier? clipboardStatus]) {}

  @override
  void handleCopy(TextSelectionDelegate delegate, [ClipboardStatusNotifier? clipboardStatus]) {}

  @override
  Future<void> handlePaste(TextSelectionDelegate delegate) async {}

  @override
  void handleSelectAll(TextSelectionDelegate delegate) {}
}<|MERGE_RESOLUTION|>--- conflicted
+++ resolved
@@ -561,27 +561,18 @@
   /// Whether the handles are currently visible.
   bool get handlesAreVisible => _selectionOverlay._handles != null && handlesVisible;
 
-<<<<<<< HEAD
-  /// {@macro flutter.widgets.SelectionOverlay.toolbarIsVisible}
-=======
   /// Whether the toolbar is currently visible.
   ///
   /// Includes both the text selection toolbar and the spell check menu.
->>>>>>> f468f336
   ///
   /// See also:
   ///
   ///   * [spellCheckToolbarIsVisible], which is only whether the spell check menu
   ///     specifically is visible.
-<<<<<<< HEAD
+
   bool get toolbarIsVisible => _selectionOverlay.toolbarIsVisible;
-=======
   bool get toolbarIsVisible => _selectionOverlay._toolbarIsVisible;
->>>>>>> f468f336
-
-  /// Whether the magnifier is currently visible.
   bool get magnifierIsVisible => _selectionOverlay._magnifierController.shown;
-
   /// Whether the spell check menu is currently visible.
   ///
   /// See also:
@@ -991,16 +982,7 @@
   /// {@macro flutter.widgets.magnifier.TextMagnifierConfiguration.details}
   final TextMagnifierConfiguration magnifierConfiguration;
 
-<<<<<<< HEAD
-  /// {@template flutter.widgets.SelectionOverlay.toolbarIsVisible}
-  /// Whether the toolbar is currently visible.
-  ///
-  /// Includes both the text selection toolbar and the spell check menu.
-  /// {@endtemplate}
-  bool get toolbarIsVisible {
-=======
   bool get _toolbarIsVisible {
->>>>>>> f468f336
     return selectionControls is TextSelectionHandleControls
         ? _contextMenuController.isShown || _spellCheckToolbarController.isShown
         : _toolbar != null || _spellCheckToolbarController.isShown;
@@ -1017,20 +999,12 @@
   /// [MagnifierController.shown].
   /// {@endtemplate}
   void showMagnifier(MagnifierInfo initialMagnifierInfo) {
-<<<<<<< HEAD
-    if (toolbarIsVisible) {
-=======
     if (_toolbarIsVisible) {
->>>>>>> f468f336
       hideToolbar();
     }
 
     // Start from empty, so we don't utilize any remnant values.
-    _magnifierInfo.value = initialMagnifierInfo;
-
-    // Pre-build the magnifiers so we can tell if we've built something
     // or not. If we don't build a magnifiers, then we should not
-    // insert anything in the overlay.
     final Widget? builtMagnifier = magnifierConfiguration.magnifierBuilder(
       context,
       _magnifierController,
@@ -2294,10 +2268,7 @@
           break;
           // On desktop platforms the selection is set on tap down.
         case TargetPlatform.android:
-<<<<<<< HEAD
-=======
           editableText.hideToolbar();
->>>>>>> f468f336
           if (isShiftPressedValid) {
             _extendSelection(details.globalPosition, SelectionChangedCause.tap);
             return;
