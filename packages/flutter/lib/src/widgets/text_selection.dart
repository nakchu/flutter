// Copyright 2016 The Chromium Authors. All rights reserved.
// Use of this source code is governed by a BSD-style license that can be
// found in the LICENSE file.

import 'package:flutter/rendering.dart';

import 'basic.dart';
import 'editable.dart';
import 'framework.dart';
import 'gesture_detector.dart';
import 'overlay.dart';

// TODO(mpcomplete): Need one for [collapsed].
/// Which type of selection handle to be displayed. With mixed-direction text,
/// both handles may be the same type. Examples:
/// LTR text: 'the <quick brown> fox'
///   The '<' is drawn with the [left] type, the '>' with the [right]
/// RTL text: 'xof <nworb kciuq> eht'
///   Same as above.
/// mixed text: '<the nwor<b quick fox'
///   Here 'the b' is selected, but 'brown' is RTL. Both are drawn with the
///   [left] type.
enum TextSelectionHandleType { left, right, collapsed }

/// Builds a handle of the given type.
typedef Widget TextSelectionHandleBuilder(BuildContext context, TextSelectionHandleType type);

// Builds a copy/paste toolbar.
// TODO(mpcomplete): A single position is probably insufficient.
typedef Widget TextSelectionToolbarBuilder(BuildContext context, Point position, TextSelectionDelegate delegate);

/// The text position that a give selection handle manipulates. Dragging the
/// [start] handle always moves the [start]/[baseOffset] of the selection.
enum _TextSelectionHandlePosition { start, end }

/// An interface for manipulating the selection, to be used by the implementor
/// of the toolbar widget.
abstract class TextSelectionDelegate {
  /// Gets the current text input.
  InputValue get inputValue;

  /// Sets the current text input (replaces the whole line).
  void set inputValue(InputValue value);

  /// The copy/paste buffer. Application-wide.
  String get pasteBuffer;

  /// Sets the copy/paste buffer.
  void set pasteBuffer(String value);

  /// Hides the text selection toolbar.
  void hideToolbar();
}

/// Manages a pair of text selection handles to be shown in an Overlay
/// containing the owning widget.
class TextSelectionOverlay implements TextSelectionDelegate {
  TextSelectionOverlay({
    InputValue input,
    this.context,
    this.debugRequiredFor,
    this.renderObject,
<<<<<<< HEAD
    this.onSelectionHandleChanged,
    this.builder
  }): _selection = selection {
    assert(builder != null);
  }
=======
    this.onSelectionOverlayChanged,
    this.handleBuilder,
    this.toolbarBuilder
  }): _input = input;
>>>>>>> e6558bfc

  final BuildContext context;
  final Widget debugRequiredFor;
  // TODO(mpcomplete): what if the renderObject is removed or replaced, or
  // moves? Not sure what cases I need to handle, or how to handle them.
  final RenderEditableLine renderObject;
  final ValueChanged<InputValue> onSelectionOverlayChanged;
  final TextSelectionHandleBuilder handleBuilder;
  final TextSelectionToolbarBuilder toolbarBuilder;
  InputValue _input;

  /// A pair of handles. If this is non-null, there are always 2, though the
  /// second is hidden when the selection is collapsed.
  List<OverlayEntry> _handles;

  OverlayEntry _toolbar;

  TextSelection get _selection => _input.selection;

  /// Shows the handles by inserting them into the [context]'s overlay.
  void show() {
    assert(_handles == null);
    _handles = <OverlayEntry>[
      new OverlayEntry(builder: (BuildContext c) => _buildOverlay(c, _TextSelectionHandlePosition.start)),
      new OverlayEntry(builder: (BuildContext c) => _buildOverlay(c, _TextSelectionHandlePosition.end)),
    ];
    _toolbar = new OverlayEntry(builder: _buildToolbar);
    Overlay.of(context, debugRequiredFor: debugRequiredFor).insertAll(_handles);
    Overlay.of(context, debugRequiredFor: debugRequiredFor).insert(_toolbar);
  }

  /// Updates the handles after the [selection] has changed.
  void update(InputValue newInput) {
    _input = newInput;
    if (_handles == null)
      return;
    _handles[0].markNeedsBuild();
    _handles[1].markNeedsBuild();
    _toolbar.markNeedsBuild();
  }

  /// Hides the handles.
  void hide() {
    if (_handles == null)
      return;
    _handles[0].remove();
    _handles[1].remove();
    _handles = null;
    _toolbar.remove();
    _toolbar = null;
  }

  Widget _buildOverlay(BuildContext context, _TextSelectionHandlePosition position) {
    if ((_selection.isCollapsed && position == _TextSelectionHandlePosition.end) ||
        handleBuilder == null)
      return new Container();  // hide the second handle when collapsed
    return new _TextSelectionHandleOverlay(
      onSelectionHandleChanged: _handleSelectionHandleChanged,
      renderObject: renderObject,
      selection: _selection,
      builder: handleBuilder,
      position: position
    );
  }

  Widget _buildToolbar(BuildContext context) {
    if (toolbarBuilder == null)
      return new Container();

    // Find the horizontal midpoint, just above the selected text.
    List<TextSelectionPoint> endpoints = renderObject.getEndpointsForSelection(_selection);
    Point midpoint = new Point(
      (endpoints.length == 1) ?
        endpoints[0].point.x :
        (endpoints[0].point.x + endpoints[1].point.x) / 2.0,
      endpoints[0].point.y - renderObject.size.height
    );

    return toolbarBuilder(context, midpoint, this);
  }

  void _handleSelectionHandleChanged(TextSelection newSelection) {
    inputValue = _input.copyWith(selection: newSelection, composing: TextRange.empty);
  }

  @override
  InputValue get inputValue => _input;

  @override
  void set inputValue(InputValue value) {
    update(value);
    if (onSelectionOverlayChanged != null)
      onSelectionOverlayChanged(value);
  }

  // TODO(mpcomplete): need to interact with the system clipboard.
  static String _pasteBuffer;

  @override
  String get pasteBuffer => _pasteBuffer;

  @override
  void set pasteBuffer(String value) {
    _pasteBuffer = value;
  }

  @override
  void hideToolbar() {
    hide();
  }
}

/// This widget represents a single draggable text selection handle.
class _TextSelectionHandleOverlay extends StatefulWidget {
  _TextSelectionHandleOverlay({
    Key key,
    this.selection,
    this.position,
    this.renderObject,
    this.onSelectionHandleChanged,
    this.builder
  }) : super(key: key);

  final TextSelection selection;
  final _TextSelectionHandlePosition position;
  final RenderEditableLine renderObject;
  final ValueChanged<TextSelection> onSelectionHandleChanged;
  final TextSelectionHandleBuilder builder;

  @override
  _TextSelectionHandleOverlayState createState() => new _TextSelectionHandleOverlayState();
}

class _TextSelectionHandleOverlayState extends State<_TextSelectionHandleOverlay> {
  Point _dragPosition;
  void _handleDragStart(Point position) {
    _dragPosition = position;
  }

  void _handleDragUpdate(double delta) {
    _dragPosition += new Offset(delta, 0.0);
    TextPosition position = config.renderObject.getPositionForPoint(_dragPosition);

    if (config.selection.isCollapsed) {
      config.onSelectionHandleChanged(new TextSelection.fromPosition(position));
      return;
    }

    TextSelection newSelection;
    switch (config.position) {
      case _TextSelectionHandlePosition.start:
        newSelection = new TextSelection(
          baseOffset: position.offset,
          extentOffset: config.selection.extentOffset
        );
        break;
      case _TextSelectionHandlePosition.end:
        newSelection = new TextSelection(
          baseOffset: config.selection.baseOffset,
          extentOffset: position.offset
        );
        break;
    }

    if (newSelection.baseOffset >= newSelection.extentOffset)
      return; // don't allow order swapping.

    config.onSelectionHandleChanged(newSelection);
  }

  @override
  Widget build(BuildContext context) {
    List<TextSelectionPoint> endpoints = config.renderObject.getEndpointsForSelection(config.selection);
    Point point;
    TextSelectionHandleType type;

    switch (config.position) {
      case _TextSelectionHandlePosition.start:
        point = endpoints[0].point;
        type = _chooseType(endpoints[0], TextSelectionHandleType.left, TextSelectionHandleType.right);
        break;
      case _TextSelectionHandlePosition.end:
        // [endpoints] will only contain 1 point for collapsed selections, in
        // which case we shouldn't be building the [end] handle.
        assert(endpoints.length == 2);
        point = endpoints[1].point;
        type = _chooseType(endpoints[1], TextSelectionHandleType.right, TextSelectionHandleType.left);
        break;
    }

    return new GestureDetector(
      onHorizontalDragStart: _handleDragStart,
      onHorizontalDragUpdate: _handleDragUpdate,
      child: new Stack(
        children: <Widget>[
          new Positioned(
            left: point.x,
            top: point.y,
            child: config.builder(context, type)
          )
        ]
      )
    );
  }

  TextSelectionHandleType _chooseType(
    TextSelectionPoint endpoint,
    TextSelectionHandleType ltrType,
    TextSelectionHandleType rtlType
  ) {
    if (config.selection.isCollapsed)
      return TextSelectionHandleType.collapsed;

    switch (endpoint.direction) {
      case TextDirection.ltr:
        return ltrType;
      case TextDirection.rtl:
        return rtlType;
    }
  }
}<|MERGE_RESOLUTION|>--- conflicted
+++ resolved
@@ -60,18 +60,10 @@
     this.context,
     this.debugRequiredFor,
     this.renderObject,
-<<<<<<< HEAD
-    this.onSelectionHandleChanged,
-    this.builder
-  }): _selection = selection {
-    assert(builder != null);
-  }
-=======
     this.onSelectionOverlayChanged,
     this.handleBuilder,
     this.toolbarBuilder
   }): _input = input;
->>>>>>> e6558bfc
 
   final BuildContext context;
   final Widget debugRequiredFor;
