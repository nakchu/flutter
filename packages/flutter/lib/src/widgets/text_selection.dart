// Copyright 2014 The Flutter Authors. All rights reserved.
// Use of this source code is governed by a BSD-style license that can be
// found in the LICENSE file.

import 'dart:async';
import 'dart:math' as math;

import 'package:characters/characters.dart';
import 'package:flutter/foundation.dart';
import 'package:flutter/gestures.dart';
import 'package:flutter/rendering.dart';
import 'package:flutter/scheduler.dart';
import 'package:flutter/services.dart';

import 'basic.dart';
import 'binding.dart';
import 'constants.dart';
import 'container.dart';
import 'debug.dart';
import 'editable_text.dart';
import 'framework.dart';
import 'gesture_detector.dart';
import 'magnifier.dart';
import 'overlay.dart';
import 'scrollable.dart';
import 'selection_gestures.dart';
import 'tap_region.dart';
import 'ticker_provider.dart';
import 'transitions.dart';

export 'package:flutter/rendering.dart' show TextSelectionPoint;
export 'package:flutter/services.dart' show TextSelectionDelegate;

/// A duration that controls how often the drag selection update callback is
/// called.
const Duration _kDragSelectionUpdateThrottle = Duration(milliseconds: 50);

/// The type for a Function that builds a toolbar's container with the given
/// child.
///
/// See also:
///
///   * [TextSelectionToolbar.toolbarBuilder], which is of this type.
///     type.
///   * [CupertinoTextSelectionToolbar.toolbarBuilder], which is similar, but
///     for a Cupertino-style toolbar.
typedef ToolbarBuilder = Widget Function(BuildContext context, Widget child);

/// ParentData that determines whether or not to paint the corresponding child.
///
/// Used in the layout of the Cupertino and Material text selection menus, which
/// decide whether or not to paint their buttons after laying them out and
/// determining where they overflow.
class ToolbarItemsParentData extends ContainerBoxParentData<RenderBox> {
  /// Whether or not this child is painted.
  ///
  /// Children in the selection toolbar may be laid out for measurement purposes
  /// but not painted. This allows these children to be identified.
  bool shouldPaint = false;

  @override
  String toString() => '${super.toString()}; shouldPaint=$shouldPaint';
}

/// An interface for building the selection UI, to be provided by the
/// implementer of the toolbar widget.
///
/// Override text operations such as [handleCut] if needed.
///
/// See also:
///
///  * [SelectionArea], which selects appropriate text selection controls
///    based on the current platform.
abstract class TextSelectionControls {
  /// Builds a selection handle of the given `type`.
  ///
  /// The top left corner of this widget is positioned at the bottom of the
  /// selection position.
  ///
  /// The supplied [onTap] should be invoked when the handle is tapped, if such
  /// interaction is allowed. As a counterexample, the default selection handle
  /// on iOS [cupertinoTextSelectionControls] does not call [onTap] at all,
  /// since its handles are not meant to be tapped.
  Widget buildHandle(BuildContext context, TextSelectionHandleType type, double textLineHeight, [VoidCallback? onTap]);

  /// Get the anchor point of the handle relative to itself. The anchor point is
  /// the point that is aligned with a specific point in the text. A handle
  /// often visually "points to" that location.
  Offset getHandleAnchor(TextSelectionHandleType type, double textLineHeight);

  /// Builds a toolbar near a text selection.
  ///
  /// Typically displays buttons for copying and pasting text.
  ///
  /// The [globalEditableRegion] parameter is the TextField size of the global
  /// coordinate system in logical pixels.
  ///
  /// The [textLineHeight] parameter is the [RenderEditable.preferredLineHeight]
  /// of the [RenderEditable] we are building a toolbar for.
  ///
  /// The [selectionMidpoint] parameter is a general calculation midpoint
  /// parameter of the toolbar. More detailed position information
  /// is computable from the [endpoints] parameter.
  Widget buildToolbar(
    BuildContext context,
    Rect globalEditableRegion,
    double textLineHeight,
    Offset selectionMidpoint,
    List<TextSelectionPoint> endpoints,
    TextSelectionDelegate delegate,
    // TODO(chunhtai): Change to ValueListenable<ClipboardStatus>? once
    // migration is done. https://github.com/flutter/flutter/issues/99360
    ClipboardStatusNotifier? clipboardStatus,
    Offset? lastSecondaryTapDownPosition,
  );

  /// Returns the size of the selection handle.
  Size getHandleSize(double textLineHeight);

  /// Whether the current selection of the text field managed by the given
  /// `delegate` can be removed from the text field and placed into the
  /// [Clipboard].
  ///
  /// By default, false is returned when nothing is selected in the text field.
  ///
  /// Subclasses can use this to decide if they should expose the cut
  /// functionality to the user.
  bool canCut(TextSelectionDelegate delegate) {
    return delegate.cutEnabled && !delegate.textEditingValue.selection.isCollapsed;
  }

  /// Whether the current selection of the text field managed by the given
  /// `delegate` can be copied to the [Clipboard].
  ///
  /// By default, false is returned when nothing is selected in the text field.
  ///
  /// Subclasses can use this to decide if they should expose the copy
  /// functionality to the user.
  bool canCopy(TextSelectionDelegate delegate) {
    return delegate.copyEnabled && !delegate.textEditingValue.selection.isCollapsed;
  }

  /// Whether the text field managed by the given `delegate` supports pasting
  /// from the clipboard.
  ///
  /// Subclasses can use this to decide if they should expose the paste
  /// functionality to the user.
  ///
  /// This does not consider the contents of the clipboard. Subclasses may want
  /// to, for example, disallow pasting when the clipboard contains an empty
  /// string.
  bool canPaste(TextSelectionDelegate delegate) {
    return delegate.pasteEnabled;
  }

  /// Whether the current selection of the text field managed by the given
  /// `delegate` can be extended to include the entire content of the text
  /// field.
  ///
  /// Subclasses can use this to decide if they should expose the select all
  /// functionality to the user.
  bool canSelectAll(TextSelectionDelegate delegate) {
    return delegate.selectAllEnabled && delegate.textEditingValue.text.isNotEmpty && delegate.textEditingValue.selection.isCollapsed;
  }

  /// Call [TextSelectionDelegate.cutSelection] to cut current selection.
  ///
  /// This is called by subclasses when their cut affordance is activated by
  /// the user.
  // TODO(chunhtai): remove optional parameter once migration is done.
  // https://github.com/flutter/flutter/issues/99360
  void handleCut(TextSelectionDelegate delegate, [ClipboardStatusNotifier? clipboardStatus]) {
    delegate.cutSelection(SelectionChangedCause.toolbar);
  }

  /// Call [TextSelectionDelegate.copySelection] to copy current selection.
  ///
  /// This is called by subclasses when their copy affordance is activated by
  /// the user.
  // TODO(chunhtai): remove optional parameter once migration is done.
  // https://github.com/flutter/flutter/issues/99360
  void handleCopy(TextSelectionDelegate delegate, [ClipboardStatusNotifier? clipboardStatus]) {
    delegate.copySelection(SelectionChangedCause.toolbar);
  }

  /// Call [TextSelectionDelegate.pasteText] to paste text.
  ///
  /// This is called by subclasses when their paste affordance is activated by
  /// the user.
  ///
  /// This function is asynchronous since interacting with the clipboard is
  /// asynchronous. Race conditions may exist with this API as currently
  /// implemented.
  // TODO(ianh): https://github.com/flutter/flutter/issues/11427
  Future<void> handlePaste(TextSelectionDelegate delegate) async {
    delegate.pasteText(SelectionChangedCause.toolbar);
  }

  /// Call [TextSelectionDelegate.selectAll] to set the current selection to
  /// contain the entire text value.
  ///
  /// Does not hide the toolbar.
  ///
  /// This is called by subclasses when their select-all affordance is activated
  /// by the user.
  void handleSelectAll(TextSelectionDelegate delegate) {
    delegate.selectAll(SelectionChangedCause.toolbar);
  }
}

/// Text selection controls that do not show any toolbars or handles.
///
/// This is a placeholder, suitable for temporary use during development, but
/// not practical for production. For example, it provides no way for the user
/// to interact with selections: no context menus on desktop, no toolbars or
/// drag handles on mobile, etc. For production, consider using
/// [MaterialTextSelectionControls] or creating a custom subclass of
/// [TextSelectionControls].
///
/// The [emptyTextSelectionControls] global variable has a
/// suitable instance of this class.
class EmptyTextSelectionControls extends TextSelectionControls {
  @override
  Size getHandleSize(double textLineHeight) => Size.zero;

  @override
  Widget buildToolbar(
    BuildContext context,
    Rect globalEditableRegion,
    double textLineHeight,
    Offset selectionMidpoint,
    List<TextSelectionPoint> endpoints,
    TextSelectionDelegate delegate,
    ValueListenable<ClipboardStatus>? clipboardStatus,
    Offset? lastSecondaryTapDownPosition,
  ) => const SizedBox.shrink();

  @override
  Widget buildHandle(BuildContext context, TextSelectionHandleType type, double textLineHeight, [VoidCallback? onTap]) {
    return const SizedBox.shrink();
  }

  @override
  Offset getHandleAnchor(TextSelectionHandleType type, double textLineHeight) {
    return Offset.zero;
  }
}

/// Text selection controls that do not show any toolbars or handles.
///
/// This is a placeholder, suitable for temporary use during development, but
/// not practical for production. For example, it provides no way for the user
/// to interact with selections: no context menus on desktop, no toolbars or
/// drag handles on mobile, etc. For production, consider using
/// [materialTextSelectionControls] or creating a custom subclass of
/// [TextSelectionControls].
final TextSelectionControls emptyTextSelectionControls = EmptyTextSelectionControls();


/// An object that manages a pair of text selection handles for a
/// [RenderEditable].
///
/// This class is a wrapper of [SelectionOverlay] to provide APIs specific for
/// [RenderEditable]s. To manage selection handles for custom widgets, use
/// [SelectionOverlay] instead.
class TextSelectionOverlay {
  /// Creates an object that manages overlay entries for selection handles.
  ///
  /// The [context] must not be null and must have an [Overlay] as an ancestor.
  TextSelectionOverlay({
    required TextEditingValue value,
    required this.context,
    Widget? debugRequiredFor,
    required LayerLink toolbarLayerLink,
    required LayerLink startHandleLayerLink,
    required LayerLink endHandleLayerLink,
    required this.renderObject,
    this.selectionControls,
    bool handlesVisible = false,
    required this.selectionDelegate,
    DragStartBehavior dragStartBehavior = DragStartBehavior.start,
    VoidCallback? onSelectionHandleTapped,
    ClipboardStatusNotifier? clipboardStatus,
    required TextMagnifierConfiguration magnifierConfiguration,
  }) : assert(value != null),
       assert(context != null),
       assert(handlesVisible != null),
       _handlesVisible = handlesVisible,
       _value = value {
    renderObject.selectionStartInViewport.addListener(_updateTextSelectionOverlayVisibilities);
    renderObject.selectionEndInViewport.addListener(_updateTextSelectionOverlayVisibilities);
    _updateTextSelectionOverlayVisibilities();
    _selectionOverlay = SelectionOverlay(
      magnifierConfiguration: magnifierConfiguration,
      context: context,
      debugRequiredFor: debugRequiredFor,
      // The metrics will be set when show handles.
      startHandleType: TextSelectionHandleType.collapsed,
      startHandlesVisible: _effectiveStartHandleVisibility,
      lineHeightAtStart: 0.0,
      onStartHandleDragStart: _handleSelectionStartHandleDragStart,
      onStartHandleDragUpdate: _handleSelectionStartHandleDragUpdate,
      onEndHandleDragEnd: _handleAnyDragEnd,
      endHandleType: TextSelectionHandleType.collapsed,
      endHandlesVisible: _effectiveEndHandleVisibility,
      lineHeightAtEnd: 0.0,
      onEndHandleDragStart: _handleSelectionEndHandleDragStart,
      onEndHandleDragUpdate: _handleSelectionEndHandleDragUpdate,
      onStartHandleDragEnd: _handleAnyDragEnd,
      toolbarVisible: _effectiveToolbarVisibility,
      selectionEndpoints: const <TextSelectionPoint>[],
      selectionControls: selectionControls,
      selectionDelegate: selectionDelegate,
      clipboardStatus: clipboardStatus,
      startHandleLayerLink: startHandleLayerLink,
      endHandleLayerLink: endHandleLayerLink,
      toolbarLayerLink: toolbarLayerLink,
      onSelectionHandleTapped: onSelectionHandleTapped,
      dragStartBehavior: dragStartBehavior,
      toolbarLocation: renderObject.lastSecondaryTapDownPosition,
    );
  }

  /// Controls the fade-in and fade-out animations for the toolbar and handles.
  @Deprecated(
    'Use `SelectionOverlay.fadeDuration` instead. '
    'This feature was deprecated after v2.12.0-4.1.pre.'
  )
  static const Duration fadeDuration = SelectionOverlay.fadeDuration;

  // TODO(mpcomplete): what if the renderObject is removed or replaced, or
  // moves? Not sure what cases I need to handle, or how to handle them.
  /// The editable line in which the selected text is being displayed.
  final RenderEditable renderObject;

  /// {@macro flutter.widgets.SelectionOverlay.selectionControls}
  final TextSelectionControls? selectionControls;

  /// {@macro flutter.widgets.SelectionOverlay.selectionDelegate}
  final TextSelectionDelegate selectionDelegate;

  late final SelectionOverlay _selectionOverlay;

  /// Retrieve current value.
  @visibleForTesting
  TextEditingValue get value => _value;

  TextEditingValue _value;

  TextSelection get _selection => _value.selection;

  final ValueNotifier<bool> _effectiveStartHandleVisibility = ValueNotifier<bool>(false);
  final ValueNotifier<bool> _effectiveEndHandleVisibility = ValueNotifier<bool>(false);
  final ValueNotifier<bool> _effectiveToolbarVisibility = ValueNotifier<bool>(false);

  /// The context in which the selection handles should appear.
  ///
  /// This context must have an [Overlay] as an ancestor because this object
  /// will display the text selection handles in that [Overlay].
  final BuildContext context;

  void _updateTextSelectionOverlayVisibilities() {
    _effectiveStartHandleVisibility.value = _handlesVisible && renderObject.selectionStartInViewport.value;
    _effectiveEndHandleVisibility.value = _handlesVisible && renderObject.selectionEndInViewport.value;
    _effectiveToolbarVisibility.value = renderObject.selectionStartInViewport.value || renderObject.selectionEndInViewport.value;
  }

  /// Whether selection handles are visible.
  ///
  /// Set to false if you want to hide the handles. Use this property to show or
  /// hide the handle without rebuilding them.
  ///
  /// Defaults to false.
  bool get handlesVisible => _handlesVisible;
  bool _handlesVisible = false;
  set handlesVisible(bool visible) {
    assert(visible != null);
    if (_handlesVisible == visible) {
      return;
    }
    _handlesVisible = visible;
    _updateTextSelectionOverlayVisibilities();
  }

  /// {@macro flutter.widgets.SelectionOverlay.showHandles}
  void showHandles() {
    _updateSelectionOverlay();
    _selectionOverlay.showHandles();
  }

  /// {@macro flutter.widgets.SelectionOverlay.hideHandles}
  void hideHandles() => _selectionOverlay.hideHandles();

  /// {@macro flutter.widgets.SelectionOverlay.showToolbar}
  void showToolbar() {
    _updateSelectionOverlay();
    _selectionOverlay.showToolbar();
  }

  /// {@macro flutter.widgets.SelectionOverlay.showMagnifier}
  void showMagnifier(Offset positionToShow) {
    final TextPosition position = renderObject.getPositionForPoint(positionToShow);
    _updateSelectionOverlay();
    _selectionOverlay.showMagnifier(
      _buildMagnifier(
        currentTextPosition: position,
        globalGesturePosition: positionToShow,
        renderEditable: renderObject,
      ),
    );
  }

  /// {@macro flutter.widgets.SelectionOverlay.updateMagnifier}
  void updateMagnifier(Offset positionToShow) {
    final TextPosition position = renderObject.getPositionForPoint(positionToShow);
    _updateSelectionOverlay();
    _selectionOverlay.updateMagnifier(
      _buildMagnifier(
        currentTextPosition: position,
        globalGesturePosition: positionToShow,
        renderEditable: renderObject,
      ),
    );
  }

  /// {@macro flutter.widgets.SelectionOverlay.hideMagnifier}
  void hideMagnifier({required bool shouldShowToolbar}) {
    _selectionOverlay.hideMagnifier(shouldShowToolbar: shouldShowToolbar);
  }

  /// Updates the overlay after the selection has changed.
  ///
  /// If this method is called while the [SchedulerBinding.schedulerPhase] is
  /// [SchedulerPhase.persistentCallbacks], i.e. during the build, layout, or
  /// paint phases (see [WidgetsBinding.drawFrame]), then the update is delayed
  /// until the post-frame callbacks phase. Otherwise the update is done
  /// synchronously. This means that it is safe to call during builds, but also
  /// that if you do call this during a build, the UI will not update until the
  /// next frame (i.e. many milliseconds later).
  void update(TextEditingValue newValue) {
    if (_value == newValue) {
      return;
    }
    _value = newValue;
    _updateSelectionOverlay();
  }

  void _updateSelectionOverlay() {
    _selectionOverlay
      // Update selection handle metrics.
      ..startHandleType = _chooseType(
        renderObject.textDirection,
        TextSelectionHandleType.left,
        TextSelectionHandleType.right,
      )
      ..lineHeightAtStart = _getStartGlyphHeight()
      ..endHandleType = _chooseType(
        renderObject.textDirection,
        TextSelectionHandleType.right,
        TextSelectionHandleType.left,
      )
      ..lineHeightAtEnd = _getEndGlyphHeight()
      // Update selection toolbar metrics.
      ..selectionEndpoints = renderObject.getEndpointsForSelection(_selection)
      ..toolbarLocation = renderObject.lastSecondaryTapDownPosition;
  }

  /// Causes the overlay to update its rendering.
  ///
  /// This is intended to be called when the [renderObject] may have changed its
  /// text metrics (e.g. because the text was scrolled).
  void updateForScroll() => _updateSelectionOverlay();

  /// Whether the handles are currently visible.
  bool get handlesAreVisible => _selectionOverlay._handles != null && handlesVisible;

  /// Whether the toolbar is currently visible.
  bool get toolbarIsVisible => _selectionOverlay._toolbar != null;

  /// Whether the magnifier is currently visible.
  bool get magnifierIsVisible => _selectionOverlay._magnifierController.shown;

  /// {@macro flutter.widgets.SelectionOverlay.hide}
  void hide() => _selectionOverlay.hide();

  /// {@macro flutter.widgets.SelectionOverlay.hideToolbar}
  void hideToolbar() => _selectionOverlay.hideToolbar();

  /// {@macro flutter.widgets.SelectionOverlay.dispose}
  void dispose() {
    _selectionOverlay.dispose();
    renderObject.selectionStartInViewport.removeListener(_updateTextSelectionOverlayVisibilities);
    renderObject.selectionEndInViewport.removeListener(_updateTextSelectionOverlayVisibilities);
    _effectiveToolbarVisibility.dispose();
    _effectiveStartHandleVisibility.dispose();
    _effectiveEndHandleVisibility.dispose();
  }

  double _getStartGlyphHeight() {
    final String currText = selectionDelegate.textEditingValue.text;
    final int firstSelectedGraphemeExtent;
    Rect? startHandleRect;
    // Only calculate handle rects if the text in the previous frame
    // is the same as the text in the current frame. This is done because
    // widget.renderObject contains the renderEditable from the previous frame.
    // If the text changed between the current and previous frames then
    // widget.renderObject.getRectForComposingRange might fail. In cases where
    // the current frame is different from the previous we fall back to
    // renderObject.preferredLineHeight.
    if (renderObject.plainText == currText && _selection != null && _selection.isValid && !_selection.isCollapsed) {
      final String selectedGraphemes = _selection.textInside(currText);
      firstSelectedGraphemeExtent = selectedGraphemes.characters.first.length;
      startHandleRect = renderObject.getRectForComposingRange(TextRange(start: _selection.start, end: _selection.start + firstSelectedGraphemeExtent));
    }
    return startHandleRect?.height ?? renderObject.preferredLineHeight;
  }

  double _getEndGlyphHeight() {
    final String currText = selectionDelegate.textEditingValue.text;
    final int lastSelectedGraphemeExtent;
    Rect? endHandleRect;
    // See the explanation in _getStartGlyphHeight.
    if (renderObject.plainText == currText && _selection != null && _selection.isValid && !_selection.isCollapsed) {
      final String selectedGraphemes = _selection.textInside(currText);
      lastSelectedGraphemeExtent = selectedGraphemes.characters.last.length;
      endHandleRect = renderObject.getRectForComposingRange(TextRange(start: _selection.end - lastSelectedGraphemeExtent, end: _selection.end));
    }
    return endHandleRect?.height ?? renderObject.preferredLineHeight;
  }

  MagnifierInfo _buildMagnifier({
    required RenderEditable renderEditable,
    required Offset globalGesturePosition,
    required TextPosition currentTextPosition,
  }) {
    final Offset globalRenderEditableTopLeft = renderEditable.localToGlobal(Offset.zero);
    final Rect localCaretRect = renderEditable.getLocalRectForCaret(currentTextPosition);

    final TextSelection lineAtOffset = renderEditable.getLineAtOffset(currentTextPosition);
    final TextPosition positionAtEndOfLine = TextPosition(
        offset: lineAtOffset.extentOffset,
        affinity: TextAffinity.upstream,
    );

    // Default affinity is downstream.
    final TextPosition positionAtBeginningOfLine = TextPosition(
      offset: lineAtOffset.baseOffset,
    );

    final Rect lineBoundaries = Rect.fromPoints(
      renderEditable.getLocalRectForCaret(positionAtBeginningOfLine).topCenter,
      renderEditable.getLocalRectForCaret(positionAtEndOfLine).bottomCenter,
    );

    return MagnifierInfo(
      fieldBounds: globalRenderEditableTopLeft & renderEditable.size,
      globalGesturePosition: globalGesturePosition,
      caretRect: localCaretRect.shift(globalRenderEditableTopLeft),
      currentLineBoundaries: lineBoundaries.shift(globalRenderEditableTopLeft),
    );
  }

  late Offset _dragEndPosition;

  void _handleSelectionEndHandleDragStart(DragStartDetails details) {
    if (!renderObject.attached) {
      return;
    }

    // This adjusts for the fact that the selection handles may not
    // perfectly cover the TextPosition that they correspond to.
    final Offset offsetFromHandleToTextPosition = _getOffsetToTextPositionPoint(_selectionOverlay.endHandleType);
    _dragEndPosition = details.globalPosition + offsetFromHandleToTextPosition;

    final TextPosition position = renderObject.getPositionForPoint(_dragEndPosition);

    _selectionOverlay.showMagnifier(
      _buildMagnifier(
        currentTextPosition: position,
        globalGesturePosition: details.globalPosition,
        renderEditable: renderObject,
      ),
    );
  }

  void _handleSelectionEndHandleDragUpdate(DragUpdateDetails details) {
    if (!renderObject.attached) {
      return;
    }
    _dragEndPosition += details.delta;

    final TextPosition position = renderObject.getPositionForPoint(_dragEndPosition);
    final TextSelection currentSelection = TextSelection.fromPosition(position);

    if (_selection.isCollapsed) {
      _selectionOverlay.updateMagnifier(_buildMagnifier(
        currentTextPosition: position,
        globalGesturePosition: details.globalPosition,
        renderEditable: renderObject,
      ));

      _handleSelectionHandleChanged(currentSelection, isEnd: true);
      return;
    }

    final TextSelection newSelection;
    switch (defaultTargetPlatform) {
      // On Apple platforms, dragging the base handle makes it the extent.
      case TargetPlatform.iOS:
      case TargetPlatform.macOS:
        newSelection = TextSelection(
          extentOffset: position.offset,
          baseOffset: _selection.start,
        );
        if (position.offset <= _selection.start) {
          return; // Don't allow order swapping.
        }
        break;
      case TargetPlatform.android:
      case TargetPlatform.fuchsia:
      case TargetPlatform.linux:
      case TargetPlatform.windows:
        newSelection = TextSelection(
          baseOffset: _selection.baseOffset,
          extentOffset: position.offset,
        );
        if (newSelection.baseOffset >= newSelection.extentOffset) {
          return; // Don't allow order swapping.
        }
        break;
    }

    _handleSelectionHandleChanged(newSelection, isEnd: true);

     _selectionOverlay.updateMagnifier(_buildMagnifier(
      currentTextPosition: newSelection.extent,
      globalGesturePosition: details.globalPosition,
      renderEditable: renderObject,
    ));
  }

  late Offset _dragStartPosition;

  void _handleSelectionStartHandleDragStart(DragStartDetails details) {
    if (!renderObject.attached) {
      return;
    }

    // This adjusts for the fact that the selection handles may not
    // perfectly cover the TextPosition that they correspond to.
    final Offset offsetFromHandleToTextPosition = _getOffsetToTextPositionPoint(_selectionOverlay.startHandleType);
    _dragStartPosition = details.globalPosition + offsetFromHandleToTextPosition;

    final TextPosition position = renderObject.getPositionForPoint(_dragStartPosition);

    _selectionOverlay.showMagnifier(
      _buildMagnifier(
        currentTextPosition: position,
        globalGesturePosition: details.globalPosition,
        renderEditable: renderObject,
      ),
    );
  }

  void _handleSelectionStartHandleDragUpdate(DragUpdateDetails details) {
    if (!renderObject.attached) {
      return;
    }
    _dragStartPosition += details.delta;
    final TextPosition position = renderObject.getPositionForPoint(_dragStartPosition);

    if (_selection.isCollapsed) {
      _selectionOverlay.updateMagnifier(_buildMagnifier(
        currentTextPosition: position,
        globalGesturePosition: details.globalPosition,
        renderEditable: renderObject,
      ));

      _handleSelectionHandleChanged(TextSelection.fromPosition(position), isEnd: false);
      return;
    }

    final TextSelection newSelection;
    switch (defaultTargetPlatform) {
      // On Apple platforms, dragging the base handle makes it the extent.
      case TargetPlatform.iOS:
      case TargetPlatform.macOS:
        newSelection = TextSelection(
          extentOffset: position.offset,
          baseOffset: _selection.end,
        );
        if (newSelection.extentOffset >= _selection.end) {
          return; // Don't allow order swapping.
        }
        break;
      case TargetPlatform.android:
      case TargetPlatform.fuchsia:
      case TargetPlatform.linux:
      case TargetPlatform.windows:
        newSelection = TextSelection(
          baseOffset: position.offset,
          extentOffset: _selection.extentOffset,
        );
        if (newSelection.baseOffset >= newSelection.extentOffset) {
          return; // Don't allow order swapping.
        }
        break;
    }

    _selectionOverlay.updateMagnifier(_buildMagnifier(
      currentTextPosition: newSelection.extent.offset < newSelection.base.offset ? newSelection.extent : newSelection.base,
      globalGesturePosition: details.globalPosition,
      renderEditable: renderObject,
    ));

    _handleSelectionHandleChanged(newSelection, isEnd: false);
  }

  void _handleAnyDragEnd(DragEndDetails details) => _selectionOverlay.hideMagnifier(shouldShowToolbar: !_selection.isCollapsed);

  // Returns the offset that locates a drag on a handle to the correct line of text.
  Offset _getOffsetToTextPositionPoint(TextSelectionHandleType type) {
    final Size handleSize = selectionControls!.getHandleSize(
      renderObject.preferredLineHeight,
    );

    // Try to shift center of handle to top by half of handle height.
    final double halfHandleHeight = handleSize.height / 2;

    // [getHandleAnchor] is used to shift the selection endpoint to the top left
    // point of the handle rect when building the handle widget.
    // The endpoint is at the bottom of the selection rect, which is also at the
    // bottom of the line of text.
    // Try to shift the top of the handle to the selection endpoint by the dy of
    // the handle's anchor.
    final double handleAnchorDy = selectionControls!.getHandleAnchor(type, renderObject.preferredLineHeight).dy;

    // Try to shift the selection endpoint to the center of the correct line by
    // using half of the line height.
    final double halfPreferredLineHeight = renderObject.preferredLineHeight / 2;

    // The x offset is accurate, so we only need to adjust the y position.
    final double offsetYFromHandleToTextPosition = handleAnchorDy - halfHandleHeight - halfPreferredLineHeight;
    return Offset(0.0, offsetYFromHandleToTextPosition);
  }

  void _handleSelectionHandleChanged(TextSelection newSelection, {required bool isEnd}) {
    final TextPosition textPosition = isEnd ? newSelection.extent : newSelection.base;
    selectionDelegate.userUpdateTextEditingValue(
      _value.copyWith(selection: newSelection),
      SelectionChangedCause.drag,
    );
    selectionDelegate.bringIntoView(textPosition);
  }

  TextSelectionHandleType _chooseType(
      TextDirection textDirection,
      TextSelectionHandleType ltrType,
      TextSelectionHandleType rtlType,
      ) {
    if (_selection.isCollapsed) {
      return TextSelectionHandleType.collapsed;
    }

    assert(textDirection != null);
    switch (textDirection) {
      case TextDirection.ltr:
        return ltrType;
      case TextDirection.rtl:
        return rtlType;
    }
  }
}

/// An object that manages a pair of selection handles and a toolbar.
///
/// The selection handles are displayed in the [Overlay] that most closely
/// encloses the given [BuildContext].
class SelectionOverlay {
  /// Creates an object that manages overlay entries for selection handles.
  ///
  /// The [context] must not be null and must have an [Overlay] as an ancestor.
  SelectionOverlay({
    required this.context,
    this.debugRequiredFor,
    required TextSelectionHandleType startHandleType,
    required double lineHeightAtStart,
    this.startHandlesVisible,
    this.onStartHandleDragStart,
    this.onStartHandleDragUpdate,
    this.onStartHandleDragEnd,
    required TextSelectionHandleType endHandleType,
    required double lineHeightAtEnd,
    this.endHandlesVisible,
    this.onEndHandleDragStart,
    this.onEndHandleDragUpdate,
    this.onEndHandleDragEnd,
    this.toolbarVisible,
    required List<TextSelectionPoint> selectionEndpoints,
    required this.selectionControls,
    required this.selectionDelegate,
    required this.clipboardStatus,
    required this.startHandleLayerLink,
    required this.endHandleLayerLink,
    required this.toolbarLayerLink,
    this.dragStartBehavior = DragStartBehavior.start,
    this.onSelectionHandleTapped,
    Offset? toolbarLocation,
    this.magnifierConfiguration = TextMagnifierConfiguration.disabled,
  }) : _startHandleType = startHandleType,
       _lineHeightAtStart = lineHeightAtStart,
       _endHandleType = endHandleType,
       _lineHeightAtEnd = lineHeightAtEnd,
       _selectionEndpoints = selectionEndpoints,
       _toolbarLocation = toolbarLocation,
       assert(debugCheckHasOverlay(context));

  /// The context in which the selection handles should appear.
  ///
  /// This context must have an [Overlay] as an ancestor because this object
  /// will display the text selection handles in that [Overlay].
  final BuildContext context;


  final ValueNotifier<MagnifierInfo> _magnifierInfo =
      ValueNotifier<MagnifierInfo>(MagnifierInfo.empty);

  /// [MagnifierController.show] and [MagnifierController.hide] should not be called directly, except
  /// from inside [showMagnifier] and [hideMagnifier]. If it is desired to show or hide the magnifier,
  /// call [showMagnifier] or [hideMagnifier]. This is because the magnifier needs to orchestrate
  /// with other properties in [SelectionOverlay].
  final MagnifierController _magnifierController = MagnifierController();

  /// {@macro flutter.widgets.magnifier.TextMagnifierConfiguration.intro}
  ///
  /// {@macro flutter.widgets.magnifier.intro}
  ///
  /// By default, [SelectionOverlay]'s [TextMagnifierConfiguration] is disabled.
  ///
  /// {@macro flutter.widgets.magnifier.TextMagnifierConfiguration.details}
  final TextMagnifierConfiguration magnifierConfiguration;

  /// {@template flutter.widgets.SelectionOverlay.showMagnifier}
  /// Shows the magnifier, and hides the toolbar if it was showing when [showMagnifier]
  /// was called. This is safe to call on platforms not mobile, since
  /// a magnifierBuilder will not be provided, or the magnifierBuilder will return null
  /// on platforms not mobile.
  ///
  /// This is NOT the source of truth for if the magnifier is up or not,
  /// since magnifiers may hide themselves. If this info is needed, check
  /// [MagnifierController.shown].
  /// {@endtemplate}
  void showMagnifier(MagnifierInfo initalMagnifierInfo) {
    if (_toolbar != null) {
      hideToolbar();
    }

    // Start from empty, so we don't utilize any rememnant values.
    _magnifierInfo.value = initalMagnifierInfo;

    // Pre-build the magnifiers so we can tell if we've built something
    // or not. If we don't build a magnifiers, then we should not
    // insert anything in the overlay.
    final Widget? builtMagnifier = magnifierConfiguration.magnifierBuilder(
      context,
      _magnifierController,
      _magnifierInfo,
    );

    if (builtMagnifier == null) {
      return;
    }

    _magnifierController.show(
        context: context,
        below: magnifierConfiguration.shouldDisplayHandlesInMagnifier
            ? null
            : _handles?.first,
        builder: (_) => builtMagnifier);
  }

  /// {@template flutter.widgets.SelectionOverlay.hideMagnifier}
  /// Hide the current magnifier, optionally immediately showing
  /// the toolbar.
  ///
  /// This does nothing if there is no magnifier.
  /// {@endtemplate}
  void hideMagnifier({required bool shouldShowToolbar}) {
    // This cannot be a check on `MagnifierController.shown`, since
    // it's possible that the magnifier is still in the overlay, but
    // not shown in cases where the magnifier hides itself.
    if (_magnifierController.overlayEntry == null) {
      return;
    }

    _magnifierController.hide();

    if (shouldShowToolbar) {
      showToolbar();
    }
  }

  /// The type of start selection handle.
  ///
  /// Changing the value while the handles are visible causes them to rebuild.
  TextSelectionHandleType get startHandleType => _startHandleType;
  TextSelectionHandleType _startHandleType;
  set startHandleType(TextSelectionHandleType value) {
    if (_startHandleType == value) {
      return;
    }
    _startHandleType = value;
    _markNeedsBuild();
  }

  /// The line height at the selection start.
  ///
  /// This value is used for calculating the size of the start selection handle.
  ///
  /// Changing the value while the handles are visible causes them to rebuild.
  double get lineHeightAtStart => _lineHeightAtStart;
  double _lineHeightAtStart;
  set lineHeightAtStart(double value) {
    if (_lineHeightAtStart == value) {
      return;
    }
    _lineHeightAtStart = value;
    _markNeedsBuild();
  }

  /// Whether the start handle is visible.
  ///
  /// If the value changes, the start handle uses [FadeTransition] to transition
  /// itself on and off the screen.
  ///
  /// If this is null, the start selection handle will always be visible.
  final ValueListenable<bool>? startHandlesVisible;

  /// Called when the users start dragging the start selection handles.
  final ValueChanged<DragStartDetails>? onStartHandleDragStart;

  /// Called when the users drag the start selection handles to new locations.
  final ValueChanged<DragUpdateDetails>? onStartHandleDragUpdate;

  /// Called when the users lift their fingers after dragging the start selection
  /// handles.
  final ValueChanged<DragEndDetails>? onStartHandleDragEnd;

  /// The type of end selection handle.
  ///
  /// Changing the value while the handles are visible causes them to rebuild.
  TextSelectionHandleType get endHandleType => _endHandleType;
  TextSelectionHandleType _endHandleType;
  set endHandleType(TextSelectionHandleType value) {
    if (_endHandleType == value) {
      return;
    }
    _endHandleType = value;
    _markNeedsBuild();
  }

  /// The line height at the selection end.
  ///
  /// This value is used for calculating the size of the end selection handle.
  ///
  /// Changing the value while the handles are visible causes them to rebuild.
  double get lineHeightAtEnd => _lineHeightAtEnd;
  double _lineHeightAtEnd;
  set lineHeightAtEnd(double value) {
    if (_lineHeightAtEnd == value) {
      return;
    }
    _lineHeightAtEnd = value;
    _markNeedsBuild();
  }

  /// Whether the end handle is visible.
  ///
  /// If the value changes, the end handle uses [FadeTransition] to transition
  /// itself on and off the screen.
  ///
  /// If this is null, the end selection handle will always be visible.
  final ValueListenable<bool>? endHandlesVisible;

  /// Called when the users start dragging the end selection handles.
  final ValueChanged<DragStartDetails>? onEndHandleDragStart;

  /// Called when the users drag the end selection handles to new locations.
  final ValueChanged<DragUpdateDetails>? onEndHandleDragUpdate;

  /// Called when the users lift their fingers after dragging the end selection
  /// handles.
  final ValueChanged<DragEndDetails>? onEndHandleDragEnd;

  /// Whether the toolbar is visible.
  ///
  /// If the value changes, the toolbar uses [FadeTransition] to transition
  /// itself on and off the screen.
  ///
  /// If this is null the toolbar will always be visible.
  final ValueListenable<bool>? toolbarVisible;

  /// The text selection positions of selection start and end.
  List<TextSelectionPoint> get selectionEndpoints => _selectionEndpoints;
  List<TextSelectionPoint> _selectionEndpoints;
  set selectionEndpoints(List<TextSelectionPoint> value) {
    if (!listEquals(_selectionEndpoints, value)) {
      _markNeedsBuild();
    }
    _selectionEndpoints = value;
  }

  /// Debugging information for explaining why the [Overlay] is required.
  final Widget? debugRequiredFor;

  /// The object supplied to the [CompositedTransformTarget] that wraps the text
  /// field.
  final LayerLink toolbarLayerLink;

  /// The objects supplied to the [CompositedTransformTarget] that wraps the
  /// location of start selection handle.
  final LayerLink startHandleLayerLink;

  /// The objects supplied to the [CompositedTransformTarget] that wraps the
  /// location of end selection handle.
  final LayerLink endHandleLayerLink;

  /// {@template flutter.widgets.SelectionOverlay.selectionControls}
  /// Builds text selection handles and toolbar.
  /// {@endtemplate}
  final TextSelectionControls? selectionControls;

  /// {@template flutter.widgets.SelectionOverlay.selectionDelegate}
  /// The delegate for manipulating the current selection in the owning
  /// text field.
  /// {@endtemplate}
  final TextSelectionDelegate selectionDelegate;

  /// Determines the way that drag start behavior is handled.
  ///
  /// If set to [DragStartBehavior.start], handle drag behavior will
  /// begin at the position where the drag gesture won the arena. If set to
  /// [DragStartBehavior.down] it will begin at the position where a down
  /// event is first detected.
  ///
  /// In general, setting this to [DragStartBehavior.start] will make drag
  /// animation smoother and setting it to [DragStartBehavior.down] will make
  /// drag behavior feel slightly more reactive.
  ///
  /// By default, the drag start behavior is [DragStartBehavior.start].
  ///
  /// See also:
  ///
  ///  * [DragGestureRecognizer.dragStartBehavior], which gives an example for the different behaviors.
  final DragStartBehavior dragStartBehavior;

  /// {@template flutter.widgets.SelectionOverlay.onSelectionHandleTapped}
  /// A callback that's optionally invoked when a selection handle is tapped.
  ///
  /// The [TextSelectionControls.buildHandle] implementation the text field
  /// uses decides where the handle's tap "hotspot" is, or whether the
  /// selection handle supports tap gestures at all. For instance,
  /// [MaterialTextSelectionControls] calls [onSelectionHandleTapped] when the
  /// selection handle's "knob" is tapped, while
  /// [CupertinoTextSelectionControls] builds a handle that's not sufficiently
  /// large for tapping (as it's not meant to be tapped) so it does not call
  /// [onSelectionHandleTapped] even when tapped.
  /// {@endtemplate}
  // See https://github.com/flutter/flutter/issues/39376#issuecomment-848406415
  // for provenance.
  final VoidCallback? onSelectionHandleTapped;

  /// Maintains the status of the clipboard for determining if its contents can
  /// be pasted or not.
  ///
  /// Useful because the actual value of the clipboard can only be checked
  /// asynchronously (see [Clipboard.getData]).
  final ClipboardStatusNotifier? clipboardStatus;

  /// The location of where the toolbar should be drawn in relative to the
  /// location of [toolbarLayerLink].
  ///
  /// If this is null, the toolbar is drawn based on [selectionEndpoints] and
  /// the rect of render object of [context].
  ///
  /// This is useful for displaying toolbars at the mouse right-click locations
  /// in desktop devices.
  Offset? get toolbarLocation => _toolbarLocation;
  Offset? _toolbarLocation;
  set toolbarLocation(Offset? value) {
    if (_toolbarLocation == value) {
      return;
    }
    _toolbarLocation = value;
    _markNeedsBuild();
  }

  /// Controls the fade-in and fade-out animations for the toolbar and handles.
  static const Duration fadeDuration = Duration(milliseconds: 150);

  /// A pair of handles. If this is non-null, there are always 2, though the
  /// second is hidden when the selection is collapsed.
  List<OverlayEntry>? _handles;

  /// A copy/paste toolbar.
  OverlayEntry? _toolbar;

  /// {@template flutter.widgets.SelectionOverlay.showHandles}
  /// Builds the handles by inserting them into the [context]'s overlay.
  /// {@endtemplate}
  void showHandles() {
    if (_handles != null) {
      return;
    }

    _handles = <OverlayEntry>[
      OverlayEntry(builder: _buildStartHandle),
      OverlayEntry(builder: _buildEndHandle),
    ];

    Overlay.of(context, rootOverlay: true, debugRequiredFor: debugRequiredFor).insertAll(_handles!);
  }

  /// {@template flutter.widgets.SelectionOverlay.hideHandles}
  /// Destroys the handles by removing them from overlay.
  /// {@endtemplate}
  void hideHandles() {
    if (_handles != null) {
      _handles![0].remove();
      _handles![1].remove();
      _handles = null;
    }
  }

  /// {@template flutter.widgets.SelectionOverlay.showToolbar}
  /// Shows the toolbar by inserting it into the [context]'s overlay.
  /// {@endtemplate}
  void showToolbar() {
    if (_toolbar != null) {
      return;
    }
    _toolbar = OverlayEntry(builder: _buildToolbar);
    Overlay.of(context, rootOverlay: true, debugRequiredFor: debugRequiredFor).insert(_toolbar!);
  }

  bool _buildScheduled = false;
  void _markNeedsBuild() {
    if (_handles == null && _toolbar == null) {
      return;
    }
    // If we are in build state, it will be too late to update visibility.
    // We will need to schedule the build in next frame.
    if (SchedulerBinding.instance.schedulerPhase == SchedulerPhase.persistentCallbacks) {
      if (_buildScheduled) {
        return;
      }
      _buildScheduled = true;
      SchedulerBinding.instance.addPostFrameCallback((Duration duration) {
        _buildScheduled = false;
        if (_handles != null) {
          _handles![0].markNeedsBuild();
          _handles![1].markNeedsBuild();
        }
        _toolbar?.markNeedsBuild();
      });
    } else {
      if (_handles != null) {
        _handles![0].markNeedsBuild();
        _handles![1].markNeedsBuild();
      }
      _toolbar?.markNeedsBuild();
    }
  }

  /// {@template flutter.widgets.SelectionOverlay.hide}
  /// Hides the entire overlay including the toolbar and the handles.
  /// {@endtemplate}
  void hide() {
    _magnifierController.hide();
    if (_handles != null) {
      _handles![0].remove();
      _handles![1].remove();
      _handles = null;
    }
    if (_toolbar != null) {
      hideToolbar();
    }
  }

  /// {@template flutter.widgets.SelectionOverlay.hideToolbar}
  /// Hides the toolbar part of the overlay.
  ///
  /// To hide the whole overlay, see [hide].
  /// {@endtemplate}
  void hideToolbar() {
    if (_toolbar == null) {
      return;
    }
    _toolbar?.remove();
    _toolbar = null;
  }

  /// {@template flutter.widgets.SelectionOverlay.dispose}
  /// Disposes this object and release resources.
  /// {@endtemplate}
  void dispose() {
    hide();
  }

  Widget _buildStartHandle(BuildContext context) {
    final Widget handle;
    final TextSelectionControls? selectionControls = this.selectionControls;
    if (selectionControls == null) {
      handle = const SizedBox.shrink();
    } else {
      handle = _SelectionHandleOverlay(
        type: _startHandleType,
        handleLayerLink: startHandleLayerLink,
        onSelectionHandleTapped: onSelectionHandleTapped,
        onSelectionHandleDragStart: onStartHandleDragStart,
        onSelectionHandleDragUpdate: onStartHandleDragUpdate,
        onSelectionHandleDragEnd: onStartHandleDragEnd,
        selectionControls: selectionControls,
        visibility: startHandlesVisible,
        preferredLineHeight: _lineHeightAtStart,
        dragStartBehavior: dragStartBehavior,
      );
    }
    return TextFieldTapRegion(
      child: ExcludeSemantics(
        child: handle,
      ),
    );
  }

  Widget _buildEndHandle(BuildContext context) {
    final Widget handle;
    final TextSelectionControls? selectionControls = this.selectionControls;
    if (selectionControls == null || _startHandleType == TextSelectionHandleType.collapsed) {
      // Hide the second handle when collapsed.
      handle = const SizedBox.shrink();
    } else {
      handle = _SelectionHandleOverlay(
        type: _endHandleType,
        handleLayerLink: endHandleLayerLink,
        onSelectionHandleTapped: onSelectionHandleTapped,
        onSelectionHandleDragStart: onEndHandleDragStart,
        onSelectionHandleDragUpdate: onEndHandleDragUpdate,
        onSelectionHandleDragEnd: onEndHandleDragEnd,
        selectionControls: selectionControls,
        visibility: endHandlesVisible,
        preferredLineHeight: _lineHeightAtEnd,
        dragStartBehavior: dragStartBehavior,
      );
    }
    return TextFieldTapRegion(
      child: ExcludeSemantics(
        child: handle,
      ),
    );
  }

  Widget _buildToolbar(BuildContext context) {
    if (selectionControls == null) {
      return const SizedBox.shrink();
    }

    final RenderBox renderBox = this.context.findRenderObject()! as RenderBox;

    final Rect editingRegion = Rect.fromPoints(
      renderBox.localToGlobal(Offset.zero),
      renderBox.localToGlobal(renderBox.size.bottomRight(Offset.zero)),
    );

    final bool isMultiline = selectionEndpoints.last.point.dy - selectionEndpoints.first.point.dy >
        lineHeightAtEnd / 2;

    // If the selected text spans more than 1 line, horizontally center the toolbar.
    // Derived from both iOS and Android.
    final double midX = isMultiline
      ? editingRegion.width / 2
      : (selectionEndpoints.first.point.dx + selectionEndpoints.last.point.dx) / 2;

    final Offset midpoint = Offset(
      midX,
      // The y-coordinate won't be made use of most likely.
      selectionEndpoints.first.point.dy - lineHeightAtStart,
    );

    return TextFieldTapRegion(
      child: Directionality(
        textDirection: Directionality.of(this.context),
        child: _SelectionToolbarOverlay(
          preferredLineHeight: lineHeightAtStart,
          toolbarLocation: toolbarLocation,
          layerLink: toolbarLayerLink,
          editingRegion: editingRegion,
          selectionControls: selectionControls,
          midpoint: midpoint,
          selectionEndpoints: selectionEndpoints,
          visibility: toolbarVisible,
          selectionDelegate: selectionDelegate,
          clipboardStatus: clipboardStatus,
        ),
      ),
    );
  }

  /// {@template flutter.widgets.SelectionOverlay.updateMagnifier}
  /// Update the current magnifier with new selection data, so the magnifier
  /// can respond accordingly.
  ///
  /// If the magnifier is not shown, this still updates the magnifier position
  /// because the magnifier may have hidden itself and is looking for a cue to reshow
  /// itself.
  ///
  /// If there is no magnifier in the overlay, this does nothing.
  /// {@endtemplate}
  void updateMagnifier(MagnifierInfo magnifierInfo) {
    if (_magnifierController.overlayEntry == null) {
      return;
    }

    _magnifierInfo.value = magnifierInfo;
  }
}

/// This widget represents a selection toolbar.
class _SelectionToolbarOverlay extends StatefulWidget {
  /// Creates a toolbar overlay.
  const _SelectionToolbarOverlay({
    required this.preferredLineHeight,
    required this.toolbarLocation,
    required this.layerLink,
    required this.editingRegion,
    required this.selectionControls,
    this.visibility,
    required this.midpoint,
    required this.selectionEndpoints,
    required this.selectionDelegate,
    required this.clipboardStatus,
  });

  final double preferredLineHeight;
  final Offset? toolbarLocation;
  final LayerLink layerLink;
  final Rect editingRegion;
  final TextSelectionControls? selectionControls;
  final ValueListenable<bool>? visibility;
  final Offset midpoint;
  final List<TextSelectionPoint> selectionEndpoints;
  final TextSelectionDelegate? selectionDelegate;
  final ClipboardStatusNotifier? clipboardStatus;

  @override
  _SelectionToolbarOverlayState createState() => _SelectionToolbarOverlayState();
}

class _SelectionToolbarOverlayState extends State<_SelectionToolbarOverlay> with SingleTickerProviderStateMixin {
  late AnimationController _controller;
  Animation<double> get _opacity => _controller.view;

  @override
  void initState() {
    super.initState();

    _controller = AnimationController(duration: SelectionOverlay.fadeDuration, vsync: this);

    _toolbarVisibilityChanged();
    widget.visibility?.addListener(_toolbarVisibilityChanged);
  }

  @override
  void didUpdateWidget(_SelectionToolbarOverlay oldWidget) {
    super.didUpdateWidget(oldWidget);
    if (oldWidget.visibility == widget.visibility) {
      return;
    }
    oldWidget.visibility?.removeListener(_toolbarVisibilityChanged);
    _toolbarVisibilityChanged();
    widget.visibility?.addListener(_toolbarVisibilityChanged);
  }

  @override
  void dispose() {
    widget.visibility?.removeListener(_toolbarVisibilityChanged);
    _controller.dispose();
    super.dispose();
  }

  void _toolbarVisibilityChanged() {
    if (widget.visibility?.value ?? true) {
      _controller.forward();
    } else {
      _controller.reverse();
    }
  }

  @override
  Widget build(BuildContext context) {
    return FadeTransition(
      opacity: _opacity,
      child: CompositedTransformFollower(
        link: widget.layerLink,
        showWhenUnlinked: false,
        offset: -widget.editingRegion.topLeft,
        child: Builder(
          builder: (BuildContext context) {
            return widget.selectionControls!.buildToolbar(
              context,
              widget.editingRegion,
              widget.preferredLineHeight,
              widget.midpoint,
              widget.selectionEndpoints,
              widget.selectionDelegate!,
              widget.clipboardStatus,
              widget.toolbarLocation,
            );
          },
        ),
      ),
    );
  }
}

/// This widget represents a single draggable selection handle.
class _SelectionHandleOverlay extends StatefulWidget {
  /// Create selection overlay.
  const _SelectionHandleOverlay({
    required this.type,
    required this.handleLayerLink,
    this.onSelectionHandleTapped,
    this.onSelectionHandleDragStart,
    this.onSelectionHandleDragUpdate,
    this.onSelectionHandleDragEnd,
    required this.selectionControls,
    this.visibility,
    required this.preferredLineHeight,
    this.dragStartBehavior = DragStartBehavior.start,
  });

  final LayerLink handleLayerLink;
  final VoidCallback? onSelectionHandleTapped;
  final ValueChanged<DragStartDetails>? onSelectionHandleDragStart;
  final ValueChanged<DragUpdateDetails>? onSelectionHandleDragUpdate;
  final ValueChanged<DragEndDetails>? onSelectionHandleDragEnd;
  final TextSelectionControls selectionControls;
  final ValueListenable<bool>? visibility;
  final double preferredLineHeight;
  final TextSelectionHandleType type;
  final DragStartBehavior dragStartBehavior;

  @override
  State<_SelectionHandleOverlay> createState() => _SelectionHandleOverlayState();

}

class _SelectionHandleOverlayState extends State<_SelectionHandleOverlay> with SingleTickerProviderStateMixin {
  late AnimationController _controller;
  Animation<double> get _opacity => _controller.view;

  @override
  void initState() {
    super.initState();

    _controller = AnimationController(duration: SelectionOverlay.fadeDuration, vsync: this);

    _handleVisibilityChanged();
    widget.visibility?.addListener(_handleVisibilityChanged);
  }

  void _handleVisibilityChanged() {
    if (widget.visibility?.value ?? true) {
      _controller.forward();
    } else {
      _controller.reverse();
    }
  }

  @override
  void didUpdateWidget(_SelectionHandleOverlay oldWidget) {
    super.didUpdateWidget(oldWidget);
    oldWidget.visibility?.removeListener(_handleVisibilityChanged);
    _handleVisibilityChanged();
    widget.visibility?.addListener(_handleVisibilityChanged);
  }

  @override
  void dispose() {
    widget.visibility?.removeListener(_handleVisibilityChanged);
    _controller.dispose();
    super.dispose();
  }

  @override
  Widget build(BuildContext context) {
    final Offset handleAnchor = widget.selectionControls.getHandleAnchor(
      widget.type,
      widget.preferredLineHeight,
    );
    final Size handleSize = widget.selectionControls.getHandleSize(
      widget.preferredLineHeight,
    );

    final Rect handleRect = Rect.fromLTWH(
      -handleAnchor.dx,
      -handleAnchor.dy,
      handleSize.width,
      handleSize.height,
    );

    // Make sure the GestureDetector is big enough to be easily interactive.
    final Rect interactiveRect = handleRect.expandToInclude(
      Rect.fromCircle(center: handleRect.center, radius: kMinInteractiveDimension/ 2),
    );
    final RelativeRect padding = RelativeRect.fromLTRB(
      math.max((interactiveRect.width - handleRect.width) / 2, 0),
      math.max((interactiveRect.height - handleRect.height) / 2, 0),
      math.max((interactiveRect.width - handleRect.width) / 2, 0),
      math.max((interactiveRect.height - handleRect.height) / 2, 0),
    );

    return CompositedTransformFollower(
      link: widget.handleLayerLink,
      offset: interactiveRect.topLeft,
      showWhenUnlinked: false,
      child: FadeTransition(
        opacity: _opacity,
        child: Container(
          alignment: Alignment.topLeft,
          width: interactiveRect.width,
          height: interactiveRect.height,
          child: RawGestureDetector(
            behavior: HitTestBehavior.translucent,
            gestures: <Type, GestureRecognizerFactory>{
              PanGestureRecognizer: GestureRecognizerFactoryWithHandlers<PanGestureRecognizer>(
                () => PanGestureRecognizer(
                  debugOwner: this,
                  // Mouse events select the text and do not drag the cursor.
                  supportedDevices: <PointerDeviceKind>{
                    PointerDeviceKind.touch,
                    PointerDeviceKind.stylus,
                    PointerDeviceKind.unknown,
                  },
                ),
                (PanGestureRecognizer instance) {
                  instance
                    ..dragStartBehavior = widget.dragStartBehavior
                    ..onStart = widget.onSelectionHandleDragStart
                    ..onUpdate = widget.onSelectionHandleDragUpdate
                    ..onEnd = widget.onSelectionHandleDragEnd;
                },
              ),
            },
            child: Padding(
              padding: EdgeInsets.only(
                left: padding.left,
                top: padding.top,
                right: padding.right,
                bottom: padding.bottom,
              ),
              child: widget.selectionControls.buildHandle(
                context,
                widget.type,
                widget.preferredLineHeight,
                widget.onSelectionHandleTapped,
              ),
            ),
          ),
        ),
      ),
    );
  }
}

/// Delegate interface for the [TextSelectionGestureDetectorBuilder].
///
/// The interface is usually implemented by text field implementations wrapping
/// [EditableText], that use a [TextSelectionGestureDetectorBuilder] to build a
/// [TextSelectionGestureDetector] for their [EditableText]. The delegate provides
/// the builder with information about the current state of the text field.
/// Based on these information, the builder adds the correct gesture handlers
/// to the gesture detector.
///
/// See also:
///
///  * [TextField], which implements this delegate for the Material text field.
///  * [CupertinoTextField], which implements this delegate for the Cupertino
///    text field.
abstract class TextSelectionGestureDetectorBuilderDelegate {
  /// [GlobalKey] to the [EditableText] for which the
  /// [TextSelectionGestureDetectorBuilder] will build a [TextSelectionGestureDetector].
  GlobalKey<EditableTextState> get editableTextKey;

  /// Whether the text field should respond to force presses.
  bool get forcePressEnabled;

  /// Whether the user may select text in the text field.
  bool get selectionEnabled;
}

/// Builds a [TextSelectionGestureDetector] to wrap an [EditableText].
///
/// The class implements sensible defaults for many user interactions
/// with an [EditableText] (see the documentation of the various gesture handler
/// methods, e.g. [onTapDown], [onForcePressStart], etc.). Subclasses of
/// [TextSelectionGestureDetectorBuilder] can change the behavior performed in
/// responds to these gesture events by overriding the corresponding handler
/// methods of this class.
///
/// The resulting [TextSelectionGestureDetector] to wrap an [EditableText] is
/// obtained by calling [buildGestureDetector].
///
/// See also:
///
///  * [TextField], which uses a subclass to implement the Material-specific
///    gesture logic of an [EditableText].
///  * [CupertinoTextField], which uses a subclass to implement the
///    Cupertino-specific gesture logic of an [EditableText].
class TextSelectionGestureDetectorBuilder {
  /// Creates a [TextSelectionGestureDetectorBuilder].
  ///
  /// The [delegate] must not be null.
  TextSelectionGestureDetectorBuilder({
    required this.delegate,
  }) : assert(delegate != null);

  /// The delegate for this [TextSelectionGestureDetectorBuilder].
  ///
  /// The delegate provides the builder with information about what actions can
  /// currently be performed on the text field. Based on this, the builder adds
  /// the correct gesture handlers to the gesture detector.
  @protected
  final TextSelectionGestureDetectorBuilderDelegate delegate;

  /// Returns true if lastSecondaryTapDownPosition was on selection.
  bool get _lastSecondaryTapWasOnSelection {
    assert(renderEditable.lastSecondaryTapDownPosition != null);
    if (renderEditable.selection == null) {
      return false;
    }

    final TextPosition textPosition = renderEditable.getPositionForPoint(
      renderEditable.lastSecondaryTapDownPosition!,
    );

    return renderEditable.selection!.start <= textPosition.offset
        && renderEditable.selection!.end >= textPosition.offset;
  }

  bool _positionWasOnSelectionExclusive(TextPosition textPosition) {
    final TextSelection? selection = renderEditable.selection;
    if (selection == null) {
      return false;
    }

    return selection.start < textPosition.offset
        && selection.end > textPosition.offset;
  }

  bool _positionWasOnSelectionInclusive(TextPosition textPosition) {
    final TextSelection? selection = renderEditable.selection;
    if (selection == null) {
      return false;
    }

    return selection.start <= textPosition.offset
        && selection.end >= textPosition.offset;
  }

  /// Returns true if position was on selection.
  bool _positionOnSelection(Offset position, TextSelection? targetSelection) {
    if (targetSelection == null) {
      return false;
    }

    final TextPosition textPosition = renderEditable.getPositionForPoint(position);

    return targetSelection.start <= textPosition.offset
        && targetSelection.end >= textPosition.offset;
  }

  /// Returns true if shift left or right is contained in the given set.
  bool _containsShift(Set<LogicalKeyboardKey> keysPressed) {
    return keysPressed.any(<LogicalKeyboardKey>{ LogicalKeyboardKey.shiftLeft, LogicalKeyboardKey.shiftRight }.contains);
  }

  // Expand the selection to the given global position.
  //
  // Either base or extent will be moved to the last tapped position, whichever
  // is closest. The selection will never shrink or pivot, only grow.
  //
  // If fromSelection is given, will expand from that selection instead of the
  // current selection in renderEditable.
  //
  // See also:
  //
  //   * [_extendSelection], which is similar but pivots the selection around
  //     the base.
  void _expandSelection(Offset offset, SelectionChangedCause cause, [TextSelection? fromSelection]) {
    assert(cause != null);
    assert(offset != null);
    assert(renderEditable.selection?.baseOffset != null);

    final TextPosition tappedPosition = renderEditable.getPositionForPoint(offset);
    final TextSelection selection = fromSelection ?? renderEditable.selection!;
    final bool baseIsCloser =
        (tappedPosition.offset - selection.baseOffset).abs()
        < (tappedPosition.offset - selection.extentOffset).abs();
    final TextSelection nextSelection = selection.copyWith(
      baseOffset: baseIsCloser ? selection.extentOffset : selection.baseOffset,
      extentOffset: tappedPosition.offset,
    );

    editableText.userUpdateTextEditingValue(
      editableText.textEditingValue.copyWith(
        selection: nextSelection,
      ),
      cause,
    );
  }

  // Extend the selection to the given global position.
  //
  // Holds the base in place and moves the extent.
  //
  // See also:
  //
  //   * [_expandSelection], which is similar but always increases the size of
  //     the selection.
  void _extendSelection(Offset offset, SelectionChangedCause cause) {
    assert(cause != null);
    assert(offset != null);
    assert(renderEditable.selection?.baseOffset != null);

    final TextPosition tappedPosition = renderEditable.getPositionForPoint(offset);
    final TextSelection selection = renderEditable.selection!;
    final TextSelection nextSelection = selection.copyWith(
      extentOffset: tappedPosition.offset,
    );

    editableText.userUpdateTextEditingValue(
      editableText.textEditingValue.copyWith(
        selection: nextSelection,
      ),
      cause,
    );
  }

  /// Whether to show the selection toolbar.
  ///
  /// It is based on the signal source when a [onTapDown] is called. This getter
  /// will return true if current [onTapDown] event is triggered by a touch or
  /// a stylus.
  bool get shouldShowSelectionToolbar => _shouldShowSelectionToolbar;
  bool _shouldShowSelectionToolbar = true;

  /// The [State] of the [EditableText] for which the builder will provide a
  /// [TextSelectionGestureDetector].
  @protected
  EditableTextState get editableText => delegate.editableTextKey.currentState!;

  /// The [RenderObject] of the [EditableText] for which the builder will
  /// provide a [TextSelectionGestureDetector].
  @protected
  RenderEditable get renderEditable => editableText.renderEditable;

  /// The viewport offset pixels of any [Scrollable] containing the
  /// [RenderEditable] at the last drag start.
  double _dragStartScrollOffset = 0.0;

  /// The viewport offset pixels of the [RenderEditable] at the last drag start.
  double _dragStartViewportOffset = 0.0;

  double get _scrollPosition {
    final ScrollableState? scrollableState =
        delegate.editableTextKey.currentContext == null
            ? null
            : Scrollable.of(delegate.editableTextKey.currentContext!);
    return scrollableState == null
        ? 0.0
        : scrollableState.position.pixels;
  }

  // For a shift + tap + drag gesture, the TextSelection at the point of the
  // tap. Mac uses this value to reset to the original selection when an
  // inversion of the base and offset happens.
  TextSelection? _dragStartSelection;

  /// Handler for [TextSelectionGestureDetector.onTapDown].
  ///
  /// By default, it forwards the tap to [RenderEditable.handleTapDown] and sets
  /// [shouldShowSelectionToolbar] to true if the tap was initiated by a finger or stylus.
  ///
  /// See also:
  ///
  ///  * [TextSelectionGestureDetector.onTapDown], which triggers this callback.
  @protected
  void onTapDown(TapDownDetails details, TapStatus status) {
    if (!delegate.selectionEnabled) {
      return;
    }
    renderEditable.handleTapDown(details);
    // The selection overlay should only be shown when the user is interacting
    // through a touch screen (via either a finger or a stylus). A mouse shouldn't
    // trigger the selection overlay.
    // For backwards-compatibility, we treat a null kind the same as touch.
    final PointerDeviceKind? kind = details.kind;
    _shouldShowSelectionToolbar = kind == null
      || kind == PointerDeviceKind.touch
      || kind == PointerDeviceKind.stylus;

    // Handle shift + click selection if needed.
    final bool isShiftPressed = _containsShift(status.keysPressedOnDown);
    final bool isShiftPressedValid = isShiftPressed && renderEditable.selection?.baseOffset != null;
    switch (defaultTargetPlatform) {
      case TargetPlatform.android:
      case TargetPlatform.fuchsia:
      case TargetPlatform.iOS:
        // On mobile platforms the selection is set on tap up.
        break;
      case TargetPlatform.macOS:
        // On macOS, a shift-tapped unfocused field expands from 0, not from the
        // previous selection.
        if (isShiftPressedValid) {
          final TextSelection? fromSelection = renderEditable.hasFocus
              ? null
              : const TextSelection.collapsed(offset: 0);
          _expandSelection(
            details.globalPosition,
            SelectionChangedCause.tap,
            fromSelection,
          );
          return;
        }
        // On macOS, a tap/click places the selection in a precise position.
        // This differs from iOS/iPadOS, where if the gesture is done by a touch
        // then the selection moves to the closest word edge, instead of a
        // precise position.
        renderEditable.selectPosition(cause: SelectionChangedCause.tap);
        break;
      case TargetPlatform.linux:
      case TargetPlatform.windows:
        if (isShiftPressedValid) {
          _extendSelection(details.globalPosition, SelectionChangedCause.tap);
          return;
        }
        renderEditable.selectPosition(cause: SelectionChangedCause.tap);
        break;
    }
  }

  /// Handler for [TextSelectionGestureDetector.onForcePressStart].
  ///
  /// By default, it selects the word at the position of the force press,
  /// if selection is enabled.
  ///
  /// This callback is only applicable when force press is enabled.
  ///
  /// See also:
  ///
  ///  * [TextSelectionGestureDetector.onForcePressStart], which triggers this
  ///    callback.
  @protected
  void onForcePressStart(ForcePressDetails details) {
    assert(delegate.forcePressEnabled);
    _shouldShowSelectionToolbar = true;
    if (delegate.selectionEnabled) {
      renderEditable.selectWordsInRange(
        from: details.globalPosition,
        cause: SelectionChangedCause.forcePress,
      );
    }
  }

  /// Handler for [TextSelectionGestureDetector.onForcePressEnd].
  ///
  /// By default, it selects words in the range specified in [details] and shows
  /// toolbar if it is necessary.
  ///
  /// This callback is only applicable when force press is enabled.
  ///
  /// See also:
  ///
  ///  * [TextSelectionGestureDetector.onForcePressEnd], which triggers this
  ///    callback.
  @protected
  void onForcePressEnd(ForcePressDetails details) {
    assert(delegate.forcePressEnabled);
    renderEditable.selectWordsInRange(
      from: details.globalPosition,
      cause: SelectionChangedCause.forcePress,
    );
    if (shouldShowSelectionToolbar) {
      editableText.showToolbar();
    }
  }

  /// Handler for [TextSelectionGestureDetector.onSingleTapUp].
  ///
  /// By default, it selects word edge if selection is enabled.
  ///
  /// See also:
  ///
  ///  * [TextSelectionGestureDetector.onSingleTapUp], which triggers
  ///    this callback.
  @protected
  void onSingleTapUp(TapUpDetails details, TapStatus status) {
    if (delegate.selectionEnabled) {
      // Handle shift + click selection if needed.
      final bool isShiftPressed = _containsShift(status.keysPressedOnDown);
      final bool isShiftPressedValid = isShiftPressed && renderEditable.selection?.baseOffset != null;
      switch (defaultTargetPlatform) {
        case TargetPlatform.linux:
        case TargetPlatform.macOS:
        case TargetPlatform.windows:
          editableText.hideToolbar();
          // On desktop platforms the selection is set on tap down.
          break;
        case TargetPlatform.android:
        case TargetPlatform.fuchsia:
          editableText.hideToolbar();
          if (isShiftPressedValid) {
            _extendSelection(details.globalPosition, SelectionChangedCause.tap);
            return;
          }
          renderEditable.selectPosition(cause: SelectionChangedCause.tap);
          break;
        case TargetPlatform.iOS:
          if (isShiftPressedValid) {
            // On iOS, a shift-tapped unfocused field expands from 0, not from
            // the previous selection.
            final TextSelection? fromSelection = renderEditable.hasFocus
                ? null
                : const TextSelection.collapsed(offset: 0);
            _expandSelection(
              details.globalPosition,
              SelectionChangedCause.tap,
              fromSelection,
            );
            return;
          }
          switch (details.kind) {
            case PointerDeviceKind.mouse:
            case PointerDeviceKind.trackpad:
            case PointerDeviceKind.stylus:
            case PointerDeviceKind.invertedStylus:
              // Precise devices should place the cursor at a precise position.
              renderEditable.selectPosition(cause: SelectionChangedCause.tap);
              break;
            case PointerDeviceKind.touch:
            case PointerDeviceKind.unknown:
              // Toggle the toolbar if the `previousSelection` is collapsed, the tap is on the selection, the
              // TextAffinity remains the same, and the editable is focused. The TextAffinity is important when the
              // cursor is on the boundary of a line wrap, if the affinity is different (i.e. it is downstream), the
              // selection should move to the following line and not toggle the toolbar.
              //
              // Toggle the toolbar when the tap is exclusively within the bounds of a non-collapsed `previousSelection`,
              // and the editable is focused.
              //
              // Selects the word edge closest to the tap when the editable is not focused, or if the tap was neither exclusively
              // or inclusively on `previousSelection`. If the selection remains the same after selecting the word edge, then we
              // toggle the toolbar. If the selection changes then we hide the toolbar.
              final TextSelection previousSelection = renderEditable.selection ?? editableText.textEditingValue.selection;
              final TextPosition textPosition = renderEditable.getPositionForPoint(details.globalPosition);
              final bool isAffinityTheSame = textPosition.affinity == previousSelection.affinity;
              if (((_positionWasOnSelectionExclusive(textPosition) && !previousSelection.isCollapsed)
                  || (_positionWasOnSelectionInclusive(textPosition) && previousSelection.isCollapsed && isAffinityTheSame))
                  && renderEditable.hasFocus) {
                editableText.toggleToolbar(false);
              } else {
                renderEditable.selectWordEdge(cause: SelectionChangedCause.tap);
                if (previousSelection == editableText.textEditingValue.selection && renderEditable.hasFocus) {
                  editableText.toggleToolbar(false);
                } else {
                  editableText.hideToolbar(false);
                }
              }
              break;
          }
          break;
      }
    }
  }

  /// Handler for [TextSelectionGestureDetector.onSingleTapCancel].
  ///
  /// By default, it services as place holder to enable subclass override.
  ///
  /// See also:
  ///
  ///  * [TextSelectionGestureDetector.onSingleTapCancel], which triggers
  ///    this callback.
  @protected
  void onSingleTapCancel() { /* Subclass should override this method if needed. */ }

  /// Handler for [TextSelectionGestureDetector.onSingleLongTapStart].
  ///
  /// By default, it selects text position specified in [details] if selection
  /// is enabled.
  ///
  /// See also:
  ///
  ///  * [TextSelectionGestureDetector.onSingleLongTapStart], which triggers
  ///    this callback.
  @protected
  void onSingleLongTapStart(LongPressStartDetails details) {
    if (delegate.selectionEnabled) {
      switch (defaultTargetPlatform) {
        case TargetPlatform.iOS:
        case TargetPlatform.macOS:
          renderEditable.selectPositionAt(
            from: details.globalPosition,
            cause: SelectionChangedCause.longPress,
          );
          break;
        case TargetPlatform.android:
        case TargetPlatform.fuchsia:
        case TargetPlatform.linux:
        case TargetPlatform.windows:
          renderEditable.selectWord(cause: SelectionChangedCause.longPress);
          break;
      }

      switch (defaultTargetPlatform) {
        case TargetPlatform.android:
        case TargetPlatform.iOS:
          editableText.showMagnifier(details.globalPosition);
          break;
        case TargetPlatform.fuchsia:
        case TargetPlatform.linux:
        case TargetPlatform.macOS:
        case TargetPlatform.windows:
          break;
      }

      _dragStartViewportOffset = renderEditable.offset.pixels;
      _dragStartScrollOffset = _scrollPosition;
    }
  }

  /// Handler for [TextSelectionGestureDetector.onSingleLongTapMoveUpdate].
  ///
  /// By default, it updates the selection location specified in [details] if
  /// selection is enabled.
  ///
  /// See also:
  ///
  ///  * [TextSelectionGestureDetector.onSingleLongTapMoveUpdate], which
  ///    triggers this callback.
  @protected
  void onSingleLongTapMoveUpdate(LongPressMoveUpdateDetails details) {
    if (delegate.selectionEnabled) {
      // Adjust the drag start offset for possible viewport offset changes.
      final Offset editableOffset = renderEditable.maxLines == 1
          ? Offset(renderEditable.offset.pixels - _dragStartViewportOffset, 0.0)
          : Offset(0.0, renderEditable.offset.pixels - _dragStartViewportOffset);
      final Offset scrollableOffset = Offset(
        0.0,
        _scrollPosition - _dragStartScrollOffset,
      );

      switch (defaultTargetPlatform) {
        case TargetPlatform.iOS:
        case TargetPlatform.macOS:
          renderEditable.selectPositionAt(
            from: details.globalPosition,
            cause: SelectionChangedCause.longPress,
          );
          break;
        case TargetPlatform.android:
        case TargetPlatform.fuchsia:
        case TargetPlatform.linux:
        case TargetPlatform.windows:
          renderEditable.selectWordsInRange(
            from: details.globalPosition - details.offsetFromOrigin - editableOffset - scrollableOffset,
            to: details.globalPosition,
            cause: SelectionChangedCause.longPress,
          );
          break;
      }

      switch (defaultTargetPlatform) {
        case TargetPlatform.android:
        case TargetPlatform.iOS:
          editableText.showMagnifier(details.globalPosition);
          break;
        case TargetPlatform.fuchsia:
        case TargetPlatform.linux:
        case TargetPlatform.macOS:
        case TargetPlatform.windows:
          break;
      }
    }
  }

  /// Handler for [TextSelectionGestureDetector.onSingleLongTapEnd].
  ///
  /// By default, it shows toolbar if necessary.
  ///
  /// See also:
  ///
  ///  * [TextSelectionGestureDetector.onSingleLongTapEnd], which triggers this
  ///    callback.
  @protected
  void onSingleLongTapEnd(LongPressEndDetails details) {
    switch (defaultTargetPlatform) {
      case TargetPlatform.android:
      case TargetPlatform.iOS:
        editableText.hideMagnifier(shouldShowToolbar: false);
        break;
      case TargetPlatform.fuchsia:
      case TargetPlatform.linux:
      case TargetPlatform.macOS:
      case TargetPlatform.windows:
        break;
    }
    if (shouldShowSelectionToolbar) {
      editableText.showToolbar();
    }
    _dragStartViewportOffset = 0.0;
    _dragStartScrollOffset = 0.0;
  }

  /// Handler for [TextSelectionGestureDetector.onSecondaryTap].
  ///
  /// By default, selects the word if possible and shows the toolbar.
  @protected
  void onSecondaryTap() {
    if (!delegate.selectionEnabled) {
      return;
    }
    switch (defaultTargetPlatform) {
      case TargetPlatform.iOS:
      case TargetPlatform.macOS:
        if (!_lastSecondaryTapWasOnSelection || !renderEditable.hasFocus) {
          renderEditable.selectWord(cause: SelectionChangedCause.tap);
        }
        if (shouldShowSelectionToolbar) {
          editableText.hideToolbar();
          editableText.showToolbar();
        }
        break;
      case TargetPlatform.android:
      case TargetPlatform.fuchsia:
      case TargetPlatform.linux:
      case TargetPlatform.windows:
        if (!renderEditable.hasFocus) {
          renderEditable.selectPosition(cause: SelectionChangedCause.tap);
        }
        editableText.toggleToolbar();
        break;
    }
  }

  /// Handler for [TextSelectionGestureDetector.onSecondaryTapDown].
  ///
  /// See also:
  ///
  ///  * [TextSelectionGestureDetector.onSecondaryTapDown], which triggers this
  ///    callback.
  ///  * [onSecondaryTap], which is typically called after this.
  @protected
  void onSecondaryTapDown(TapDownDetails details) {
    renderEditable.handleSecondaryTapDown(details);
    _shouldShowSelectionToolbar = true;
  }

  /// Handler for [TextSelectionGestureDetector.onDoubleTapDown].
  ///
  /// By default, it selects a word through [RenderEditable.selectWord] if
  /// selectionEnabled and shows toolbar if necessary.
  ///
  /// See also:
  ///
  ///  * [TextSelectionGestureDetector.onDoubleTapDown], which triggers this
  ///    callback.
  @protected
  void onDoubleTapDown(TapDownDetails details) {
    if (delegate.selectionEnabled) {
      renderEditable.selectWord(cause: SelectionChangedCause.tap);
      if (shouldShowSelectionToolbar) {
        editableText.showToolbar();
      }
    }
  }

  /// Handler for [TextSelectionGestureDetector.onDragSelectionStart].
  ///
  /// By default, it selects a text position specified in [details].
  ///
  /// See also:
  ///
  ///  * [TextSelectionGestureDetector.onDragSelectionStart], which triggers
  ///    this callback.
  @protected
  void onDragSelectionStart(DragStartDetails details, TapStatus status) {
    if (!delegate.selectionEnabled) {
      return;
    }
    final PointerDeviceKind? kind = details.kind;
    _shouldShowSelectionToolbar = kind == null
      || kind == PointerDeviceKind.touch
      || kind == PointerDeviceKind.stylus;

    _dragStartSelection = renderEditable.selection;

    final bool isShiftPressed = _containsShift(status.keysPressedOnDown);

    if (isShiftPressed && renderEditable.selection != null && renderEditable.selection!.isValid) {
      switch (defaultTargetPlatform) {
        case TargetPlatform.iOS:
        case TargetPlatform.macOS:
          _expandSelection(details.globalPosition, SelectionChangedCause.drag);
          break;
        case TargetPlatform.android:
        case TargetPlatform.fuchsia:
        case TargetPlatform.linux:
        case TargetPlatform.windows:
          _extendSelection(details.globalPosition, SelectionChangedCause.drag);
          break;
      }
    } else {
      renderEditable.selectPositionAt(
        from: details.globalPosition,
        cause: SelectionChangedCause.drag,
      );
    }

    _dragStartScrollOffset = _scrollPosition;
    _dragStartViewportOffset = renderEditable.offset.pixels;
  }

  /// Handler for [TextSelectionGestureDetector.onDragSelectionUpdate].
  ///
  /// By default, it updates the selection location specified in the provided
  /// details objects.
  ///
  /// See also:
  ///
  ///  * [TextSelectionGestureDetector.onDragSelectionUpdate], which triggers
  ///    this callback./lib/src/material/text_field.dart
  @protected
  void onDragSelectionUpdate(DragUpdateDetails details, TapStatus status) {
    if (!delegate.selectionEnabled) {
      return;
    }

    final bool isShiftPressed = _containsShift(status.keysPressedOnDown);

    if (!isShiftPressed) {
      // Adjust the drag start offset for possible viewport offset changes.
      final Offset editableOffset = renderEditable.maxLines == 1
          ? Offset(renderEditable.offset.pixels - _dragStartViewportOffset, 0.0)
          : Offset(0.0, renderEditable.offset.pixels - _dragStartViewportOffset);
      final Offset scrollableOffset = Offset(
        0.0,
        _scrollPosition - _dragStartScrollOffset,
      );
      final Offset dragStartGlobalPosition = details.globalPosition - details.offsetFromOrigin;

      // Select word by word.
      if (status.consecutiveTapCount == 2) {
        return renderEditable.selectWordsInRange(
          from: dragStartGlobalPosition - editableOffset - scrollableOffset,
          to: details.globalPosition,
          cause: SelectionChangedCause.drag,
        );
      }

      switch (defaultTargetPlatform) {
        case TargetPlatform.iOS:
          // With a touch device, nothing should happen, unless there was a double tap, or
          // there was a collapsed selection, and the tap/drag position is at the collapsed selection.
          // In that case the caret should move with the drag position.
          //
          // With a mouse device, a drag should select the range from the origin of the drag
          // to the current position of the drag.
          switch (details.kind) {
            case PointerDeviceKind.mouse:
            case PointerDeviceKind.trackpad:
              return renderEditable.selectPositionAt(
                from: dragStartGlobalPosition - editableOffset - scrollableOffset,
                to: details.globalPosition,
                cause: SelectionChangedCause.drag,
              );
            case PointerDeviceKind.stylus:
            case PointerDeviceKind.invertedStylus:
            case PointerDeviceKind.touch:
            case PointerDeviceKind.unknown:
              if(renderEditable.hasFocus
                  && _dragStartSelection!.isCollapsed
                  && _positionOnSelection(dragStartGlobalPosition, _dragStartSelection)
              ) {
                return renderEditable.selectPositionAt(
                  from: details.globalPosition,
                  cause: SelectionChangedCause.drag,
                );
              }
              break;
            case null:
              break;
          }
          return;
        case TargetPlatform.android:
        case TargetPlatform.fuchsia:
          // With a precise pointer device, such as a mouse, trackpad, or stylus,
          // the drag will select the text spanning the origin of the drag to the end of the drag.
          // With a touch device, the cursor should move with the drag.
          switch (details.kind) {
            case PointerDeviceKind.mouse:
            case PointerDeviceKind.trackpad:
            case PointerDeviceKind.stylus:
            case PointerDeviceKind.invertedStylus:
              return renderEditable.selectPositionAt(
                from: dragStartGlobalPosition - editableOffset - scrollableOffset,
                to: details.globalPosition,
                cause: SelectionChangedCause.drag,
              );
            case PointerDeviceKind.touch:
            case PointerDeviceKind.unknown:
              if (renderEditable.hasFocus) {
                return renderEditable.selectPositionAt(
                  from: details.globalPosition,
                  cause: SelectionChangedCause.drag,
                );
              }
              break;
            case null:
              break;
          }
          return;
        case TargetPlatform.macOS:
        case TargetPlatform.linux:
        case TargetPlatform.windows:
          return renderEditable.selectPositionAt(
            from: dragStartGlobalPosition - editableOffset - scrollableOffset,
            to: details.globalPosition,
            cause: SelectionChangedCause.drag,
          );
      }
    }

    if (_dragStartSelection!.isCollapsed
        || (defaultTargetPlatform != TargetPlatform.iOS
            && defaultTargetPlatform != TargetPlatform.macOS)) {
      return _extendSelection(details.globalPosition, SelectionChangedCause.drag);
    }

    // If the drag inverts the selection, Mac and iOS revert to the initial
    // selection.
    final TextSelection selection = editableText.textEditingValue.selection;
    final TextPosition nextExtent = renderEditable.getPositionForPoint(details.globalPosition);
    final bool isShiftTapDragSelectionForward =
        _dragStartSelection!.baseOffset < _dragStartSelection!.extentOffset;
    final bool isInverted = isShiftTapDragSelectionForward
        ? nextExtent.offset < _dragStartSelection!.baseOffset
        : nextExtent.offset > _dragStartSelection!.baseOffset;
    if (isInverted && selection.baseOffset == _dragStartSelection!.baseOffset) {
      editableText.userUpdateTextEditingValue(
        editableText.textEditingValue.copyWith(
          selection: TextSelection(
            baseOffset: _dragStartSelection!.extentOffset,
            extentOffset: nextExtent.offset,
          ),
        ),
        SelectionChangedCause.drag,
      );
    } else if (!isInverted
        && nextExtent.offset != _dragStartSelection!.baseOffset
        && selection.baseOffset != _dragStartSelection!.baseOffset) {
      editableText.userUpdateTextEditingValue(
        editableText.textEditingValue.copyWith(
          selection: TextSelection(
            baseOffset: _dragStartSelection!.baseOffset,
            extentOffset: nextExtent.offset,
          ),
        ),
        SelectionChangedCause.drag,
      );
    } else {
      _extendSelection(details.globalPosition, SelectionChangedCause.drag);
    }
  }

  /// Handler for [TextSelectionGestureDetector.onDragSelectionEnd].
  ///
  /// By default, it simply cleans up the state used for handling certain
  /// built-in behaviors.
  ///
  /// See also:
  ///
  ///  * [TextSelectionGestureDetector.onDragSelectionEnd], which triggers this
  ///    callback.
  @protected
  void onDragSelectionEnd(DragEndDetails details, TapStatus status) {
    final bool isShiftPressed = _containsShift(status.keysPressedOnDown);

    if (isShiftPressed) {
      _dragStartSelection = null;
    }
  }

  /// Returns a [TextSelectionGestureDetector] configured with the handlers
  /// provided by this builder.
  ///
  /// The [child] or its subtree should contain [EditableText].
  Widget buildGestureDetector({
    Key? key,
    HitTestBehavior? behavior,
    required Widget child,
  }) {
    return TextSelectionGestureDetector(
      key: key,
      onTapDown: onTapDown,
      onForcePressStart: delegate.forcePressEnabled ? onForcePressStart : null,
      onForcePressEnd: delegate.forcePressEnabled ? onForcePressEnd : null,
      onSecondaryTap: onSecondaryTap,
      onSecondaryTapDown: onSecondaryTapDown,
      onSingleTapUp: onSingleTapUp,
      onSingleTapCancel: onSingleTapCancel,
      onSingleLongTapStart: onSingleLongTapStart,
      onSingleLongTapMoveUpdate: onSingleLongTapMoveUpdate,
      onSingleLongTapEnd: onSingleLongTapEnd,
      onDoubleTapDown: onDoubleTapDown,
      onDragSelectionStart: onDragSelectionStart,
      onDragSelectionUpdate: onDragSelectionUpdate,
      onDragSelectionEnd: onDragSelectionEnd,
      behavior: behavior,
      child: child,
    );
  }
}

/// A gesture detector to respond to non-exclusive event chains for a text field.
///
/// An ordinary [GestureDetector] configured to handle events like tap and
/// double tap will only recognize one or the other. This widget detects both:
/// first the tap and then, if another tap down occurs within a time limit, the
/// double tap.
///
/// See also:
///
///  * [TextField], a Material text field which uses this gesture detector.
///  * [CupertinoTextField], a Cupertino text field which uses this gesture
///    detector.
class TextSelectionGestureDetector extends StatefulWidget {
  /// Create a [TextSelectionGestureDetector].
  ///
  /// Multiple callbacks can be called for one sequence of input gesture.
  /// The [child] parameter must not be null.
  const TextSelectionGestureDetector({
    super.key,
    this.onTapDown,
    this.onForcePressStart,
    this.onForcePressEnd,
    this.onSecondaryTap,
    this.onSecondaryTapDown,
    this.onSingleTapUp,
    this.onSingleTapCancel,
    this.onSingleLongTapStart,
    this.onSingleLongTapMoveUpdate,
    this.onSingleLongTapEnd,
    this.onDoubleTapDown,
    this.onDragSelectionStart,
    this.onDragSelectionUpdate,
    this.onDragSelectionEnd,
    this.behavior,
    required this.child,
  }) : assert(child != null);

  /// Called for every tap down including every tap down that's part of a
  /// double click or a long press, except touches that include enough movement
  /// to not qualify as taps (e.g. pans and flings).
  final GestureTapDownWithTapStatusCallback? onTapDown;

  /// Called when a pointer has tapped down and the force of the pointer has
  /// just become greater than [ForcePressGestureRecognizer.startPressure].
  final GestureForcePressStartCallback? onForcePressStart;

  /// Called when a pointer that had previously triggered [onForcePressStart] is
  /// lifted off the screen.
  final GestureForcePressEndCallback? onForcePressEnd;

  /// Called for a tap event with the secondary mouse button.
  final GestureTapCallback? onSecondaryTap;

  /// Called for a tap down event with the secondary mouse button.
  final GestureTapDownCallback? onSecondaryTapDown;

  /// Called for each distinct tap except for every second tap of a double tap.
  /// For example, if the detector was configured with [onTapDown] and
  /// [onDoubleTapDown], three quick taps would be recognized as a single tap
  /// down, followed by a double tap down, followed by a single tap down.
  final GestureTapUpWithTapStatusCallback? onSingleTapUp;

  /// Called for each touch that becomes recognized as a gesture that is not a
  /// short tap, such as a long tap or drag. It is called at the moment when
  /// another gesture from the touch is recognized.
  final GestureTapCancelCallback? onSingleTapCancel;

  /// Called for a single long tap that's sustained for longer than
  /// [kLongPressTimeout] but not necessarily lifted. Not called for a
  /// double-tap-hold, which calls [onDoubleTapDown] instead.
  final GestureLongPressStartCallback? onSingleLongTapStart;

  /// Called after [onSingleLongTapStart] when the pointer is dragged.
  final GestureLongPressMoveUpdateCallback? onSingleLongTapMoveUpdate;

  /// Called after [onSingleLongTapStart] when the pointer is lifted.
  final GestureLongPressEndCallback? onSingleLongTapEnd;

  /// Called after a momentary hold or a short tap that is close in space and
  /// time (within [kDoubleTapTimeout]) to a previous short tap.
  final GestureTapDownCallback? onDoubleTapDown;

  /// Called when a mouse starts dragging to select text.
  final GestureDragStartWithTapStatusCallback? onDragSelectionStart;

  /// Called repeatedly as a mouse moves while dragging.
  ///
  /// The frequency of calls is throttled to avoid excessive text layout
  /// operations in text fields. The throttling is controlled by the constant
  /// [_kDragSelectionUpdateThrottle].
  final GestureDragUpdateWithTapStatusCallback? onDragSelectionUpdate;

  /// Called when a mouse that was previously dragging is released.
  final GestureDragEndWithTapStatusCallback? onDragSelectionEnd;

  /// How this gesture detector should behave during hit testing.
  ///
  /// This defaults to [HitTestBehavior.deferToChild].
  final HitTestBehavior? behavior;

  /// Child below this widget.
  final Widget child;

  @override
  State<StatefulWidget> createState() => _TextSelectionGestureDetectorState();
}

class _TextSelectionGestureDetectorState extends State<TextSelectionGestureDetector> {
  @override
  void dispose() {
    super.dispose();
  }

  // The down handler is force-run on success of a single tap and optimistically
  // run before a long press success.
  void _handleTapDown(TapDownDetails details, TapStatus status) {
    widget.onTapDown?.call(details, status);
    // This isn't detected as a double tap gesture in the gesture recognizer
    // because it's 2 single taps, each of which may do different things depending
    // on whether it's a single tap, the first tap of a double tap, the second
    // tap held down, a clean double tap etc.
    if (status.consecutiveTapCount.isEven) {
      widget.onDoubleTapDown?.call(details);
    }
  }

<<<<<<< HEAD
  void _handleTapUp(TapUpDetails details, TapStatus status) {
    if (status.consecutiveTapCount.isOdd) {
      widget.onSingleTapUp?.call(details, status);
=======
  void _handleTapUp(TapUpDetails details) {
    if (!_isDoubleTap) {
      widget.onSingleTapUp?.call(details);
      _lastTapOffset = details.globalPosition;
      _doubleTapTimer?.cancel();
      _doubleTapTimer = Timer(kDoubleTapTimeout, _doubleTapTimeout);
>>>>>>> 7bca82c3
    }
  }

  void _handleTapCancel() {
    widget.onSingleTapCancel?.call();
  }

  void _handleDragStart(DragStartDetails details, TapStatus status) {
    if (status.consecutiveTapCount == 1) {
      widget.onDragSelectionStart?.call(details, status);
    }
  }

  void _handleDragUpdate(DragUpdateDetails details, TapStatus status) {
    widget.onDragSelectionUpdate?.call(details, status);
  }

  void _handleDragEnd(DragEndDetails endDetails, TapStatus status) {
    widget.onDragSelectionEnd?.call(endDetails, status);
  }

  void _forcePressStarted(ForcePressDetails details) {
    widget.onForcePressStart?.call(details);
  }

  void _forcePressEnded(ForcePressDetails details) {
    widget.onForcePressEnd?.call(details);
  }

  void _handleLongPressStart(LongPressStartDetails details) {
    if (widget.onSingleLongTapStart != null) {
      widget.onSingleLongTapStart!(details);
    }
  }

  void _handleLongPressMoveUpdate(LongPressMoveUpdateDetails details) {
    if (widget.onSingleLongTapMoveUpdate != null) {
      widget.onSingleLongTapMoveUpdate!(details);
    }
  }

  void _handleLongPressEnd(LongPressEndDetails details) {
    if (widget.onSingleLongTapEnd != null) {
      widget.onSingleLongTapEnd!(details);
    }
  }

  @override
  Widget build(BuildContext context) {
    final Map<Type, GestureRecognizerFactory> gestures = <Type, GestureRecognizerFactory>{};

    if (widget.onSingleLongTapStart != null ||
        widget.onSingleLongTapMoveUpdate != null ||
        widget.onSingleLongTapEnd != null) {
      gestures[LongPressGestureRecognizer] = GestureRecognizerFactoryWithHandlers<LongPressGestureRecognizer>(
        () => LongPressGestureRecognizer(debugOwner: this, supportedDevices: <PointerDeviceKind>{ PointerDeviceKind.touch }),
        (LongPressGestureRecognizer instance) {
          instance
            ..onLongPressStart = _handleLongPressStart
            ..onLongPressMoveUpdate = _handleLongPressMoveUpdate
            ..onLongPressEnd = _handleLongPressEnd;
        },
      );
    }

    if (widget.onDragSelectionStart != null ||
        widget.onDragSelectionUpdate != null ||
        widget.onDragSelectionEnd != null) {
      gestures[TapAndDragGestureRecognizer] = GestureRecognizerFactoryWithHandlers<TapAndDragGestureRecognizer>(
        () => TapAndDragGestureRecognizer(debugOwner: this, supportedDevices: <PointerDeviceKind>{ PointerDeviceKind.mouse, PointerDeviceKind.touch }),
        (TapAndDragGestureRecognizer instance) {
          instance
            // Text selection should start from the position of the first pointer
            // down event.
            ..dragStartBehavior = DragStartBehavior.down
            ..dragUpdateThrottleFrequency = _kDragSelectionUpdateThrottle
            ..onSecondaryTap = widget.onSecondaryTap
            ..onSecondaryTapDown = widget.onSecondaryTapDown
            ..onTapDown = _handleTapDown
            ..onStart = _handleDragStart
            ..onUpdate = _handleDragUpdate
            ..onEnd = _handleDragEnd
            ..onTapUp = _handleTapUp
            ..onTapCancel = _handleTapCancel;
        },
      );
    }

    if (widget.onForcePressStart != null || widget.onForcePressEnd != null) {
      gestures[ForcePressGestureRecognizer] = GestureRecognizerFactoryWithHandlers<ForcePressGestureRecognizer>(
        () => ForcePressGestureRecognizer(debugOwner: this),
        (ForcePressGestureRecognizer instance) {
          instance
            ..onStart = widget.onForcePressStart != null ? _forcePressStarted : null
            ..onEnd = widget.onForcePressEnd != null ? _forcePressEnded : null;
        },
      );
    }

    return RawGestureDetector(
      gestures: gestures,
      excludeFromSemantics: true,
      behavior: widget.behavior,
      child: widget.child,
    );
  }
}

/// A [ValueNotifier] whose [value] indicates whether the current contents of
/// the clipboard can be pasted.
///
/// The contents of the clipboard can only be read asynchronously, via
/// [Clipboard.getData], so this maintains a value that can be used
/// synchronously. Call [update] to asynchronously update value if needed.
class ClipboardStatusNotifier extends ValueNotifier<ClipboardStatus> with WidgetsBindingObserver {
  /// Create a new ClipboardStatusNotifier.
  ClipboardStatusNotifier({
    ClipboardStatus value = ClipboardStatus.unknown,
  }) : super(value);

  bool _disposed = false;
  // TODO(chunhtai): remove this getter once migration is done.
  // https://github.com/flutter/flutter/issues/99360
  /// True if this instance has been disposed.
  bool get disposed => _disposed;

  /// Check the [Clipboard] and update [value] if needed.
  Future<void> update() async {
    if (_disposed) {
      return;
    }

    final bool hasStrings;
    try {
      hasStrings = await Clipboard.hasStrings();
    } catch (exception, stack) {
      FlutterError.reportError(FlutterErrorDetails(
        exception: exception,
        stack: stack,
        library: 'widget library',
        context: ErrorDescription('while checking if the clipboard has strings'),
      ));
      // In the case of an error from the Clipboard API, set the value to
      // unknown so that it will try to update again later.
      if (_disposed || value == ClipboardStatus.unknown) {
        return;
      }
      value = ClipboardStatus.unknown;
      return;
    }

    final ClipboardStatus nextStatus = hasStrings
        ? ClipboardStatus.pasteable
        : ClipboardStatus.notPasteable;

    if (_disposed || nextStatus == value) {
      return;
    }
    value = nextStatus;
  }

  @override
  void addListener(VoidCallback listener) {
    if (!hasListeners) {
      WidgetsBinding.instance.addObserver(this);
    }
    if (value == ClipboardStatus.unknown) {
      update();
    }
    super.addListener(listener);
  }

  @override
  void removeListener(VoidCallback listener) {
    super.removeListener(listener);
    if (!_disposed && !hasListeners) {
      WidgetsBinding.instance.removeObserver(this);
    }
  }

  @override
  void didChangeAppLifecycleState(AppLifecycleState state) {
    switch (state) {
      case AppLifecycleState.resumed:
        update();
        break;
      case AppLifecycleState.detached:
      case AppLifecycleState.inactive:
      case AppLifecycleState.paused:
        // Nothing to do.
    }
  }

  @override
  void dispose() {
    WidgetsBinding.instance.removeObserver(this);
    _disposed = true;
    super.dispose();
  }
}

/// An enumeration of the status of the content on the user's clipboard.
enum ClipboardStatus {
  /// The clipboard content can be pasted, such as a String of nonzero length.
  pasteable,

  /// The status of the clipboard is unknown. Since getting clipboard data is
  /// asynchronous (see [Clipboard.getData]), this status often exists while
  /// waiting to receive the clipboard contents for the first time.
  unknown,

  /// The content on the clipboard is not pastable, such as when it is empty.
  notPasteable,
}<|MERGE_RESOLUTION|>--- conflicted
+++ resolved
@@ -2558,18 +2558,9 @@
     }
   }
 
-<<<<<<< HEAD
   void _handleTapUp(TapUpDetails details, TapStatus status) {
     if (status.consecutiveTapCount.isOdd) {
       widget.onSingleTapUp?.call(details, status);
-=======
-  void _handleTapUp(TapUpDetails details) {
-    if (!_isDoubleTap) {
-      widget.onSingleTapUp?.call(details);
-      _lastTapOffset = details.globalPosition;
-      _doubleTapTimer?.cancel();
-      _doubleTapTimer = Timer(kDoubleTapTimeout, _doubleTapTimeout);
->>>>>>> 7bca82c3
     }
   }
 
