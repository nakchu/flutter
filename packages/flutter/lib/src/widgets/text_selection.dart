--- conflicted
+++ resolved
@@ -1621,7 +1621,6 @@
         && renderEditable.selection!.end >= textPosition.offset;
   }
 
-<<<<<<< HEAD
   /// Returns true if position was on selection.
   bool _lastTapWasOnSelection(Offset position, TextSelection? targetSelection) {
     if (targetSelection == null) {
@@ -1647,8 +1646,6 @@
         && renderEditable.selection!.end > textPosition.offset;
   }
 
-=======
->>>>>>> 6f01da96
   // Expand the selection to the given global position.
   //
   // Either base or extent will be moved to the last tapped position, whichever
