--- conflicted
+++ resolved
@@ -228,13 +228,6 @@
       text: value.selection.textInside(value.text),
     ));
     clipboardStatus?.update();
-<<<<<<< HEAD
-=======
-    delegate.textEditingValue = TextEditingValue(
-      text: value.text,
-      selection: TextSelection.collapsed(offset: value.selection.end),
-    );
->>>>>>> 08e38cf2
     delegate.bringIntoView(delegate.textEditingValue.selection.extent);
 
     switch (defaultTargetPlatform) {
@@ -248,12 +241,9 @@
       case TargetPlatform.linux:
       case TargetPlatform.windows:
         // Collapse the selection and hide the toolbar and handles.
-        delegate.userUpdateTextEditingValue(
-          TextEditingValue(
-            text: value.text,
-            selection: TextSelection.collapsed(offset: value.selection.end),
-          ),
-          SelectionChangedCause.toolBar,
+        delegate.textEditingValue = TextEditingValue(
+          text: value.text,
+          selection: TextSelection.collapsed(offset: value.selection.end),
         );
         delegate.hideToolbar();
         return;
