// Copyright 2015 The Chromium Authors. All rights reserved.
// Use of this source code is governed by a BSD-style license that can be
// found in the LICENSE file.

import 'dart:async';
import 'dart:collection' show HashMap;

import 'package:flutter/foundation.dart';
import 'package:flutter/rendering.dart';

import 'actions.dart';
import 'banner.dart';
import 'basic.dart';
import 'binding.dart';
import 'focus_traversal.dart';
import 'framework.dart';
import 'localizations.dart';
import 'media_query.dart';
import 'navigator.dart';
import 'pages.dart';
import 'performance_overlay.dart';
import 'semantics_debugger.dart';
import 'text.dart';
import 'title.dart';
import 'widget_inspector.dart';

export 'dart:ui' show Locale;

/// The signature of [WidgetsApp.localeListResolutionCallback].
///
/// A [LocaleListResolutionCallback] is responsible for computing the locale of the app's
/// [Localizations] object when the app starts and when user changes the list of
/// locales for the device.
///
/// The [locales] list is the device's preferred locales when the app started, or the
/// device's preferred locales the user selected after the app was started. This list
/// is in order of preference. If this list is null or empty, then Flutter has not yet
/// received the locale information from the platform. The [supportedLocales] parameter
/// is just the value of [WidgetsApp.supportedLocales].
///
/// See also:
///
///  * [LocaleResolutionCallback], which takes only one default locale (instead of a list)
///    and is attempted only after this callback fails or is null. [LocaleListResolutionCallback]
///    is recommended over [LocaleResolutionCallback].
typedef LocaleListResolutionCallback = Locale Function(List<Locale> locales, Iterable<Locale> supportedLocales);

/// The signature of [WidgetsApp.localeResolutionCallback].
///
/// It is recommended to provide a [LocaleListResolutionCallback] instead of a
/// [LocaleResolutionCallback] when possible, as [LocaleResolutionCallback] only
/// receives a subset of the information provided in [LocaleListResolutionCallback].
///
/// A [LocaleResolutionCallback] is responsible for computing the locale of the app's
/// [Localizations] object when the app starts and when user changes the default
/// locale for the device after [LocaleListResolutionCallback] fails or is not provided.
///
/// This callback is also used if the app is created with a specific locale using
/// the [new WidgetsApp] `locale` parameter.
///
/// The [locale] is either the value of [WidgetsApp.locale], or the device's default
/// locale when the app started, or the device locale the user selected after the app
/// was started. The default locale is the first locale in the list of preferred
/// locales. If [locale] is null, then Flutter has not yet received the locale
/// information from the platform. The [supportedLocales] parameter is just the value of
/// [WidgetsApp.supportedLocales].
///
/// See also:
///
///  * [LocaleListResolutionCallback], which takes a list of preferred locales (instead of one locale).
///    Resolutions by [LocaleListResolutionCallback] take precedence over [LocaleResolutionCallback].
typedef LocaleResolutionCallback = Locale Function(Locale locale, Iterable<Locale> supportedLocales);

/// The signature of [WidgetsApp.onGenerateTitle].
///
/// Used to generate a value for the app's [Title.title], which the device uses
/// to identify the app for the user. The `context` includes the [WidgetsApp]'s
/// [Localizations] widget so that this method can be used to produce a
/// localized title.
///
/// This function must not return null.
typedef GenerateAppTitle = String Function(BuildContext context);

/// The signature of [WidgetsApp.pageRouteBuilder].
///
/// Creates a [PageRoute] using the given [RouteSettings] and [WidgetBuilder].
typedef PageRouteFactory = PageRoute<T> Function<T>(RouteSettings settings, WidgetBuilder builder);

/// A convenience class that wraps a number of widgets that are commonly
/// required for an application.
///
/// One of the primary roles that [WidgetsApp] provides is binding the system
/// back button to popping the [Navigator] or quitting the application.
///
/// See also: [CheckedModeBanner], [DefaultTextStyle], [MediaQuery],
/// [Localizations], [Title], [Navigator], [Overlay], [SemanticsDebugger] (the
/// widgets wrapped by this one).
class WidgetsApp extends StatefulWidget {
  /// Creates a widget that wraps a number of widgets that are commonly
  /// required for an application.
  ///
  /// The boolean arguments, [color], and [navigatorObservers] must not be null.
  ///
  /// Most callers will want to use the [home] or [routes] parameters, or both.
  /// The [home] parameter is a convenience for the following [routes] map:
  ///
  /// ```dart
  /// <String, WidgetBuilder>{ '/': (BuildContext context) => myWidget }
  /// ```
  ///
  /// It is possible to specify both [home] and [routes], but only if [routes] does
  ///  _not_ contain an entry for `'/'`.  Conversely, if [home] is omitted, [routes]
  /// _must_ contain an entry for `'/'`.
  ///
  /// If [home] or [routes] are not null, the routing implementation needs to know how
  /// appropriately build [PageRoutes]. This can be achieved by supplying the
  /// [pageRouteBuilder] parameter.  The [pageRouteBuilder] is used by [MaterialApp]
  /// and [CupertinoApp] to create [MaterialPageRoute]s and [CupertinoPageRoute],
  /// respectively.
  ///
  /// The [builder] parameter is designed to provide the ability to wrap the visible
  /// content of the app in some other widget. It is recommended that you use [home]
  /// rather than [builder] if you intend to only display a single route in your app.
  ///
  /// [WidgetsApp] is also possible to provide a custom implementation of routing via the
  /// [onGeneratedRoute] and [onUnknownRoute] parameters. These parameters correspond
  /// to [Navigator.onGenerateRoute] and [Navigator.onUnknownRoute]. If [home], [routes],
  /// and [builder] are null, or if they fail to create a requested route,
  /// [onGeneratedRoute] will be invoked.  If that fails, [onUnknownRoute] will be invoked.
  ///
  /// The [pageRouteBuilder] will create a [PageRoute] that wraps newly built routes.
  /// If the [builder] is non-null and the [onGenerateRoute] argument is null, then the
  /// [builder] will not be provided only with the context and the child widget, whereas
  /// the [pageRouteBuilder] will be provided with [RouteSettings]. If [onGenerateRoute]
  /// is not provided, [navigatorKey], [onUnknownRoute], [navigatorObservers], and
  /// [initialRoute] must have their default values, as they will have no effect.
  ///
  /// The `supportedLocales` argument must be a list of one or more elements.
  /// By default supportedLocales is `[const Locale('en', 'US')]`.
  WidgetsApp({ // can't be const because the asserts use methods on Iterable :-(
    Key key,
    this.navigatorKey,
    this.onGenerateRoute,
    this.onUnknownRoute,
    this.navigatorObservers = const <NavigatorObserver>[],
    this.initialRoute,
    this.pageRouteBuilder,
    this.home,
    this.routes = const <String, WidgetBuilder>{},
    this.builder,
    this.title = '',
    this.onGenerateTitle,
    this.textStyle,
    @required this.color,
    this.locale,
    this.localizationsDelegates,
    this.localeListResolutionCallback,
    this.localeResolutionCallback,
    this.supportedLocales = const <Locale>[Locale('en', 'US')],
    this.showPerformanceOverlay = false,
    this.checkerboardRasterCacheImages = false,
    this.checkerboardOffscreenLayers = false,
    this.showSemanticsDebugger = false,
    this.debugShowWidgetInspector = false,
    this.debugShowCheckedModeBanner = true,
    this.inspectorSelectButtonBuilder,
  }) : assert(navigatorObservers != null),
       assert(routes != null),
       assert(
         home == null ||
         !routes.containsKey(Navigator.defaultRouteName),
         'If the home property is specified, the routes table '
         'cannot include an entry for "/", since it would be redundant.'
       ),
       assert(
         builder != null ||
         home != null ||
         routes.containsKey(Navigator.defaultRouteName) ||
         onGenerateRoute != null ||
         onUnknownRoute != null,
         'Either the home property must be specified, '
         'or the routes table must include an entry for "/", '
         'or there must be on onGenerateRoute callback specified, '
         'or there must be an onUnknownRoute callback specified, '
         'or the builder property must be specified, '
         'because otherwise there is nothing to fall back on if the '
         'app is started with an intent that specifies an unknown route.'
       ),
       assert(
         (home != null ||
          routes.isNotEmpty ||
          onGenerateRoute != null ||
          onUnknownRoute != null)
         ||
         (builder != null &&
          navigatorKey == null &&
          initialRoute == null &&
          navigatorObservers.isEmpty),
         'If no route is provided using '
         'home, routes, onGenerateRoute, or onUnknownRoute, '
         'a non-null callback for the builder property must be provided, '
         'and the other navigator-related properties, '
         'navigatorKey, initialRoute, and navigatorObservers, '
         'must have their initial values '
         '(null, null, and the empty list, respectively).'
       ),
       assert(
         builder != null ||
         onGenerateRoute != null ||
         pageRouteBuilder != null,
         'If neither builder nor onGenerateRoute are provided, the '
         'pageRouteBuilder must be specified so that the default handler '
         'will know what kind of PageRoute transition to build.'
       ),
       assert(title != null),
       assert(color != null),
       assert(supportedLocales != null && supportedLocales.isNotEmpty),
       assert(showPerformanceOverlay != null),
       assert(checkerboardRasterCacheImages != null),
       assert(checkerboardOffscreenLayers != null),
       assert(showSemanticsDebugger != null),
       assert(debugShowCheckedModeBanner != null),
       assert(debugShowWidgetInspector != null),
       super(key: key);

  /// {@template flutter.widgets.widgetsApp.navigatorKey}
  /// A key to use when building the [Navigator].
  ///
  /// If a [navigatorKey] is specified, the [Navigator] can be directly
  /// manipulated without first obtaining it from a [BuildContext] via
  /// [Navigator.of]: from the [navigatorKey], use the [GlobalKey.currentState]
  /// getter.
  ///
  /// If this is changed, a new [Navigator] will be created, losing all the
  /// application state in the process; in that case, the [navigatorObservers]
  /// must also be changed, since the previous observers will be attached to the
  /// previous navigator.
  ///
  /// The [Navigator] is only built if [onGenerateRoute] is not null; if it is
  /// null, [navigatorKey] must also be null.
  /// {@endtemplate}
  final GlobalKey<NavigatorState> navigatorKey;

  /// {@template flutter.widgets.widgetsApp.onGenerateRoute}
  /// The route generator callback used when the app is navigated to a
  /// named route.
  ///
  /// If this returns null when building the routes to handle the specified
  /// [initialRoute], then all the routes are discarded and
  /// [Navigator.defaultRouteName] is used instead (`/`). See [initialRoute].
  ///
  /// During normal app operation, the [onGenerateRoute] callback will only be
  /// applied to route names pushed by the application, and so should never
  /// return null.
  ///
  /// This is used if [routes] does not contain the requested route.
  ///
  /// The [Navigator] is only built if routes are provided (either via [home],
  /// [routes], [onGenerateRoute], or [onUnknownRoute]); if they are not,
  /// [builder] must not be null.
  /// {@endtemplate}
  ///
  /// If this property is not set, either the [routes] or [home] properties must
  /// be set, and the [pageRouteBuilder] must also be set so that the
  /// default handler will know what routes and [PageRoute]s to build.
  final RouteFactory onGenerateRoute;

  /// The [PageRoute] generator callback used when the app is navigated to a
  /// named route.
  ///
  /// This callback can be used, for example, to specify that a [MaterialPageRoute]
  /// or a [CupertinoPageRoute] should be used for building page transitions.
  final PageRouteFactory pageRouteBuilder;

  /// {@template flutter.widgets.widgetsApp.home}
  /// The widget for the default route of the app ([Navigator.defaultRouteName],
  /// which is `/`).
  ///
  /// This is the route that is displayed first when the application is started
  /// normally, unless [initialRoute] is specified. It's also the route that's
  /// displayed if the [initialRoute] can't be displayed.
  ///
  /// To be able to directly call [Theme.of], [MediaQuery.of], etc, in the code
  /// that sets the [home] argument in the constructor, you can use a [Builder]
  /// widget to get a [BuildContext].
  ///
  /// If [home] is specified, then [routes] must not include an entry for `/`,
  /// as [home] takes its place.
  ///
  /// The [Navigator] is only built if routes are provided (either via [home],
  /// [routes], [onGenerateRoute], or [onUnknownRoute]); if they are not,
  /// [builder] must not be null.
  ///
  /// The difference between using [home] and using [builder] is that the [home]
  /// subtree is inserted into the application below a [Navigator] (and thus
  /// below an [Overlay], which [Navigator] uses). With [home], therefore,
  /// dialog boxes will work automatically, the [routes] table will be used, and
  /// APIs such as [Navigator.push] and [Navigator.pop] will work as expected.
  /// In contrast, the widget returned from [builder] is inserted _above_ the
  /// app's [Navigator] (if any).
  /// {@endtemplate}
  ///
  /// If this property is set, the [pageRouteBuilder] property must also be set
  /// so that the default route handler will know what kind of [PageRoute]s to
  /// build.
  final Widget home;

  /// The application's top-level routing table.
  ///
  /// When a named route is pushed with [Navigator.pushNamed], the route name is
  /// looked up in this map. If the name is present, the associated
  /// [WidgetBuilder] is used to construct a [PageRoute] specified by
  /// [pageRouteBuilder] to perform an appropriate transition, including [Hero]
  /// animations, to the new route.
  ///
  /// {@template flutter.widgets.widgetsApp.routes}
  /// If the app only has one page, then you can specify it using [home] instead.
  ///
  /// If [home] is specified, then it implies an entry in this table for the
  /// [Navigator.defaultRouteName] route (`/`), and it is an error to
  /// redundantly provide such a route in the [routes] table.
  ///
  /// If a route is requested that is not specified in this table (or by
  /// [home]), then the [onGenerateRoute] callback is called to build the page
  /// instead.
  ///
  /// The [Navigator] is only built if routes are provided (either via [home],
  /// [routes], [onGenerateRoute], or [onUnknownRoute]); if they are not,
  /// [builder] must not be null.
  /// {@endtemplate}
  ///
  /// If the routes map is not empty, the [pageRouteBuilder] property must be set
  /// so that the default route handler will know what kind of [PageRoute]s to
  /// build.
  final Map<String, WidgetBuilder> routes;

  /// {@template flutter.widgets.widgetsApp.onUnknownRoute}
  /// Called when [onGenerateRoute] fails to generate a route, except for the
  /// [initialRoute].
  ///
  /// This callback is typically used for error handling. For example, this
  /// callback might always generate a "not found" page that describes the route
  /// that wasn't found.
  ///
  /// Unknown routes can arise either from errors in the app or from external
  /// requests to push routes, such as from Android intents.
  ///
  /// The [Navigator] is only built if routes are provided (either via [home],
  /// [routes], [onGenerateRoute], or [onUnknownRoute]); if they are not,
  /// [builder] must not be null.
  /// {@endtemplate}
  final RouteFactory onUnknownRoute;

  /// {@template flutter.widgets.widgetsApp.initialRoute}
  /// The name of the first route to show, if a [Navigator] is built.
  ///
  /// Defaults to [Window.defaultRouteName], which may be overridden by the code
  /// that launched the application.
  ///
  /// If the route contains slashes, then it is treated as a "deep link", and
  /// before this route is pushed, the routes leading to this one are pushed
  /// also. For example, if the route was `/a/b/c`, then the app would start
  /// with the three routes `/a`, `/a/b`, and `/a/b/c` loaded, in that order.
  ///
  /// Intermediate routes aren't required to exist. In the example above, `/a`
  /// and `/a/b` could be skipped if they have no matching route. But `/a/b/c` is
  /// required to have a route, else [initialRoute] is ignored and
  /// [Navigator.defaultRouteName] is used instead (`/`). This can happen if the
  /// app is started with an intent that specifies a non-existent route.
  ///
  /// The [Navigator] is only built if routes are provided (either via [home],
  /// [routes], [onGenerateRoute], or [onUnknownRoute]); if they are not,
  /// [initialRoute] must be null and [builder] must not be null.
  ///
  /// See also:
  ///
  ///  * [Navigator.initialRoute], which is used to implement this property.
  ///  * [Navigator.push], for pushing additional routes.
  ///  * [Navigator.pop], for removing a route from the stack.
  ///
  /// {@endtemplate}
  final String initialRoute;

  /// {@template flutter.widgets.widgetsApp.navigatorObservers}
  /// The list of observers for the [Navigator] created for this app.
  ///
  /// This list must be replaced by a list of newly-created observers if the
  /// [navigatorKey] is changed.
  ///
  /// The [Navigator] is only built if routes are provided (either via [home],
  /// [routes], [onGenerateRoute], or [onUnknownRoute]); if they are not,
  /// [navigatorObservers] must be the empty list and [builder] must not be null.
  /// {@endtemplate}
  final List<NavigatorObserver> navigatorObservers;

  /// {@template flutter.widgets.widgetsApp.builder}
  /// A builder for inserting widgets above the [Navigator] but below the other
  /// widgets created by the [WidgetsApp] widget, or for replacing the
  /// [Navigator] entirely.
  ///
  /// For example, from the [BuildContext] passed to this method, the
  /// [Directionality], [Localizations], [DefaultTextStyle], [MediaQuery], etc,
  /// are all available. They can also be overridden in a way that impacts all
  /// the routes in the [Navigator].
  ///
  /// This is rarely useful, but can be used in applications that wish to
  /// override those defaults, e.g. to force the application into right-to-left
  /// mode despite being in English, or to override the [MediaQuery] metrics
  /// (e.g. to leave a gap for advertisements shown by a plugin from OEM code).
  ///
  /// For specifically overriding the [title] with a value based on the
  /// [Localizations], consider [onGenerateTitle] instead.
  ///
  /// The [builder] callback is passed two arguments, the [BuildContext] (as
  /// `context`) and a [Navigator] widget (as `child`).
  ///
  /// If no routes are provided using [home], [routes], [onGenerateRoute], or
  /// [onUnknownRoute], the `child` will be null, and it is the responsibility
  /// of the [builder] to provide the application's routing machinery.
  ///
  /// If routes _are_ provided using one or more of those properties, then
  /// `child` is not null, and the returned value should include the `child` in
  /// the widget subtree; if it does not, then the application will have no
  /// navigator and the [navigatorKey], [home], [routes], [onGenerateRoute],
  /// [onUnknownRoute], [initialRoute], and [navigatorObservers] properties will
  /// have no effect.
  ///
  /// If [builder] is null, it is as if a builder was specified that returned
  /// the `child` directly. If it is null, routes must be provided using one of
  /// the other properties listed above.
  ///
  /// Unless a [Navigator] is provided, either implicitly from [builder] being
  /// null, or by a [builder] including its `child` argument, or by a [builder]
  /// explicitly providing a [Navigator] of its own, widgets and APIs such as
  /// [Hero], [Navigator.push] and [Navigator.pop], will not function.
  /// {@endtemplate}
  final TransitionBuilder builder;

  /// {@template flutter.widgets.widgetsApp.title}
  /// A one-line description used by the device to identify the app for the user.
  ///
  /// On Android the titles appear above the task manager's app snapshots which are
  /// displayed when the user presses the "recent apps" button. On iOS this
  /// value cannot be used. `CFBundleDisplayName` from the app's `Info.plist` is
  /// referred to instead whenever present, `CFBundleName` otherwise.
  ///
  /// To provide a localized title instead, use [onGenerateTitle].
  /// {@endtemplate}
  final String title;

  /// {@template flutter.widgets.widgetsApp.onGenerateTitle}
  /// If non-null this callback function is called to produce the app's
  /// title string, otherwise [title] is used.
  ///
  /// The [onGenerateTitle] `context` parameter includes the [WidgetsApp]'s
  /// [Localizations] widget so that this callback can be used to produce a
  /// localized title.
  ///
  /// This callback function must not return null.
  ///
  /// The [onGenerateTitle] callback is called each time the [WidgetsApp]
  /// rebuilds.
  /// {@endtemplate}
  final GenerateAppTitle onGenerateTitle;

  /// The default text style for [Text] in the application.
  final TextStyle textStyle;

  /// {@template flutter.widgets.widgetsApp.color}
  /// The primary color to use for the application in the operating system
  /// interface.
  ///
  /// For example, on Android this is the color used for the application in the
  /// application switcher.
  /// {@endtemplate}
  final Color color;

  /// {@template flutter.widgets.widgetsApp.locale}
  /// The initial locale for this app's [Localizations] widget is based
  /// on this value.
  ///
  /// If the 'locale' is null then the system's locale value is used.
  ///
  /// The value of [Localizations.locale] will equal this locale if
  /// it matches one of the [supportedLocales]. Otherwise it will be
  /// the first [supportedLocale].
  /// {@endtemplate}
  ///
  /// See also:
  ///
  ///  * [localeResolutionCallback], which can override the default
  ///    [supportedLocales] matching algorithm.
  ///  * [localizationsDelegates], which collectively define all of the localized
  ///    resources used by this app.
  final Locale locale;

  /// {@template flutter.widgets.widgetsApp.localizationsDelegates}
  /// The delegates for this app's [Localizations] widget.
  ///
  /// The delegates collectively define all of the localized resources
  /// for this application's [Localizations] widget.
  /// {@endtemplate}
  final Iterable<LocalizationsDelegate<dynamic>> localizationsDelegates;

  /// {@template flutter.widgets.widgetsApp.localeListResolutionCallback}
  /// This callback is responsible for choosing the app's locale
  /// when the app is started, and when the user changes the
  /// device's locale.
  ///
  /// When a [localeListResolutionCallback] is provided, Flutter will first attempt to
  /// resolve the locale with the provided [localeListResolutionCallback]. If the
  /// callback or result is null, it will fallback to trying the [localeResolutionCallback].
  /// If both [localeResolutionCallback] and [localeListResolutionCallback] are left null
  /// or fail to resolve (return null), the [WidgetsApp.basicLocaleListResolution]
  /// fallback algorithm will be used.
  ///
  /// The priority of each available fallback is:
  ///
  ///  1. [localeListResolutionCallback] is attempted first.
  ///  2. [localeResolutionCallback] is attempted second.
  ///  3. Flutter's [WidgetsApp.basicLocaleListResolution] algorithm is attempted last.
  ///
  /// Properly localized projects should provide a more advanced algorithm than
  /// [basicLocaleListResolution] as it does not implement a complete algorithm
  /// (such as the one defined in [Unicode TR35](https://unicode.org/reports/tr35/#LanguageMatching))
  /// and is optimized for speed at the detriment of some uncommon edge-cases.
  /// {@endtemplate}
  ///
  /// This callback considers the entire list of preferred locales.
  ///
  /// This algorithm should be able to handle a null or empty list of preferred locales,
  /// which indicates Flutter has not yet received locale information from the platform.
  ///
  /// See also:
  ///
  ///  * [MaterialApp.localeListResolutionCallback], which sets the callback of the
  ///    [WidgetsApp] it creates.
  ///  * [basicLocaleListResolution], a static method that implements the locale resolution
  ///    algorithm that is used when no custom locale resolution algorithm is provided.
  final LocaleListResolutionCallback localeListResolutionCallback;

  /// {@macro flutter.widgets.widgetsApp.localeListResolutionCallback}
  ///
  /// This callback considers only the default locale, which is the first locale
  /// in the preferred locales list. It is preferred to set [localeListResolutionCallback]
  /// over [localeResolutionCallback] as it provides the full preferred locales list.
  ///
  /// This algorithm should be able to handle a null locale, which indicates
  /// Flutter has not yet received locale information from the platform.
  ///
  /// See also:
  ///
  ///  * [MaterialApp.localeResolutionCallback], which sets the callback of the
  ///    [WidgetsApp] it creates.
  ///  * [basicLocaleListResolution], a static method that implements the locale resolution
  ///    algorithm that is used when no custom locale resolution algorithm is provided.
  final LocaleResolutionCallback localeResolutionCallback;

  /// {@template flutter.widgets.widgetsApp.supportedLocales}
  /// The list of locales that this app has been localized for.
  ///
  /// By default only the American English locale is supported. Apps should
  /// configure this list to match the locales they support.
  ///
  /// This list must not null. Its default value is just
  /// `[const Locale('en', 'US')]`.
  ///
  /// The order of the list matters. The default locale resolution algorithm,
  /// [basicLocaleListResolution], attempts to match by the following priority:
  ///
  ///  1. [Locale.languageCode], [Locale.scriptCode], and [Locale.countryCode]
  ///  2. [Locale.languageCode] and [Locale.countryCode] only
  ///  3. [Locale.languageCode] and [Locale.countryCode] only
  ///  4. [Locale.languageCode] only
  ///  6. [Locale.countryCode] only when all [preferredLocales] fail to match
  ///  5. returns [supportedLocales.first] as a fallback
  ///
  /// When more than one supported locale matches one of these criteria, only the first
  /// matching locale is returned. See [basicLocaleListResolution] for a complete
  /// description of the algorithm.
  ///
  /// The default locale resolution algorithm can be overridden by providing a value for
  /// [localeListResolutionCallback]. The provided [basicLocaleListResolution] is optimized
  /// for speed and does not implement a full algorithm (such as the one defined in
  /// [Unicode TR35](https://unicode.org/reports/tr35/#LanguageMatching)) that takes
  /// distances between languages into account.
  ///
  /// When supporting languages with more than one script, it is recommended
  /// to specify the [Locale.scriptCode] explicitly. Locales may also be defined without
  /// [Locale.countryCode] to specify a generic fallback for a particular script.
  ///
  /// A fully supported language with multiple scripts should define a generic language-only
  /// locale (e.g. 'zh'), language+script only locales (e.g. 'zh_Hans' and 'zh_Hant'),
  /// and any language+script+country locales (e.g. 'zh_Hans_CN'). Fully defining all of
  /// these locales as supported is not strictly required but allows for proper locale resolution in
  /// the most number of cases. These locales can be specified with the [Locale.fromSubtags]
  /// constructor:
  ///
  /// ```dart
  /// // Full Chinese support for CN, TW, and HK
  /// supportedLocales: [
  ///   const Locale.fromSubtags(languageCode: 'zh'), // generic Chinese 'zh'
  ///   const Locale.fromSubtags(languageCode: 'zh', scriptCode: 'Hans'), // generic simplified Chinese 'zh_Hans'
  ///   const Locale.fromSubtags(languageCode: 'zh', scriptCode: 'Hant'), // generic traditional Chinese 'zh_Hant'
  ///   const Locale.fromSubtags(languageCode: 'zh', scriptCode: 'Hans', countryCode: 'CN'), // 'zh_Hans_CN'
  ///   const Locale.fromSubtags(languageCode: 'zh', scriptCode: 'Hant', countryCode: 'TW'), // 'zh_Hant_TW'
  ///   const Locale.fromSubtags(languageCode: 'zh', scriptCode: 'Hant', countryCode: 'HK'), // 'zh_Hant_HK'
  /// ],
  /// ```
  ///
  /// Omitting some these fallbacks may result in improperly resolved
  /// edge-cases, for example, a simplified Chinese user in Taiwan ('zh_Hans_TW')
  /// may resolve to traditional Chinese if 'zh_Hans' and 'zh_Hans_CN' are
  /// omitted.
  /// {@endtemplate}
  ///
  /// See also:
  ///
  ///  * [MaterialApp.supportedLocales], which sets the `supportedLocales`
  ///    of the [WidgetsApp] it creates.
  ///  * [localeResolutionCallback], an app callback that resolves the app's locale
  ///    when the device's locale changes.
  ///  * [localizationsDelegates], which collectively define all of the localized
  ///    resources used by this app.
  ///  * [basicLocaleListResolution], a static method that implements the locale resolution
  ///    algorithm that is used when no custom locale resolution algorithm is provided.
  final Iterable<Locale> supportedLocales;

  /// Turns on a performance overlay.
  ///
  /// See also:
  ///
  ///  * <https://flutter.dev/debugging/#performanceoverlay>
  final bool showPerformanceOverlay;

  /// Checkerboards raster cache images.
  ///
  /// See [PerformanceOverlay.checkerboardRasterCacheImages].
  final bool checkerboardRasterCacheImages;

  /// Checkerboards layers rendered to offscreen bitmaps.
  ///
  /// See [PerformanceOverlay.checkerboardOffscreenLayers].
  final bool checkerboardOffscreenLayers;

  /// Turns on an overlay that shows the accessibility information
  /// reported by the framework.
  final bool showSemanticsDebugger;

  /// Turns on an overlay that enables inspecting the widget tree.
  ///
  /// The inspector is only available in checked mode as it depends on
  /// [RenderObject.debugDescribeChildren] which should not be called outside of
  /// checked mode.
  final bool debugShowWidgetInspector;

  /// Builds the widget the [WidgetInspector] uses to switch between view and
  /// inspect modes.
  ///
  /// This lets [MaterialApp] to use a material button to toggle the inspector
  /// select mode without requiring [WidgetInspector] to depend on the
  /// material package.
  final InspectorSelectButtonBuilder inspectorSelectButtonBuilder;

  /// {@template flutter.widgets.widgetsApp.debugShowCheckedModeBanner}
  /// Turns on a little "DEBUG" banner in checked mode to indicate
  /// that the app is in checked mode. This is on by default (in
  /// checked mode), to turn it off, set the constructor argument to
  /// false. In release mode this has no effect.
  ///
  /// To get this banner in your application if you're not using
  /// WidgetsApp, include a [CheckedModeBanner] widget in your app.
  ///
  /// This banner is intended to deter people from complaining that your
  /// app is slow when it's in checked mode. In checked mode, Flutter
  /// enables a large number of expensive diagnostics to aid in
  /// development, and so performance in checked mode is not
  /// representative of what will happen in release mode.
  /// {@endtemplate}
  final bool debugShowCheckedModeBanner;

  /// If true, forces the performance overlay to be visible in all instances.
  ///
  /// Used by the `showPerformanceOverlay` observatory extension.
  static bool showPerformanceOverlayOverride = false;

  /// If true, forces the widget inspector to be visible.
  ///
  /// Used by the `debugShowWidgetInspector` debugging extension.
  ///
  /// The inspector allows you to select a location on your device or emulator
  /// and view what widgets and render objects associated with it. An outline of
  /// the selected widget and some summary information is shown on device and
  /// more detailed information is shown in the IDE or Observatory.
  static bool debugShowWidgetInspectorOverride = false;

  /// If false, prevents the debug banner from being visible.
  ///
  /// Used by the `debugAllowBanner` observatory extension.
  ///
  /// This is how `flutter run` turns off the banner when you take a screen shot
  /// with "s".
  static bool debugAllowBannerOverride = true;

  @override
  _WidgetsAppState createState() => _WidgetsAppState();
}

class _WidgetsAppState extends State<WidgetsApp> with WidgetsBindingObserver {
  // STATE LIFECYCLE

  @override
  void initState() {
    super.initState();
    _updateNavigator();
    _locale = _resolveLocales(WidgetsBinding.instance.window.locales, widget.supportedLocales);
    WidgetsBinding.instance.addObserver(this);
  }

  @override
  void didUpdateWidget(WidgetsApp oldWidget) {
    super.didUpdateWidget(oldWidget);
    if (widget.navigatorKey != oldWidget.navigatorKey)
      _updateNavigator();
  }

  @override
  void dispose() {
    WidgetsBinding.instance.removeObserver(this);
    super.dispose();
  }

  @override
  void didChangeAppLifecycleState(AppLifecycleState state) { }

  @override
  void didHaveMemoryPressure() { }


  // NAVIGATOR

  GlobalKey<NavigatorState> _navigator;

  void _updateNavigator() {
    _navigator = widget.navigatorKey ?? GlobalObjectKey<NavigatorState>(this);
  }

  Route<dynamic> _onGenerateRoute(RouteSettings settings) {
    final String name = settings.name;
    final WidgetBuilder pageContentBuilder = name == Navigator.defaultRouteName && widget.home != null
        ? (BuildContext context) => widget.home
        : widget.routes[name];

    if (pageContentBuilder != null) {
      assert(widget.pageRouteBuilder != null,
        'The default onGenerateRoute handler for WidgetsApp must have a '
        'pageRouteBuilder set if the home or routes properties are set.');
      final Route<dynamic> route = widget.pageRouteBuilder<dynamic>(
        settings,
        pageContentBuilder,
      );
      assert(route != null,
        'The pageRouteBuilder for WidgetsApp must return a valid non-null Route.');
      return route;
    }
    if (widget.onGenerateRoute != null)
      return widget.onGenerateRoute(settings);
    return null;
  }

  Route<dynamic> _onUnknownRoute(RouteSettings settings) {
    assert(() {
      if (widget.onUnknownRoute == null) {
        throw FlutterError(
          'Could not find a generator for route $settings in the $runtimeType.\n'
          'Generators for routes are searched for in the following order:\n'
          ' 1. For the "/" route, the "home" property, if non-null, is used.\n'
          ' 2. Otherwise, the "routes" table is used, if it has an entry for '
          'the route.\n'
          ' 3. Otherwise, onGenerateRoute is called. It should return a '
          'non-null value for any valid route not handled by "home" and "routes".\n'
          ' 4. Finally if all else fails onUnknownRoute is called.\n'
          'Unfortunately, onUnknownRoute was not set.'
        );
      }
      return true;
    }());
    final Route<dynamic> result = widget.onUnknownRoute(settings);
    assert(() {
      if (result == null) {
        throw FlutterError(
          'The onUnknownRoute callback returned null.\n'
          'When the $runtimeType requested the route $settings from its '
          'onUnknownRoute callback, the callback returned null. Such callbacks '
          'must never return null.'
        );
      }
      return true;
    }());
    return result;
  }

  // On Android: the user has pressed the back button.
  @override
  Future<bool> didPopRoute() async {
    assert(mounted);
    final NavigatorState navigator = _navigator?.currentState;
    if (navigator == null)
      return false;
    return await navigator.maybePop();
  }

  @override
  Future<bool> didPushRoute(String route) async {
    assert(mounted);
    final NavigatorState navigator = _navigator?.currentState;
    if (navigator == null)
      return false;
    navigator.pushNamed(route);
    return true;
  }


  // LOCALIZATION

  /// This is the resolved locale, and is one of the supportedLocales.
  Locale _locale;

  Locale _resolveLocales(List<Locale> preferredLocales, Iterable<Locale> supportedLocales) {
    // Attempt to use localeListResolutionCallback.
    if (widget.localeListResolutionCallback != null) {
      final Locale locale = widget.localeListResolutionCallback(preferredLocales, widget.supportedLocales);
      if (locale != null)
        return locale;
    }
    // localeListResolutionCallback failed, falling back to localeResolutionCallback.
    if (widget.localeResolutionCallback != null) {
      final Locale locale = widget.localeResolutionCallback(
        preferredLocales != null && preferredLocales.isNotEmpty ? preferredLocales.first : null,
        widget.supportedLocales,
      );
      if (locale != null)
        return locale;
    }
    // Both callbacks failed, falling back to default algorithm.
    return basicLocaleListResolution(preferredLocales, supportedLocales);
  }

  /// The default locale resolution algorithm.
  ///
  /// Custom resolution algorithms can be provided through [WidgetsApp.localeListResolutionCallback]
  /// or [WidgetsApp.localeResolutionCallback].
  ///
  /// When no custom locale resolution algorithms are provided or if both fail to resolve,
  /// Flutter will default to calling this algorithm.
  ///
  /// This algorithm prioritizes speed at the cost of slightly less appropriate
  /// resolutions for edge cases.
  ///
  /// This algorithm will resolve to the earliest locale in [preferredLocales] that
  /// matches the most fields, prioritizing in the order of perfect match,
  /// languageCode+countryCode, languageCode+scriptCode, languageCode-only.
  ///
  /// In the case where a locale is matched by languageCode-only and is not the
  /// default (first) locale, the next locale in preferredLocales with a
  /// perfect match can supersede the languageCode-only match if it exists.
  ///
  /// When a preferredLocale matches more than one supported locale, it will resolve
  /// to the first matching locale listed in the supportedLocales.
  ///
  /// When all [preferredLocales] have been exhausted without a match, the first countryCode only
  /// match will be returned.
  ///
  /// When no match at all is found, the first (default) locale in [supportedLocales] will be
  /// returned.
  ///
  /// To summarize, the main matching priority is:
  ///
  ///  1. [Locale.languageCode], [Locale.scriptCode], and [Locale.countryCode]
  ///  2. [Locale.languageCode] and [Locale.scriptCode] only
  ///  3. [Locale.languageCode] and [Locale.countryCode] only
  ///  4. [Locale.languageCode] only (with caveats, see above)
  ///  5. [Locale.countryCode] only when all [preferredLocales] fail to match
  ///  6. returns [supportedLocales.first] as a fallback
  ///
  /// This algorithm does not take language distance (how similar languages are to each other)
  /// into account, and will not handle edge cases such as resolving `de` to `fr` rather than `zh`
  /// when `de` is not supported and `zh` is listed before `fr` (German is closer to French
  /// than Chinese).
  static Locale basicLocaleListResolution(List<Locale> preferredLocales, Iterable<Locale> supportedLocales) {
    // preferredLocales can be null when called before the platform has had a chance to
    // initialize the locales. Platforms without locale passing support will provide an empty list.
    // We default to the first supported locale in these cases.
    if (preferredLocales == null || preferredLocales.isEmpty) {
      return supportedLocales.first;
    }
    // Hash the supported locales because apps can support many locales and would
    // be expensive to search through them many times.
    final Map<String, Locale> allSupportedLocales = HashMap<String, Locale>();
    final Map<String, Locale> languageAndCountryLocales = HashMap<String, Locale>();
    final Map<String, Locale> languageAndScriptLocales = HashMap<String, Locale>();
    final Map<String, Locale> languageLocales = HashMap<String, Locale>();
    final Map<String, Locale> countryLocales = HashMap<String, Locale>();
    for (Locale locale in supportedLocales) {
      allSupportedLocales['${locale.languageCode}_${locale.scriptCode}_${locale.countryCode}'] ??= locale;
      languageAndScriptLocales['${locale.languageCode}_${locale.scriptCode}'] ??= locale;
      languageAndCountryLocales['${locale.languageCode}_${locale.countryCode}'] ??= locale;
      languageLocales[locale.languageCode] ??= locale;
      countryLocales[locale.countryCode] ??= locale;
    }

    // Since languageCode-only matches are possibly low quality, we don't return
    // it instantly when we find such a match. We check to see if the next
    // preferred locale in the list has a high accuracy match, and only return
    // the languageCode-only match when a higher accuracy match in the next
    // preferred locale cannot be found.
    Locale matchesLanguageCode;
    Locale matchesCountryCode;
    // Loop over user's preferred locales
    for (int localeIndex = 0; localeIndex < preferredLocales.length; localeIndex += 1) {
      final Locale userLocale = preferredLocales[localeIndex];
      // Look for perfect match.
      if (allSupportedLocales.containsKey('${userLocale.languageCode}_${userLocale.scriptCode}_${userLocale.countryCode}')) {
        return userLocale;
      }
      // Look for language+script match.
      if (userLocale.scriptCode != null) {
        final Locale match = languageAndScriptLocales['${userLocale.languageCode}_${userLocale.scriptCode}'];
        if (match != null) {
          return match;
        }
      }
      // Look for language+country match.
      if (userLocale.countryCode != null) {
        final Locale match = languageAndCountryLocales['${userLocale.languageCode}_${userLocale.countryCode}'];
        if (match != null) {
          return match;
        }
      }
      // If there was a languageCode-only match in the previous iteration's higher
      // ranked preferred locale, we return it if the current userLocale does not
      // have a better match.
      if (matchesLanguageCode != null) {
        return matchesLanguageCode;
      }
      // Look and store language-only match.
      Locale match = languageLocales[userLocale.languageCode];
      if (match != null) {
        matchesLanguageCode = match;
        // Since first (default) locale is usually highly preferred, we will allow
        // a languageCode-only match to be instantly matched. If the next preferred
        // languageCode is the same, we defer hastily returning until the next iteration
        // since at worst it is the same and at best an improved match.
        if (localeIndex == 0 &&
            !(localeIndex + 1 < preferredLocales.length && preferredLocales[localeIndex + 1].languageCode == userLocale.languageCode)) {
          return matchesLanguageCode;
        }
      }
      // countryCode-only match. When all else except default supported locale fails,
      // attempt to match by country only, as a user is likely to be familar with a
      // language from their listed country.
      if (matchesCountryCode == null && userLocale.countryCode != null) {
        match = countryLocales[userLocale.countryCode];
        if (match != null) {
          matchesCountryCode = match;
        }
      }
    }
    // When there is no languageCode-only match. Fallback to matching countryCode only. Country
    // fallback only applies on iOS. When there is no countryCode-only match, we return first
    // suported locale.
    final Locale resolvedLocale = matchesLanguageCode ?? matchesCountryCode ?? supportedLocales.first;
    return resolvedLocale;
  }

  @override
  void didChangeLocales(List<Locale> locales) {
    final Locale newLocale = _resolveLocales(locales, widget.supportedLocales);
    if (newLocale != _locale) {
      setState(() {
        _locale = newLocale;
      });
    }
  }

  // Combine the Localizations for Widgets with the ones contributed
  // by the localizationsDelegates parameter, if any. Only the first delegate
  // of a particular LocalizationsDelegate.type is loaded so the
  // localizationsDelegate parameter can be used to override
  // WidgetsLocalizations.delegate.
  Iterable<LocalizationsDelegate<dynamic>> get _localizationsDelegates sync* {
    if (widget.localizationsDelegates != null)
      yield* widget.localizationsDelegates;
    yield DefaultWidgetsLocalizations.delegate;
  }

  // ACCESSIBILITY

  @override
  void didChangeAccessibilityFeatures() {
    setState(() {
      // The properties of window have changed. We use them in our build
      // function, so we need setState(), but we don't cache anything locally.
    });
  }

  // BUILDER

  bool _debugCheckLocalizations(Locale appLocale) {
    assert(() {
      final Set<Type> unsupportedTypes =
        _localizationsDelegates.map<Type>((LocalizationsDelegate<dynamic> delegate) => delegate.type).toSet();
      for (LocalizationsDelegate<dynamic> delegate in _localizationsDelegates) {
        if (!unsupportedTypes.contains(delegate.type))
          continue;
        if (delegate.isSupported(appLocale))
          unsupportedTypes.remove(delegate.type);
      }
      if (unsupportedTypes.isEmpty)
        return true;

      // Currently the Cupertino library only provides english localizations.
      // Remove this when https://github.com/flutter/flutter/issues/23847
      // is fixed.
      if (listEquals(unsupportedTypes.map((Type type) => type.toString()).toList(), <String>['CupertinoLocalizations']))
        return true;

      final StringBuffer message = StringBuffer();
      message.writeln('\u2550' * 8);
      message.writeln(
        'Warning: This application\'s locale, $appLocale, is not supported by all of its\n'
        'localization delegates.'
      );
      for (Type unsupportedType in unsupportedTypes) {
        // Currently the Cupertino library only provides english localizations.
        // Remove this when https://github.com/flutter/flutter/issues/23847
        // is fixed.
        if (unsupportedType.toString() == 'CupertinoLocalizations')
          continue;
        message.writeln(
          '> A $unsupportedType delegate that supports the $appLocale locale was not found.'
        );
      }
      message.writeln(
        'See https://flutter.dev/tutorials/internationalization/ for more\n'
        'information about configuring an app\'s locale, supportedLocales,\n'
        'and localizationsDelegates parameters.'
      );
      message.writeln('\u2550' * 8);
      debugPrint(message.toString());
      return true;
    }());
    return true;
  }

  @override
  Widget build(BuildContext context) {
    Widget navigator;
    if (_navigator != null) {
      navigator = Navigator(
        key: _navigator,
        // If window.defaultRouteName isn't '/', we should assume it was set
        // intentionally via `setInitialRoute`, and should override whatever
        // is in [widget.initialRoute].
        initialRoute: WidgetsBinding.instance.window.defaultRouteName != Navigator.defaultRouteName
            ? WidgetsBinding.instance.window.defaultRouteName
            : widget.initialRoute ?? WidgetsBinding.instance.window.defaultRouteName,
        onGenerateRoute: _onGenerateRoute,
        onUnknownRoute: _onUnknownRoute,
        observers: widget.navigatorObservers,
      );
    }

    Widget result;
    if (widget.builder != null) {
      result = Builder(
        builder: (BuildContext context) {
          return widget.builder(context, navigator);
        },
      );
    } else {
      assert(navigator != null);
      result = navigator;
    }

    if (widget.textStyle != null) {
      result = DefaultTextStyle(
        style: widget.textStyle,
        child: result,
      );
    }

    PerformanceOverlay performanceOverlay;
    // We need to push a performance overlay if any of the display or checkerboarding
    // options are set.
    if (widget.showPerformanceOverlay || WidgetsApp.showPerformanceOverlayOverride) {
      performanceOverlay = PerformanceOverlay.allEnabled(
        checkerboardRasterCacheImages: widget.checkerboardRasterCacheImages,
        checkerboardOffscreenLayers: widget.checkerboardOffscreenLayers,
      );
    } else if (widget.checkerboardRasterCacheImages || widget.checkerboardOffscreenLayers) {
      performanceOverlay = PerformanceOverlay(
        checkerboardRasterCacheImages: widget.checkerboardRasterCacheImages,
        checkerboardOffscreenLayers: widget.checkerboardOffscreenLayers,
      );
    }
    if (performanceOverlay != null) {
      result = Stack(
        children: <Widget>[
          result,
          Positioned(top: 0.0, left: 0.0, right: 0.0, child: performanceOverlay),
        ],
      );
    }

    if (widget.showSemanticsDebugger) {
      result = SemanticsDebugger(
        child: result,
      );
    }

    assert(() {
      if (widget.debugShowWidgetInspector || WidgetsApp.debugShowWidgetInspectorOverride) {
        result = WidgetInspector(
          child: result,
          selectButtonBuilder: widget.inspectorSelectButtonBuilder,
        );
      }
      if (widget.debugShowCheckedModeBanner && WidgetsApp.debugAllowBannerOverride) {
        result = CheckedModeBanner(
          child: result,
        );
      }
      return true;
    }());

    Widget title;
    if (widget.onGenerateTitle != null) {
      title = Builder(
        // This Builder exists to provide a context below the Localizations widget.
        // The onGenerateTitle callback can refer to Localizations via its context
        // parameter.
        builder: (BuildContext context) {
          final String title = widget.onGenerateTitle(context);
          assert(title != null, 'onGenerateTitle must return a non-null String');
          return Title(
            title: title,
            color: widget.color,
            child: result,
          );
        },
      );
    } else {
      title = Title(
        title: widget.title,
        color: widget.color,
        child: result,
      );
    }

    final Locale appLocale = widget.locale != null
      ? _resolveLocales(<Locale>[widget.locale], widget.supportedLocales)
      : _locale;

    assert(_debugCheckLocalizations(appLocale));

<<<<<<< HEAD
    return DefaultFocusTraversal(
      policy: ReadingOrderTraversalPolicy(),
      child: _MediaQueryFromWindows(
        child: Localizations(
          locale: appLocale,
          delegates: _localizationsDelegates.toList(),
          child: title,
=======
    return Actions(
      actions: <LocalKey, ActionFactory>{
        DoNothingAction.key: () => const DoNothingAction(),
      },
      child: DefaultFocusTraversal(
        policy: ReadingOrderTraversalPolicy(),
        child: MediaQuery(
          data: MediaQueryData.fromWindow(WidgetsBinding.instance.window),
          child: Localizations(
            locale: appLocale,
            delegates: _localizationsDelegates.toList(),
            child: title,
          ),
>>>>>>> 056f7244
        ),
      ),
    );
  }
}

class _MediaQueryFromWindows extends StatefulWidget {
  const _MediaQueryFromWindows({Key key, this.child}) : super(key: key);

  final Widget child;

  @override
  __MediaQueryFromWindowsState createState() => __MediaQueryFromWindowsState();
}

class __MediaQueryFromWindowsState extends State<_MediaQueryFromWindows> with WidgetsBindingObserver {
  @override
  void initState() {
    super.initState();
    WidgetsBinding.instance.addObserver(this);
  }

  // METRICS

  @override
  void didChangeMetrics() {
    setState(() {
      // The properties of window have changed. We use them in our build
      // function, so we need setState(), but we don't cache anything locally.
    });
  }

  @override
  void didChangeTextScaleFactor() {
    setState(() {
      // The textScaleFactor property of window has changed. We reference
      // window in our build function, so we need to call setState(), but
      // we don't need to cache anything locally.
    });
  }

  // RENDERING
  @override
  void didChangePlatformBrightness() {
    setState(() {
      // The platformBrightness property of window has changed. We reference
      // window in our build function, so we need to call setState(), but
      // we don't need to cache anything locally.
    });
  }

  @override
  Widget build(BuildContext context) {
    return MediaQuery(
      data: MediaQueryData.fromWindow(WidgetsBinding.instance.window),
      child: widget.child,
    );
  }

  @override
  void dispose() {
    WidgetsBinding.instance.removeObserver(this);
    super.dispose();
  }
}<|MERGE_RESOLUTION|>--- conflicted
+++ resolved
@@ -1164,29 +1164,18 @@
 
     assert(_debugCheckLocalizations(appLocale));
 
-<<<<<<< HEAD
-    return DefaultFocusTraversal(
-      policy: ReadingOrderTraversalPolicy(),
-      child: _MediaQueryFromWindows(
-        child: Localizations(
-          locale: appLocale,
-          delegates: _localizationsDelegates.toList(),
-          child: title,
-=======
     return Actions(
       actions: <LocalKey, ActionFactory>{
         DoNothingAction.key: () => const DoNothingAction(),
       },
       child: DefaultFocusTraversal(
         policy: ReadingOrderTraversalPolicy(),
-        child: MediaQuery(
-          data: MediaQueryData.fromWindow(WidgetsBinding.instance.window),
+        child: _MediaQueryFromWindows(
           child: Localizations(
             locale: appLocale,
             delegates: _localizationsDelegates.toList(),
             child: title,
           ),
->>>>>>> 056f7244
         ),
       ),
     );
