--- conflicted
+++ resolved
@@ -1678,17 +1678,9 @@
           child: DefaultTextEditingShortcuts(
             child: Actions(
               actions: widget.actions ?? WidgetsApp.defaultActions,
-<<<<<<< HEAD
-	      child: DefaultTextEditingActions(
-                child: FocusTraversalGroup(
-                  policy: ReadingOrderTraversalPolicy(),
-                  child: child,
-                ),
-=======
               child: FocusTraversalGroup(
                 policy: ReadingOrderTraversalPolicy(),
                 child: child,
->>>>>>> 5f105a6c
               ),
             ),
           ),
