// Copyright 2014 The Flutter Authors. All rights reserved.
// Use of this source code is governed by a BSD-style license that can be
// found in the LICENSE file.

import 'dart:collection' show HashMap;

import 'package:flutter/foundation.dart';
import 'package:flutter/rendering.dart';
import 'package:flutter/services.dart';

import 'actions.dart';
import 'banner.dart';
import 'basic.dart';
import 'binding.dart';
import 'focus_traversal.dart';
import 'framework.dart';
import 'localizations.dart';
import 'media_query.dart';
import 'navigator.dart';
import 'pages.dart';
import 'performance_overlay.dart';
import 'restoration.dart';
import 'router.dart';
import 'scrollable.dart';
import 'semantics_debugger.dart';
import 'shortcuts.dart';
import 'text.dart';
import 'title.dart';
import 'widget_inspector.dart';

export 'dart:ui' show Locale;

// Examples can assume:
// // @dart = 2.9

/// The signature of [WidgetsApp.localeListResolutionCallback].
///
/// A [LocaleListResolutionCallback] is responsible for computing the locale of the app's
/// [Localizations] object when the app starts and when user changes the list of
/// locales for the device.
///
/// The [locales] list is the device's preferred locales when the app started, or the
/// device's preferred locales the user selected after the app was started. This list
/// is in order of preference. If this list is null or empty, then Flutter has not yet
/// received the locale information from the platform. The [supportedLocales] parameter
/// is just the value of [WidgetsApp.supportedLocales].
///
/// See also:
///
///  * [LocaleResolutionCallback], which takes only one default locale (instead of a list)
///    and is attempted only after this callback fails or is null. [LocaleListResolutionCallback]
///    is recommended over [LocaleResolutionCallback].
typedef LocaleListResolutionCallback = Locale? Function(List<Locale>? locales, Iterable<Locale> supportedLocales);

/// {@template flutter.widgets.LocaleResolutionCallback}
/// The signature of [WidgetsApp.localeResolutionCallback].
///
/// It is recommended to provide a [LocaleListResolutionCallback] instead of a
/// [LocaleResolutionCallback] when possible, as [LocaleResolutionCallback] only
/// receives a subset of the information provided in [LocaleListResolutionCallback].
///
/// A [LocaleResolutionCallback] is responsible for computing the locale of the app's
/// [Localizations] object when the app starts and when user changes the default
/// locale for the device after [LocaleListResolutionCallback] fails or is not provided.
///
/// This callback is also used if the app is created with a specific locale using
/// the [new WidgetsApp] `locale` parameter.
///
/// The [locale] is either the value of [WidgetsApp.locale], or the device's default
/// locale when the app started, or the device locale the user selected after the app
/// was started. The default locale is the first locale in the list of preferred
/// locales. If [locale] is null, then Flutter has not yet received the locale
/// information from the platform. The [supportedLocales] parameter is just the value of
/// [WidgetsApp.supportedLocales].
///
/// See also:
///
///  * [LocaleListResolutionCallback], which takes a list of preferred locales (instead of one locale).
///    Resolutions by [LocaleListResolutionCallback] take precedence over [LocaleResolutionCallback].
/// {@endtemplate}
typedef LocaleResolutionCallback = Locale? Function(Locale? locale, Iterable<Locale> supportedLocales);

/// The signature of [WidgetsApp.onGenerateTitle].
///
/// Used to generate a value for the app's [Title.title], which the device uses
/// to identify the app for the user. The `context` includes the [WidgetsApp]'s
/// [Localizations] widget so that this method can be used to produce a
/// localized title.
///
/// This function must not return null.
typedef GenerateAppTitle = String Function(BuildContext context);

/// The signature of [WidgetsApp.pageRouteBuilder].
///
/// Creates a [PageRoute] using the given [RouteSettings] and [WidgetBuilder].
typedef PageRouteFactory = PageRoute<T> Function<T>(RouteSettings settings, WidgetBuilder builder);

/// The signature of [WidgetsApp.onGenerateInitialRoutes].
///
/// Creates a series of one or more initial routes.
typedef InitialRouteListFactory = List<Route<dynamic>> Function(String initialRoute);

/// A convenience widget that wraps a number of widgets that are commonly
/// required for an application.
///
/// One of the primary roles that [WidgetsApp] provides is binding the system
/// back button to popping the [Navigator] or quitting the application.
///
/// It is used by both [MaterialApp] and [CupertinoApp] to implement base
/// functionality for an app.
///
/// Find references to many of the widgets that [WidgetsApp] wraps in the "See
/// also" section.
///
/// See also:
///
///  * [CheckedModeBanner], which displays a [Banner] saying "DEBUG" when
///    running in checked mode.
///  * [DefaultTextStyle], the text style to apply to descendant [Text] widgets
///    without an explicit style.
///  * [MediaQuery], which establishes a subtree in which media queries resolve
///    to a [MediaQueryData].
///  * [Localizations], which defines the [Locale] for its `child`.
///  * [Title], a widget that describes this app in the operating system.
///  * [Navigator], a widget that manages a set of child widgets with a stack
///    discipline.
///  * [Overlay], a widget that manages a [Stack] of entries that can be managed
///    independently.
///  * [SemanticsDebugger], a widget that visualizes the semantics for the child.
class WidgetsApp extends StatefulWidget {
  /// Creates a widget that wraps a number of widgets that are commonly
  /// required for an application.
  ///
  /// The boolean arguments, [color], and [navigatorObservers] must not be null.
  ///
  /// Most callers will want to use the [home] or [routes] parameters, or both.
  /// The [home] parameter is a convenience for the following [routes] map:
  ///
  /// ```dart
  /// <String, WidgetBuilder>{ '/': (BuildContext context) => myWidget }
  /// ```
  ///
  /// It is possible to specify both [home] and [routes], but only if [routes] does
  ///  _not_ contain an entry for `'/'`.  Conversely, if [home] is omitted, [routes]
  /// _must_ contain an entry for `'/'`.
  ///
  /// If [home] or [routes] are not null, the routing implementation needs to know how
  /// appropriately build [PageRoute]s. This can be achieved by supplying the
  /// [pageRouteBuilder] parameter.  The [pageRouteBuilder] is used by [MaterialApp]
  /// and [CupertinoApp] to create [MaterialPageRoute]s and [CupertinoPageRoute],
  /// respectively.
  ///
  /// The [builder] parameter is designed to provide the ability to wrap the visible
  /// content of the app in some other widget. It is recommended that you use [home]
  /// rather than [builder] if you intend to only display a single route in your app.
  ///
  /// [WidgetsApp] is also possible to provide a custom implementation of routing via the
  /// [onGenerateRoute] and [onUnknownRoute] parameters. These parameters correspond
  /// to [Navigator.onGenerateRoute] and [Navigator.onUnknownRoute]. If [home], [routes],
  /// and [builder] are null, or if they fail to create a requested route,
  /// [onGenerateRoute] will be invoked.  If that fails, [onUnknownRoute] will be invoked.
  ///
  /// The [pageRouteBuilder] will create a [PageRoute] that wraps newly built routes.
  /// If the [builder] is non-null and the [onGenerateRoute] argument is null, then the
  /// [builder] will not be provided only with the context and the child widget, whereas
  /// the [pageRouteBuilder] will be provided with [RouteSettings]. If [onGenerateRoute]
  /// is not provided, [navigatorKey], [onUnknownRoute], [navigatorObservers], and
  /// [initialRoute] must have their default values, as they will have no effect.
  ///
  /// The `supportedLocales` argument must be a list of one or more elements.
  /// By default supportedLocales is `[const Locale('en', 'US')]`.
  WidgetsApp({ // can't be const because the asserts use methods on Iterable :-(
    Key? key,
    this.navigatorKey,
    this.onGenerateRoute,
    this.onGenerateInitialRoutes,
    this.onUnknownRoute,
    List<NavigatorObserver> this.navigatorObservers = const <NavigatorObserver>[],
    this.initialRoute,
    this.pageRouteBuilder,
    this.home,
    Map<String, WidgetBuilder> this.routes = const <String, WidgetBuilder>{},
    this.builder,
    this.title = '',
    this.onGenerateTitle,
    this.textStyle,
    required this.color,
    this.locale,
    this.localizationsDelegates,
    this.localeListResolutionCallback,
    this.localeResolutionCallback,
    this.supportedLocales = const <Locale>[Locale('en', 'US')],
    this.showPerformanceOverlay = false,
    this.checkerboardRasterCacheImages = false,
    this.checkerboardOffscreenLayers = false,
    this.showSemanticsDebugger = false,
    this.debugShowWidgetInspector = false,
    this.debugShowCheckedModeBanner = true,
    this.inspectorSelectButtonBuilder,
    this.shortcuts,
    this.actions,
    this.restorationScopeId,
  }) : assert(navigatorObservers != null),
       assert(routes != null),
       assert(
         home == null ||
         onGenerateInitialRoutes == null,
         'If onGenerateInitialRoutes is specified, the home argument will be '
         'redundant.'
       ),
       assert(
         home == null ||
         !routes.containsKey(Navigator.defaultRouteName),
         'If the home property is specified, the routes table '
         'cannot include an entry for "/", since it would be redundant.'
       ),
       assert(
         builder != null ||
         home != null ||
         routes.containsKey(Navigator.defaultRouteName) ||
         onGenerateRoute != null ||
         onUnknownRoute != null,
         'Either the home property must be specified, '
         'or the routes table must include an entry for "/", '
         'or there must be on onGenerateRoute callback specified, '
         'or there must be an onUnknownRoute callback specified, '
         'or the builder property must be specified, '
         'because otherwise there is nothing to fall back on if the '
         'app is started with an intent that specifies an unknown route.'
       ),
       assert(
         (home != null ||
          routes.isNotEmpty ||
          onGenerateRoute != null ||
          onUnknownRoute != null)
         ||
         (builder != null &&
          navigatorKey == null &&
          initialRoute == null &&
          navigatorObservers.isEmpty),
         'If no route is provided using '
         'home, routes, onGenerateRoute, or onUnknownRoute, '
         'a non-null callback for the builder property must be provided, '
         'and the other navigator-related properties, '
         'navigatorKey, initialRoute, and navigatorObservers, '
         'must have their initial values '
         '(null, null, and the empty list, respectively).'
       ),
       assert(
         builder != null ||
         onGenerateRoute != null ||
         pageRouteBuilder != null,
         'If neither builder nor onGenerateRoute are provided, the '
         'pageRouteBuilder must be specified so that the default handler '
         'will know what kind of PageRoute transition to build.'
       ),
       assert(title != null),
       assert(color != null),
       assert(supportedLocales != null && supportedLocales.isNotEmpty),
       assert(showPerformanceOverlay != null),
       assert(checkerboardRasterCacheImages != null),
       assert(checkerboardOffscreenLayers != null),
       assert(showSemanticsDebugger != null),
       assert(debugShowCheckedModeBanner != null),
       assert(debugShowWidgetInspector != null),
       routeInformationProvider = null,
       routeInformationParser = null,
       routerDelegate = null,
       backButtonDispatcher = null,
       super(key: key);

  /// Creates a [WidgetsApp] that uses the [Router] instead of a [Navigator].
  WidgetsApp.router({
    Key? key,
    this.routeInformationProvider,
    required RouteInformationParser<Object> this.routeInformationParser,
    required RouterDelegate<Object> this.routerDelegate,
    BackButtonDispatcher? backButtonDispatcher,
    this.builder,
    this.title = '',
    this.onGenerateTitle,
    this.textStyle,
    required this.color,
    this.locale,
    this.localizationsDelegates,
    this.localeListResolutionCallback,
    this.localeResolutionCallback,
    this.supportedLocales = const <Locale>[Locale('en', 'US')],
    this.showPerformanceOverlay = false,
    this.checkerboardRasterCacheImages = false,
    this.checkerboardOffscreenLayers = false,
    this.showSemanticsDebugger = false,
    this.debugShowWidgetInspector = false,
    this.debugShowCheckedModeBanner = true,
    this.inspectorSelectButtonBuilder,
    this.shortcuts,
    this.actions,
    this.restorationScopeId,
  }) : assert(
         routeInformationParser != null &&
         routerDelegate != null,
         'The routeInformationParser and routerDelegate cannot be null.'
       ),
       assert(title != null),
       assert(color != null),
       assert(supportedLocales != null && supportedLocales.isNotEmpty),
       assert(showPerformanceOverlay != null),
       assert(checkerboardRasterCacheImages != null),
       assert(checkerboardOffscreenLayers != null),
       assert(showSemanticsDebugger != null),
       assert(debugShowCheckedModeBanner != null),
       assert(debugShowWidgetInspector != null),
       navigatorObservers = null,
       backButtonDispatcher = backButtonDispatcher ?? RootBackButtonDispatcher(),
       navigatorKey = null,
       onGenerateRoute = null,
       pageRouteBuilder = null,
       home = null,
       onGenerateInitialRoutes = null,
       onUnknownRoute = null,
       routes = null,
       initialRoute = null,
       super(key: key);

  /// {@template flutter.widgets.widgetsApp.navigatorKey}
  /// A key to use when building the [Navigator].
  ///
  /// If a [navigatorKey] is specified, the [Navigator] can be directly
  /// manipulated without first obtaining it from a [BuildContext] via
  /// [Navigator.of]: from the [navigatorKey], use the [GlobalKey.currentState]
  /// getter.
  ///
  /// If this is changed, a new [Navigator] will be created, losing all the
  /// application state in the process; in that case, the [navigatorObservers]
  /// must also be changed, since the previous observers will be attached to the
  /// previous navigator.
  ///
  /// The [Navigator] is only built if [onGenerateRoute] is not null; if it is
  /// null, [navigatorKey] must also be null.
  /// {@endtemplate}
  final GlobalKey<NavigatorState>? navigatorKey;

  /// {@template flutter.widgets.widgetsApp.onGenerateRoute}
  /// The route generator callback used when the app is navigated to a
  /// named route.
  ///
  /// If this returns null when building the routes to handle the specified
  /// [initialRoute], then all the routes are discarded and
  /// [Navigator.defaultRouteName] is used instead (`/`). See [initialRoute].
  ///
  /// During normal app operation, the [onGenerateRoute] callback will only be
  /// applied to route names pushed by the application, and so should never
  /// return null.
  ///
  /// This is used if [routes] does not contain the requested route.
  ///
  /// The [Navigator] is only built if routes are provided (either via [home],
  /// [routes], [onGenerateRoute], or [onUnknownRoute]); if they are not,
  /// [builder] must not be null.
  /// {@endtemplate}
  ///
  /// If this property is not set, either the [routes] or [home] properties must
  /// be set, and the [pageRouteBuilder] must also be set so that the
  /// default handler will know what routes and [PageRoute]s to build.
  final RouteFactory? onGenerateRoute;

  /// {@template flutter.widgets.widgetsApp.onGenerateInitialRoutes}
  /// The routes generator callback used for generating initial routes if
  /// [initialRoute] is provided.
  ///
  /// If this property is not set, the underlying
  /// [Navigator.onGenerateInitialRoutes] will default to
  /// [Navigator.defaultGenerateInitialRoutes].
  /// {@endtemplate}
  final InitialRouteListFactory? onGenerateInitialRoutes;

  /// The [PageRoute] generator callback used when the app is navigated to a
  /// named route.
  ///
  /// This callback can be used, for example, to specify that a [MaterialPageRoute]
  /// or a [CupertinoPageRoute] should be used for building page transitions.
  final PageRouteFactory? pageRouteBuilder;

  /// {@template flutter.widgets.widgetsApp.routeInformationParser}
  /// A delegate to parse the route information from the
  /// [routeInformationProvider] into a generic data type to be processed by
  /// the [routerDelegate] at a later stage.
  ///
  /// This object will be used by the underlying [Router].
  ///
  /// The generic type `T` must match the generic type of the [routerDelegate].
  ///
  /// See also:
  ///
  ///  * [Router.routeInformationParser]: which receives this object when this
  ///    widget builds the [Router].
  /// {@endtemplate}
  final RouteInformationParser<Object>? routeInformationParser;

  /// {@template flutter.widgets.widgetsApp.routerDelegate}
  /// A delegate that configures a widget, typically a [Navigator], with
  /// parsed result from the [routeInformationParser].
  ///
  /// This object will be used by the underlying [Router].
  ///
  /// The generic type `T` must match the generic type of the
  /// [routeInformationParser].
  ///
  /// See also:
  ///
  ///  * [Router.routerDelegate]: which receives this object when this widget
  ///    builds the [Router].
  /// {@endtemplate}
  final RouterDelegate<Object>? routerDelegate;

  /// {@template flutter.widgets.widgetsApp.backButtonDispatcher}
  /// A delegate that decide whether to handle the Android back button intent.
  ///
  /// This object will be used by the underlying [Router].
  ///
  /// If this is not provided, the widgets app will create a
  /// [RootBackButtonDispatcher] by default.
  ///
  /// See also:
  ///
  ///  * [Router.backButtonDispatcher]: which receives this object when this
  ///    widget builds the [Router].
  /// {@endtemplate}
  final BackButtonDispatcher? backButtonDispatcher;

  /// {@template flutter.widgets.widgetsApp.routeInformationProvider}
  /// A object that provides route information through the
  /// [RouteInformationProvider.value] and notifies its listener when its value
  /// changes.
  ///
  /// This object will be used by the underlying [Router].
  ///
  /// If this is not provided, the widgets app will create a
  /// [PlatformRouteInformationProvider] with initial route name equal to the
  /// [dart:ui.PlatformDispatcher.defaultRouteName] by default.
  ///
  /// See also:
  ///
  ///  * [Router.routeInformationProvider]: which receives this object when this
  ///    widget builds the [Router].
  /// {@endtemplate}
  final RouteInformationProvider? routeInformationProvider;

  /// {@template flutter.widgets.widgetsApp.home}
  /// The widget for the default route of the app ([Navigator.defaultRouteName],
  /// which is `/`).
  ///
  /// This is the route that is displayed first when the application is started
  /// normally, unless [initialRoute] is specified. It's also the route that's
  /// displayed if the [initialRoute] can't be displayed.
  ///
  /// To be able to directly call [Theme.of], [MediaQuery.of], etc, in the code
  /// that sets the [home] argument in the constructor, you can use a [Builder]
  /// widget to get a [BuildContext].
  ///
  /// If [home] is specified, then [routes] must not include an entry for `/`,
  /// as [home] takes its place.
  ///
  /// The [Navigator] is only built if routes are provided (either via [home],
  /// [routes], [onGenerateRoute], or [onUnknownRoute]); if they are not,
  /// [builder] must not be null.
  ///
  /// The difference between using [home] and using [builder] is that the [home]
  /// subtree is inserted into the application below a [Navigator] (and thus
  /// below an [Overlay], which [Navigator] uses). With [home], therefore,
  /// dialog boxes will work automatically, the [routes] table will be used, and
  /// APIs such as [Navigator.push] and [Navigator.pop] will work as expected.
  /// In contrast, the widget returned from [builder] is inserted _above_ the
  /// app's [Navigator] (if any).
  /// {@endtemplate}
  ///
  /// If this property is set, the [pageRouteBuilder] property must also be set
  /// so that the default route handler will know what kind of [PageRoute]s to
  /// build.
  final Widget? home;

  /// The application's top-level routing table.
  ///
  /// When a named route is pushed with [Navigator.pushNamed], the route name is
  /// looked up in this map. If the name is present, the associated
  /// [WidgetBuilder] is used to construct a [PageRoute] specified by
  /// [pageRouteBuilder] to perform an appropriate transition, including [Hero]
  /// animations, to the new route.
  ///
  /// {@template flutter.widgets.widgetsApp.routes}
  /// If the app only has one page, then you can specify it using [home] instead.
  ///
  /// If [home] is specified, then it implies an entry in this table for the
  /// [Navigator.defaultRouteName] route (`/`), and it is an error to
  /// redundantly provide such a route in the [routes] table.
  ///
  /// If a route is requested that is not specified in this table (or by
  /// [home]), then the [onGenerateRoute] callback is called to build the page
  /// instead.
  ///
  /// The [Navigator] is only built if routes are provided (either via [home],
  /// [routes], [onGenerateRoute], or [onUnknownRoute]); if they are not,
  /// [builder] must not be null.
  /// {@endtemplate}
  ///
  /// If the routes map is not empty, the [pageRouteBuilder] property must be set
  /// so that the default route handler will know what kind of [PageRoute]s to
  /// build.
  final Map<String, WidgetBuilder>? routes;

  /// {@template flutter.widgets.widgetsApp.onUnknownRoute}
  /// Called when [onGenerateRoute] fails to generate a route, except for the
  /// [initialRoute].
  ///
  /// This callback is typically used for error handling. For example, this
  /// callback might always generate a "not found" page that describes the route
  /// that wasn't found.
  ///
  /// Unknown routes can arise either from errors in the app or from external
  /// requests to push routes, such as from Android intents.
  ///
  /// The [Navigator] is only built if routes are provided (either via [home],
  /// [routes], [onGenerateRoute], or [onUnknownRoute]); if they are not,
  /// [builder] must not be null.
  /// {@endtemplate}
  final RouteFactory? onUnknownRoute;

  /// {@template flutter.widgets.widgetsApp.initialRoute}
  /// The name of the first route to show, if a [Navigator] is built.
  ///
  /// Defaults to [dart:ui.PlatformDispatcher.defaultRouteName], which may be
  /// overridden by the code that launched the application.
  ///
  /// If the route name starts with a slash, then it is treated as a "deep link",
  /// and before this route is pushed, the routes leading to this one are pushed
  /// also. For example, if the route was `/a/b/c`, then the app would start
  /// with the four routes `/`, `/a`, `/a/b`, and `/a/b/c` loaded, in that order.
  /// Even if the route was just `/a`, the app would start with `/` and `/a`
  /// loaded. You can use the [onGenerateInitialRoutes] property to override
  /// this behavior.
  ///
  /// Intermediate routes aren't required to exist. In the example above, `/a`
  /// and `/a/b` could be skipped if they have no matching route. But `/a/b/c` is
  /// required to have a route, else [initialRoute] is ignored and
  /// [Navigator.defaultRouteName] is used instead (`/`). This can happen if the
  /// app is started with an intent that specifies a non-existent route.
  ///
  /// The [Navigator] is only built if routes are provided (either via [home],
  /// [routes], [onGenerateRoute], or [onUnknownRoute]); if they are not,
  /// [initialRoute] must be null and [builder] must not be null.
  ///
  /// See also:
  ///
  ///  * [Navigator.initialRoute], which is used to implement this property.
  ///  * [Navigator.push], for pushing additional routes.
  ///  * [Navigator.pop], for removing a route from the stack.
  ///
  /// {@endtemplate}
  final String? initialRoute;

  /// {@template flutter.widgets.widgetsApp.navigatorObservers}
  /// The list of observers for the [Navigator] created for this app.
  ///
  /// This list must be replaced by a list of newly-created observers if the
  /// [navigatorKey] is changed.
  ///
  /// The [Navigator] is only built if routes are provided (either via [home],
  /// [routes], [onGenerateRoute], or [onUnknownRoute]); if they are not,
  /// [navigatorObservers] must be the empty list and [builder] must not be null.
  /// {@endtemplate}
  final List<NavigatorObserver>? navigatorObservers;

  /// {@template flutter.widgets.widgetsApp.builder}
  /// A builder for inserting widgets above the [Navigator] or - when the
  /// [WidgetsApp.router] constructor is used - above the [Router] but below the
  /// other widgets created by the [WidgetsApp] widget, or for replacing the
  /// [Navigator]/[Router] entirely.
  ///
  /// For example, from the [BuildContext] passed to this method, the
  /// [Directionality], [Localizations], [DefaultTextStyle], [MediaQuery], etc,
  /// are all available. They can also be overridden in a way that impacts all
  /// the routes in the [Navigator] or [Router].
  ///
  /// This is rarely useful, but can be used in applications that wish to
  /// override those defaults, e.g. to force the application into right-to-left
  /// mode despite being in English, or to override the [MediaQuery] metrics
  /// (e.g. to leave a gap for advertisements shown by a plugin from OEM code).
  ///
  /// For specifically overriding the [title] with a value based on the
  /// [Localizations], consider [onGenerateTitle] instead.
  ///
  /// The [builder] callback is passed two arguments, the [BuildContext] (as
  /// `context`) and a [Navigator] or [Router] widget (as `child`).
  ///
  /// If no routes are provided to the regular [WidgetsApp] constructor using
  /// [home], [routes], [onGenerateRoute], or [onUnknownRoute], the `child` will
  /// be null, and it is the responsibility of the [builder] to provide the
  /// application's routing machinery.
  ///
  /// If routes _are_ provided to the regular [WidgetsApp] constructor using one
  /// or more of those properties or if the [WidgetsApp.router] constructor is
  /// used, then `child` is not null, and the returned value should include the
  /// `child` in the widget subtree; if it does not, then the application will
  /// have no [Navigator] or [Router] and the routing related properties (i.e.
  /// [navigatorKey], [home], [routes], [onGenerateRoute], [onUnknownRoute],
  /// [initialRoute], [navigatorObservers], [routeInformationProvider],
  /// [backButtonDispatcher], [routerDelegate], and [routeInformationParser])
  /// are ignored.
  ///
  /// If [builder] is null, it is as if a builder was specified that returned
  /// the `child` directly. If it is null, routes must be provided using one of
  /// the other properties listed above.
  ///
  /// Unless a [Navigator] is provided, either implicitly from [builder] being
  /// null, or by a [builder] including its `child` argument, or by a [builder]
  /// explicitly providing a [Navigator] of its own, or by the [routerDelegate]
  /// building one, widgets and APIs such as [Hero], [Navigator.push] and
  /// [Navigator.pop], will not function.
  /// {@endtemplate}
  final TransitionBuilder? builder;

  /// {@template flutter.widgets.widgetsApp.title}
  /// A one-line description used by the device to identify the app for the user.
  ///
  /// On Android the titles appear above the task manager's app snapshots which are
  /// displayed when the user presses the "recent apps" button. On iOS this
  /// value cannot be used. `CFBundleDisplayName` from the app's `Info.plist` is
  /// referred to instead whenever present, `CFBundleName` otherwise.
  /// On the web it is used as the page title, which shows up in the browser's list of open tabs.
  ///
  /// To provide a localized title instead, use [onGenerateTitle].
  /// {@endtemplate}
  final String title;

  /// {@template flutter.widgets.widgetsApp.onGenerateTitle}
  /// If non-null this callback function is called to produce the app's
  /// title string, otherwise [title] is used.
  ///
  /// The [onGenerateTitle] `context` parameter includes the [WidgetsApp]'s
  /// [Localizations] widget so that this callback can be used to produce a
  /// localized title.
  ///
  /// This callback function must not return null.
  ///
  /// The [onGenerateTitle] callback is called each time the [WidgetsApp]
  /// rebuilds.
  /// {@endtemplate}
  final GenerateAppTitle? onGenerateTitle;

  /// The default text style for [Text] in the application.
  final TextStyle? textStyle;

  /// {@template flutter.widgets.widgetsApp.color}
  /// The primary color to use for the application in the operating system
  /// interface.
  ///
  /// For example, on Android this is the color used for the application in the
  /// application switcher.
  /// {@endtemplate}
  final Color color;

  /// {@template flutter.widgets.widgetsApp.locale}
  /// The initial locale for this app's [Localizations] widget is based
  /// on this value.
  ///
  /// If the 'locale' is null then the system's locale value is used.
  ///
  /// The value of [Localizations.locale] will equal this locale if
  /// it matches one of the [supportedLocales]. Otherwise it will be
  /// the first element of [supportedLocales].
  /// {@endtemplate}
  ///
  /// See also:
  ///
  ///  * [localeResolutionCallback], which can override the default
  ///    [supportedLocales] matching algorithm.
  ///  * [localizationsDelegates], which collectively define all of the localized
  ///    resources used by this app.
  final Locale? locale;

  /// {@template flutter.widgets.widgetsApp.localizationsDelegates}
  /// The delegates for this app's [Localizations] widget.
  ///
  /// The delegates collectively define all of the localized resources
  /// for this application's [Localizations] widget.
  /// {@endtemplate}
  final Iterable<LocalizationsDelegate<dynamic>>? localizationsDelegates;

  /// {@template flutter.widgets.widgetsApp.localeListResolutionCallback}
  /// This callback is responsible for choosing the app's locale
  /// when the app is started, and when the user changes the
  /// device's locale.
  ///
  /// When a [localeListResolutionCallback] is provided, Flutter will first
  /// attempt to resolve the locale with the provided
  /// [localeListResolutionCallback]. If the callback or result is null, it will
  /// fallback to trying the [localeResolutionCallback]. If both
  /// [localeResolutionCallback] and [localeListResolutionCallback] are left
  /// null or fail to resolve (return null), the a basic fallback algorithm will
  /// be used.
  ///
  /// The priority of each available fallback is:
  ///
  ///  1. [localeListResolutionCallback] is attempted first.
  ///  1. [localeResolutionCallback] is attempted second.
  ///  1. Flutter's basic resolution algorithm, as described in
  ///     [supportedLocales], is attempted last.
  ///
  /// Properly localized projects should provide a more advanced algorithm than
  /// the basic method from [supportedLocales], as it does not implement a
  /// complete algorithm (such as the one defined in
  /// [Unicode TR35](https://unicode.org/reports/tr35/#LanguageMatching))
  /// and is optimized for speed at the detriment of some uncommon edge-cases.
  /// {@endtemplate}
  ///
  /// This callback considers the entire list of preferred locales.
  ///
  /// This algorithm should be able to handle a null or empty list of preferred locales,
  /// which indicates Flutter has not yet received locale information from the platform.
  ///
  /// See also:
  ///
  ///  * [MaterialApp.localeListResolutionCallback], which sets the callback of the
  ///    [WidgetsApp] it creates.
  final LocaleListResolutionCallback? localeListResolutionCallback;

  /// {@macro flutter.widgets.widgetsApp.localeListResolutionCallback}
  ///
  /// This callback considers only the default locale, which is the first locale
  /// in the preferred locales list. It is preferred to set [localeListResolutionCallback]
  /// over [localeResolutionCallback] as it provides the full preferred locales list.
  ///
  /// This algorithm should be able to handle a null locale, which indicates
  /// Flutter has not yet received locale information from the platform.
  ///
  /// See also:
  ///
  ///  * [MaterialApp.localeResolutionCallback], which sets the callback of the
  ///    [WidgetsApp] it creates.
  final LocaleResolutionCallback? localeResolutionCallback;

  /// {@template flutter.widgets.widgetsApp.supportedLocales}
  /// The list of locales that this app has been localized for.
  ///
  /// By default only the American English locale is supported. Apps should
  /// configure this list to match the locales they support.
  ///
  /// This list must not null. Its default value is just
  /// `[const Locale('en', 'US')]`.
  ///
  /// The order of the list matters. The default locale resolution algorithm,
  /// `basicLocaleListResolution`, attempts to match by the following priority:
  ///
  ///  1. [Locale.languageCode], [Locale.scriptCode], and [Locale.countryCode]
  ///  2. [Locale.languageCode] and [Locale.scriptCode] only
  ///  3. [Locale.languageCode] and [Locale.countryCode] only
  ///  4. [Locale.languageCode] only
  ///  5. [Locale.countryCode] only when all preferred locales fail to match
  ///  6. Returns the first element of [supportedLocales] as a fallback
  ///
  /// When more than one supported locale matches one of these criteria, only
  /// the first matching locale is returned.
  ///
  /// The default locale resolution algorithm can be overridden by providing a
  /// value for [localeListResolutionCallback]. The provided
  /// `basicLocaleListResolution` is optimized for speed and does not implement
  /// a full algorithm (such as the one defined in
  /// [Unicode TR35](https://unicode.org/reports/tr35/#LanguageMatching)) that
  /// takes distances between languages into account.
  ///
  /// When supporting languages with more than one script, it is recommended
  /// to specify the [Locale.scriptCode] explicitly. Locales may also be defined without
  /// [Locale.countryCode] to specify a generic fallback for a particular script.
  ///
  /// A fully supported language with multiple scripts should define a generic language-only
  /// locale (e.g. 'zh'), language+script only locales (e.g. 'zh_Hans' and 'zh_Hant'),
  /// and any language+script+country locales (e.g. 'zh_Hans_CN'). Fully defining all of
  /// these locales as supported is not strictly required but allows for proper locale resolution in
  /// the most number of cases. These locales can be specified with the [Locale.fromSubtags]
  /// constructor:
  ///
  /// ```dart
  /// // Full Chinese support for CN, TW, and HK
  /// supportedLocales: [
  ///   const Locale.fromSubtags(languageCode: 'zh'), // generic Chinese 'zh'
  ///   const Locale.fromSubtags(languageCode: 'zh', scriptCode: 'Hans'), // generic simplified Chinese 'zh_Hans'
  ///   const Locale.fromSubtags(languageCode: 'zh', scriptCode: 'Hant'), // generic traditional Chinese 'zh_Hant'
  ///   const Locale.fromSubtags(languageCode: 'zh', scriptCode: 'Hans', countryCode: 'CN'), // 'zh_Hans_CN'
  ///   const Locale.fromSubtags(languageCode: 'zh', scriptCode: 'Hant', countryCode: 'TW'), // 'zh_Hant_TW'
  ///   const Locale.fromSubtags(languageCode: 'zh', scriptCode: 'Hant', countryCode: 'HK'), // 'zh_Hant_HK'
  /// ],
  /// ```
  ///
  /// Omitting some these fallbacks may result in improperly resolved
  /// edge-cases, for example, a simplified Chinese user in Taiwan ('zh_Hans_TW')
  /// may resolve to traditional Chinese if 'zh_Hans' and 'zh_Hans_CN' are
  /// omitted.
  /// {@endtemplate}
  ///
  /// See also:
  ///
  ///  * [MaterialApp.supportedLocales], which sets the `supportedLocales`
  ///    of the [WidgetsApp] it creates.
  ///  * [localeResolutionCallback], an app callback that resolves the app's locale
  ///    when the device's locale changes.
  ///  * [localizationsDelegates], which collectively define all of the localized
  ///    resources used by this app.
  final Iterable<Locale> supportedLocales;

  /// Turns on a performance overlay.
  ///
  /// See also:
  ///
  ///  * <https://flutter.dev/debugging/#performanceoverlay>
  final bool showPerformanceOverlay;

  /// Checkerboards raster cache images.
  ///
  /// See [PerformanceOverlay.checkerboardRasterCacheImages].
  final bool checkerboardRasterCacheImages;

  /// Checkerboards layers rendered to offscreen bitmaps.
  ///
  /// See [PerformanceOverlay.checkerboardOffscreenLayers].
  final bool checkerboardOffscreenLayers;

  /// Turns on an overlay that shows the accessibility information
  /// reported by the framework.
  final bool showSemanticsDebugger;

  /// Turns on an overlay that enables inspecting the widget tree.
  ///
  /// The inspector is only available in checked mode as it depends on
  /// [RenderObject.debugDescribeChildren] which should not be called outside of
  /// checked mode.
  final bool debugShowWidgetInspector;

  /// Builds the widget the [WidgetInspector] uses to switch between view and
  /// inspect modes.
  ///
  /// This lets [MaterialApp] to use a material button to toggle the inspector
  /// select mode without requiring [WidgetInspector] to depend on the
  /// material package.
  final InspectorSelectButtonBuilder? inspectorSelectButtonBuilder;

  /// {@template flutter.widgets.widgetsApp.debugShowCheckedModeBanner}
  /// Turns on a little "DEBUG" banner in checked mode to indicate
  /// that the app is in checked mode. This is on by default (in
  /// checked mode), to turn it off, set the constructor argument to
  /// false. In release mode this has no effect.
  ///
  /// To get this banner in your application if you're not using
  /// WidgetsApp, include a [CheckedModeBanner] widget in your app.
  ///
  /// This banner is intended to deter people from complaining that your
  /// app is slow when it's in checked mode. In checked mode, Flutter
  /// enables a large number of expensive diagnostics to aid in
  /// development, and so performance in checked mode is not
  /// representative of what will happen in release mode.
  /// {@endtemplate}
  final bool debugShowCheckedModeBanner;

  /// {@template flutter.widgets.widgetsApp.shortcuts}
  /// The default map of keyboard shortcuts to intents for the application.
  ///
  /// By default, this is set to [WidgetsApp.defaultShortcuts].
  /// {@endtemplate}
  ///
  /// {@tool snippet}
  /// This example shows how to add a single shortcut for
  /// [LogicalKeyboardKey.select] to the default shortcuts without needing to
  /// add your own [Shortcuts] widget.
  ///
  /// Alternatively, you could insert a [Shortcuts] widget with just the mapping
  /// you want to add between the [WidgetsApp] and its child and get the same
  /// effect.
  ///
  /// ```dart
  /// Widget build(BuildContext context) {
  ///   return WidgetsApp(
  ///     shortcuts: <LogicalKeySet, Intent>{
  ///       ... WidgetsApp.defaultShortcuts,
  ///       LogicalKeySet(LogicalKeyboardKey.select): const ActivateIntent(),
  ///     },
  ///     color: const Color(0xFFFF0000),
  ///     builder: (BuildContext context, Widget child) {
  ///       return const Placeholder();
  ///     },
  ///   );
  /// }
  /// ```
  /// {@end-tool}
  ///
  /// {@template flutter.widgets.widgetsApp.shortcuts.seeAlso}
  /// See also:
  ///
  ///  * [LogicalKeySet], a set of [LogicalKeyboardKey]s that make up the keys
  ///    for this map.
  ///  * The [Shortcuts] widget, which defines a keyboard mapping.
  ///  * The [Actions] widget, which defines the mapping from intent to action.
  ///  * The [Intent] and [Action] classes, which allow definition of new
  ///    actions.
  /// {@endtemplate}
  final Map<LogicalKeySet, Intent>? shortcuts;

  /// {@template flutter.widgets.widgetsApp.actions}
  /// The default map of intent keys to actions for the application.
  ///
  /// By default, this is the output of [WidgetsApp.defaultActions], called with
  /// [defaultTargetPlatform]. Specifying [actions] for an app overrides the
  /// default, so if you wish to modify the default [actions], you can call
  /// [WidgetsApp.defaultActions] and modify the resulting map, passing it as
  /// the [actions] for this app. You may also add to the bindings, or override
  /// specific bindings for a widget subtree, by adding your own [Actions]
  /// widget.
  /// {@endtemplate}
  ///
  /// {@tool snippet}
  /// This example shows how to add a single action handling an
  /// [ActivateAction] to the default actions without needing to
  /// add your own [Actions] widget.
  ///
  /// Alternatively, you could insert a [Actions] widget with just the mapping
  /// you want to add between the [WidgetsApp] and its child and get the same
  /// effect.
  ///
  /// ```dart
  /// Widget build(BuildContext context) {
  ///   return WidgetsApp(
  ///     actions: <Type, Action<Intent>>{
  ///       ... WidgetsApp.defaultActions,
  ///       ActivateAction: CallbackAction(
  ///         onInvoke: (Intent intent) {
  ///           // Do something here...
  ///           return null;
  ///         },
  ///       ),
  ///     },
  ///     color: const Color(0xFFFF0000),
  ///     builder: (BuildContext context, Widget child) {
  ///       return const Placeholder();
  ///     },
  ///   );
  /// }
  /// ```
  /// {@end-tool}
  ///
  /// {@template flutter.widgets.widgetsApp.actions.seeAlso}
  /// See also:
  ///
  ///  * The [shortcuts] parameter, which defines the default set of shortcuts
  ///    for the application.
  ///  * The [Shortcuts] widget, which defines a keyboard mapping.
  ///  * The [Actions] widget, which defines the mapping from intent to action.
  ///  * The [Intent] and [Action] classes, which allow definition of new
  ///    actions.
  /// {@endtemplate}
  final Map<Type, Action<Intent>>? actions;

  /// {@template flutter.widgets.widgetsApp.restorationScopeId}
  /// The identifier to use for state restoration of this app.
  ///
  /// Providing a restoration ID inserts a [RootRestorationScope] into the
  /// widget hierarchy, which enables state restoration for descendant widgets.
  ///
  /// Providing a restoration ID also enables the [Navigator] built by the
  /// [WidgetsApp] to restore its state (i.e. to restore the history stack of
  /// active [Route]s). See the documentation on [Navigator] for more details
  /// around state restoration of [Route]s.
  ///
  /// See also:
  ///
  ///  * [RestorationManager], which explains how state restoration works in
  ///    Flutter.
  /// {@endtemplate}
  final String? restorationScopeId;

  /// If true, forces the performance overlay to be visible in all instances.
  ///
  /// Used by the `showPerformanceOverlay` observatory extension.
  static bool showPerformanceOverlayOverride = false;

  /// If true, forces the widget inspector to be visible.
  ///
  /// Used by the `debugShowWidgetInspector` debugging extension.
  ///
  /// The inspector allows you to select a location on your device or emulator
  /// and view what widgets and render objects associated with it. An outline of
  /// the selected widget and some summary information is shown on device and
  /// more detailed information is shown in the IDE or Observatory.
  static bool debugShowWidgetInspectorOverride = false;

  /// If false, prevents the debug banner from being visible.
  ///
  /// Used by the `debugAllowBanner` observatory extension.
  ///
  /// This is how `flutter run` turns off the banner when you take a screen shot
  /// with "s".
  static bool debugAllowBannerOverride = true;

  static final Map<LogicalKeySet, Intent> _defaultShortcuts = <LogicalKeySet, Intent>{
    // Activation
    LogicalKeySet(LogicalKeyboardKey.enter): const ActivateIntent(),
    LogicalKeySet(LogicalKeyboardKey.space): const ActivateIntent(),
    LogicalKeySet(LogicalKeyboardKey.gameButtonA): const ActivateIntent(),

    // Dismissal
    LogicalKeySet(LogicalKeyboardKey.escape): const DismissIntent(),

    // Keyboard traversal.
    LogicalKeySet(LogicalKeyboardKey.tab): const NextFocusIntent(),
    LogicalKeySet(LogicalKeyboardKey.shift, LogicalKeyboardKey.tab): const PreviousFocusIntent(),
    LogicalKeySet(LogicalKeyboardKey.arrowLeft): const DirectionalFocusIntent(TraversalDirection.left),
    LogicalKeySet(LogicalKeyboardKey.arrowRight): const DirectionalFocusIntent(TraversalDirection.right),
    LogicalKeySet(LogicalKeyboardKey.arrowDown): const DirectionalFocusIntent(TraversalDirection.down),
    LogicalKeySet(LogicalKeyboardKey.arrowUp): const DirectionalFocusIntent(TraversalDirection.up),

    // Scrolling
    LogicalKeySet(LogicalKeyboardKey.control, LogicalKeyboardKey.arrowUp): const ScrollIntent(direction: AxisDirection.up),
    LogicalKeySet(LogicalKeyboardKey.control, LogicalKeyboardKey.arrowDown): const ScrollIntent(direction: AxisDirection.down),
    LogicalKeySet(LogicalKeyboardKey.control, LogicalKeyboardKey.arrowLeft): const ScrollIntent(direction: AxisDirection.left),
    LogicalKeySet(LogicalKeyboardKey.control, LogicalKeyboardKey.arrowRight): const ScrollIntent(direction: AxisDirection.right),
    LogicalKeySet(LogicalKeyboardKey.pageUp): const ScrollIntent(direction: AxisDirection.up, type: ScrollIncrementType.page),
    LogicalKeySet(LogicalKeyboardKey.pageDown): const ScrollIntent(direction: AxisDirection.down, type: ScrollIncrementType.page),
  };

  // Default shortcuts for the web platform.
  static final Map<LogicalKeySet, Intent> _defaultWebShortcuts = <LogicalKeySet, Intent>{
    // Activation
<<<<<<< HEAD
    LogicalKeySet(LogicalKeyboardKey.space): const PrioritizedIntents(
      orderedIntents: <Intent>[
        ActivateIntent(),
        ScrollIntent(direction: AxisDirection.down, type: ScrollIncrementType.page),
      ]),
=======
    LogicalKeySet(LogicalKeyboardKey.space): const ActivateIntent(),
    // On the web, enter activates buttons, but not other controls.
    LogicalKeySet(LogicalKeyboardKey.enter): const ButtonActivateIntent(),
>>>>>>> 1c18cf3d

    // Dismissal
    LogicalKeySet(LogicalKeyboardKey.escape): const DismissIntent(),

    // Keyboard traversal.
    LogicalKeySet(LogicalKeyboardKey.tab): const NextFocusIntent(),
    LogicalKeySet(LogicalKeyboardKey.shift, LogicalKeyboardKey.tab): const PreviousFocusIntent(),

    // Scrolling
    LogicalKeySet(LogicalKeyboardKey.arrowUp): const ScrollIntent(direction: AxisDirection.up),
    LogicalKeySet(LogicalKeyboardKey.arrowDown): const ScrollIntent(direction: AxisDirection.down),
    LogicalKeySet(LogicalKeyboardKey.arrowLeft): const ScrollIntent(direction: AxisDirection.left),
    LogicalKeySet(LogicalKeyboardKey.arrowRight): const ScrollIntent(direction: AxisDirection.right),
    LogicalKeySet(LogicalKeyboardKey.pageUp): const ScrollIntent(direction: AxisDirection.up, type: ScrollIncrementType.page),
    LogicalKeySet(LogicalKeyboardKey.pageDown): const ScrollIntent(direction: AxisDirection.down, type: ScrollIncrementType.page),
  };

  // Default shortcuts for the macOS platform.
  static final Map<LogicalKeySet, Intent> _defaultAppleOsShortcuts = <LogicalKeySet, Intent>{
    // Activation
    LogicalKeySet(LogicalKeyboardKey.enter): const ActivateIntent(),
    LogicalKeySet(LogicalKeyboardKey.space): const ActivateIntent(),

    // Dismissal
    LogicalKeySet(LogicalKeyboardKey.escape): const DismissIntent(),

    // Keyboard traversal
    LogicalKeySet(LogicalKeyboardKey.tab): const NextFocusIntent(),
    LogicalKeySet(LogicalKeyboardKey.shift, LogicalKeyboardKey.tab): const PreviousFocusIntent(),
    LogicalKeySet(LogicalKeyboardKey.arrowLeft): const DirectionalFocusIntent(TraversalDirection.left),
    LogicalKeySet(LogicalKeyboardKey.arrowRight): const DirectionalFocusIntent(TraversalDirection.right),
    LogicalKeySet(LogicalKeyboardKey.arrowDown): const DirectionalFocusIntent(TraversalDirection.down),
    LogicalKeySet(LogicalKeyboardKey.arrowUp): const DirectionalFocusIntent(TraversalDirection.up),

    // Scrolling
    LogicalKeySet(LogicalKeyboardKey.meta, LogicalKeyboardKey.arrowUp): const ScrollIntent(direction: AxisDirection.up),
    LogicalKeySet(LogicalKeyboardKey.meta, LogicalKeyboardKey.arrowDown): const ScrollIntent(direction: AxisDirection.down),
    LogicalKeySet(LogicalKeyboardKey.meta, LogicalKeyboardKey.arrowLeft): const ScrollIntent(direction: AxisDirection.left),
    LogicalKeySet(LogicalKeyboardKey.meta, LogicalKeyboardKey.arrowRight): const ScrollIntent(direction: AxisDirection.right),
    LogicalKeySet(LogicalKeyboardKey.pageUp): const ScrollIntent(direction: AxisDirection.up, type: ScrollIncrementType.page),
    LogicalKeySet(LogicalKeyboardKey.pageDown): const ScrollIntent(direction: AxisDirection.down, type: ScrollIncrementType.page),
  };

  /// Generates the default shortcut key bindings based on the
  /// [defaultTargetPlatform].
  ///
  /// Used by [WidgetsApp] to assign a default value to [WidgetsApp.shortcuts].
  static Map<LogicalKeySet, Intent> get defaultShortcuts {
    if (kIsWeb) {
      return _defaultWebShortcuts;
    }

    switch (defaultTargetPlatform) {
      case TargetPlatform.android:
      case TargetPlatform.fuchsia:
      case TargetPlatform.linux:
      case TargetPlatform.windows:
        return _defaultShortcuts;
      case TargetPlatform.iOS:
      case TargetPlatform.macOS:
        return _defaultAppleOsShortcuts;
    }
  }

  /// The default value of [WidgetsApp.actions].
  static Map<Type, Action<Intent>> defaultActions = <Type, Action<Intent>>{
    DoNothingIntent: DoNothingAction(),
    DoNothingAndStopPropagationIntent: DoNothingAction(consumesKey: false),
    RequestFocusIntent: RequestFocusAction(),
    NextFocusIntent: NextFocusAction(),
    PreviousFocusIntent: PreviousFocusAction(),
    DirectionalFocusIntent: DirectionalFocusAction(),
    ScrollIntent: ScrollAction(),
    PrioritizedIntents: PrioritizedAction(),
  };

  @override
  _WidgetsAppState createState() => _WidgetsAppState();
}

class _WidgetsAppState extends State<WidgetsApp> with WidgetsBindingObserver {
  // STATE LIFECYCLE

  // If window.defaultRouteName isn't '/', we should assume it was set
  // intentionally via `setInitialRoute`, and should override whatever is in
  // [widget.initialRoute].
  String get _initialRouteName => WidgetsBinding.instance!.window.defaultRouteName != Navigator.defaultRouteName
    ? WidgetsBinding.instance!.window.defaultRouteName
    : widget.initialRoute ?? WidgetsBinding.instance!.window.defaultRouteName;

  @override
  void initState() {
    super.initState();
    _updateRouting();
    _locale = _resolveLocales(WidgetsBinding.instance!.window.locales, widget.supportedLocales);
    WidgetsBinding.instance!.addObserver(this);
  }

  @override
  void didUpdateWidget(WidgetsApp oldWidget) {
    super.didUpdateWidget(oldWidget);
    _updateRouting(oldWidget: oldWidget);
  }

  @override
  void dispose() {
    WidgetsBinding.instance!.removeObserver(this);
    _defaultRouteInformationProvider?.dispose();
    super.dispose();
  }

  void _updateRouting({WidgetsApp? oldWidget}) {
    if (_usesRouter) {
      assert(!_usesNavigator);
      _navigator = null;
      if (oldWidget == null || oldWidget.routeInformationProvider != widget.routeInformationProvider) {
        _defaultRouteInformationProvider?.dispose();
        _defaultRouteInformationProvider = null;
        if (widget.routeInformationProvider == null) {
          _defaultRouteInformationProvider = PlatformRouteInformationProvider(
            initialRouteInformation: RouteInformation(
              location: _initialRouteName,
            ),
          );
        }
      }
    } else if (_usesNavigator) {
      assert(!_usesRouter);
      _defaultRouteInformationProvider?.dispose();
      _defaultRouteInformationProvider = null;
      if (oldWidget == null || widget.navigatorKey != oldWidget.navigatorKey) {
        _navigator = widget.navigatorKey ?? GlobalObjectKey<NavigatorState>(this);
      }
      assert(_navigator != null);
    } else {
      assert(widget.builder != null);
      assert(!_usesRouter);
      assert(!_usesNavigator);
      _navigator = null;
      _defaultRouteInformationProvider?.dispose();
      _defaultRouteInformationProvider = null;
    }
    // If we use a navigator, we have a navigator key.
    assert(_usesNavigator == (_navigator != null));
  }

  bool get _usesRouter => widget.routerDelegate != null;
  bool get _usesNavigator => widget.home != null || widget.routes?.isNotEmpty == true || widget.onGenerateRoute != null || widget.onUnknownRoute != null;

  // ROUTER

  RouteInformationProvider? get _effectiveRouteInformationProvider => widget.routeInformationProvider ?? _defaultRouteInformationProvider;
  PlatformRouteInformationProvider? _defaultRouteInformationProvider;

  // NAVIGATOR

  GlobalKey<NavigatorState>? _navigator;

  Route<dynamic>? _onGenerateRoute(RouteSettings settings) {
    final String? name = settings.name;
    final WidgetBuilder? pageContentBuilder = name == Navigator.defaultRouteName && widget.home != null
        ? (BuildContext context) => widget.home!
        : widget.routes![name];

    if (pageContentBuilder != null) {
      assert(widget.pageRouteBuilder != null,
        'The default onGenerateRoute handler for WidgetsApp must have a '
        'pageRouteBuilder set if the home or routes properties are set.');
      final Route<dynamic> route = widget.pageRouteBuilder!<dynamic>(
        settings,
        pageContentBuilder,
      );
      assert(route != null,
        'The pageRouteBuilder for WidgetsApp must return a valid non-null Route.');
      return route;
    }
    if (widget.onGenerateRoute != null)
      return widget.onGenerateRoute!(settings);
    return null;
  }

  Route<dynamic> _onUnknownRoute(RouteSettings settings) {
    assert(() {
      if (widget.onUnknownRoute == null) {
        throw FlutterError(
          'Could not find a generator for route $settings in the $runtimeType.\n'
          'Make sure your root app widget has provided a way to generate \n'
          'this route.\n'
          'Generators for routes are searched for in the following order:\n'
          ' 1. For the "/" route, the "home" property, if non-null, is used.\n'
          ' 2. Otherwise, the "routes" table is used, if it has an entry for '
          'the route.\n'
          ' 3. Otherwise, onGenerateRoute is called. It should return a '
          'non-null value for any valid route not handled by "home" and "routes".\n'
          ' 4. Finally if all else fails onUnknownRoute is called.\n'
          'Unfortunately, onUnknownRoute was not set.'
        );
      }
      return true;
    }());
    final Route<dynamic>? result = widget.onUnknownRoute!(settings);
    assert(() {
      if (result == null) {
        throw FlutterError(
          'The onUnknownRoute callback returned null.\n'
          'When the $runtimeType requested the route $settings from its '
          'onUnknownRoute callback, the callback returned null. Such callbacks '
          'must never return null.'
        );
      }
      return true;
    }());
    return result!;
  }

  // On Android: the user has pressed the back button.
  @override
  Future<bool> didPopRoute() async {
    assert(mounted);
    // The back button dispatcher should handle the pop route if we use a
    // router.
    if (_usesRouter)
      return false;

    final NavigatorState? navigator = _navigator?.currentState;
    if (navigator == null)
      return false;
    return await navigator.maybePop();
  }

  @override
  Future<bool> didPushRoute(String route) async {
    assert(mounted);
    // The route name provider should handle the push route if we uses a
    // router.
    if (_usesRouter)
      return false;

    final NavigatorState? navigator = _navigator?.currentState;
    if (navigator == null)
      return false;
    navigator.pushNamed(route);
    return true;
  }

  // LOCALIZATION

  /// This is the resolved locale, and is one of the supportedLocales.
  Locale? _locale;

  Locale _resolveLocales(List<Locale>? preferredLocales, Iterable<Locale> supportedLocales) {
    // Attempt to use localeListResolutionCallback.
    if (widget.localeListResolutionCallback != null) {
      final Locale? locale = widget.localeListResolutionCallback!(preferredLocales, widget.supportedLocales);
      if (locale != null)
        return locale;
    }
    // localeListResolutionCallback failed, falling back to localeResolutionCallback.
    if (widget.localeResolutionCallback != null) {
      final Locale? locale = widget.localeResolutionCallback!(
        preferredLocales != null && preferredLocales.isNotEmpty ? preferredLocales.first : null,
        widget.supportedLocales,
      );
      if (locale != null)
        return locale;
    }
    // Both callbacks failed, falling back to default algorithm.
    return basicLocaleListResolution(preferredLocales, supportedLocales);
  }

  /// The default locale resolution algorithm.
  ///
  /// Custom resolution algorithms can be provided through
  /// [WidgetsApp.localeListResolutionCallback] or
  /// [WidgetsApp.localeResolutionCallback].
  ///
  /// When no custom locale resolution algorithms are provided or if both fail
  /// to resolve, Flutter will default to calling this algorithm.
  ///
  /// This algorithm prioritizes speed at the cost of slightly less appropriate
  /// resolutions for edge cases.
  ///
  /// This algorithm will resolve to the earliest preferred locale that
  /// matches the most fields, prioritizing in the order of perfect match,
  /// languageCode+countryCode, languageCode+scriptCode, languageCode-only.
  ///
  /// In the case where a locale is matched by languageCode-only and is not the
  /// default (first) locale, the next preferred locale with a
  /// perfect match can supersede the languageCode-only match if it exists.
  ///
  /// When a preferredLocale matches more than one supported locale, it will
  /// resolve to the first matching locale listed in the supportedLocales.
  ///
  /// When all preferred locales have been exhausted without a match, the first
  /// countryCode only match will be returned.
  ///
  /// When no match at all is found, the first (default) locale in
  /// [supportedLocales] will be returned.
  ///
  /// To summarize, the main matching priority is:
  ///
  ///  1. [Locale.languageCode], [Locale.scriptCode], and [Locale.countryCode]
  ///  1. [Locale.languageCode] and [Locale.scriptCode] only
  ///  1. [Locale.languageCode] and [Locale.countryCode] only
  ///  1. [Locale.languageCode] only (with caveats, see above)
  ///  1. [Locale.countryCode] only when all [preferredLocales] fail to match
  ///  1. Returns the first element of [supportedLocales] as a fallback
  ///
  /// This algorithm does not take language distance (how similar languages are to each other)
  /// into account, and will not handle edge cases such as resolving `de` to `fr` rather than `zh`
  /// when `de` is not supported and `zh` is listed before `fr` (German is closer to French
  /// than Chinese).
  static Locale basicLocaleListResolution(List<Locale>? preferredLocales, Iterable<Locale> supportedLocales) {
    // preferredLocales can be null when called before the platform has had a chance to
    // initialize the locales. Platforms without locale passing support will provide an empty list.
    // We default to the first supported locale in these cases.
    if (preferredLocales == null || preferredLocales.isEmpty) {
      return supportedLocales.first;
    }
    // Hash the supported locales because apps can support many locales and would
    // be expensive to search through them many times.
    final Map<String, Locale> allSupportedLocales = HashMap<String, Locale>();
    final Map<String, Locale> languageAndCountryLocales = HashMap<String, Locale>();
    final Map<String, Locale> languageAndScriptLocales = HashMap<String, Locale>();
    final Map<String, Locale> languageLocales = HashMap<String, Locale>();
    final Map<String?, Locale> countryLocales = HashMap<String?, Locale>();
    for (final Locale locale in supportedLocales) {
      allSupportedLocales['${locale.languageCode}_${locale.scriptCode}_${locale.countryCode}'] ??= locale;
      languageAndScriptLocales['${locale.languageCode}_${locale.scriptCode}'] ??= locale;
      languageAndCountryLocales['${locale.languageCode}_${locale.countryCode}'] ??= locale;
      languageLocales[locale.languageCode] ??= locale;
      countryLocales[locale.countryCode] ??= locale;
    }

    // Since languageCode-only matches are possibly low quality, we don't return
    // it instantly when we find such a match. We check to see if the next
    // preferred locale in the list has a high accuracy match, and only return
    // the languageCode-only match when a higher accuracy match in the next
    // preferred locale cannot be found.
    Locale? matchesLanguageCode;
    Locale? matchesCountryCode;
    // Loop over user's preferred locales
    for (int localeIndex = 0; localeIndex < preferredLocales.length; localeIndex += 1) {
      final Locale userLocale = preferredLocales[localeIndex];
      // Look for perfect match.
      if (allSupportedLocales.containsKey('${userLocale.languageCode}_${userLocale.scriptCode}_${userLocale.countryCode}')) {
        return userLocale;
      }
      // Look for language+script match.
      if (userLocale.scriptCode != null) {
        final Locale? match = languageAndScriptLocales['${userLocale.languageCode}_${userLocale.scriptCode}'];
        if (match != null) {
          return match;
        }
      }
      // Look for language+country match.
      if (userLocale.countryCode != null) {
        final Locale? match = languageAndCountryLocales['${userLocale.languageCode}_${userLocale.countryCode}'];
        if (match != null) {
          return match;
        }
      }
      // If there was a languageCode-only match in the previous iteration's higher
      // ranked preferred locale, we return it if the current userLocale does not
      // have a better match.
      if (matchesLanguageCode != null) {
        return matchesLanguageCode;
      }
      // Look and store language-only match.
      Locale? match = languageLocales[userLocale.languageCode];
      if (match != null) {
        matchesLanguageCode = match;
        // Since first (default) locale is usually highly preferred, we will allow
        // a languageCode-only match to be instantly matched. If the next preferred
        // languageCode is the same, we defer hastily returning until the next iteration
        // since at worst it is the same and at best an improved match.
        if (localeIndex == 0 &&
            !(localeIndex + 1 < preferredLocales.length && preferredLocales[localeIndex + 1].languageCode == userLocale.languageCode)) {
          return matchesLanguageCode;
        }
      }
      // countryCode-only match. When all else except default supported locale fails,
      // attempt to match by country only, as a user is likely to be familiar with a
      // language from their listed country.
      if (matchesCountryCode == null && userLocale.countryCode != null) {
        match = countryLocales[userLocale.countryCode];
        if (match != null) {
          matchesCountryCode = match;
        }
      }
    }
    // When there is no languageCode-only match. Fallback to matching countryCode only. Country
    // fallback only applies on iOS. When there is no countryCode-only match, we return first
    // supported locale.
    final Locale resolvedLocale = matchesLanguageCode ?? matchesCountryCode ?? supportedLocales.first;
    return resolvedLocale;
  }

  @override
  void didChangeLocales(List<Locale>? locales) {
    final Locale newLocale = _resolveLocales(locales, widget.supportedLocales);
    if (newLocale != _locale) {
      setState(() {
        _locale = newLocale;
      });
    }
  }

  // Combine the Localizations for Widgets with the ones contributed
  // by the localizationsDelegates parameter, if any. Only the first delegate
  // of a particular LocalizationsDelegate.type is loaded so the
  // localizationsDelegate parameter can be used to override
  // WidgetsLocalizations.delegate.
  Iterable<LocalizationsDelegate<dynamic>> get _localizationsDelegates sync* {
    if (widget.localizationsDelegates != null)
      yield* widget.localizationsDelegates!;
    yield DefaultWidgetsLocalizations.delegate;
  }

  // BUILDER

  bool _debugCheckLocalizations(Locale appLocale) {
    assert(() {
      final Set<Type> unsupportedTypes =
        _localizationsDelegates.map<Type>((LocalizationsDelegate<dynamic> delegate) => delegate.type).toSet();
      for (final LocalizationsDelegate<dynamic> delegate in _localizationsDelegates) {
        if (!unsupportedTypes.contains(delegate.type))
          continue;
        if (delegate.isSupported(appLocale))
          unsupportedTypes.remove(delegate.type);
      }
      if (unsupportedTypes.isEmpty)
        return true;

      // Currently the Cupertino library only provides english localizations.
      // Remove this when https://github.com/flutter/flutter/issues/23847
      // is fixed.
      if (listEquals(unsupportedTypes.map((Type type) => type.toString()).toList(), <String>['CupertinoLocalizations']))
        return true;

      final StringBuffer message = StringBuffer();
      message.writeln('\u2550' * 8);
      message.writeln(
        "Warning: This application's locale, $appLocale, is not supported by all of its\n"
        'localization delegates.'
      );
      for (final Type unsupportedType in unsupportedTypes) {
        // Currently the Cupertino library only provides english localizations.
        // Remove this when https://github.com/flutter/flutter/issues/23847
        // is fixed.
        if (unsupportedType.toString() == 'CupertinoLocalizations')
          continue;
        message.writeln(
          '> A $unsupportedType delegate that supports the $appLocale locale was not found.'
        );
      }
      message.writeln(
        'See https://flutter.dev/tutorials/internationalization/ for more\n'
        "information about configuring an app's locale, supportedLocales,\n"
        'and localizationsDelegates parameters.'
      );
      message.writeln('\u2550' * 8);
      debugPrint(message.toString());
      return true;
    }());
    return true;
  }

  @override
  Widget build(BuildContext context) {
    Widget? routing;
    if (_usesRouter) {
      assert(_effectiveRouteInformationProvider != null);
      routing = Router<Object>(
        routeInformationProvider: _effectiveRouteInformationProvider,
        routeInformationParser: widget.routeInformationParser,
        routerDelegate: widget.routerDelegate!,
        backButtonDispatcher: widget.backButtonDispatcher,
      );
    } else if (_usesNavigator) {
      assert(_navigator != null);
      routing = Navigator(
        restorationScopeId: 'nav',
        key: _navigator,
        initialRoute: _initialRouteName,
        onGenerateRoute: _onGenerateRoute,
        onGenerateInitialRoutes: widget.onGenerateInitialRoutes == null
          ? Navigator.defaultGenerateInitialRoutes
          : (NavigatorState navigator, String initialRouteName) {
            return widget.onGenerateInitialRoutes!(initialRouteName);
          },
        onUnknownRoute: _onUnknownRoute,
        observers: widget.navigatorObservers!,
        reportsRouteUpdateToEngine: true,
      );
    }

    Widget result;
    if (widget.builder != null) {
      result = Builder(
        builder: (BuildContext context) {
          return widget.builder!(context, routing);
        },
      );
    } else {
      assert(routing != null);
      result = routing!;
    }

    if (widget.textStyle != null) {
      result = DefaultTextStyle(
        style: widget.textStyle!,
        child: result,
      );
    }

    PerformanceOverlay? performanceOverlay;
    // We need to push a performance overlay if any of the display or checkerboarding
    // options are set.
    if (widget.showPerformanceOverlay || WidgetsApp.showPerformanceOverlayOverride) {
      performanceOverlay = PerformanceOverlay.allEnabled(
        checkerboardRasterCacheImages: widget.checkerboardRasterCacheImages,
        checkerboardOffscreenLayers: widget.checkerboardOffscreenLayers,
      );
    } else if (widget.checkerboardRasterCacheImages || widget.checkerboardOffscreenLayers) {
      performanceOverlay = PerformanceOverlay(
        checkerboardRasterCacheImages: widget.checkerboardRasterCacheImages,
        checkerboardOffscreenLayers: widget.checkerboardOffscreenLayers,
      );
    }
    if (performanceOverlay != null) {
      result = Stack(
        children: <Widget>[
          result,
          Positioned(top: 0.0, left: 0.0, right: 0.0, child: performanceOverlay),
        ],
      );
    }

    if (widget.showSemanticsDebugger) {
      result = SemanticsDebugger(
        child: result,
      );
    }

    assert(() {
      if (widget.debugShowWidgetInspector || WidgetsApp.debugShowWidgetInspectorOverride) {
        result = WidgetInspector(
          child: result,
          selectButtonBuilder: widget.inspectorSelectButtonBuilder,
        );
      }
      if (widget.debugShowCheckedModeBanner && WidgetsApp.debugAllowBannerOverride) {
        result = CheckedModeBanner(
          child: result,
        );
      }
      return true;
    }());

    final Widget title;
    if (widget.onGenerateTitle != null) {
      title = Builder(
        // This Builder exists to provide a context below the Localizations widget.
        // The onGenerateTitle callback can refer to Localizations via its context
        // parameter.
        builder: (BuildContext context) {
          final String title = widget.onGenerateTitle!(context);
          assert(title != null, 'onGenerateTitle must return a non-null String');
          return Title(
            title: title,
            color: widget.color,
            child: result,
          );
        },
      );
    } else {
      title = Title(
        title: widget.title,
        color: widget.color,
        child: result,
      );
    }

    final Locale appLocale = widget.locale != null
      ? _resolveLocales(<Locale>[widget.locale!], widget.supportedLocales)
      : _locale!;

    assert(_debugCheckLocalizations(appLocale));
    return RootRestorationScope(
      restorationId: widget.restorationScopeId,
      child: Shortcuts(
        shortcuts: widget.shortcuts ?? WidgetsApp.defaultShortcuts,
        debugLabel: '<Default WidgetsApp Shortcuts>',
        child: Actions(
          actions: widget.actions ?? WidgetsApp.defaultActions,
          child: FocusTraversalGroup(
            policy: ReadingOrderTraversalPolicy(),
            child: _MediaQueryFromWindow(
              child: Localizations(
                locale: appLocale,
                delegates: _localizationsDelegates.toList(),
                child: title,
              ),
            ),
          ),
        ),
      ),
    );
  }
}

/// Builds [MediaQuery] from `window` by listening to [WidgetsBinding].
///
/// It is performed in a standalone widget to rebuild **only** [MediaQuery] and
/// its dependents when `window` changes, instead of rebuilding the entire widget tree.
class _MediaQueryFromWindow extends StatefulWidget {
  const _MediaQueryFromWindow({Key? key, required this.child}) : super(key: key);

  final Widget child;

  @override
  _MediaQueryFromWindowsState createState() => _MediaQueryFromWindowsState();
}

class _MediaQueryFromWindowsState extends State<_MediaQueryFromWindow> with WidgetsBindingObserver {
  @override
  void initState() {
    super.initState();
    WidgetsBinding.instance!.addObserver(this);
  }

  // ACCESSIBILITY

  @override
  void didChangeAccessibilityFeatures() {
    setState(() {
      // The properties of window have changed. We use them in our build
      // function, so we need setState(), but we don't cache anything locally.
    });
  }

  // METRICS

  @override
  void didChangeMetrics() {
    setState(() {
      // The properties of window have changed. We use them in our build
      // function, so we need setState(), but we don't cache anything locally.
    });
  }

  @override
  void didChangeTextScaleFactor() {
    setState(() {
      // The textScaleFactor property of window has changed. We reference
      // window in our build function, so we need to call setState(), but
      // we don't need to cache anything locally.
    });
  }

  // RENDERING
  @override
  void didChangePlatformBrightness() {
    setState(() {
      // The platformBrightness property of window has changed. We reference
      // window in our build function, so we need to call setState(), but
      // we don't need to cache anything locally.
    });
  }

  @override
  Widget build(BuildContext context) {
    MediaQueryData data = MediaQueryData.fromWindow(WidgetsBinding.instance!.window);
    if (!kReleaseMode) {
      data = data.copyWith(platformBrightness: debugBrightnessOverride);
    }
    return MediaQuery(
      data: data,
      child: widget.child,
    );
  }

  @override
  void dispose() {
    WidgetsBinding.instance!.removeObserver(this);
    super.dispose();
  }
}<|MERGE_RESOLUTION|>--- conflicted
+++ resolved
@@ -1027,17 +1027,14 @@
   // Default shortcuts for the web platform.
   static final Map<LogicalKeySet, Intent> _defaultWebShortcuts = <LogicalKeySet, Intent>{
     // Activation
-<<<<<<< HEAD
     LogicalKeySet(LogicalKeyboardKey.space): const PrioritizedIntents(
       orderedIntents: <Intent>[
         ActivateIntent(),
         ScrollIntent(direction: AxisDirection.down, type: ScrollIncrementType.page),
-      ]),
-=======
-    LogicalKeySet(LogicalKeyboardKey.space): const ActivateIntent(),
+      ]
+    ),
     // On the web, enter activates buttons, but not other controls.
     LogicalKeySet(LogicalKeyboardKey.enter): const ButtonActivateIntent(),
->>>>>>> 1c18cf3d
 
     // Dismissal
     LogicalKeySet(LogicalKeyboardKey.escape): const DismissIntent(),
