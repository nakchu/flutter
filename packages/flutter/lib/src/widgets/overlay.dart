// Copyright 2014 The Flutter Authors. All rights reserved.
// Use of this source code is governed by a BSD-style license that can be
// found in the LICENSE file.

import 'dart:collection';
import 'dart:math' as math;

import 'package:flutter/foundation.dart';
import 'package:flutter/rendering.dart';
import 'package:flutter/scheduler.dart';

import 'basic.dart';
import 'framework.dart';
import 'lookup_boundary.dart';
import 'ticker_provider.dart';

// Examples can assume:
// late BuildContext context;

// * OverlayEntry Implementation

/// A place in an [Overlay] that can contain a widget.
///
/// Overlay entries are inserted into an [Overlay] using the
/// [OverlayState.insert] or [OverlayState.insertAll] functions. To find the
/// closest enclosing overlay for a given [BuildContext], use the [Overlay.of]
/// function.
///
/// An overlay entry can be in at most one overlay at a time. To remove an entry
/// from its overlay, call the [remove] function on the overlay entry.
///
/// Because an [Overlay] uses a [Stack] layout, overlay entries can use
/// [Positioned] and [AnimatedPositioned] to position themselves within the
/// overlay.
///
/// For example, [Draggable] uses an [OverlayEntry] to show the drag avatar that
/// follows the user's finger across the screen after the drag begins. Using the
/// overlay to display the drag avatar lets the avatar float over the other
/// widgets in the app. As the user's finger moves, draggable calls
/// [markNeedsBuild] on the overlay entry to cause it to rebuild. In its build,
/// the entry includes a [Positioned] with its top and left property set to
/// position the drag avatar near the user's finger. When the drag is over,
/// [Draggable] removes the entry from the overlay to remove the drag avatar
/// from view.
///
/// By default, if there is an entirely [opaque] entry over this one, then this
/// one will not be included in the widget tree (in particular, stateful widgets
/// within the overlay entry will not be instantiated). To ensure that your
/// overlay entry is still built even if it is not visible, set [maintainState]
/// to true. This is more expensive, so should be done with care. In particular,
/// if widgets in an overlay entry with [maintainState] set to true repeatedly
/// call [State.setState], the user's battery will be drained unnecessarily.
///
/// [OverlayEntry] is a [Listenable] that notifies when the widget built by
/// [builder] is mounted or unmounted, whose exact state can be queried by
/// [mounted]. After the owner of the [OverlayEntry] calls [remove] and then
/// [dispose], the widget may not be immediately removed from the widget tree.
/// As a result listeners of the [OverlayEntry] can get notified for one last
/// time after the [dispose] call, when the widget is eventually unmounted.
///
/// See also:
///
///  * [Overlay]
///  * [OverlayState]
///  * [WidgetsApp]
///  * [MaterialApp]
class OverlayEntry implements Listenable {
  /// Creates an overlay entry.
  ///
  /// To insert the entry into an [Overlay], first find the overlay using
  /// [Overlay.of] and then call [OverlayState.insert]. To remove the entry,
  /// call [remove] on the overlay entry itself.
  OverlayEntry({
    required this.builder,
    bool opaque = false,
    bool maintainState = false,
  }) : _opaque = opaque,
       _maintainState = maintainState;

  /// This entry will include the widget built by this builder in the overlay at
  /// the entry's position.
  ///
  /// To cause this builder to be called again, call [markNeedsBuild] on this
  /// overlay entry.
  final WidgetBuilder builder;

  /// Whether this entry occludes the entire overlay.
  ///
  /// If an entry claims to be opaque, then, for efficiency, the overlay will
  /// skip building entries below that entry unless they have [maintainState]
  /// set.
  bool get opaque => _opaque;
  bool _opaque;
  set opaque(bool value) {
    assert(!_disposedByOwner);
    if (_opaque == value) {
      return;
    }
    _opaque = value;
    _overlay?._didChangeEntryOpacity();
  }

  /// Whether this entry must be included in the tree even if there is a fully
  /// [opaque] entry above it.
  ///
  /// By default, if there is an entirely [opaque] entry over this one, then this
  /// one will not be included in the widget tree (in particular, stateful widgets
  /// within the overlay entry will not be instantiated). To ensure that your
  /// overlay entry is still built even if it is not visible, set [maintainState]
  /// to true. This is more expensive, so should be done with care. In particular,
  /// if widgets in an overlay entry with [maintainState] set to true repeatedly
  /// call [State.setState], the user's battery will be drained unnecessarily.
  ///
  /// This is used by the [Navigator] and [Route] objects to ensure that routes
  /// are kept around even when in the background, so that [Future]s promised
  /// from subsequent routes will be handled properly when they complete.
  bool get maintainState => _maintainState;
  bool _maintainState;
  set maintainState(bool value) {
    assert(!_disposedByOwner);
    if (_maintainState == value) {
      return;
    }
    _maintainState = value;
    assert(_overlay != null);
    _overlay!._didChangeEntryOpacity();
  }

  /// Whether the [OverlayEntry] is currently mounted in the widget tree.
  ///
  /// The [OverlayEntry] notifies its listeners when this value changes.
  bool get mounted => _overlayEntryStateNotifier.value != null;

  /// The currently mounted `_OverlayEntryWidgetState` built using this [OverlayEntry].
  final ValueNotifier<_OverlayEntryWidgetState?> _overlayEntryStateNotifier = ValueNotifier<_OverlayEntryWidgetState?>(null);

  @override
  void addListener(VoidCallback listener) {
    assert(!_disposedByOwner);
    _overlayEntryStateNotifier.addListener(listener);
  }

  @override
  void removeListener(VoidCallback listener) {
    _overlayEntryStateNotifier.removeListener(listener);
  }

  OverlayState? _overlay;
  final GlobalKey<_OverlayEntryWidgetState> _key = GlobalKey<_OverlayEntryWidgetState>();

  /// Remove this entry from the overlay.
  ///
  /// This should only be called once.
  ///
  /// This method removes this overlay entry from the overlay immediately. The
  /// UI will be updated in the same frame if this method is called before the
  /// overlay rebuild in this frame; otherwise, the UI will be updated in the
  /// next frame. This means that it is safe to call during builds, but also
  /// that if you do call this after the overlay rebuild, the UI will not update
  /// until the next frame (i.e. many milliseconds later).
  void remove() {
    assert(_overlay != null);
    assert(!_disposedByOwner);
    final OverlayState overlay = _overlay!;
    _overlay = null;
    if (!overlay.mounted) {
      return;
    }

    overlay._entries.remove(this);
    if (SchedulerBinding.instance.schedulerPhase == SchedulerPhase.persistentCallbacks) {
      SchedulerBinding.instance.addPostFrameCallback((Duration duration) {
        overlay._markDirty();
      });
    } else {
      overlay._markDirty();
    }
  }

  /// Cause this entry to rebuild during the next pipeline flush.
  ///
  /// You need to call this function if the output of [builder] has changed.
  void markNeedsBuild() {
    assert(!_disposedByOwner);
    _key.currentState?._markNeedsBuild();
  }

  void _didUnmount() {
    assert(!mounted);
    if (_disposedByOwner) {
      _overlayEntryStateNotifier.dispose();
    }
  }

  bool _disposedByOwner = false;

  /// Discards any resources used by this [OverlayEntry].
  ///
  /// This method must be called after [remove] if the [OverlayEntry] is
  /// inserted into an [Overlay].
  ///
  /// After this is called, the object is not in a usable state and should be
  /// discarded (calls to [addListener] will throw after the object is disposed).
  /// However, the listeners registered may not be immediately released until
  /// the widget built using this [OverlayEntry] is unmounted from the widget
  /// tree.
  ///
  /// This method should only be called by the object's owner.
  void dispose() {
    assert(!_disposedByOwner);
    assert(_overlay == null, 'An OverlayEntry must first be removed from the Overlay before dispose is called.');
    _disposedByOwner = true;
    if (!mounted) {
      _overlayEntryStateNotifier.dispose();
    }
  }

  @override
  String toString() => '${describeIdentity(this)}(opaque: $opaque; maintainState: $maintainState)';
}

class _OverlayEntryWidget extends StatefulWidget {
  const _OverlayEntryWidget({
    required Key key,
    required this.entry,
    required this.overlayState,
    this.tickerEnabled = true,
  }) : super(key: key);

  final OverlayEntry entry;
  final OverlayState overlayState;
  final bool tickerEnabled;

  @override
  _OverlayEntryWidgetState createState() => _OverlayEntryWidgetState();
}

class _OverlayEntryWidgetState extends State<_OverlayEntryWidget> {
  late _RenderTheater _theater;

  // The children added by OverlayPortal are added to this child model, and
  // these children will be shown _above_ the OverlayEntry tied to this widget.
  //
  // This child model is lazily created in `_add`. When the associated
  // OverlayEntry is reparented to a different Overlay, the existing
  // child model will be destroyed.
  // The data structure for managing the stack of theater children whose paint
  // order are sorted by their _zOrderIndex.
  //
  // The children with larger zOrderIndex values (i.e. those called `show`
  // recently) will be painted last.
  LinkedList<_OverlayEntryLocation>? _sortedChildren;

  // Worst-case O(N), N being the number of children added to the top spot in
  // the same frame. This can be a bit expensive when there's a lot of global
  // key reparenting in the same frame but N is usually a small number.
  void _add(_OverlayEntryLocation child) {
    assert(mounted);
    final LinkedList<_OverlayEntryLocation> children = _sortedChildren ??= LinkedList<_OverlayEntryLocation>();
    assert(!children.contains(child));
    _OverlayEntryLocation? insertPosition = children.isEmpty ? null : children.last;
    while (insertPosition != null && insertPosition._zOrderIndex > child._zOrderIndex) {
      insertPosition = insertPosition.previous;
    }
    if (insertPosition == null) {
      children.addFirst(child);
    } else {
      insertPosition.insertAfter(child);
    }
    assert(children.contains(child));
  }

  void _remove(_OverlayEntryLocation child) {
    assert(_sortedChildren != null);
    final bool wasInCollection = _sortedChildren?.remove(child) ?? false;
    assert(wasInCollection);
  }

  // Returns an Iterable that traverse the children in the child model in paint
  // (from farthest to the user to the closest to the user).
  //
  // The iterator should be safe to use even when the child model is being
  // mutated. The reason for that is it's allowed to add/remove/move deferred
  // children to a _RenderTheater during performLayout, but the affected
  // children don't have to be laid out in the same performLayout call.
  late final Iterable<RenderBox> _paintOrderIterable = _createChildIterable(false);
  // An Iterable that traverse the children in the child model in
  // hit-test order (from closest to the user to the farthest to the user).
  late final Iterable<RenderBox> _hitTestOrderIterable = _createChildIterable(true);

  // The following uses sync* because hit-testing is lazy, and LinkedList as a
  // Iterable doesn't support current modification.
  Iterable<RenderBox> _createChildIterable(bool reversed) sync* {
    final LinkedList<_OverlayEntryLocation>? children = _sortedChildren;
    if (children == null || children.isEmpty) {
      return;
    }
    _OverlayEntryLocation? candidate = reversed ? children.last : children.first;
    while(candidate != null) {
      final RenderBox? renderBox = candidate._overlayChildRenderBox;
      candidate = reversed ? candidate.previous : candidate.next;
      if (renderBox != null) {
        yield renderBox;
      }
    }
  }

  @override
  void initState() {
    super.initState();
    widget.entry._overlayEntryStateNotifier.value = this;
    _theater = context.findAncestorRenderObjectOfType<_RenderTheater>()!;
    assert(_sortedChildren == null);
  }

  @override
  void didUpdateWidget(_OverlayEntryWidget oldWidget) {
    super.didUpdateWidget(oldWidget);
    // OverlayState's build method always returns a RenderObjectWidget _Theater,
    // so it's safe to assume that state equality implies render object equality.
    assert(oldWidget.entry == widget.entry);
    if (oldWidget.overlayState != widget.overlayState) {
      final _RenderTheater newTheater = context.findAncestorRenderObjectOfType<_RenderTheater>()!;
      assert(_theater != newTheater);
      _theater = newTheater;
    }
  }

  @override
  void dispose() {
    widget.entry._overlayEntryStateNotifier.value = null;
    widget.entry._didUnmount();
    _sortedChildren = null;
    super.dispose();
  }

  @override
  Widget build(BuildContext context) {
    return TickerMode(
      enabled: widget.tickerEnabled,
      child: _RenderTheaterMarker(
        theater: _theater,
        overlayEntryWidgetState: this,
        child: widget.entry.builder(context),
      ),
    );
  }

  void _markNeedsBuild() {
    setState(() { /* the state that changed is in the builder */ });
  }
}

/// A stack of entries that can be managed independently.
///
/// Overlays let independent child widgets "float" visual elements on top of
/// other widgets by inserting them into the overlay's stack. The overlay lets
/// each of these widgets manage their participation in the overlay using
/// [OverlayEntry] objects.
///
/// Although you can create an [Overlay] directly, it's most common to use the
/// overlay created by the [Navigator] in a [WidgetsApp], [CupertinoApp] or a
/// [MaterialApp]. The navigator uses its overlay to manage the visual
/// appearance of its routes.
///
/// The [Overlay] widget uses a custom stack implementation, which is very
/// similar to the [Stack] widget. The main use case of [Overlay] is related to
/// navigation and being able to insert widgets on top of the pages in an app.
/// For layout purposes unrelated to navigation, consider using [Stack] instead.
///
/// An [Overlay] widget requires a [Directionality] widget to be in scope, so
/// that it can resolve direction-sensitive coordinates of any
/// [Positioned.directional] children.
///
/// {@tool dartpad}
/// This example shows how to use the [Overlay] to highlight the [NavigationBar]
/// destination.
///
/// ** See code in examples/api/lib/widgets/overlay/overlay.0.dart **
/// {@end-tool}
///
/// See also:
///
///  * [OverlayEntry], the class that is used for describing the overlay entries.
///  * [OverlayState], which is used to insert the entries into the overlay.
///  * [WidgetsApp], which inserts an [Overlay] widget indirectly via its [Navigator].
///  * [MaterialApp], which inserts an [Overlay] widget indirectly via its [Navigator].
///  * [CupertinoApp], which inserts an [Overlay] widget indirectly via its [Navigator].
///  * [Stack], which allows directly displaying a stack of widgets.
class Overlay extends StatefulWidget {
  /// Creates an overlay.
  ///
  /// The initial entries will be inserted into the overlay when its associated
  /// [OverlayState] is initialized.
  ///
  /// Rather than creating an overlay, consider using the overlay that is
  /// created by the [Navigator] in a [WidgetsApp], [CupertinoApp], or a
  /// [MaterialApp] for the application.
  const Overlay({
    super.key,
    this.initialEntries = const <OverlayEntry>[],
    this.clipBehavior = Clip.hardEdge,
  });

  /// The entries to include in the overlay initially.
  ///
  /// These entries are only used when the [OverlayState] is initialized. If you
  /// are providing a new [Overlay] description for an overlay that's already in
  /// the tree, then the new entries are ignored.
  ///
  /// To add entries to an [Overlay] that is already in the tree, use
  /// [Overlay.of] to obtain the [OverlayState] (or assign a [GlobalKey] to the
  /// [Overlay] widget and obtain the [OverlayState] via
  /// [GlobalKey.currentState]), and then use [OverlayState.insert] or
  /// [OverlayState.insertAll].
  ///
  /// To remove an entry from an [Overlay], use [OverlayEntry.remove].
  final List<OverlayEntry> initialEntries;

  /// {@macro flutter.material.Material.clipBehavior}
  ///
  /// Defaults to [Clip.hardEdge], and must not be null.
  final Clip clipBehavior;

  /// The [OverlayState] from the closest instance of [Overlay] that encloses
  /// the given context within the closest [LookupBoundary], and, in debug mode,
  /// will throw if one is not found.
  ///
  /// In debug mode, if the `debugRequiredFor` argument is provided and an
  /// overlay isn't found, then this function will throw an exception containing
  /// the runtime type of the given widget in the error message. The exception
  /// attempts to explain that the calling [Widget] (the one given by the
  /// `debugRequiredFor` argument) needs an [Overlay] to be present to function.
  /// If `debugRequiredFor` is not supplied, then the error message is more
  /// generic.
  ///
  /// Typical usage is as follows:
  ///
  /// ```dart
  /// OverlayState overlay = Overlay.of(context);
  /// ```
  ///
  /// If `rootOverlay` is set to true, the state from the furthest instance of
  /// this class is given instead. Useful for installing overlay entries above
  /// all subsequent instances of [Overlay].
  ///
  /// This method can be expensive (it walks the element tree).
  ///
  /// See also:
  ///
  /// * [Overlay.maybeOf] for a similar function that returns null if an
  ///   [Overlay] is not found.
  static OverlayState of(
    BuildContext context, {
    bool rootOverlay = false,
    Widget? debugRequiredFor,
  }) {
    final OverlayState? result = maybeOf(context, rootOverlay: rootOverlay);
    assert(() {
      if (result == null) {
        final bool hiddenByBoundary = LookupBoundary.debugIsHidingAncestorStateOfType<OverlayState>(context);
        final List<DiagnosticsNode> information = <DiagnosticsNode>[
          ErrorSummary('No Overlay widget found${hiddenByBoundary ? ' within the closest LookupBoundary' : ''}.'),
          if (hiddenByBoundary)
            ErrorDescription(
                'There is an ancestor Overlay widget, but it is hidden by a LookupBoundary.'
            ),
          ErrorDescription('${debugRequiredFor?.runtimeType ?? 'Some'} widgets require an Overlay widget ancestor for correct operation.'),
          ErrorHint('The most common way to add an Overlay to an application is to include a MaterialApp, CupertinoApp or Navigator widget in the runApp() call.'),
          if (debugRequiredFor != null) DiagnosticsProperty<Widget>('The specific widget that failed to find an overlay was', debugRequiredFor, style: DiagnosticsTreeStyle.errorProperty),
          if (context.widget != debugRequiredFor)
            context.describeElement('The context from which that widget was searching for an overlay was'),
        ];

        throw FlutterError.fromParts(information);
      }
      return true;
    }());
    return result!;
  }

  /// The [OverlayState] from the closest instance of [Overlay] that encloses
  /// the given context within the closest [LookupBoundary], if any.
  ///
  /// Typical usage is as follows:
  ///
  /// ```dart
  /// OverlayState? overlay = Overlay.maybeOf(context);
  /// ```
  ///
  /// If `rootOverlay` is set to true, the state from the furthest instance of
  /// this class is given instead. Useful for installing overlay entries above
  /// all subsequent instances of [Overlay].
  ///
  /// This method can be expensive (it walks the element tree).
  ///
  /// See also:
  ///
  ///  * [Overlay.of] for a similar function that returns a non-nullable result
  ///    and throws if an [Overlay] is not found.

  static OverlayState? maybeOf(
    BuildContext context, {
    bool rootOverlay = false,
  }) {
    return rootOverlay
        ? LookupBoundary.findRootAncestorStateOfType<OverlayState>(context)
        : LookupBoundary.findAncestorStateOfType<OverlayState>(context);
  }

  @override
  OverlayState createState() => OverlayState();
}

/// The current state of an [Overlay].
///
/// Used to insert [OverlayEntry]s into the overlay using the [insert] and
/// [insertAll] functions.
class OverlayState extends State<Overlay> with TickerProviderStateMixin {
  final List<OverlayEntry> _entries = <OverlayEntry>[];

  @override
  void initState() {
    super.initState();
    insertAll(widget.initialEntries);
  }

  int _insertionIndex(OverlayEntry? below, OverlayEntry? above) {
    assert(above == null || below == null);
    if (below != null) {
      return _entries.indexOf(below);
    }
    if (above != null) {
      return _entries.indexOf(above) + 1;
    }
    return _entries.length;
  }

  /// Insert the given entry into the overlay.
  ///
  /// If `below` is non-null, the entry is inserted just below `below`.
  /// If `above` is non-null, the entry is inserted just above `above`.
  /// Otherwise, the entry is inserted on top.
  ///
  /// It is an error to specify both `above` and `below`.
  void insert(OverlayEntry entry, { OverlayEntry? below, OverlayEntry? above }) {
    assert(_debugVerifyInsertPosition(above, below));
    assert(!_entries.contains(entry), 'The specified entry is already present in the Overlay.');
    assert(entry._overlay == null, 'The specified entry is already present in another Overlay.');
    entry._overlay = this;
    setState(() {
      _entries.insert(_insertionIndex(below, above), entry);
    });
  }

  /// Insert all the entries in the given iterable.
  ///
  /// If `below` is non-null, the entries are inserted just below `below`.
  /// If `above` is non-null, the entries are inserted just above `above`.
  /// Otherwise, the entries are inserted on top.
  ///
  /// It is an error to specify both `above` and `below`.
  void insertAll(Iterable<OverlayEntry> entries, { OverlayEntry? below, OverlayEntry? above }) {
    assert(_debugVerifyInsertPosition(above, below));
    assert(
      entries.every((OverlayEntry entry) => !_entries.contains(entry)),
      'One or more of the specified entries are already present in the Overlay.',
    );
    assert(
      entries.every((OverlayEntry entry) => entry._overlay == null),
      'One or more of the specified entries are already present in another Overlay.',
    );
    if (entries.isEmpty) {
      return;
    }
    for (final OverlayEntry entry in entries) {
      assert(entry._overlay == null);
      entry._overlay = this;
    }
    setState(() {
      _entries.insertAll(_insertionIndex(below, above), entries);
    });
  }

  bool _debugVerifyInsertPosition(OverlayEntry? above, OverlayEntry? below, { Iterable<OverlayEntry>? newEntries }) {
    assert(
      above == null || below == null,
      'Only one of `above` and `below` may be specified.',
    );
    assert(
      above == null || (above._overlay == this && _entries.contains(above) && (newEntries?.contains(above) ?? true)),
      'The provided entry used for `above` must be present in the Overlay${newEntries != null ? ' and in the `newEntriesList`' : ''}.',
    );
    assert(
      below == null || (below._overlay == this && _entries.contains(below) && (newEntries?.contains(below) ?? true)),
      'The provided entry used for `below` must be present in the Overlay${newEntries != null ? ' and in the `newEntriesList`' : ''}.',
    );
    return true;
  }

  /// Remove all the entries listed in the given iterable, then reinsert them
  /// into the overlay in the given order.
  ///
  /// Entries mention in `newEntries` but absent from the overlay are inserted
  /// as if with [insertAll].
  ///
  /// Entries not mentioned in `newEntries` but present in the overlay are
  /// positioned as a group in the resulting list relative to the entries that
  /// were moved, as specified by one of `below` or `above`, which, if
  /// specified, must be one of the entries in `newEntries`:
  ///
  /// If `below` is non-null, the group is positioned just below `below`.
  /// If `above` is non-null, the group is positioned just above `above`.
  /// Otherwise, the group is left on top, with all the rearranged entries
  /// below.
  ///
  /// It is an error to specify both `above` and `below`.
  void rearrange(Iterable<OverlayEntry> newEntries, { OverlayEntry? below, OverlayEntry? above }) {
    final List<OverlayEntry> newEntriesList = newEntries is List<OverlayEntry> ? newEntries : newEntries.toList(growable: false);
    assert(_debugVerifyInsertPosition(above, below, newEntries: newEntriesList));
    assert(
      newEntriesList.every((OverlayEntry entry) => entry._overlay == null || entry._overlay == this),
      'One or more of the specified entries are already present in another Overlay.',
    );
    assert(
      newEntriesList.every((OverlayEntry entry) => _entries.indexOf(entry) == _entries.lastIndexOf(entry)),
      'One or more of the specified entries are specified multiple times.',
    );
    if (newEntriesList.isEmpty) {
      return;
    }
    if (listEquals(_entries, newEntriesList)) {
      return;
    }
    final LinkedHashSet<OverlayEntry> old = LinkedHashSet<OverlayEntry>.of(_entries);
    for (final OverlayEntry entry in newEntriesList) {
      entry._overlay ??= this;
    }
    setState(() {
      _entries.clear();
      _entries.addAll(newEntriesList);
      old.removeAll(newEntriesList);
      _entries.insertAll(_insertionIndex(below, above), old);
    });
  }

  void _markDirty() {
    if (mounted) {
      setState(() {});
    }
  }

  /// (DEBUG ONLY) Check whether a given entry is visible (i.e., not behind an
  /// opaque entry).
  ///
  /// This is an O(N) algorithm, and should not be necessary except for debug
  /// asserts. To avoid people depending on it, this function is implemented
  /// only in debug mode, and always returns false in release mode.
  bool debugIsVisible(OverlayEntry entry) {
    bool result = false;
    assert(_entries.contains(entry));
    assert(() {
      for (int i = _entries.length - 1; i > 0; i -= 1) {
        final OverlayEntry candidate = _entries[i];
        if (candidate == entry) {
          result = true;
          break;
        }
        if (candidate.opaque) {
          break;
        }
      }
      return true;
    }());
    return result;
  }

  void _didChangeEntryOpacity() {
    setState(() {
      // We use the opacity of the entry in our build function, which means we
      // our state has changed.
    });
  }

  @override
  Widget build(BuildContext context) {
    // This list is filled backwards and then reversed below before
    // it is added to the tree.
    final List<_OverlayEntryWidget> children = <_OverlayEntryWidget>[];
    bool onstage = true;
    int onstageCount = 0;
    for (final OverlayEntry entry in _entries.reversed) {
      if (onstage) {
        onstageCount += 1;
        children.add(_OverlayEntryWidget(
          key: entry._key,
          overlayState: this,
          entry: entry,
        ));
        if (entry.opaque) {
          onstage = false;
        }
      } else if (entry.maintainState) {
        children.add(_OverlayEntryWidget(
          key: entry._key,
          overlayState: this,
          entry: entry,
          tickerEnabled: false,
        ));
      }
    }
    return _Theater(
      skipCount: children.length - onstageCount,
      clipBehavior: widget.clipBehavior,
      children: children.reversed.toList(growable: false),
    );
  }

  @override
  void debugFillProperties(DiagnosticPropertiesBuilder properties) {
    super.debugFillProperties(properties);
    // TODO(jacobr): use IterableProperty instead as that would
    // provide a slightly more consistent string summary of the List.
    properties.add(DiagnosticsProperty<List<OverlayEntry>>('entries', _entries));
  }
}

/// Special version of a [Stack], that doesn't layout and render the first
/// [skipCount] children.
///
/// The first [skipCount] children are considered "offstage".
<<<<<<< HEAD
class _Theater extends MultiChildRenderObjectWidget {
  _Theater({
=======
class _Theatre extends MultiChildRenderObjectWidget {
  const _Theatre({
>>>>>>> 9a4e8979
    this.skipCount = 0,
    this.clipBehavior = Clip.hardEdge,
    required List<_OverlayEntryWidget> super.children,
  }) : assert(skipCount >= 0),
       assert(children.length >= skipCount);

  final int skipCount;

  final Clip clipBehavior;

  @override
  _TheaterElement createElement() => _TheaterElement(this);

  @override
  _RenderTheater createRenderObject(BuildContext context) {
    return _RenderTheater(
      skipCount: skipCount,
      textDirection: Directionality.of(context),
      clipBehavior: clipBehavior,
    );
  }

  @override
  void updateRenderObject(BuildContext context, _RenderTheater renderObject) {
    renderObject
      ..skipCount = skipCount
      ..textDirection = Directionality.of(context)
      ..clipBehavior = clipBehavior;
  }

  @override
  void debugFillProperties(DiagnosticPropertiesBuilder properties) {
    super.debugFillProperties(properties);
    properties.add(IntProperty('skipCount', skipCount));
  }
}

class _TheaterElement extends MultiChildRenderObjectElement {
  _TheaterElement(_Theater super.widget);

  @override
  _RenderTheater get renderObject => super.renderObject as _RenderTheater;

  @override
  void insertRenderObjectChild(RenderBox child, IndexedSlot<Element?> slot) {
    super.insertRenderObjectChild(child, slot);
    final _TheaterParentData parentData = child.parentData! as _TheaterParentData;
    parentData.overlayEntry = ((widget as _Theater).children[slot.index] as _OverlayEntryWidget).entry;
    assert(parentData.overlayEntry != null);
  }

  @override
  void moveRenderObjectChild(RenderBox child, IndexedSlot<Element?> oldSlot, IndexedSlot<Element?> newSlot) {
    super.moveRenderObjectChild(child, oldSlot, newSlot);
    assert(() {
      final _TheaterParentData parentData = child.parentData! as _TheaterParentData;
      return parentData.overlayEntry == ((widget as _Theater).children[newSlot.index] as _OverlayEntryWidget).entry;
    }());
  }

  @override
  void debugVisitOnstageChildren(ElementVisitor visitor) {
    final _Theater theater = widget as _Theater;
    assert(children.length >= theater.skipCount);
    children.skip(theater.skipCount).forEach(visitor);
  }
}

// A `RenderBox` that sizes itself to its parent's size, implements the stack
// layout algorithm and renders its children in the given `theater`.
mixin _RenderTheaterMixin on RenderBox {
  _RenderTheater get theater;

  Iterable<RenderBox> _childrenInPaintOrder();
  Iterable<RenderBox> _childrenInHitTestOrder();

  @override
  void setupParentData(RenderBox child) {
    if (child.parentData is! StackParentData) {
      child.parentData = StackParentData();
    }
  }

  @override
  bool get sizedByParent => true;

  @override
  void performLayout() {
    final Iterator<RenderBox> iterator = _childrenInPaintOrder().iterator;
    // Same BoxConstraints as used by RenderStack for StackFit.expand.
    final BoxConstraints nonPositionedChildConstraints = BoxConstraints.tight(constraints.biggest);
    final Alignment alignment = theater._resolvedAlignment;

    while (iterator.moveNext()) {
      final RenderBox child = iterator.current;
      final StackParentData childParentData = child.parentData! as StackParentData;
      if (!childParentData.isPositioned) {
        child.layout(nonPositionedChildConstraints, parentUsesSize: true);
        childParentData.offset = alignment.alongOffset(size - child.size as Offset);
      } else {
        assert(child is! _RenderDeferredLayoutBox);
        theater._hasVisualOverflow = RenderStack.layoutPositionedChild(child, childParentData, size, alignment) || theater._hasVisualOverflow;
      }
      assert(child.parentData == childParentData);
    }
  }

  @override
  bool hitTestChildren(BoxHitTestResult result, { required Offset position }) {
    final Iterator<RenderBox> iterator = _childrenInHitTestOrder().iterator;
    bool isHit = false;
    while (!isHit && iterator.moveNext()) {
      final RenderBox child = iterator.current;
      final StackParentData childParentData = child.parentData! as StackParentData;
      final RenderBox localChild = child;
      bool childHitTest(BoxHitTestResult result, Offset position) => localChild.hitTest(result, position: position);
      isHit = result.addWithPaintOffset(offset: childParentData.offset, position: position, hitTest: childHitTest);
    }
    return isHit;
  }

  @override
  void paint(PaintingContext context, Offset offset) {
    for (final RenderBox child in _childrenInPaintOrder()) {
      final StackParentData childParentData = child.parentData! as StackParentData;
      context.paintChild(child, childParentData.offset + offset);
    }
  }
}

class _TheaterParentData extends StackParentData {
  // The OverlayEntry that directly created this child. This field is null for
  // children that are created by an OverlayPortal.
  OverlayEntry? overlayEntry;

  // _overlayStateMounted is set to null in _OverlayEntryWidgetState's dispose
  // method. This property is only accessed during layout, paint and hit-test so
  // the `value!` should be safe.
  Iterator<RenderBox>? get paintOrderIterator => overlayEntry?._overlayEntryStateNotifier.value!._paintOrderIterable.iterator;
  Iterator<RenderBox>? get hitTestOrderIterator => overlayEntry?._overlayEntryStateNotifier.value!._hitTestOrderIterable.iterator;
  void visitChildrenOfOverlayEntry(RenderObjectVisitor visitor) => overlayEntry?._overlayEntryStateNotifier.value!._paintOrderIterable.forEach(visitor);
}

class _RenderTheater extends RenderBox with ContainerRenderObjectMixin<RenderBox, StackParentData>, _RenderTheaterMixin {
  _RenderTheater({
    List<RenderBox>? children,
    required TextDirection textDirection,
    int skipCount = 0,
    Clip clipBehavior = Clip.hardEdge,
  }) : assert(skipCount >= 0),
       _textDirection = textDirection,
       _skipCount = skipCount,
       _clipBehavior = clipBehavior {
    addAll(children);
  }

  @override
  _RenderTheater get theater => this;

  @override
  void setupParentData(RenderBox child) {
    if (child.parentData is! _TheaterParentData) {
      child.parentData = _TheaterParentData();
    }
  }

  @override
  void attach(PipelineOwner owner) {
    super.attach(owner);
    RenderBox? child = firstChild;
    while (child != null) {
      final _TheaterParentData childParentData = child.parentData! as _TheaterParentData;
      final Iterator<RenderBox>? iterator = childParentData.paintOrderIterator;
      if (iterator != null) {
        while(iterator.moveNext()) {
          iterator.current.attach(owner);
        }
      }
      child = childParentData.nextSibling;
    }
  }

  static void _detachChild(RenderObject child) => child.detach();

  @override
  void detach() {
    super.detach();
    RenderBox? child = firstChild;
    while (child != null) {
      final _TheaterParentData childParentData = child.parentData! as _TheaterParentData;
      childParentData.visitChildrenOfOverlayEntry(_detachChild);
      child = childParentData.nextSibling;
    }
  }

  @override
  void redepthChildren() => visitChildren(redepthChild);

  Alignment? _alignmentCache;
  Alignment get _resolvedAlignment => _alignmentCache ??= AlignmentDirectional.topStart.resolve(textDirection);

  void _markNeedResolution() {
    _alignmentCache = null;
    markNeedsLayout();
  }

  TextDirection get textDirection => _textDirection;
  TextDirection _textDirection;
  set textDirection(TextDirection value) {
    if (_textDirection == value) {
      return;
    }
    _textDirection = value;
    _markNeedResolution();
  }

  int get skipCount => _skipCount;
  int _skipCount;
  set skipCount(int value) {
    if (_skipCount != value) {
      _skipCount = value;
      markNeedsLayout();
    }
  }

  /// {@macro flutter.material.Material.clipBehavior}
  ///
  /// Defaults to [Clip.hardEdge], and must not be null.
  Clip get clipBehavior => _clipBehavior;
  Clip _clipBehavior = Clip.hardEdge;
  set clipBehavior(Clip value) {
    if (value != _clipBehavior) {
      _clipBehavior = value;
      markNeedsPaint();
      markNeedsSemanticsUpdate();
    }
  }

  // Adding/removing deferred child does not affect the layout of other children,
  // or that of the Overlay, so there's no need to invalidate the layout of the
  // Overlay.
  //
  // When _skipMarkNeedsLayout is true, markNeedsLayout does not do anything.
  bool _skipMarkNeedsLayout = false;
  void _addDeferredChild(_RenderDeferredLayoutBox child) {
    assert(!_skipMarkNeedsLayout);
    _skipMarkNeedsLayout = true;

    adoptChild(child);
    // When child has never been laid out before, mark its layout surrogate as
    // needing layout so it's reachable via tree walk.
    child._layoutSurrogate.markNeedsLayout();
    _skipMarkNeedsLayout = false;
  }

  void _removeDeferredChild(_RenderDeferredLayoutBox child) {
    assert(!_skipMarkNeedsLayout);
    _skipMarkNeedsLayout = true;
    dropChild(child);
    _skipMarkNeedsLayout = false;
  }

  @override
  void markNeedsLayout() {
    if (_skipMarkNeedsLayout) {
      return;
    }
    super.markNeedsLayout();
  }

  RenderBox? get _firstOnstageChild {
    if (skipCount == super.childCount) {
      return null;
    }
    RenderBox? child = super.firstChild;
    for (int toSkip = skipCount; toSkip > 0; toSkip--) {
      final StackParentData childParentData = child!.parentData! as StackParentData;
      child = childParentData.nextSibling;
      assert(child != null);
    }
    return child;
  }

  RenderBox? get _lastOnstageChild => skipCount == super.childCount ? null : lastChild;

  @override
  double computeMinIntrinsicWidth(double height) {
    return RenderStack.getIntrinsicDimension(_firstOnstageChild, (RenderBox child) => child.getMinIntrinsicWidth(height));
  }

  @override
  double computeMaxIntrinsicWidth(double height) {
    return RenderStack.getIntrinsicDimension(_firstOnstageChild, (RenderBox child) => child.getMaxIntrinsicWidth(height));
  }

  @override
  double computeMinIntrinsicHeight(double width) {
    return RenderStack.getIntrinsicDimension(_firstOnstageChild, (RenderBox child) => child.getMinIntrinsicHeight(width));
  }

  @override
  double computeMaxIntrinsicHeight(double width) {
    return RenderStack.getIntrinsicDimension(_firstOnstageChild, (RenderBox child) => child.getMaxIntrinsicHeight(width));
  }

  @override
  double? computeDistanceToActualBaseline(TextBaseline baseline) {
    assert(!debugNeedsLayout);
    double? result;
    RenderBox? child = _firstOnstageChild;
    while (child != null) {
      assert(!child.debugNeedsLayout);
      final StackParentData childParentData = child.parentData! as StackParentData;
      double? candidate = child.getDistanceToActualBaseline(baseline);
      if (candidate != null) {
        candidate += childParentData.offset.dy;
        if (result != null) {
          result = math.min(result, candidate);
        } else {
          result = candidate;
        }
      }
      child = childParentData.nextSibling;
    }
    return result;
  }

  @override
  Size computeDryLayout(BoxConstraints constraints) {
    assert(constraints.biggest.isFinite);
    return constraints.biggest;
  }

  @override
<<<<<<< HEAD
  // The following uses sync* because concurrent modifications should be allowed
  // during layout.
  Iterable<RenderBox> _childrenInPaintOrder() sync* {
    RenderBox? child = _firstOnstageChild;
    while (child != null) {
      yield child;
      final _TheaterParentData childParentData = child.parentData! as _TheaterParentData;
      final Iterator<RenderBox>? innerIterator = childParentData.paintOrderIterator;
      if (innerIterator != null) {
        while (innerIterator.moveNext()) {
          yield innerIterator.current;
        }
=======
  void performLayout() {
    if (_onstageChildCount == 0) {
      return;
    }

    _resolve();
    assert(_resolvedAlignment != null);

    // Same BoxConstraints as used by RenderStack for StackFit.expand.
    final BoxConstraints nonPositionedConstraints = BoxConstraints.tight(constraints.biggest);

    RenderBox? child = _firstOnstageChild;
    while (child != null) {
      final StackParentData childParentData = child.parentData! as StackParentData;

      if (!childParentData.isPositioned) {
        child.layout(nonPositionedConstraints, parentUsesSize: true);
        childParentData.offset = _resolvedAlignment!.alongOffset(size - child.size as Offset);
      } else {
        RenderStack.layoutPositionedChild(child, childParentData, size, _resolvedAlignment!);
>>>>>>> 9a4e8979
      }
      child = childParentData.nextSibling;
    }
  }

  @override
  // The following uses sync* because hit testing should be lazy.
  Iterable<RenderBox> _childrenInHitTestOrder() sync* {
    RenderBox? child = _lastOnstageChild;
    int childLeft = childCount - skipCount;
    while (child != null) {
      final _TheaterParentData childParentData = child.parentData! as _TheaterParentData;
      final Iterator<RenderBox>? innerIterator = childParentData.hitTestOrderIterator;
      if (innerIterator != null) {
        while (innerIterator.moveNext()) {
          yield innerIterator.current;
        }
      }
      yield child;
      childLeft -= 1;
      child = childLeft <= 0 ? null : childParentData.previousSibling;
    }
  }

  @override
  void performLayout() {
    _hasVisualOverflow = false;
    super.performLayout();
  }

  final LayerHandle<ClipRectLayer> _clipRectLayer = LayerHandle<ClipRectLayer>();

  @override
  void paint(PaintingContext context, Offset offset) {
    if (clipBehavior != Clip.none) {
      _clipRectLayer.layer = context.pushClipRect(
        needsCompositing,
        offset,
        Offset.zero & size,
        super.paint,
        clipBehavior: clipBehavior,
        oldLayer: _clipRectLayer.layer,
      );
    } else {
      _clipRectLayer.layer = null;
      super.paint(context, offset);
    }
  }

  @override
  void dispose() {
    _clipRectLayer.layer = null;
    super.dispose();
  }

  @override
  void visitChildren(RenderObjectVisitor visitor) {
    RenderBox? child = firstChild;
    while (child != null) {
      visitor(child);
      final _TheaterParentData childParentData = child.parentData! as _TheaterParentData;
      childParentData.visitChildrenOfOverlayEntry(visitor);
      child = childParentData.nextSibling;
    }
  }

  @override
  void visitChildrenForSemantics(RenderObjectVisitor visitor) {
    RenderBox? child = _firstOnstageChild;
    while (child != null) {
      visitor(child);
      final _TheaterParentData childParentData = child.parentData! as _TheaterParentData;
      childParentData.visitChildrenOfOverlayEntry(visitor);
      child = childParentData.nextSibling;
    }
  }

  @override
  Rect? describeApproximatePaintClip(RenderObject child) {
    switch (clipBehavior) {
      case Clip.none:
        return null;
      case Clip.hardEdge:
      case Clip.antiAlias:
      case Clip.antiAliasWithSaveLayer:
        return Offset.zero & size;
    }
  }

  @override
  void debugFillProperties(DiagnosticPropertiesBuilder properties) {
    super.debugFillProperties(properties);
    properties.add(IntProperty('skipCount', skipCount));
    properties.add(EnumProperty<TextDirection>('textDirection', textDirection));
  }

  @override
  List<DiagnosticsNode> debugDescribeChildren() {
    final List<DiagnosticsNode> offstageChildren = <DiagnosticsNode>[];
    final List<DiagnosticsNode> onstageChildren = <DiagnosticsNode>[];

    int count = 1;
    bool onstage = false;
    RenderBox? child = firstChild;
    final RenderBox? firstOnstageChild = _firstOnstageChild;
    while (child != null) {
      final _TheaterParentData childParentData = child.parentData! as _TheaterParentData;
      if (child == firstOnstageChild) {
        onstage = true;
        count = 1;
      }

      if (onstage) {
        onstageChildren.add(
          child.toDiagnosticsNode(
            name: 'onstage $count',
          ),
        );
      } else {
        offstageChildren.add(
          child.toDiagnosticsNode(
            name: 'offstage $count',
            style: DiagnosticsTreeStyle.offstage,
          ),
        );
      }

      int subcount = 1;
      childParentData.visitChildrenOfOverlayEntry((RenderObject renderObject) {
        final RenderBox child = renderObject as RenderBox;
        if (onstage) {
          onstageChildren.add(
            child.toDiagnosticsNode(
              name: 'onstage $count - $subcount',
            ),
          );
        } else {
          offstageChildren.add(
            child.toDiagnosticsNode(
              name: 'offstage $count - $subcount',
              style: DiagnosticsTreeStyle.offstage,
            ),
          );
        }
        subcount += 1;
      });

      child = childParentData.nextSibling;
      count += 1;
    }

    return <DiagnosticsNode>[
      ...onstageChildren,
      if (offstageChildren.isNotEmpty)
        ...offstageChildren
      else
        DiagnosticsNode.message(
          'no offstage children',
          style: DiagnosticsTreeStyle.offstage,
        ),
    ];
  }
}


// * OverlayPortal Implementation
//  OverlayPortal is inspired by the
//  [flutter_portal](https://pub.dev/packages/flutter_portal) package.
//
// ** RenderObject hierarchy
// The widget works by inserting its overlay child's render subtree directly
// under [Overlay]'s render object (_RenderTheater).
// https://user-images.githubusercontent.com/31859944/171971838-62ed3975-4b5d-4733-a9c9-f79e263b8fcc.jpg
//
// To ensure the overlay child render subtree does not do layout twice, the
// subtree must only perform layout after both its _RenderTheater and the
// [OverlayPortal]'s render object (_RenderLayoutSurrogateProxyBox) have
// finished layout. This is handled by _RenderDeferredLayoutBox.
//
// ** Z-Index of an overlay child
// [_OverlayEntryLocation] is a (currently private) interface that allows an
// [OverlayPortal] to insert its overlay child into a specific [Overlay], as
// well as specifying the paint order between the overlay child and other
// children of the _RenderTheater.
//
// Since [OverlayPortal] is only allowed to target ancestor [Overlay]s
// (_RenderTheater must finish doing layout before _RenderDeferredLayoutBox),
// the _RenderTheater should typically be acquired using an [InheritedWidget]
// (currently, _RenderTheaterMarker) in case the [OverlayPortal] gets
// reparented.

/// A class to show, hide and bring to top an [OverlayPortal]'s overlay child
/// in the target [Overlay].
///
/// A [OverlayPortalController] can only be given to at most one [OverlayPortal]
/// at a time. When an [OverlayPortalController] is moved from one
/// [OverlayPortal] to another, its [isShowing] state does not carry over.
///
/// [OverlayPortalController.show] and [OverlayPortalController.hide] can be
/// called even before the controller is assigned to any [OverlayPortal], but
/// they typically should not be called while the widget tree is being rebuilt.
class OverlayPortalController {
  /// Creates an [OverlayPortalController], optionally with a String identifier
  /// `debugLabel`.
  OverlayPortalController({ String? debugLabel }) : _debugLabel = debugLabel;

  _OverlayPortalState? _attachTarget;
  int? _zOrderIndex;
  final String? _debugLabel;

  static int _wallTime = kIsWeb
    ? -9007199254740992 // -2^53
    : -1 << 63;

  // Returns a unique and monotonically increasing timestamp that represents
  // now.
  //
  // The value this method returns increments after each call.
  int _now() {
    final int now = _wallTime += 1;
    assert(_zOrderIndex == null || _zOrderIndex! < now);
    assert(_attachTarget?._zOrderIndex == null || _attachTarget!._zOrderIndex! < now);
    return now;
  }

  /// Show the overlay child of the [OverlayPortal] this controller is attached
  /// to, at the top of the target [Overlay].
  ///
  /// When there are more than one [OverlayPortal]s that target the same
  /// [Overlay], the overlay child of the last [OverlayPortal] to have called
  /// [show] appears at the top level, unobstructed.
  ///
  /// If [isShowing] is already true, calling this method brings the overlay
  /// child it controls to the top.
  ///
  /// This method should typically not be called while the widget tree is being
  /// rebuilt.
  void show() {
    final _OverlayPortalState? state = _attachTarget;
    if (state != null) {
      state.show(_now());
    } else {
      _zOrderIndex = _now();
    }
  }

  /// Hide the [OverlayPortal]'s overlay child.
  ///
  /// Once hidden, the overlay child will be removed from the widget tree the
  /// next time the widget tree rebuilds, and stateful widgets in the overlay
  /// child may lose states as a result.
  ///
  /// This method should typically not be called while the widget tree is being
  /// rebuilt.
  void hide() {
    final _OverlayPortalState? state = _attachTarget;
    if (state != null) {
      state.hide();
    } else {
      assert(_zOrderIndex != null);
      _zOrderIndex = null;
    }
  }

  /// Whether the associated [OverlayPortal] should build and show its overlay
  /// child, using its `overlayChildBuilder`.
  bool get isShowing {
    final _OverlayPortalState? state = _attachTarget;
    return state != null
      ? state._zOrderIndex != null
      : _zOrderIndex != null;
  }

  /// Conventience method for toggling the current [isShowing] status.
  ///
  /// This method should typically not be called while the widget tree is being
  /// rebuilt.
  void toggle() => isShowing ? hide() : show();

  @override
  String toString() {
    final String? debugLabel = _debugLabel;
    final String label = debugLabel == null ? '' : '($debugLabel)';
    final String isDetached = _attachTarget != null ? '' : ' DETACHED';
    return '${objectRuntimeType(this, 'OverlayPortalController')}$label$isDetached';
  }
}

/// A widget that renders its overlay child on an [Overlay].
///
/// The overlay child is initially hidden until [OverlayPortalController.show]
/// is called on the associated [controller]. The [OverlayPortal] uses
/// [overlayChildBuilder] to build its overlay child and renders it on the
/// specified [Overlay] as if it was inserted using an [OverlayEntry], while it
/// can depend on the same set of [InheritedWidget]s (such as [Theme]) that this
/// widget can depend on.
///
/// This widget requires an [Overlay] ancestor in the widget tree when its
/// overlay child is showing.
///
/// When [OverlayPortalController.hide] is called, the widget built using
/// [overlayChildBuilder] will be removed from the widget tree the next time the
/// widget rebuilds. Stateful descendants in the overlay child subtree may lose
/// states as a result.
///
/// {@tool dartpad}
/// This example uses an [OverlayPortal] to build a tooltip that becomes visible
/// when the user taps on the [child] widget. There's a [DefaultTextStyle] above
/// the [OverlayPortal] controlling the [TextStyle] of both the [child] widget
/// and the widget [overlayChildBuilder] builds, which isn't otherwise doable if
/// the tooltip was added as an [OverlayEntry].
///
/// ** See code in examples/api/lib/widgets/overlay/overlay_portal.0.dart **
/// {@end-tool}
///
/// ### Paint Order
///
/// In an [Overlay], an overlay child is painted after the [OverlayEntry]
/// associated with its [OverlayPortal] (that is, the [OverlayEntry] closest to
/// the [OverlayPortal] in the widget tree, which usually represents the
/// enclosing [Route]), and before the next [OverlayEntry].
///
/// When an [OverlayEntry] has multiple associated [OverlayPortal]s, the paint
/// order between their overlay children is the order in which
/// [OverlayPortalController.show] was called. The last [OverlayPortal] to have
/// called `show` gets to paint its overlay child in the foreground.
///
/// ### Differences between [OverlayPortal] and [OverlayEntry]
///
/// The main difference between [OverlayEntry] and [OverlayPortal] is that
/// [OverlayEntry] builds its widget subtree as a child of the target [Overlay],
/// while [OverlayPortal] uses [overlayChildBuilder] to build a child widget of
/// itself. This allows [OverlayPortal]'s overlay child to depend on the same
/// set of [InheritedWidget]s as [OverlayPortal], and it's also guaranteed that
/// the overlay child will not outlive its [OverlayPortal].
///
/// On the other hand, [OverlayPortal]'s implementation is more complex. For
/// instance, it does a bit more work than a regular widget during global key
/// reparenting. If the content to be shown on the [Overlay] doesn't benefit
/// from being a part of [OverlayPortal]'s subtree, consider using an
/// [OverlayEntry] instead.
///
/// See also:
///
///  * [OverlayEntry], an alternative API for inserting widgets into an
///    [Overlay].
///  * [Positioned], which can be used to size and position the overlay child in
///    relation to the target [Overlay]'s boundaries.
///  * [CompositedTransformFollower], which can be used to position the overlay
///    child in relation to the linked [CompositedTransformTarget] widget.
class OverlayPortal extends StatefulWidget {
  /// Creates an [OverlayPortal] that renders the widget [overlayChildBuilder]
  /// builds on the closest [Overlay] when [OverlayPortalController.show] is
  /// called.
  const OverlayPortal({
    super.key,
    required this.controller,
    required this.overlayChildBuilder,
    this.child,
  }) : _targetRootOverlay = false;

  /// Creates an [OverlayPortal] that renders the widget [overlayChildBuilder]
  /// builds on the root [Overlay] when [OverlayPortalController.show] is
  /// called.
  const OverlayPortal.targetsRootOverlay({
    super.key,
    required this.controller,
    required this.overlayChildBuilder,
    this.child,
  }) : _targetRootOverlay = true;

  /// The controller to show, hide and bring to top the overlay child.
  final OverlayPortalController controller;

  /// A [WidgetBuilder] used to build a widget below this widget in the tree,
  /// that renders on the closest [Overlay].
  ///
  /// The said widget will only be built and shown in the closest [Overlay] once
  /// [OverlayPortalController.show] is called on the associated [controller].
  /// It will be painted in front of the [OverlayEntry] closest to this widget
  /// in the widget tree (which is usually the enclosing [Route]).
  ///
  /// The built overlay child widget is inserted below this widget in the widget
  /// tree, allowing it to depend on [InheritedWidget]s above it, and be
  /// notified when the [InheritedWidget]s change.
  ///
  /// Unlike [child], the built overlay child can visually extend outside the
  /// bounds of this widget without being clipped, and receive hit-test events
  /// outside of this widget's bounds, as long as it does not extend outside of
  /// the [Overlay] on which it is rendered.
  final WidgetBuilder overlayChildBuilder;

  /// A widget below this widget in the tree.
  final Widget? child;

  final bool _targetRootOverlay;

  @override
  State<OverlayPortal> createState() => _OverlayPortalState();
}

class _OverlayPortalState extends State<OverlayPortal> {
  int? _zOrderIndex;
  // The location of the overlay child within the overlay. This object will be
  // used as the slot of the overlay child widget.
  //
  // The developer must call `show` to reveal the overlay so we can get a unique
  // timestamp of the user interaction for sorting.
  //
  // Avoid invalidating the cache if possible, since the framework uses `==` to
  // compare slots, and _OverlayEntryLocation can't override that operator since
  // it's mutable.
  bool _childModelMayHaveChanged = true;
  _OverlayEntryLocation? _locationCache;
  _OverlayEntryLocation _getLocation(int zOrderIndex, bool targetRootOverlay) {
    final _OverlayEntryLocation? cachedLocation = _locationCache;
    if (cachedLocation != null && !_childModelMayHaveChanged) {
      assert(cachedLocation._zOrderIndex == zOrderIndex);
      return cachedLocation;
    }
    _childModelMayHaveChanged = false;
    final _RenderTheaterMarker? marker = _RenderTheaterMarker.maybeOf(context, targetRootOverlay: targetRootOverlay);
    if (marker == null) {
      throw FlutterError.fromParts(<DiagnosticsNode>[
        ErrorSummary('No Overlay widget found.'),
        ErrorDescription(
          '${widget.runtimeType} widgets require an Overlay widget ancestor.\n'
          'An overlay lets widgets float on top of other widget children.',
        ),
        ErrorHint(
          'To introduce an Overlay widget, you can either directly '
          'include one, or use a widget that contains an Overlay itself, '
          'such as a Navigator, WidgetApp, MaterialApp, or CupertinoApp.',
        ),
        ...context.describeMissingAncestor(expectedAncestorType: Overlay),
      ]);
    }
    // Lazily creates a new _EventOrderChildModel only when there is an
    // OverlayPortal descendant that targets that OverlayEntry.
    final _OverlayEntryLocation returnValue;
    if (cachedLocation == null) {
      returnValue = _OverlayEntryLocation(zOrderIndex, marker.overlayEntryWidgetState, marker.theater);
    } else if (cachedLocation._childModel != marker.overlayEntryWidgetState || cachedLocation._theater != marker.theater) {
      cachedLocation._dispose();
      returnValue = _OverlayEntryLocation(zOrderIndex, marker.overlayEntryWidgetState, marker.theater);
    } else {
      returnValue = cachedLocation;
    }
    assert(returnValue._zOrderIndex == zOrderIndex);
    return _locationCache = returnValue;
  }

  @override
  void initState() {
    super.initState();
    _setupController(widget.controller);
  }

  void _setupController(OverlayPortalController controller) {
    assert(
      controller._attachTarget == null || controller._attachTarget == this,
      'Failed to attach $controller to $this. It is already attached to ${controller._attachTarget}'
    );
    final int? controllerZOrderIndex = controller._zOrderIndex;
    final int? zOrderIndex = _zOrderIndex;
    if (zOrderIndex == null || (controllerZOrderIndex != null && controllerZOrderIndex > zOrderIndex)) {
      _zOrderIndex = controllerZOrderIndex;
    }
    controller._zOrderIndex = null;
    controller._attachTarget = this;
  }

  @override
  void didChangeDependencies() {
    super.didChangeDependencies();
    _childModelMayHaveChanged = true;
  }

  @override
  void didUpdateWidget(OverlayPortal oldWidget) {
    super.didUpdateWidget(oldWidget);
    _childModelMayHaveChanged = _childModelMayHaveChanged || oldWidget._targetRootOverlay != widget._targetRootOverlay;
    if (oldWidget.controller != widget.controller) {
      oldWidget.controller._attachTarget = null;
      _setupController(widget.controller);
    }
  }

  @override
  void dispose() {
    widget.controller._attachTarget = null;
    _locationCache?._dispose();
    _locationCache = null;
    super.dispose();
  }

  void show(int zOrderIndex) {
    assert(
      SchedulerBinding.instance.schedulerPhase != SchedulerPhase.persistentCallbacks,
      '${widget.controller.runtimeType}.show() should not be called during build.'
    );
    setState(() { _zOrderIndex = zOrderIndex; });
    _locationCache?._dispose();
    _locationCache = null;
  }

  void hide() {
    assert(SchedulerBinding.instance.schedulerPhase != SchedulerPhase.persistentCallbacks);
    setState(() { _zOrderIndex = null; });
    _locationCache?._dispose();
    _locationCache = null;
  }

  @override
  Widget build(BuildContext context) {
    final int? zOrderIndex = _zOrderIndex;
    if (zOrderIndex == null) {
      return _OverlayPortal(
        overlayLocation: null,
        overlayChild: null,
        child: widget.child,
      );
    }
    return _OverlayPortal(
      overlayLocation: _getLocation(zOrderIndex, widget._targetRootOverlay),
      overlayChild: _DeferredLayout(child: Builder(builder: widget.overlayChildBuilder)),
      child: widget.child,
    );
  }
}

/// A location in an [Overlay].
///
/// An [_OverlayEntryLocation] determines the [Overlay] the associated
/// [OverlayPortal] should put its overlay child onto, as well as the overlay
/// child's paint order in relation to other contents painted on the [Overlay].
//
// An _OverlayEntryLocation is a cursor pointing to a location in a particular
// Overlay's child model, and provides methods to insert/remove/move a
// _RenderDeferredLayoutBox to/from its target _theater.
//
// The occupant (a `RenderBox`) will be painted above the associated
// [OverlayEntry], but below the [OverlayEntry] above that [OverlayEntry].
//
// Additionally, `_activate` and `_deactivate` are called when the overlay
// child's `_OverlayPortalElement` activates/deactivates (for instance, during
// global key reparenting).
// `_OverlayPortalElement` removes its overlay child's render object from the
// target `_RenderTheater` when it deactivates and puts it back on `activated`.
// These 2 methods can be used to "hide" a child in the child model without
// removing it, when the child is expensive/difficult to re-insert at the
// correct location on `activated`.
//
// ### Equality
//
// An `_OverlayEntryLocation` will be used as an Element's slot. These 3 parts
// uniquely identify a place in an overlay's child model:
// - _theater
// - _childModel (the OverlayEntry)
// - _zOrderIndex
//
// Since it can't implement operator== (it's mutable), the same `_OverlayEntryLocation`
// instance must not be used to represent more than one locations.
class _OverlayEntryLocation extends LinkedListEntry<_OverlayEntryLocation> {
  _OverlayEntryLocation(this._zOrderIndex, this._childModel, this._theater);

  final int _zOrderIndex;
  final _OverlayEntryWidgetState _childModel;
  final _RenderTheater _theater;

  _RenderDeferredLayoutBox? _overlayChildRenderBox;
  void _addToChildModel(_RenderDeferredLayoutBox child) {
    assert(_overlayChildRenderBox == null, 'Failed to add $child. $_overlayChildRenderBox is attached to $this');
    _overlayChildRenderBox = child;
    _childModel._add(this);
    if (_overlayChildRenderBox != null) {
      _theater.markNeedsPaint();
      _theater.markNeedsCompositingBitsUpdate();
      _theater.markNeedsSemanticsUpdate();
    }
  }
  void _removeFromChildModel(_RenderDeferredLayoutBox child) {
    assert(child == _overlayChildRenderBox);
    _overlayChildRenderBox = null;
    assert(_childModel._sortedChildren?.contains(this) ?? false);
    _childModel._remove(this);
    if (_overlayChildRenderBox != null) {
      _theater.markNeedsPaint();
      _theater.markNeedsCompositingBitsUpdate();
      _theater.markNeedsSemanticsUpdate();
    }
  }

  void _addChild(_RenderDeferredLayoutBox child) {
    assert(_debugNotDisposed());
    _addToChildModel(child);
    _theater._addDeferredChild(child);
    assert(child.parent == _theater);
  }

  void _removeChild(_RenderDeferredLayoutBox child) {
    // This call is allowed even when this location is disposed.
    _removeFromChildModel(child);
    _theater._removeDeferredChild(child);
    assert(child.parent == null);
  }

  void _moveChild(_RenderDeferredLayoutBox child, _OverlayEntryLocation fromLocation) {
    assert(fromLocation != this);
    assert(_debugNotDisposed());
    final _RenderTheater fromTheater = fromLocation._theater;
    final _OverlayEntryWidgetState fromModel = fromLocation._childModel;

    if (fromTheater != _theater) {
      fromTheater._removeDeferredChild(child);
      _theater._addDeferredChild(child);
    }

    if (fromModel != _childModel || fromLocation._zOrderIndex != _zOrderIndex) {
      fromLocation._removeFromChildModel(child);
      _addToChildModel(child);
    }
  }

  void _activate(_RenderDeferredLayoutBox child) {
    assert(_debugNotDisposed());
    assert(_overlayChildRenderBox == null, '$_overlayChildRenderBox');
    _theater.adoptChild(child);
    _overlayChildRenderBox = child;
  }

  void _deactivate(_RenderDeferredLayoutBox child) {
    assert(_debugNotDisposed());
    _theater.dropChild(child);
    _overlayChildRenderBox = null;
  }

  bool _debugNotDisposed() {
    if (_debugDisposedStackTrace == null) {
      return true;
    }
    throw StateError('$this is already disposed. Stack trace: $_debugDisposedStackTrace');
  }

  StackTrace? _debugDisposedStackTrace;
  @mustCallSuper
  void _dispose() {
    assert(_debugNotDisposed());
    assert(() {
      _debugDisposedStackTrace = StackTrace.current;
      return true;
    }());
  }
}

class _RenderTheaterMarker extends InheritedWidget {
  const _RenderTheaterMarker({
    required this.theater,
    required this.overlayEntryWidgetState,
    required super.child,
  });

  final _RenderTheater theater;
  final _OverlayEntryWidgetState overlayEntryWidgetState;

  @override
  bool updateShouldNotify(_RenderTheaterMarker oldWidget) {
    return oldWidget.theater != theater
        || oldWidget.overlayEntryWidgetState != overlayEntryWidgetState;
  }

  static _RenderTheaterMarker? maybeOf(BuildContext context, { bool targetRootOverlay = false }) {
    if (targetRootOverlay) {
      final InheritedElement? ancestor = _rootRenderTheaterMarkerOf(context.getElementForInheritedWidgetOfExactType<_RenderTheaterMarker>());
      assert(ancestor == null || ancestor.widget is _RenderTheaterMarker);
      return ancestor != null ? context.dependOnInheritedElement(ancestor) as _RenderTheaterMarker? : null;
    }
    return context.dependOnInheritedWidgetOfExactType<_RenderTheaterMarker>();
  }

  static InheritedElement? _rootRenderTheaterMarkerOf(InheritedElement? theaterMarkerElement) {
    assert(theaterMarkerElement == null || theaterMarkerElement.widget is _RenderTheaterMarker);
    if (theaterMarkerElement == null) {
      return null;
    }
    InheritedElement? ancestor;
    theaterMarkerElement.visitAncestorElements((Element element) {
      ancestor = element.getElementForInheritedWidgetOfExactType<_RenderTheaterMarker>();
      return false;
    });
    return ancestor == null ? theaterMarkerElement : _rootRenderTheaterMarkerOf(ancestor);
  }
}

class _OverlayPortal extends RenderObjectWidget {
  /// Creates a widget that renders the given [overlayChild] in the [Overlay]
  /// specified by `overlayLocation`.
  ///
  /// The `overlayLocation` parameter must not be null when [overlayChild] is not
  /// null.
  _OverlayPortal({
    required this.overlayLocation,
    required this.overlayChild,
    required this.child,
  }) : assert(overlayChild == null || overlayLocation != null),
       assert(overlayLocation == null || overlayLocation._debugNotDisposed());

  final Widget? overlayChild;

  /// A widget below this widget in the tree.
  final Widget? child;

  final _OverlayEntryLocation? overlayLocation;

  @override
  RenderObjectElement createElement() => _OverlayPortalElement(this);

  @override
  RenderObject createRenderObject(BuildContext context) => _RenderLayoutSurrogateProxyBox();
}

class _OverlayPortalElement extends RenderObjectElement {
  _OverlayPortalElement(_OverlayPortal super.widget);

  @override
  _RenderLayoutSurrogateProxyBox get renderObject => super.renderObject as _RenderLayoutSurrogateProxyBox;

  Element? _overlayChild;
  Element? _child;

  @override
  void mount(Element? parent, Object? newSlot) {
    super.mount(parent, newSlot);
    final _OverlayPortal widget = this.widget as _OverlayPortal;
    _child = updateChild(_child, widget.child, null);
    _overlayChild = updateChild(_overlayChild, widget.overlayChild, widget.overlayLocation);
  }

  @override
  void update(_OverlayPortal newWidget) {
    super.update(newWidget);
    _child = updateChild(_child, newWidget.child, null);
    _overlayChild = updateChild(_overlayChild, newWidget.overlayChild, newWidget.overlayLocation);
  }

  @override
  void forgetChild(Element child) {
    // The _overlayChild Element does not have a key because the _DeferredLayout
    // widget does not take a Key, so only the regular _child can be taken
    // during global key reparenting.
    assert(child == _child);
    _child = null;
    super.forgetChild(child);
  }

  @override
  void visitChildren(ElementVisitor visitor) {
    final Element? child = _child;
    final Element? overlayChild = _overlayChild;
    if (child != null) {
      visitor(child);
    }
    if (overlayChild != null) {
      visitor(overlayChild);
    }
  }

  @override
  void activate() {
    super.activate();
    final Element? overlayChild = _overlayChild;
    if (overlayChild != null) {
      final _RenderDeferredLayoutBox? box = overlayChild.renderObject as _RenderDeferredLayoutBox?;
      if (box != null) {
        assert(!box.attached);
        assert(renderObject._deferredLayoutChild == box);
        (overlayChild.slot! as _OverlayEntryLocation)._activate(box);
      }
    }
  }

  @override
  void deactivate() {
    final Element? overlayChild = _overlayChild;
    // Instead of just detaching the render objects, removing them from the
    // render subtree entirely such that if the widget gets reparented to a
    // different overlay entry, the overlay child is inserted in the right
    // position in the overlay's child list.
    //
    // This is also a workaround for the !renderObject.attached assert in the
    // `RenderObjectElement.deactive()` method.
    if (overlayChild != null) {
      final _RenderDeferredLayoutBox? box = overlayChild.renderObject as _RenderDeferredLayoutBox?;
      if (box != null) {
        (overlayChild.slot! as _OverlayEntryLocation)._deactivate(box);
      }
    }
    super.deactivate();
  }

  @override
  void insertRenderObjectChild(RenderBox child, _OverlayEntryLocation? slot) {
    assert(child.parent == null, "$child's parent is not null: ${child.parent}");
    if (slot != null) {
      renderObject._deferredLayoutChild = child as _RenderDeferredLayoutBox;
      slot._addChild(child);
    } else {
      renderObject.child = child;
    }
  }

  // The [_DeferredLayout] widget does not have a key so there will be no
  // reparenting between _overlayChild and _child, thus the non-null-typed slots.
  @override
  void moveRenderObjectChild(_RenderDeferredLayoutBox child, _OverlayEntryLocation oldSlot, _OverlayEntryLocation newSlot) {
    assert(newSlot._debugNotDisposed());
    newSlot._moveChild(child, oldSlot);
  }

  @override
  void removeRenderObjectChild(RenderBox child, _OverlayEntryLocation? slot) {
    if (slot == null) {
      renderObject.child = null;
      return;
    }
    assert(renderObject._deferredLayoutChild == child);
    slot._removeChild(child as _RenderDeferredLayoutBox);
    renderObject._deferredLayoutChild = null;
  }

  @override
  void debugFillProperties(DiagnosticPropertiesBuilder properties) {
    super.debugFillProperties(properties);
    properties.add(DiagnosticsProperty<Element>('child', _child, defaultValue: null));
    properties.add(DiagnosticsProperty<Element>('overlayChild', _overlayChild, defaultValue: null));
    properties.add(DiagnosticsProperty<Object>('overlayLocation', _overlayChild?.slot, defaultValue: null));
  }
}

class _DeferredLayout extends SingleChildRenderObjectWidget {
  const _DeferredLayout({
    required Widget child,
  }) : super(child: child);

  _RenderLayoutSurrogateProxyBox getLayoutParent(BuildContext context) {
    return context.findAncestorRenderObjectOfType<_RenderLayoutSurrogateProxyBox>()!;
  }

  @override
  _RenderDeferredLayoutBox createRenderObject(BuildContext context) {
    final _RenderLayoutSurrogateProxyBox parent = getLayoutParent(context);
    final _RenderDeferredLayoutBox renderObject = _RenderDeferredLayoutBox(parent);
    parent._deferredLayoutChild = renderObject;
    return renderObject;
  }

  @override
  void updateRenderObject(BuildContext context, _RenderDeferredLayoutBox renderObject) {
    assert(renderObject._layoutSurrogate == getLayoutParent(context));
    assert(getLayoutParent(context)._deferredLayoutChild == renderObject);
  }
}

// A `RenderProxyBox` that defers its layout until its `_layoutSurrogate` is
// laid out.
//
// This `RenderObject` must be a child of a `_RenderTheater`. It guarantees that:
//
// 1. It's a relayout boundary, and `markParentNeedsLayout` is overridden such
//    that it never dirties its `_RenderTheater`.
//
// 2. Its `layout` implementation is overridden such that `performLayout` does
//    not do anything when its called from `layout`, preventing the parent
//    `_RenderTheater` from laying out this subtree prematurely (but this
//    `RenderObject` may still be resized). Instead, `markNeedsLayout` will be
//    called from within `layout` to schedule a layout update for this relayout
//    boundary when needed.
//
// 3. When invoked from `PipelineOwner.flushLayout`, or
//    `_layoutSurrogate.performLayout`, this `RenderObject` behaves like an
//    `Overlay` that has only one entry.
class _RenderDeferredLayoutBox extends RenderProxyBox with _RenderTheaterMixin, LinkedListEntry<_RenderDeferredLayoutBox> {
  _RenderDeferredLayoutBox(this._layoutSurrogate);

  StackParentData get stackParentData => parentData! as StackParentData;
  final _RenderLayoutSurrogateProxyBox _layoutSurrogate;

  @override
  Iterable<RenderBox> _childrenInPaintOrder() {
    final RenderBox? child = this.child;
    return child == null
      ? const Iterable<RenderBox>.empty()
      : Iterable<RenderBox>.generate(1, (int i) => child);
  }
  @override
  Iterable<RenderBox> _childrenInHitTestOrder() => _childrenInPaintOrder();

  @override
  _RenderTheater get theater {
    final AbstractNode? parent = this.parent;
    return parent is _RenderTheater
      ? parent
      : throw FlutterError('$parent of $this is not a _RenderTheater');
  }

  @override
  void redepthChildren() {
    _layoutSurrogate.redepthChild(this);
    super.redepthChildren();
  }

  bool _callingMarkParentNeedsLayout = false;
  @override
  void markParentNeedsLayout() {
    // No re-entrant calls.
    if (_callingMarkParentNeedsLayout) {
      return;
    }
    _callingMarkParentNeedsLayout = true;
    markNeedsLayout();
    _layoutSurrogate.markNeedsLayout();
    _callingMarkParentNeedsLayout = false;
  }

  bool _needsLayout = true;
  @override
  void markNeedsLayout() {
    _needsLayout = true;
    super.markNeedsLayout();
  }

  @override
  RenderObject? get debugLayoutParent => _layoutSurrogate;

  void layoutByLayoutSurrogate() {
    assert(!_parentDoingLayout);
    final _RenderTheater? theater = parent as _RenderTheater?;
    if (theater == null || !attached) {
      assert(false, '$this is not attached to parent');
      return;
    }
    super.layout(BoxConstraints.tight(theater.constraints.biggest));
  }

  bool _parentDoingLayout = false;
  @override
  void layout(Constraints constraints, { bool parentUsesSize = false }) {
    assert(_needsLayout == debugNeedsLayout);
    // Only _RenderTheater calls this implementation.
    assert(parent != null);
    final bool scheduleDeferredLayout = _needsLayout || this.constraints != constraints;
    assert(!_parentDoingLayout);
    _parentDoingLayout = true;
    super.layout(constraints, parentUsesSize: parentUsesSize);
    assert(_parentDoingLayout);
    _parentDoingLayout = false;
    _needsLayout = false;
    assert(!debugNeedsLayout);
    if (scheduleDeferredLayout) {
      final _RenderTheater parent = this.parent! as _RenderTheater;
      // Invoking markNeedsLayout as a layout callback allows this node to be
      // merged back to the `PipelineOwner` if it's not already dirty. Otherwise
      // this may cause some dirty descendants to performLayout a second time.
      parent.invokeLayoutCallback((BoxConstraints constraints) { markNeedsLayout(); });
    }
  }

  @override
  void performResize() {
    size = constraints.biggest;
  }

  bool _debugMutationsLocked = false;
  @override
  void performLayout() {
    assert(!_debugMutationsLocked);
    if (_parentDoingLayout) {
      _needsLayout = false;
      return;
    }
    assert(() {
      _debugMutationsLocked = true;
      return true;
    }());
    // This method is directly being invoked from `PipelineOwner.flushLayout`,
    // or from `_layoutSurrogate`'s performLayout.
    assert(parent != null);
    final RenderBox? child = this.child;
    if (child == null) {
      _needsLayout = false;
      return;
    }
    super.performLayout();
    assert(() {
      _debugMutationsLocked = false;
      return true;
    }());
    _needsLayout = false;
  }

  @override
  void applyPaintTransform(RenderBox child, Matrix4 transform) {
    final BoxParentData childParentData = child.parentData! as BoxParentData;
    final Offset offset = childParentData.offset;
    transform.translate(offset.dx, offset.dy);
  }
}

// A RenderProxyBox that makes sure its `deferredLayoutChild` has a greater
// depth than itself.
class _RenderLayoutSurrogateProxyBox extends RenderProxyBox {
  _RenderDeferredLayoutBox? _deferredLayoutChild;

  @override
  void redepthChildren() {
    super.redepthChildren();
    final _RenderDeferredLayoutBox? child = _deferredLayoutChild;
    // If child is not attached, this method will be invoked by child's real
    // parent when it's attached.
    if (child != null && child.attached) {
      assert(child.attached);
      redepthChild(child);
    }
  }

  @override
  void performLayout() {
    super.performLayout();
    // Try to layout `_deferredLayoutChild` here now that its configuration
    // and constraints are up-to-date. Additionally, during the very first
    // layout, this makes sure that _deferredLayoutChild is reachable via tree
    // walk.
    _deferredLayoutChild?.layoutByLayoutSurrogate();
  }
}<|MERGE_RESOLUTION|>--- conflicted
+++ resolved
@@ -729,13 +729,8 @@
 /// [skipCount] children.
 ///
 /// The first [skipCount] children are considered "offstage".
-<<<<<<< HEAD
 class _Theater extends MultiChildRenderObjectWidget {
-  _Theater({
-=======
-class _Theatre extends MultiChildRenderObjectWidget {
-  const _Theatre({
->>>>>>> 9a4e8979
+  const _Theater({
     this.skipCount = 0,
     this.clipBehavior = Clip.hardEdge,
     required List<_OverlayEntryWidget> super.children,
@@ -837,7 +832,7 @@
         childParentData.offset = alignment.alongOffset(size - child.size as Offset);
       } else {
         assert(child is! _RenderDeferredLayoutBox);
-        theater._hasVisualOverflow = RenderStack.layoutPositionedChild(child, childParentData, size, alignment) || theater._hasVisualOverflow;
+        RenderStack.layoutPositionedChild(child, childParentData, size, alignment);
       }
       assert(child.parentData == childParentData);
     }
@@ -1070,7 +1065,6 @@
   }
 
   @override
-<<<<<<< HEAD
   // The following uses sync* because concurrent modifications should be allowed
   // during layout.
   Iterable<RenderBox> _childrenInPaintOrder() sync* {
@@ -1083,28 +1077,6 @@
         while (innerIterator.moveNext()) {
           yield innerIterator.current;
         }
-=======
-  void performLayout() {
-    if (_onstageChildCount == 0) {
-      return;
-    }
-
-    _resolve();
-    assert(_resolvedAlignment != null);
-
-    // Same BoxConstraints as used by RenderStack for StackFit.expand.
-    final BoxConstraints nonPositionedConstraints = BoxConstraints.tight(constraints.biggest);
-
-    RenderBox? child = _firstOnstageChild;
-    while (child != null) {
-      final StackParentData childParentData = child.parentData! as StackParentData;
-
-      if (!childParentData.isPositioned) {
-        child.layout(nonPositionedConstraints, parentUsesSize: true);
-        childParentData.offset = _resolvedAlignment!.alongOffset(size - child.size as Offset);
-      } else {
-        RenderStack.layoutPositionedChild(child, childParentData, size, _resolvedAlignment!);
->>>>>>> 9a4e8979
       }
       child = childParentData.nextSibling;
     }
@@ -1127,12 +1099,6 @@
       childLeft -= 1;
       child = childLeft <= 0 ? null : childParentData.previousSibling;
     }
-  }
-
-  @override
-  void performLayout() {
-    _hasVisualOverflow = false;
-    super.performLayout();
   }
 
   final LayerHandle<ClipRectLayer> _clipRectLayer = LayerHandle<ClipRectLayer>();
