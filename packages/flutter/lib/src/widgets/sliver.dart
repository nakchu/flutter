--- conflicted
+++ resolved
@@ -1030,9 +1030,6 @@
 ///
 /// This widget is for use in [SliverWithKeepAliveWidget]s, such as
 /// [SliverGrid] or [SliverList].
-<<<<<<< HEAD
-class KeepAlive extends ParentDataWidget<SliverWithKeepAliveWidget> {
-=======
 ///
 /// This widget is rarely used directly. The [SliverChildBuilderDelegate] and
 /// [SliverChildListDelegate] delegates, used with [SliverList] and
@@ -1048,8 +1045,7 @@
 /// In practice, the simplest way to deal with these notifications is to mix
 /// [AutomaticKeepAliveClientMixin] into one's [State]. See the documentation
 /// for that mixin class for details.
-class KeepAlive extends ParentDataWidget<SliverMultiBoxAdaptorWidget> {
->>>>>>> b07d986f
+class KeepAlive extends ParentDataWidget<SliverWithKeepAliveWidget> {
   /// Marks a child as needing to remain alive.
   ///
   /// The [child] and [keepAlive] arguments must not be null.
