--- conflicted
+++ resolved
@@ -1883,12 +1883,7 @@
           args[2] as Map<String, dynamic>,
         ));
       case 'TextInputClient.onConnectionClosed':
-<<<<<<< HEAD
         _currentConnection!.connectionClosedReceived();
-        break;
-=======
-        _currentConnection!._client.connectionClosed();
->>>>>>> 93308e82
       case 'TextInputClient.showAutocorrectionPromptRect':
         _currentConnection!._client.showAutocorrectionPromptRect(args[1] as int, args[2] as int);
       case 'TextInputClient.showToolbar':
