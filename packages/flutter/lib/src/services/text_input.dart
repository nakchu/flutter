// Copyright 2014 The Flutter Authors. All rights reserved.
// Use of this source code is governed by a BSD-style license that can be
// found in the LICENSE file.

import 'dart:async';
import 'dart:io' show Platform;
import 'dart:ui' show
  FontWeight,
  Offset,
  Size,
  Rect,
  TextAlign,
  TextDirection,
  hashValues;

import 'package:flutter/foundation.dart';
import 'package:flutter/material.dart';
import 'package:vector_math/vector_math_64.dart' show Matrix4;

import 'autofill.dart';
import 'clipboard.dart' show Clipboard;
import 'message_codec.dart';
import 'platform_channel.dart';
import 'system_channels.dart';
import 'system_chrome.dart';
import 'text_editing.dart';
import 'text_editing_delta.dart';
import 'text_editing_intents.dart';

export 'dart:ui' show TextAffinity;

/// Indicates how to handle the intelligent replacement of dashes in text input.
///
/// See also:
///
///  * [TextField.smartDashesType]
///  * [CupertinoTextField.smartDashesType]
///  * [EditableText.smartDashesType]
///  * [SmartQuotesType]
///  * <https://developer.apple.com/documentation/uikit/uitextinputtraits>
enum SmartDashesType {
  /// Smart dashes is disabled.
  ///
  /// This corresponds to the
  /// ["no" value of UITextSmartDashesType](https://developer.apple.com/documentation/uikit/uitextsmartdashestype/no).
  disabled,

  /// Smart dashes is enabled.
  ///
  /// This corresponds to the
  /// ["yes" value of UITextSmartDashesType](https://developer.apple.com/documentation/uikit/uitextsmartdashestype/yes).
  enabled,
}

/// Indicates how to handle the intelligent replacement of quotes in text input.
///
/// See also:
///
///  * [TextField.smartQuotesType]
///  * [CupertinoTextField.smartQuotesType]
///  * [EditableText.smartQuotesType]
///  * <https://developer.apple.com/documentation/uikit/uitextinputtraits>
enum SmartQuotesType {
  /// Smart quotes is disabled.
  ///
  /// This corresponds to the
  /// ["no" value of UITextSmartQuotesType](https://developer.apple.com/documentation/uikit/uitextsmartquotestype/no).
  disabled,

  /// Smart quotes is enabled.
  ///
  /// This corresponds to the
  /// ["yes" value of UITextSmartQuotesType](https://developer.apple.com/documentation/uikit/uitextsmartquotestype/yes).
  enabled,
}

/// The type of information for which to optimize the text input control.
///
/// On Android, behavior may vary across device and keyboard provider.
///
/// This class stays as close to `Enum` interface as possible, and allows
/// for additional flags for some input types. For example, numeric input
/// can specify whether it supports decimal numbers and/or signed numbers.
@immutable
class TextInputType {
  const TextInputType._(this.index)
    : signed = null,
      decimal = null;

  /// Optimize for numerical information.
  ///
  /// Requests a numeric keyboard with additional settings.
  /// The [signed] and [decimal] parameters are optional.
  const TextInputType.numberWithOptions({
    this.signed = false,
    this.decimal = false,
  }) : index = 2;

  /// Enum value index, corresponds to one of the [values].
  final int index;

  /// The number is signed, allowing a positive or negative sign at the start.
  ///
  /// This flag is only used for the [number] input type, otherwise `null`.
  /// Use `const TextInputType.numberWithOptions(signed: true)` to set this.
  final bool? signed;

  /// The number is decimal, allowing a decimal point to provide fractional.
  ///
  /// This flag is only used for the [number] input type, otherwise `null`.
  /// Use `const TextInputType.numberWithOptions(decimal: true)` to set this.
  final bool? decimal;

  /// Optimize for textual information.
  ///
  /// Requests the default platform keyboard.
  static const TextInputType text = TextInputType._(0);

  /// Optimize for multiline textual information.
  ///
  /// Requests the default platform keyboard, but accepts newlines when the
  /// enter key is pressed. This is the input type used for all multiline text
  /// fields.
  static const TextInputType multiline = TextInputType._(1);

  /// Optimize for unsigned numerical information without a decimal point.
  ///
  /// Requests a default keyboard with ready access to the number keys.
  /// Additional options, such as decimal point and/or positive/negative
  /// signs, can be requested using [new TextInputType.numberWithOptions].
  static const TextInputType number = TextInputType.numberWithOptions();

  /// Optimize for telephone numbers.
  ///
  /// Requests a keyboard with ready access to the number keys, "*", and "#".
  static const TextInputType phone = TextInputType._(3);

  /// Optimize for date and time information.
  ///
  /// On iOS, requests the default keyboard.
  ///
  /// On Android, requests a keyboard with ready access to the number keys,
  /// ":", and "-".
  static const TextInputType datetime = TextInputType._(4);

  /// Optimize for email addresses.
  ///
  /// Requests a keyboard with ready access to the "@" and "." keys.
  static const TextInputType emailAddress = TextInputType._(5);

  /// Optimize for URLs.
  ///
  /// Requests a keyboard with ready access to the "/" and "." keys.
  static const TextInputType url = TextInputType._(6);

  /// Optimize for passwords that are visible to the user.
  ///
  /// Requests a keyboard with ready access to both letters and numbers.
  static const TextInputType visiblePassword = TextInputType._(7);

  /// Optimized for a person's name.
  ///
  /// On iOS, requests the
  /// [UIKeyboardType.namePhonePad](https://developer.apple.com/documentation/uikit/uikeyboardtype/namephonepad)
  /// keyboard, a keyboard optimized for entering a person’s name or phone number.
  /// Does not support auto-capitalization.
  ///
  /// On Android, requests a keyboard optimized for
  /// [TYPE_TEXT_VARIATION_PERSON_NAME](https://developer.android.com/reference/android/text/InputType#TYPE_TEXT_VARIATION_PERSON_NAME).
  static const TextInputType name = TextInputType._(8);

  /// Optimized for postal mailing addresses.
  ///
  /// On iOS, requests the default keyboard.
  ///
  /// On Android, requests a keyboard optimized for
  /// [TYPE_TEXT_VARIATION_POSTAL_ADDRESS](https://developer.android.com/reference/android/text/InputType#TYPE_TEXT_VARIATION_POSTAL_ADDRESS).
  static const TextInputType streetAddress = TextInputType._(9);

  /// Prevent the OS from showing the on-screen virtual keyboard.
  static const TextInputType none = TextInputType._(10);

  /// All possible enum values.
  static const List<TextInputType> values = <TextInputType>[
    text, multiline, number, phone, datetime, emailAddress, url, visiblePassword, name, streetAddress, none,
  ];

  // Corresponding string name for each of the [values].
  static const List<String> _names = <String>[
    'text', 'multiline', 'number', 'phone', 'datetime', 'emailAddress', 'url', 'visiblePassword', 'name', 'address', 'none',
  ];

  // Enum value name, this is what enum.toString() would normally return.
  String get _name => 'TextInputType.${_names[index]}';

  /// Returns a representation of this object as a JSON object.
  Map<String, dynamic> toJson() {
    return <String, dynamic>{
      'name': _name,
      'signed': signed,
      'decimal': decimal,
    };
  }

  @override
  String toString() {
    return '${objectRuntimeType(this, 'TextInputType')}('
        'name: $_name, '
        'signed: $signed, '
        'decimal: $decimal)';
  }

  @override
  bool operator ==(Object other) {
    return other is TextInputType
        && other.index == index
        && other.signed == signed
        && other.decimal == decimal;
  }

  @override
  int get hashCode => hashValues(index, signed, decimal);
}

/// An action the user has requested the text input control to perform.
///
/// Each action represents a logical meaning, and also configures the soft
/// keyboard to display a certain kind of action button. The visual appearance
/// of the action button might differ between versions of the same OS.
///
/// Despite the logical meaning of each action, choosing a particular
/// [TextInputAction] does not necessarily cause any specific behavior to
/// happen, other than changing the focus when appropriate. It is up to the
/// developer to ensure that the behavior that occurs when an action button is
/// pressed is appropriate for the action button chosen.
///
/// For example: If the user presses the keyboard action button on iOS when it
/// reads "Emergency Call", the result should not be a focus change to the next
/// TextField. This behavior is not logically appropriate for a button that says
/// "Emergency Call".
///
/// See [EditableText] for more information about customizing action button
/// behavior.
///
/// Most [TextInputAction]s are supported equally by both Android and iOS.
/// However, there is not a complete, direct mapping between Android's IME input
/// types and iOS's keyboard return types. Therefore, some [TextInputAction]s
/// are inappropriate for one of the platforms. If a developer chooses an
/// inappropriate [TextInputAction] when running in debug mode, an error will be
/// thrown. If the same thing is done in release mode, then instead of sending
/// the inappropriate value, Android will use "unspecified" on the platform
/// side and iOS will use "default" on the platform side.
///
/// See also:
///
///  * [TextInput], which configures the platform's keyboard setup.
///  * [EditableText], which invokes callbacks when the action button is pressed.
enum TextInputAction {
  /// Logical meaning: There is no relevant input action for the current input
  /// source, e.g., [TextField].
  ///
  /// Android: Corresponds to Android's "IME_ACTION_NONE". The keyboard setup
  /// is decided by the OS. The keyboard will likely show a return key.
  ///
  /// iOS: iOS does not have a keyboard return type of "none." It is
  /// inappropriate to choose this [TextInputAction] when running on iOS.
  none,

  /// Logical meaning: Let the OS decide which action is most appropriate.
  ///
  /// Android: Corresponds to Android's "IME_ACTION_UNSPECIFIED". The OS chooses
  /// which keyboard action to display. The decision will likely be a done
  /// button or a return key.
  ///
  /// iOS: Corresponds to iOS's "UIReturnKeyDefault". The title displayed in
  /// the action button is "return".
  unspecified,

  /// Logical meaning: The user is done providing input to a group of inputs
  /// (like a form). Some kind of finalization behavior should now take place.
  ///
  /// Android: Corresponds to Android's "IME_ACTION_DONE". The OS displays a
  /// button that represents completion, e.g., a checkmark button.
  ///
  /// iOS: Corresponds to iOS's "UIReturnKeyDone". The title displayed in the
  /// action button is "Done".
  done,

  /// Logical meaning: The user has entered some text that represents a
  /// destination, e.g., a restaurant name. The "go" button is intended to take
  /// the user to a part of the app that corresponds to this destination.
  ///
  /// Android: Corresponds to Android's "IME_ACTION_GO". The OS displays a
  /// button that represents taking "the user to the target of the text they
  /// typed", e.g., a right-facing arrow button.
  ///
  /// iOS: Corresponds to iOS's "UIReturnKeyGo". The title displayed in the
  /// action button is "Go".
  go,

  /// Logical meaning: Execute a search query.
  ///
  /// Android: Corresponds to Android's "IME_ACTION_SEARCH". The OS displays a
  /// button that represents a search, e.g., a magnifying glass button.
  ///
  /// iOS: Corresponds to iOS's "UIReturnKeySearch". The title displayed in the
  /// action button is "Search".
  search,

  /// Logical meaning: Sends something that the user has composed, e.g., an
  /// email or a text message.
  ///
  /// Android: Corresponds to Android's "IME_ACTION_SEND". The OS displays a
  /// button that represents sending something, e.g., a paper plane button.
  ///
  /// iOS: Corresponds to iOS's "UIReturnKeySend". The title displayed in the
  /// action button is "Send".
  send,

  /// Logical meaning: The user is done with the current input source and wants
  /// to move to the next one.
  ///
  /// Moves the focus to the next focusable item in the same [FocusScope].
  ///
  /// Android: Corresponds to Android's "IME_ACTION_NEXT". The OS displays a
  /// button that represents moving forward, e.g., a right-facing arrow button.
  ///
  /// iOS: Corresponds to iOS's "UIReturnKeyNext". The title displayed in the
  /// action button is "Next".
  next,

  /// Logical meaning: The user wishes to return to the previous input source
  /// in the group, e.g., a form with multiple [TextField]s.
  ///
  /// Moves the focus to the previous focusable item in the same [FocusScope].
  ///
  /// Android: Corresponds to Android's "IME_ACTION_PREVIOUS". The OS displays a
  /// button that represents moving backward, e.g., a left-facing arrow button.
  ///
  /// iOS: iOS does not have a keyboard return type of "previous." It is
  /// inappropriate to choose this [TextInputAction] when running on iOS.
  previous,

  /// Logical meaning: In iOS apps, it is common for a "Back" button and
  /// "Continue" button to appear at the top of the screen. However, when the
  /// keyboard is open, these buttons are often hidden off-screen. Therefore,
  /// the purpose of the "Continue" return key on iOS is to make the "Continue"
  /// button available when the user is entering text.
  ///
  /// Historical context aside, [TextInputAction.continueAction] can be used any
  /// time that the term "Continue" seems most appropriate for the given action.
  ///
  /// Android: Android does not have an IME input type of "continue." It is
  /// inappropriate to choose this [TextInputAction] when running on Android.
  ///
  /// iOS: Corresponds to iOS's "UIReturnKeyContinue". The title displayed in the
  /// action button is "Continue". This action is only available on iOS 9.0+.
  ///
  /// The reason that this value has "Action" post-fixed to it is because
  /// "continue" is a reserved word in Dart, as well as many other languages.
  continueAction,

  /// Logical meaning: The user wants to join something, e.g., a wireless
  /// network.
  ///
  /// Android: Android does not have an IME input type of "join." It is
  /// inappropriate to choose this [TextInputAction] when running on Android.
  ///
  /// iOS: Corresponds to iOS's "UIReturnKeyJoin". The title displayed in the
  /// action button is "Join".
  join,

  /// Logical meaning: The user wants routing options, e.g., driving directions.
  ///
  /// Android: Android does not have an IME input type of "route." It is
  /// inappropriate to choose this [TextInputAction] when running on Android.
  ///
  /// iOS: Corresponds to iOS's "UIReturnKeyRoute". The title displayed in the
  /// action button is "Route".
  route,

  /// Logical meaning: Initiate a call to emergency services.
  ///
  /// Android: Android does not have an IME input type of "emergencyCall." It is
  /// inappropriate to choose this [TextInputAction] when running on Android.
  ///
  /// iOS: Corresponds to iOS's "UIReturnKeyEmergencyCall". The title displayed
  /// in the action button is "Emergency Call".
  emergencyCall,

  /// Logical meaning: Insert a newline character in the focused text input,
  /// e.g., [TextField].
  ///
  /// Android: Corresponds to Android's "IME_ACTION_NONE". The OS displays a
  /// button that represents a new line, e.g., a carriage return button.
  ///
  /// iOS: Corresponds to iOS's "UIReturnKeyDefault". The title displayed in the
  /// action button is "return".
  ///
  /// The term [TextInputAction.newline] exists in Flutter but not in Android
  /// or iOS. The reason for introducing this term is so that developers can
  /// achieve the common result of inserting new lines without needing to
  /// understand the various IME actions on Android and return keys on iOS.
  /// Thus, [TextInputAction.newline] is a convenience term that alleviates the
  /// need to understand the underlying platforms to achieve this common behavior.
  newline,
}

/// Configures how the platform keyboard will select an uppercase or
/// lowercase keyboard.
///
/// Only supports text keyboards, other keyboard types will ignore this
/// configuration. Capitalization is locale-aware.
enum TextCapitalization {
  /// Defaults to an uppercase keyboard for the first letter of each word.
  ///
  /// Corresponds to `InputType.TYPE_TEXT_FLAG_CAP_WORDS` on Android, and
  /// `UITextAutocapitalizationTypeWords` on iOS.
  words,

  /// Defaults to an uppercase keyboard for the first letter of each sentence.
  ///
  /// Corresponds to `InputType.TYPE_TEXT_FLAG_CAP_SENTENCES` on Android, and
  /// `UITextAutocapitalizationTypeSentences` on iOS.
  sentences,

  /// Defaults to an uppercase keyboard for each character.
  ///
  /// Corresponds to `InputType.TYPE_TEXT_FLAG_CAP_CHARACTERS` on Android, and
  /// `UITextAutocapitalizationTypeAllCharacters` on iOS.
  characters,

  /// Defaults to a lowercase keyboard.
  none,
}

/// Controls the visual appearance of the text input control.
///
/// Many [TextInputAction]s are common between Android and iOS. However, if an
/// [inputAction] is provided that is not supported by the current
/// platform in debug mode, an error will be thrown when the corresponding
/// text input is attached. For example, providing iOS's "emergencyCall"
/// action when running on an Android device will result in an error when in
/// debug mode. In release mode, incompatible [TextInputAction]s are replaced
/// either with "unspecified" on Android, or "default" on iOS. Appropriate
/// [inputAction]s can be chosen by checking the current platform and then
/// selecting the appropriate action.
///
/// See also:
///
///  * [TextInput.attach]
///  * [TextInputAction]
@immutable
class TextInputConfiguration {
  /// Creates configuration information for a text input control.
  ///
  /// All arguments have default values, except [actionLabel]. Only
  /// [actionLabel] may be null.
  const TextInputConfiguration({
    this.inputType = TextInputType.text,
    this.readOnly = false,
    this.obscureText = false,
    this.autocorrect = true,
    SmartDashesType? smartDashesType,
    SmartQuotesType? smartQuotesType,
    this.enableSuggestions = true,
    this.actionLabel,
    this.inputAction = TextInputAction.done,
    this.keyboardAppearance = Brightness.light,
    this.textCapitalization = TextCapitalization.none,
    this.autofillConfiguration = AutofillConfiguration.disabled,
    this.enableIMEPersonalizedLearning = true,
    this.enableDeltaModel = false,
  }) : assert(inputType != null),
       assert(obscureText != null),
       smartDashesType = smartDashesType ?? (obscureText ? SmartDashesType.disabled : SmartDashesType.enabled),
       smartQuotesType = smartQuotesType ?? (obscureText ? SmartQuotesType.disabled : SmartQuotesType.enabled),
       assert(autocorrect != null),
       assert(enableSuggestions != null),
       assert(keyboardAppearance != null),
       assert(inputAction != null),
       assert(textCapitalization != null),
       assert(enableIMEPersonalizedLearning != null),
       assert(enableDeltaModel != null);

  /// The type of information for which to optimize the text input control.
  final TextInputType inputType;

  /// Whether the text field can be edited or not.
  ///
  /// Defaults to false.
  final bool readOnly;

  /// Whether to hide the text being edited (e.g., for passwords).
  ///
  /// Defaults to false.
  final bool obscureText;

  /// Whether to enable autocorrection.
  ///
  /// Defaults to true.
  final bool autocorrect;

  /// The configuration to use for autofill.
  ///
  /// Defaults to null, in which case no autofill information will be provided
  /// to the platform. This will prevent the corresponding input field from
  /// participating in autofills triggered by other fields. Additionally, on
  /// Android and web, setting [autofillConfiguration] to null disables autofill.
  final AutofillConfiguration autofillConfiguration;

  /// {@template flutter.services.TextInputConfiguration.smartDashesType}
  /// Whether to allow the platform to automatically format dashes.
  ///
  /// This flag only affects iOS versions 11 and above. It sets
  /// [`UITextSmartDashesType`](https://developer.apple.com/documentation/uikit/uitextsmartdashestype?language=objc)
  /// in the engine. When true, it passes
  /// [`UITextSmartDashesTypeYes`](https://developer.apple.com/documentation/uikit/uitextsmartdashestype/uitextsmartdashestypeyes?language=objc),
  /// and when false, it passes
  /// [`UITextSmartDashesTypeNo`](https://developer.apple.com/documentation/uikit/uitextsmartdashestype/uitextsmartdashestypeno?language=objc).
  ///
  /// As an example of what this does, two consecutive hyphen characters will be
  /// automatically replaced with one en dash, and three consecutive hyphens
  /// will become one em dash.
  ///
  /// Defaults to true, unless [obscureText] is true, when it defaults to false.
  /// This is to avoid the problem where password fields receive autoformatted
  /// characters.
  ///
  /// See also:
  ///
  ///  * [smartQuotesType]
  ///  * <https://developer.apple.com/documentation/uikit/uitextinputtraits>
  /// {@endtemplate}
  final SmartDashesType smartDashesType;

  /// {@template flutter.services.TextInputConfiguration.smartQuotesType}
  /// Whether to allow the platform to automatically format quotes.
  ///
  /// This flag only affects iOS. It sets
  /// [`UITextSmartQuotesType`](https://developer.apple.com/documentation/uikit/uitextsmartquotestype?language=objc)
  /// in the engine. When true, it passes
  /// [`UITextSmartQuotesTypeYes`](https://developer.apple.com/documentation/uikit/uitextsmartquotestype/uitextsmartquotestypeyes?language=objc),
  /// and when false, it passes
  /// [`UITextSmartQuotesTypeNo`](https://developer.apple.com/documentation/uikit/uitextsmartquotestype/uitextsmartquotestypeno?language=objc).
  ///
  /// As an example of what this does, a standard vertical double quote
  /// character will be automatically replaced by a left or right double quote
  /// depending on its position in a word.
  ///
  /// Defaults to true, unless [obscureText] is true, when it defaults to false.
  /// This is to avoid the problem where password fields receive autoformatted
  /// characters.
  ///
  /// See also:
  ///
  ///  * [smartDashesType]
  ///  * <https://developer.apple.com/documentation/uikit/uitextinputtraits>
  /// {@endtemplate}
  final SmartQuotesType smartQuotesType;

  /// {@template flutter.services.TextInputConfiguration.enableSuggestions}
  /// Whether to show input suggestions as the user types.
  ///
  /// This flag only affects Android. On iOS, suggestions are tied directly to
  /// [autocorrect], so that suggestions are only shown when [autocorrect] is
  /// true. On Android autocorrection and suggestion are controlled separately.
  ///
  /// Defaults to true. Cannot be null.
  ///
  /// See also:
  ///
  ///  * <https://developer.android.com/reference/android/text/InputType.html#TYPE_TEXT_FLAG_NO_SUGGESTIONS>
  /// {@endtemplate}
  final bool enableSuggestions;

  /// What text to display in the text input control's action button.
  final String? actionLabel;

  /// What kind of action to request for the action button on the IME.
  final TextInputAction inputAction;

  /// Specifies how platforms may automatically capitalize text entered by the
  /// user.
  ///
  /// Defaults to [TextCapitalization.none].
  ///
  /// See also:
  ///
  ///  * [TextCapitalization], for a description of each capitalization behavior.
  final TextCapitalization textCapitalization;

  /// The appearance of the keyboard.
  ///
  /// This setting is only honored on iOS devices.
  ///
  /// Defaults to [Brightness.light].
  final Brightness keyboardAppearance;

  /// {@template flutter.services.TextInputConfiguration.enableIMEPersonalizedLearning}
  /// Whether to enable that the IME update personalized data such as typing
  /// history and user dictionary data.
  ///
  /// This flag only affects Android. On iOS, there is no equivalent flag.
  ///
  /// Defaults to true. Cannot be null.
  ///
  /// See also:
  ///
  ///  * <https://developer.android.com/reference/android/view/inputmethod/EditorInfo#IME_FLAG_NO_PERSONALIZED_LEARNING>
  /// {@endtemplate}
  final bool enableIMEPersonalizedLearning;

  /// Creates a copy of this [TextInputConfiguration] with the given fields
  /// replaced with new values.
  TextInputConfiguration copyWith({
    TextInputType? inputType,
    bool? readOnly,
    bool? obscureText,
    bool? autocorrect,
    SmartDashesType? smartDashesType,
    SmartQuotesType? smartQuotesType,
    bool? enableSuggestions,
    String? actionLabel,
    TextInputAction? inputAction,
    Brightness? keyboardAppearance,
    TextCapitalization? textCapitalization,
    bool? enableIMEPersonalizedLearning,
    AutofillConfiguration? autofillConfiguration,
    bool? enableDeltaModel,
  }) {
    return TextInputConfiguration(
      inputType: inputType ?? this.inputType,
      readOnly: readOnly ?? this.readOnly,
      obscureText: obscureText ?? this.obscureText,
      autocorrect: autocorrect ?? this.autocorrect,
      smartDashesType: smartDashesType ?? this.smartDashesType,
      smartQuotesType: smartQuotesType ?? this.smartQuotesType,
      enableSuggestions: enableSuggestions ?? this.enableSuggestions,
      inputAction: inputAction ?? this.inputAction,
      textCapitalization: textCapitalization ?? this.textCapitalization,
      keyboardAppearance: keyboardAppearance ?? this.keyboardAppearance,
      enableIMEPersonalizedLearning: enableIMEPersonalizedLearning?? this.enableIMEPersonalizedLearning,
      autofillConfiguration: autofillConfiguration ?? this.autofillConfiguration,
      enableDeltaModel: enableDeltaModel ?? this.enableDeltaModel,
    );
  }

  /// Whether to enable that the engine sends text input updates to the
  /// framework as [TextEditingDelta]'s or as one [TextEditingValue].
  ///
  /// Enabling this flag results in granular text updates being received from the
  /// platform's text input control.
  ///
  /// When this is enabled:
  ///  * You must implement [DeltaTextInputClient] and not [TextInputClient] to
  ///    receive granular updates from the platform's text input.
  ///  * Platform text input updates will come through
  ///    [DeltaTextInputClient.updateEditingValueWithDeltas].
  ///  * If [TextInputClient] is implemented with this property enabled then
  ///    you will experience unexpected behavior as [TextInputClient] does not implement
  ///    a delta channel.
  ///
  /// When this is disabled:
  ///  * If [DeltaTextInputClient] is implemented then updates for the
  ///    editing state will continue to come through the
  ///    [DeltaTextInputClient.updateEditingValue] channel.
  ///  * If [TextInputClient] is implemented then updates for the editing
  ///    state will come through [TextInputClient.updateEditingValue].
  ///
  /// Defaults to false. Cannot be null.
  final bool enableDeltaModel;

  /// Returns a representation of this object as a JSON object.
  Map<String, dynamic> toJson() {
    final Map<String, dynamic>? autofill = autofillConfiguration.toJson();
    return <String, dynamic>{
      'inputType': inputType.toJson(),
      'readOnly': readOnly,
      'obscureText': obscureText,
      'autocorrect': autocorrect,
      'smartDashesType': smartDashesType.index.toString(),
      'smartQuotesType': smartQuotesType.index.toString(),
      'enableSuggestions': enableSuggestions,
      'actionLabel': actionLabel,
      'inputAction': inputAction.toString(),
      'textCapitalization': textCapitalization.toString(),
      'keyboardAppearance': keyboardAppearance.toString(),
      'enableIMEPersonalizedLearning': enableIMEPersonalizedLearning,
      if (autofill != null) 'autofill': autofill,
      'enableDeltaModel' : enableDeltaModel,
    };
  }
}

TextAffinity? _toTextAffinity(String? affinity) {
  switch (affinity) {
    case 'TextAffinity.downstream':
      return TextAffinity.downstream;
    case 'TextAffinity.upstream':
      return TextAffinity.upstream;
  }
  return null;
}

/// A floating cursor state the user has induced by force pressing an iOS
/// keyboard.
enum FloatingCursorDragState {
  /// A user has just activated a floating cursor.
  Start,

  /// A user is dragging a floating cursor.
  Update,

  /// A user has lifted their finger off the screen after using a floating
  /// cursor.
  End,
}

/// The current state and position of the floating cursor.
class RawFloatingCursorPoint {
  /// Creates information for setting the position and state of a floating
  /// cursor.
  ///
  /// [state] must not be null and [offset] must not be null if the state is
  /// [FloatingCursorDragState.Update].
  RawFloatingCursorPoint({
    this.offset,
    required this.state,
  }) : assert(state != null),
       assert(state != FloatingCursorDragState.Update || offset != null);

  /// The raw position of the floating cursor as determined by the iOS sdk.
  final Offset? offset;

  /// The state of the floating cursor.
  final FloatingCursorDragState state;
}

/// The current text, selection, and composing state for editing a run of text.
@immutable
class TextEditingValue {
  /// Creates information for editing a run of text.
  ///
  /// The selection and composing range must be within the text.
  ///
  /// The [text], [selection], and [composing] arguments must not be null but
  /// each have default values.
  const TextEditingValue({
    this.text = '',
    this.selection = const TextSelection.collapsed(offset: -1),
    this.composing = TextRange.empty,
  }) : assert(text != null),
       assert(selection != null),
       assert(composing != null);

  /// Creates an instance of this class from a JSON object.
  factory TextEditingValue.fromJSON(Map<String, dynamic> encoded) {
    return TextEditingValue(
      text: encoded['text'] as String,
      selection: TextSelection(
        baseOffset: encoded['selectionBase'] as int? ?? -1,
        extentOffset: encoded['selectionExtent'] as int? ?? -1,
        affinity: _toTextAffinity(encoded['selectionAffinity'] as String?) ?? TextAffinity.downstream,
        isDirectional: encoded['selectionIsDirectional'] as bool? ?? false,
      ),
      composing: TextRange(
        start: encoded['composingBase'] as int? ?? -1,
        end: encoded['composingExtent'] as int? ?? -1,
      ),
    );
  }

  /// The current text being edited.
  final String text;

  /// The range of text that is currently selected.
  ///
  /// When [selection] is a [TextSelection] that has the same non-negative
  /// `baseOffset` and `extentOffset`, the [selection] property represents the
  /// caret position.
  ///
  /// If the current [selection] has a negative `baseOffset` or `extentOffset`,
  /// then the text currently does not have a selection or a caret location, and
  /// most text editing operations that rely on the current selection (for
  /// instance, insert a character at the caret location) will do nothing.
  final TextSelection selection;

  /// The range of text that is still being composed.
  ///
  /// Composing regions are created by input methods (IMEs) to indicate the text
  /// within a certain range is provisional. For instance, the Android Gboard
  /// app's English keyboard puts the current word under the caret into a
  /// composing region to indicate the word is subject to autocorrect or
  /// prediction changes.
  ///
  /// Composing regions can also be used for performing multistage input, which
  /// is typically used by IMEs designed for phoetic keyboard to enter
  /// ideographic symbols. As an example, many CJK keyboards require the user to
  /// enter a latin alphabet sequence and then convert it to CJK characters. On
  /// iOS, the default software keyboards do not have a dedicated view to show
  /// the unfinished latin sequence, so it's displayed directly in the text
  /// field, inside of a composing region.
  ///
  /// The composing region should typically only be changed by the IME, or the
  /// user via interacting with the IME.
  ///
  /// If the range represented by this property is [TextRange.empty], then the
  /// text is not currently being composed.
  final TextRange composing;

  /// A value that corresponds to the empty string with no selection and no composing range.
  static const TextEditingValue empty = TextEditingValue();

  /// Creates a copy of this value but with the given fields replaced with the new values.
  TextEditingValue copyWith({
    String? text,
    TextSelection? selection,
    TextRange? composing,
  }) {
    return TextEditingValue(
      text: text ?? this.text,
      selection: selection ?? this.selection,
      composing: composing ?? this.composing,
    );
  }

  /// Whether the [composing] range is a valid range within [text].
  ///
  /// Returns true if and only if the [composing] range is normalized, its start
  /// is greater than or equal to 0, and its end is less than or equal to
  /// [text]'s length.
  ///
  /// If this property is false while the [composing] range's `isValid` is true,
  /// it usually indicates the current [composing] range is invalid because of a
  /// programming error.
  bool get isComposingRangeValid => composing.isValid && composing.isNormalized && composing.end <= text.length;

  /// Returns a new [TextEditingValue], which is this [TextEditingValue] with
  /// its [text] partially replaced by the `replacementString`.
  ///
  /// The `replacementRange` parameter specifies the range of the
  /// [TextEditingValue.text] that needs to be replaced.
  ///
  /// The `replacementString` parameter specifies the string to replace the
  /// given range of text with.
  ///
  /// This method also adjusts the selection range and the composing range of the
  /// resulting [TextEditingValue], such that they point to the same substrings
  /// as the correspoinding ranges in the original [TextEditingValue]. For
  /// example, if the original [TextEditingValue] is "Hello world" with the word
  /// "world" selected, replacing "Hello" with a different string using this
  /// method will not change the selected word.
  ///
  /// This method does nothing if the given `replacementRange` is not
  /// [TextRange.isValid].
  TextEditingValue replaced(TextRange replacementRange, String replacementString) {
    if (!replacementRange.isValid) {
      return this;
    }
    final String newText = text.replaceRange(replacementRange.start, replacementRange.end, replacementString);

    if (replacementRange.end - replacementRange.start == replacementString.length) {
      return copyWith(text: newText);
    }

    int adjustIndex(int originalIndex) {
      // The length added by adding the replacementString.
      final int replacedLength = originalIndex <= replacementRange.start && originalIndex < replacementRange.end ? 0 : replacementString.length;
      // The length removed by removing the replacementRange.
      final int removedLength = originalIndex.clamp(replacementRange.start, replacementRange.end) - replacementRange.start;
      return originalIndex + replacedLength - removedLength;
    }

    return TextEditingValue(
      text: newText,
      selection: TextSelection(
        baseOffset: adjustIndex(selection.baseOffset),
        extentOffset: adjustIndex(selection.extentOffset),
      ),
      composing: TextRange(
        start: adjustIndex(composing.start),
        end: adjustIndex(composing.end),
      ),
    );
  }

  /// Returns a representation of this object as a JSON object.
  Map<String, dynamic> toJSON() {
    return <String, dynamic>{
      'text': text,
      'selectionBase': selection.baseOffset,
      'selectionExtent': selection.extentOffset,
      'selectionAffinity': selection.affinity.toString(),
      'selectionIsDirectional': selection.isDirectional,
      'composingBase': composing.start,
      'composingExtent': composing.end,
    };
  }

  @override
  String toString() => '${objectRuntimeType(this, 'TextEditingValue')}(text: \u2524$text\u251C, selection: $selection, composing: $composing)';

  @override
  bool operator ==(Object other) {
    if (identical(this, other))
      return true;
    return other is TextEditingValue
        && other.text == text
        && other.selection == selection
        && other.composing == composing;
  }

  @override
  int get hashCode => hashValues(
    text.hashCode,
    selection.hashCode,
    composing.hashCode,
  );
}

/// Indicates what triggered the change in selected text (including changes to
/// the cursor location).
enum SelectionChangedCause {
  /// The user tapped on the text and that caused the selection (or the location
  /// of the cursor) to change.
  tap,

  /// The user tapped twice in quick succession on the text and that caused
  /// the selection (or the location of the cursor) to change.
  doubleTap,

  /// The user long-pressed the text and that caused the selection (or the
  /// location of the cursor) to change.
  longPress,

  /// The user force-pressed the text and that caused the selection (or the
  /// location of the cursor) to change.
  forcePress,

  /// The user used the keyboard to change the selection or the location of the
  /// cursor.
  ///
  /// Keyboard-triggered selection changes may be caused by the IME as well as
  /// by accessibility tools (e.g. TalkBack on Android).
  keyboard,

  /// The user used the selection toolbar to change the selection or the
  /// location of the cursor.
  ///
  /// An example is when the user taps on select all in the tool bar.
  toolbar,

  /// The user used the mouse to change the selection by dragging over a piece
  /// of text.
  drag,
}

/// A mixin for manipulating the selection, provided for toolbar or shortcut
/// keys.
mixin TextSelectionDelegate {
  /// Gets the current text input.
  TextEditingValue get textEditingValue;

  /// Indicates that the user has requested the delegate to replace its current
  /// text editing state with [value].
  ///
  /// The new [value] is treated as user input and thus may subject to input
  /// formatting.
  @Deprecated(
    'Use the userUpdateTextEditingValue instead. '
    'This feature was deprecated after v1.26.0-17.2.pre.',
  )
  set textEditingValue(TextEditingValue value) {}

  /// Indicates that the user has requested the delegate to replace its current
  /// text editing state with [value].
  ///
  /// The new [value] is treated as user input and thus may subject to input
  /// formatting.
  ///
  /// See also:
  ///
  /// * [EditableTextState.userUpdateTextEditingValue]: an implementation that
  ///   applies additional pre-processing to the specified [value], before
  ///   updating the text editing state.
  void userUpdateTextEditingValue(TextEditingValue value, SelectionChangedCause cause);

  /// Hides the text selection toolbar.
  ///
  /// By default, hideHandles is true, and the toolbar is hidden along with its
  /// handles. If hideHandles is set to false, then the toolbar will be hidden
  /// but the handles will remain.
  void hideToolbar([bool hideHandles = true]);

  /// Brings the provided [TextPosition] into the visible area of the text
  /// input.
  void bringIntoView(TextPosition position);

  /// Whether cut is enabled, must not be null.
  bool get cutEnabled => true;

  /// Whether copy is enabled, must not be null.
  bool get copyEnabled => true;

  /// Whether paste is enabled, must not be null.
  bool get pasteEnabled => true;

  /// Whether select all is enabled, must not be null.
  bool get selectAllEnabled => true;

  /// Cut current selection to [Clipboard].
  ///
  /// If and only if [cause] is [SelectionChangedCause.toolbar], the toolbar
  /// will be hidden and the current selection will be scrolled into view.
  void cutSelection(SelectionChangedCause cause);

  /// Paste text from [Clipboard].
  ///
  /// If there is currently a selection, it will be replaced.
  ///
  /// If and only if [cause] is [SelectionChangedCause.toolbar], the toolbar
  /// will be hidden and the current selection will be scrolled into view.
  Future<void> pasteText(SelectionChangedCause cause);

  /// Set the current selection to contain the entire text value.
  ///
  /// If and only if [cause] is [SelectionChangedCause.toolbar], the selection
  /// will be scrolled into view.
  void selectAll(SelectionChangedCause cause);

  /// Copy current selection to [Clipboard].
  ///
  /// If [cause] is [SelectionChangedCause.toolbar], the position of
  /// [bringIntoView] to selection will be called and hide toolbar.
  void copySelection(SelectionChangedCause cause);
}

/// An interface to receive information from [TextInput].
///
/// If [TextInputConfiguration.enableDeltaModel] is set to true,
/// [DeltaTextInputClient] must be implemented instead of this class.
///
/// See also:
///
///  * [TextInput.attach]
///  * [EditableText], a [TextInputClient] implementation.
///  * [DeltaTextInputClient], a [TextInputClient] extension that receives
///    granular information from the platform's text input.
abstract class TextInputClient {
  /// Abstract const constructor. This constructor enables subclasses to provide
  /// const constructors so that they can be used in const expressions.
  const TextInputClient();

  /// The current state of the [TextEditingValue] held by this client.
  TextEditingValue? get currentTextEditingValue;

  /// The [AutofillScope] this [TextInputClient] belongs to, if any.
  ///
  /// It should return null if this [TextInputClient] does not need autofill
  /// support. For a [TextInputClient] that supports autofill, returning null
  /// causes it to participate in autofill alone.
  ///
  /// See also:
  ///
  /// * [AutofillGroup], a widget that creates an [AutofillScope] for its
  ///   descendent autofillable [TextInputClient]s.
  AutofillScope? get currentAutofillScope;

  /// Requests that this client update its editing state to the given value.
  ///
  /// The new [value] is treated as user input and thus may subject to input
  /// formatting.
  void updateEditingValue(TextEditingValue value);

  /// Requests that this client perform the given action.
  void performAction(TextInputAction action);

  /// Request from the input method that this client perform the given private
  /// command.
  ///
  /// This can be used to provide domain-specific features that are only known
  /// between certain input methods and their clients.
  ///
  /// See also:
  ///   * [performPrivateCommand](https://developer.android.com/reference/android/view/inputmethod/InputConnection#performPrivateCommand\(java.lang.String,%20android.os.Bundle\)),
  ///     which is the Android documentation for performPrivateCommand, used to
  ///     send a command from the input method.
  ///   * [sendAppPrivateCommand](https://developer.android.com/reference/android/view/inputmethod/InputMethodManager#sendAppPrivateCommand),
  ///     which is the Android documentation for sendAppPrivateCommand, used to
  ///     send a command to the input method.
  void performPrivateCommand(String action, Map<String, dynamic> data);

  /// Updates the floating cursor position and state.
  void updateFloatingCursor(RawFloatingCursorPoint point);

  /// Requests that this client display a prompt rectangle for the given text range,
  /// to indicate the range of text that will be changed by a pending autocorrection.
  ///
  /// This method will only be called on iOS.
  void showAutocorrectionPromptRect(int start, int end);

  /// Platform notified framework of closed connection.
  ///
  /// [TextInputClient] should cleanup its connection and finalize editing.
  void connectionClosed();
}

<<<<<<< HEAD
class InputConnection {
}

/// An interface for interacting with a text input control.
=======
/// A bidirectional communication channel between the current active text input
/// field and the system's text input control.
///
/// Once established, a connection can be used to send messages to, and receive
/// commands from the platform's text input plugin. The [TextInputConnection]
/// class provides concrete implementations for sending messages to the text
/// input plugin (the host platform's text input system) via the
/// [SystemChannels.textInput] method channel. Subclasses must implement
/// [_handleMethodCallInvocation] to handle commands sent by the
/// system's text input control. Some systems can send "dynamic" commands to an
/// input field. For instance, on Android there is
/// `InputConnection.performPrivateCommand`, and on macOS there is
/// `-[NSTextInputClient doCommandBySelector:]`.
///
/// ## Lifecycle
>>>>>>> f79b2fa3
///
/// An input connection is typically initiated by a Flutter text input field
/// when it gains focus. In some rare occasions the platform will request a
/// "restart" from the Flutter framework when it loses track of the current
/// input state, and the framework should typically drop the current connection,
/// if any, and establish a new input connection to the platform's text input.
///
<<<<<<< HEAD
///  * [TextInput.attach], a method used to establish a [TextInputConnection]
///    between the system's text input and a [TextInputClient].
///  * [EditableText], a [TextInputClient] that connects to and interacts with
///    the system's text input using a [TextInputConnection].
class TextInputConnection {
  TextInputConnection._() : _id = _nextId++;

  Size? _cachedSize;
  Matrix4? _cachedTransform;
  Rect? _cachedRect;
  Rect? _cachedCaretRect;
=======
/// There can be at most one attached input connection at any given time per
/// application.
///
/// The connection can be terminated by either the Flutter framework, when the
/// input field decides it should stop receiving input (for example, when it
/// loses focus), or the platform (for example, the user switches to a different
/// tab on the web).
///
/// This class is extended by the [TextInputConnection] class and the [] class
/// in the flutter framework.
abstract class TextInputConnection {
  TextInputConnection._() : _id = _nextId++;
>>>>>>> f79b2fa3

  static int _nextId = 1;

  final int _id;

  /// Resets the internal ID counter for testing purposes.
  ///
  /// This call has no effect when asserts are disabled. Calling it from
  /// application code will likely break text input for the application.
  @visibleForTesting
  static void debugResetId({int to = 1}) {
    assert(to != null);
    assert(() {
      _nextId = to;
      return true;
    }());
  }

  /// Whether this connection is currently interacting with the text input control.
  bool get attached => TextInput._instance._currentConnection == this;

  /// Requests that the text input control become visible.
  void show() {
    assert(attached);
    TextInput._instance._show();
  }

  /// Requests the system autofill UI to appear.
  ///
  /// Currently only works on Android. Other platforms do not respond to this
  /// message.
  ///
  /// See also:
  ///
  ///  * [EditableText], a [TextInputClient] that calls this method when focused.
  void requestAutofill() {
    assert(attached);
    TextInput._instance._requestAutofill();
  }

  /// Requests that the text input control update itself according to the new
  /// [TextInputConfiguration].
  void updateConfig(TextInputConfiguration configuration) {
    assert(attached);
    TextInput._instance._updateConfig(configuration);
  }

  /// Requests that the text input control change its internal state to match
  /// the given state.
  void setEditingState(TextEditingValue value) {
    assert(attached);
    TextInput._instance._setEditingState(value);
  }

  Size? _cachedSize;
  Matrix4? _cachedTransform;
  /// Send the size and transform of the editable text to engine.
  ///
  /// The values are sent as platform messages so they can be used on web for
  /// example to correctly position and size the html input field.
  ///
  /// 1. [editableBoxSize]: size of the render editable box.
  ///
  /// 2. [transform]: a matrix that maps the local paint coordinate system
  ///                 to the [PipelineOwner.rootNode].
  void setEditableSizeAndTransform(Size editableBoxSize, Matrix4 transform) {
    if (editableBoxSize != _cachedSize || transform != _cachedTransform) {
      _cachedSize = editableBoxSize;
      _cachedTransform = transform;
      TextInput._instance._setEditableSizeAndTransform(
        <String, dynamic>{
          'width': editableBoxSize.width,
          'height': editableBoxSize.height,
          'transform': transform.storage,
        },
      );
    }
  }

  Rect? _cachedRect;
  Rect? _cachedCaretRect;
  /// Send the smallest rect that covers the text in the client that's currently
  /// being composed.
  ///
  /// The given `rect` can not be null. If any of the 4 coordinates of the given
  /// [Rect] is not finite, a [Rect] of size (-1, -1) will be sent instead.
  ///
  /// This information is used for positioning the IME candidates menu on each
  /// platform.
  void setComposingRect(Rect rect) {
    assert(rect != null);
    if (rect == _cachedRect)
      return;
    _cachedRect = rect;
    final Rect validRect = rect.isFinite ? rect : Offset.zero & const Size(-1, -1);
    TextInput._instance._setComposingTextRect(
      <String, dynamic>{
        'width': validRect.width,
        'height': validRect.height,
        'x': validRect.left,
        'y': validRect.top,
      },
    );
  }

  /// Sends the coordinates of caret rect. This is used on macOS for positioning
  /// the accent selection menu.
  void setCaretRect(Rect rect) {
    assert(rect != null);
    if (rect == _cachedCaretRect)
      return;
    _cachedCaretRect = rect;
    final Rect validRect = rect.isFinite ? rect : Offset.zero & const Size(-1, -1);
    TextInput._instance._setCaretRect(
      <String, dynamic>{
        'width': validRect.width,
        'height': validRect.height,
        'x': validRect.left,
        'y': validRect.top,
      },
    );
  }

  /// Send text styling information.
  ///
  /// This information is used by the Flutter Web Engine to change the style
  /// of the hidden native input's content. Hence, the content size will match
  /// to the size of the editable widget's content.
  void setStyle({
    required String? fontFamily,
    required double? fontSize,
    required FontWeight? fontWeight,
    required TextDirection textDirection,
    required TextAlign textAlign,
  }) {
    assert(attached);

    TextInput._instance._setStyle(
      <String, dynamic>{
        'fontFamily': fontFamily,
        'fontSize': fontSize,
        'fontWeightIndex': fontWeight?.index,
        'textAlignIndex': textAlign.index,
        'textDirectionIndex': textDirection.index,
      },
    );
  }

  /// Stop interacting with the text input control.
  ///
  /// After calling this method, the text input control might disappear if no
  /// other client attaches to it within this animation frame.
  void close() {
    if (attached) {
      TextInput._instance._clearClient();
    }
    assert(!attached);
  }

  /// Platform sent a notification informing the connection is closed.
  ///
  /// [TextInputConnection] should clean current client connection.
  void connectionClosedReceived() {
    TextInput._instance._currentConnection = null;
    assert(!attached);
  }

<<<<<<< HEAD
  Iterable<Intent> _methodCallToIntent(MethodCall methodCall) sync* {
  }

  /// Handles the incoming commands sent from the embedder's text input plugin.
  @protected
  void _handleTextInputPluginInvocation(MethodCall methodCall) {
    primaryFocus?.invo
  }
=======
  /// Handles the incoming commands sent from the embedder's text input plugin.
  @protected
  Future<dynamic> _handleMethodCallInvocation(MethodCall methodCall);
}

/// An interface for interacting with a text input control.
///
/// See also:
///
///  * [TextInput.attach], a method used to establish a [TextInputConnection]
///    between the system's text input and a [TextInputClient].
///  * [EditableText], a [TextInputClient] that connects to and interacts with
///    the system's text input using a [TextInputConnection].
class IntentTextInputConnection extends TextInputConnection {
  IntentTextInputConnection(this._dispatcher) : super._();

  final Future<dynamic> Function(Iterable<Intent>) _dispatcher;

  Iterable<Intent> _methodCallToIntent(MethodCall methodCall) sync* {
    final String method = methodCall.method;
    final List<dynamic> args = methodCall.arguments as List<dynamic>;

    switch (method) {
      case 'TextInputClient.requestExistingInputState':
       yield TextInputConnectionControlIntent.reconnect;
       return;
      case 'TextInputClient.updateEditingStateWithTag':
        final Map<String, dynamic> editingValue = args[1] as Map<String, dynamic>;
        final Map<String, TextEditingValue> autofillValue = <String, TextEditingValue>{};
        for (final String tag in editingValue.keys) {
          autofillValue[tag] = TextEditingValue.fromJSON(
            editingValue[tag] as Map<String, dynamic>,
          );
        }
        yield PerformAutofillIntent(autofillValue);
        return;
    }

    final int connectionId = args[0] as int;
    if (connectionId != _id) {
      // If the client IDs don't match, the incoming message was for a different
      // connection.
      bool debugAllowAnyway = false;
      assert(() {
        // In debug builds we allow "-1" as a magical client ID that ignores
        // this verification step so that tests can always get through, even
        // when they are not mocking the engine side of text input.
        if (connectionId == -1)
          debugAllowAnyway = true;
        return true;
      }());
      if (!debugAllowAnyway)
        return;
    }

    switch (method) {
      case 'TextInputClient.updateEditingState':
        final TextEditingValue newEditingValue = TextEditingValue.fromJSON(args[1] as Map<String, dynamic>);
        yield UpdateTextEditingValueIntent.withNewValue(newEditingValue);
        return;
      case 'TextInputClient.performAction':
        yield PerformIMEActionIntent(_toTextInputAction(args[1] as String));
        return;
      case 'TextInputClient.performPrivateCommand':
        yield PrivateTextInputCommand(methodCall);
        return;
      case 'TextInputClient.updateFloatingCursor':
        final RawFloatingCursorPoint floatingCursorPoint = _toTextPoint(
          _toTextCursorAction(args[1] as String),
          args[2] as Map<String, dynamic>,
        );
        yield UpdateFloatingCursorIntent(floatingCursorPoint);
        return;
      case 'TextInputClient.onConnectionClosed':
        yield TextInputConnectionControlIntent.close;
        return;
      case 'TextInputClient.showAutocorrectionPromptRect':
        yield HighlightAutocorrectTextRangeIntent(
          TextRange(start: args[1] as int, end: args[2] as int),
        );
        return;
    }
  }

  /// Handles the incoming commands sent from the embedder's text input plugin.
  @override
  Future<dynamic> _handleMethodCallInvocation(MethodCall methodCall) => _dispatcher(_methodCallToIntent(methodCall));
>>>>>>> f79b2fa3
}

class _TextInputConnection extends TextInputConnection {
  _TextInputConnection._(this._client, this._configuration)
      : assert(_client != null),
        super._();

  final TextInputClient _client;
  // This is currently only to respond to "requestExistingInputState" which is
  // Android only, so it doesn't have to be updated even when "updateConfig" is
  // called.
  final TextInputConfiguration _configuration;

<<<<<<< HEAD
  void _handleTextInputPluginInvocation(MethodCall methodCall) {
=======
  @override
  Future<dynamic> _handleMethodCallInvocation(MethodCall methodCall) {
>>>>>>> f79b2fa3
    final String method = methodCall.method;

    // The requestExistingInputState request needs to be handled regardless of
    // the client ID, as long as we have a _currentConnection.
    if (method == 'TextInputClient.requestExistingInputState') {
      TextInput._instance._attach(this, _configuration);
      final TextEditingValue? editingValue = _client.currentTextEditingValue;
      if (editingValue != null) {
        TextInput._instance._setEditingState(editingValue);
      }
<<<<<<< HEAD
      return;
=======
      return Future<dynamic>.value();
>>>>>>> f79b2fa3
    }

    final List<dynamic> args = methodCall.arguments as List<dynamic>;

    // The updateEditingStateWithTag request (autofill) can come up even to a
    // text field that doesn't have a connection.
    if (method == 'TextInputClient.updateEditingStateWithTag') {
      final AutofillScope? scope = _client.currentAutofillScope;
      final Map<String, dynamic> editingValue = args[1] as Map<String, dynamic>;
      for (final String tag in editingValue.keys) {
        final TextEditingValue textEditingValue = TextEditingValue.fromJSON(
          editingValue[tag] as Map<String, dynamic>,
        );
        final AutofillClient? client = scope?.getAutofillClient(tag);
        if (client != null && client.textInputConfiguration.autofillConfiguration.enabled) {
          client.autofill(textEditingValue);
        }
      }

<<<<<<< HEAD
      return;
=======
      return Future<dynamic>.value();
>>>>>>> f79b2fa3
    }

    final int client = args[0] as int;
    if (client != _id) {
      // If the client IDs don't match, the incoming message was for a different
      // client.
      bool debugAllowAnyway = false;
      assert(() {
        // In debug builds we allow "-1" as a magical client ID that ignores
        // this verification step so that tests can always get through, even
        // when they are not mocking the engine side of text input.
        if (client == -1)
          debugAllowAnyway = true;
        return true;
      }());
      if (!debugAllowAnyway)
<<<<<<< HEAD
        return;
=======
        return Future<dynamic>.value();
>>>>>>> f79b2fa3
    }

    switch (method) {
      case 'TextInputClient.updateEditingState':
        _client.updateEditingValue(TextEditingValue.fromJSON(args[1] as Map<String, dynamic>));
        break;
      case 'TextInputClient.performAction':
        _client.performAction(_toTextInputAction(args[1] as String));
        break;
      case 'TextInputClient.performPrivateCommand':
        final Map<String, dynamic> firstArg = args[1] as Map<String, dynamic>;
        _client.performPrivateCommand(
          firstArg['action'] as String,
          firstArg['data'] as Map<String, dynamic>,
        );
        break;
      case 'TextInputClient.updateFloatingCursor':
        _client.updateFloatingCursor(_toTextPoint(
          _toTextCursorAction(args[1] as String),
          args[2] as Map<String, dynamic>,
        ));
        break;
      case 'TextInputClient.onConnectionClosed':
        _client.connectionClosed();
        break;
      case 'TextInputClient.showAutocorrectionPromptRect':
        _client.showAutocorrectionPromptRect(args[1] as int, args[2] as int);
        break;
      default:
        throw MissingPluginException();
    }
<<<<<<< HEAD
=======
    return Future<dynamic>.value();
>>>>>>> f79b2fa3
  }
}

TextInputAction _toTextInputAction(String action) {
  switch (action) {
    case 'TextInputAction.none':
      return TextInputAction.none;
    case 'TextInputAction.unspecified':
      return TextInputAction.unspecified;
    case 'TextInputAction.go':
      return TextInputAction.go;
    case 'TextInputAction.search':
      return TextInputAction.search;
    case 'TextInputAction.send':
      return TextInputAction.send;
    case 'TextInputAction.next':
      return TextInputAction.next;
    case 'TextInputAction.previous':
      return TextInputAction.previous;
    case 'TextInputAction.continue_action':
      return TextInputAction.continueAction;
    case 'TextInputAction.join':
      return TextInputAction.join;
    case 'TextInputAction.route':
      return TextInputAction.route;
    case 'TextInputAction.emergencyCall':
      return TextInputAction.emergencyCall;
    case 'TextInputAction.done':
      return TextInputAction.done;
    case 'TextInputAction.newline':
      return TextInputAction.newline;
  }
  throw FlutterError.fromParts(<DiagnosticsNode>[ErrorSummary('Unknown text input action: $action')]);
}

FloatingCursorDragState _toTextCursorAction(String state) {
  switch (state) {
    case 'FloatingCursorDragState.start':
      return FloatingCursorDragState.Start;
    case 'FloatingCursorDragState.update':
      return FloatingCursorDragState.Update;
    case 'FloatingCursorDragState.end':
      return FloatingCursorDragState.End;
  }
  throw FlutterError.fromParts(<DiagnosticsNode>[ErrorSummary('Unknown text cursor action: $state')]);
}

RawFloatingCursorPoint _toTextPoint(FloatingCursorDragState state, Map<String, dynamic> encoded) {
  assert(state != null, 'You must provide a state to set a new editing point.');
  assert(encoded['X'] != null, 'You must provide a value for the horizontal location of the floating cursor.');
  assert(encoded['Y'] != null, 'You must provide a value for the vertical location of the floating cursor.');
  final Offset offset = state == FloatingCursorDragState.Update
    ? Offset(encoded['X'] as double, encoded['Y'] as double)
    : Offset.zero;
  return RawFloatingCursorPoint(offset: offset, state: state);
}

/// An low-level interface to the system's text input control.
///
/// To start interacting with the system's text input control, call [attach] to
/// establish a [TextInputConnection] between the system's text input control
/// and a [TextInputClient]. The majority of commands available for
/// interacting with the text input control reside in the returned
/// [TextInputConnection]. The communication between the system text input and
/// the [TextInputClient] is asynchronous.
///
/// The platform text input plugin (which represents the system's text input)
/// and the [TextInputClient] usually maintain their own text editing states
/// ([TextEditingValue]) separately. They must be kept in sync as long as the
/// [TextInputClient] is connected. The following methods can be used to send
/// [TextEditingValue] to update the other party, when either party's text
/// editing states change:
///
/// * The [TextInput.attach] method allows a [TextInputClient] to establish a
///   connection to the text input. An optional field in its `configuration`
///   parameter can be used to specify an initial value for the platform text
///   input plugin's [TextEditingValue].
///
/// * The [TextInputClient] sends its [TextEditingValue] to the platform text
///   input plugin using [TextInputConnection.setEditingState].
///
/// * The platform text input plugin sends its [TextEditingValue] to the
///   connected [TextInputClient] via a "TextInput.setEditingState" message.
///
/// * When autofill happens on a disconnected [TextInputClient], the platform
///   text input plugin sends the [TextEditingValue] to the connected
///   [TextInputClient]'s [AutofillScope], and the [AutofillScope] will further
///   relay the value to the correct [TextInputClient].
///
/// When synchronizing the [TextEditingValue]s, the communication may get stuck
/// in an infinite when both parties are trying to send their own update. To
/// mitigate the problem, only [TextInputClient]s are allowed to alter the
/// received [TextEditingValue]s while platform text input plugins are to accept
/// the received [TextEditingValue]s unmodified. More specifically:
///
/// * When a [TextInputClient] receives a new [TextEditingValue] from the
///   platform text input plugin, it's allowed to modify the value (for example,
///   apply [TextInputFormatter]s). If it decides to do so, it must send the
///   updated [TextEditingValue] back to the platform text input plugin to keep
///   the [TextEditingValue]s in sync.
///
/// * When the platform text input plugin receives a new value from the
///   connected [TextInputClient], it must accept the new value as-is, to avoid
///   sending back an updated value.
///
/// See also:
///
///  * [TextField], a widget in which the user may enter text.
///  * [EditableText], a [TextInputClient] that connects to [TextInput] when it
///    wants to take user input from the keyboard.
class TextInput {
  TextInput._();

  /// Set the [MethodChannel] used to communicate with the system's text input
  /// control.
  ///
  /// This is only meant for testing within the Flutter SDK. Changing this
  /// will break the ability to input text. This has no effect if asserts are
  /// disabled.
  @visibleForTesting
  static void setChannel(MethodChannel newChannel) {
    assert(() {
      _instance._channel = newChannel..setMethodCallHandler(_instance._handleTextInputInvocation);
      return true;
    }());
  }

  static final TextInput _instance = TextInput._();

  static const List<TextInputAction> _androidSupportedInputActions = <TextInputAction>[
    TextInputAction.none,
    TextInputAction.unspecified,
    TextInputAction.done,
    TextInputAction.send,
    TextInputAction.go,
    TextInputAction.search,
    TextInputAction.next,
    TextInputAction.previous,
    TextInputAction.newline,
  ];

  static const List<TextInputAction> _iOSSupportedInputActions = <TextInputAction>[
    TextInputAction.unspecified,
    TextInputAction.done,
    TextInputAction.send,
    TextInputAction.go,
    TextInputAction.search,
    TextInputAction.next,
    TextInputAction.newline,
    TextInputAction.continueAction,
    TextInputAction.join,
    TextInputAction.route,
    TextInputAction.emergencyCall,
  ];

  /// Begin interacting with the text input control.
  ///
  /// Calling this function helps multiple clients coordinate about which one is
  /// currently interacting with the text input control. The returned
  /// [TextInputConnection] provides an interface for actually interacting with
  /// the text input control.
  ///
  /// A client that no longer wishes to interact with the text input control
  /// should call [TextInputConnection.close] on the returned
  /// [TextInputConnection].
<<<<<<< HEAD
  static TextInputConnection attach(TextInputClient? client, TextInputConfiguration configuration) {
    assert(configuration != null);
    final TextInputConnection connection = client == null
      ? TextInputConnection._()
      : _TextInputConnection._(client, configuration);
=======
  static TextInputConnection attach(TextInputClient client, TextInputConfiguration configuration) {
    assert(configuration != null);
    final TextInputConnection connection = _TextInputConnection._(client, configuration);
>>>>>>> f79b2fa3
    _instance._attach(connection, configuration);
    return connection;
  }

  /// This method actually notifies the embedding of the client. It is utilized
  /// by [attach] and by [_handleTextInputInvocation] for the
  /// `TextInputClient.requestExistingInputState` method.
  void _attach(TextInputConnection connection, TextInputConfiguration configuration) {
    assert(connection != null);
    assert(configuration != null);
    assert(_debugEnsureInputActionWorksOnPlatform(configuration.inputAction));
    _channel.invokeMethod<void>(
      'TextInput.setClient',
      <dynamic>[ connection._id, configuration.toJson() ],
    );
    _currentConnection = connection;
  }

  static bool _debugEnsureInputActionWorksOnPlatform(TextInputAction inputAction) {
    assert(() {
      if (kIsWeb) {
        // TODO(flutterweb): what makes sense here?
        return true;
      }
      if (Platform.isIOS) {
        assert(
          _iOSSupportedInputActions.contains(inputAction),
          'The requested TextInputAction "$inputAction" is not supported on iOS.',
        );
      } else if (Platform.isAndroid) {
        assert(
          _androidSupportedInputActions.contains(inputAction),
          'The requested TextInputAction "$inputAction" is not supported on Android.',
        );
      }
      return true;
    }());
    return true;
  }

  late MethodChannel _channel = SystemChannels.textInput
    ..setMethodCallHandler(_handleTextInputInvocation);

  TextInputConnection? _currentConnection;

  Future<dynamic> _handleTextInputInvocation(MethodCall methodCall) async {
<<<<<<< HEAD
    _currentConnection?._handleTextInputPluginInvocation(methodCall);
=======
    return _currentConnection?._handleMethodCallInvocation(methodCall);
>>>>>>> f79b2fa3
  }

  bool _hidePending = false;

  void _scheduleHide() {
    if (_hidePending)
      return;
    _hidePending = true;

    // Schedule a deferred task that hides the text input. If someone else
    // shows the keyboard during this update cycle, then the task will do
    // nothing.
    scheduleMicrotask(() {
      _hidePending = false;
      if (_currentConnection == null)
        _channel.invokeMethod<void>('TextInput.hide');
    });
  }

  void _clearClient() {
    _channel.invokeMethod<void>('TextInput.clearClient');
    _currentConnection = null;
    _scheduleHide();
  }

  void _updateConfig(TextInputConfiguration configuration) {
    assert(configuration != null);
    _channel.invokeMethod<void>(
      'TextInput.updateConfig',
      configuration.toJson(),
    );
  }

  void _setEditingState(TextEditingValue value) {
    assert(value != null);
    _channel.invokeMethod<void>(
      'TextInput.setEditingState',
      value.toJSON(),
    );
  }

  void _show() {
    _channel.invokeMethod<void>('TextInput.show');
  }

  void _requestAutofill() {
    _channel.invokeMethod<void>('TextInput.requestAutofill');
  }

  void _setEditableSizeAndTransform(Map<String, dynamic> args) {
    _channel.invokeMethod<void>(
      'TextInput.setEditableSizeAndTransform',
      args,
    );
  }

  void _setComposingTextRect(Map<String, dynamic> args) {
    _channel.invokeMethod<void>(
      'TextInput.setMarkedTextRect',
      args,
    );
  }

  void _setCaretRect(Map<String, dynamic> args) {
    _channel.invokeMethod<void>(
      'TextInput.setCaretRect',
      args,
    );
  }

  void _setStyle(Map<String, dynamic> args) {
    _channel.invokeMethod<void>(
      'TextInput.setStyle',
      args,
    );
  }

  /// Finishes the current autofill context, and potentially saves the user
  /// input for future use if `shouldSave` is true.
  ///
  /// Typically, this method should be called when the user has finalized their
  /// input. For example, in a [Form], it's typically done immediately before or
  /// after its content is submitted.
  ///
  /// The topmost [AutofillGroup]s also call [finishAutofillContext]
  /// automatically when they are disposed. The default behavior can be
  /// overridden in [AutofillGroup.onDisposeAction].
  ///
  /// {@template flutter.services.TextInput.finishAutofillContext}
  /// An autofill context is a collection of input fields that live in the
  /// platform's text input plugin. The platform is encouraged to save the user
  /// input stored in the current autofill context before the context is
  /// destroyed, when [TextInput.finishAutofillContext] is called with
  /// `shouldSave` set to true.
  ///
  /// Currently, there can only be at most one autofill context at any given
  /// time. When any input field in an [AutofillGroup] requests for autofill
  /// (which is done automatically when an autofillable [EditableText] gains
  /// focus), the current autofill context will merge the content of that
  /// [AutofillGroup] into itself. When there isn't an existing autofill context,
  /// one will be created to hold the newly added input fields from the group.
  ///
  /// Once added to an autofill context, an input field will stay in the context
  /// until the context is destroyed. To prevent leaks, call
  /// [TextInput.finishAutofillContext] to signal the text input plugin that the
  /// user has finalized their input in the current autofill context. The
  /// platform text input plugin either encourages or discourages the platform
  /// from saving the user input based on the value of the `shouldSave`
  /// parameter. The platform usually shows a "Save for autofill?" prompt for
  /// user confirmation.
  /// {@endtemplate}
  ///
  /// On many platforms, calling [finishAutofillContext] shows the save user
  /// input dialog and disrupts the user's flow. Ideally the dialog should only
  /// be shown no more than once for every screen. Consider removing premature
  /// [finishAutofillContext] calls to prevent showing the save user input UI
  /// too frequently. However, calling [finishAutofillContext] when there's no
  /// existing autofill context usually does not bring up the save user input
  /// UI.
  ///
  /// See also:
  ///
  /// * [EditableText.autofillHints] for autofill save troubleshooting tips.
  /// * [AutofillGroup.onDisposeAction], a configurable action that runs when a
  ///   topmost [AutofillGroup] is getting disposed.
  static void finishAutofillContext({ bool shouldSave = true }) {
    assert(shouldSave != null);
    TextInput._instance._channel.invokeMethod<void>(
      'TextInput.finishAutofillContext',
      shouldSave,
    );
  }
}<|MERGE_RESOLUTION|>--- conflicted
+++ resolved
@@ -1106,12 +1106,6 @@
   void connectionClosed();
 }
 
-<<<<<<< HEAD
-class InputConnection {
-}
-
-/// An interface for interacting with a text input control.
-=======
 /// A bidirectional communication channel between the current active text input
 /// field and the system's text input control.
 ///
@@ -1127,7 +1121,6 @@
 /// `-[NSTextInputClient doCommandBySelector:]`.
 ///
 /// ## Lifecycle
->>>>>>> f79b2fa3
 ///
 /// An input connection is typically initiated by a Flutter text input field
 /// when it gains focus. In some rare occasions the platform will request a
@@ -1135,19 +1128,6 @@
 /// input state, and the framework should typically drop the current connection,
 /// if any, and establish a new input connection to the platform's text input.
 ///
-<<<<<<< HEAD
-///  * [TextInput.attach], a method used to establish a [TextInputConnection]
-///    between the system's text input and a [TextInputClient].
-///  * [EditableText], a [TextInputClient] that connects to and interacts with
-///    the system's text input using a [TextInputConnection].
-class TextInputConnection {
-  TextInputConnection._() : _id = _nextId++;
-
-  Size? _cachedSize;
-  Matrix4? _cachedTransform;
-  Rect? _cachedRect;
-  Rect? _cachedCaretRect;
-=======
 /// There can be at most one attached input connection at any given time per
 /// application.
 ///
@@ -1160,7 +1140,6 @@
 /// in the flutter framework.
 abstract class TextInputConnection {
   TextInputConnection._() : _id = _nextId++;
->>>>>>> f79b2fa3
 
   static int _nextId = 1;
 
@@ -1328,16 +1307,6 @@
     assert(!attached);
   }
 
-<<<<<<< HEAD
-  Iterable<Intent> _methodCallToIntent(MethodCall methodCall) sync* {
-  }
-
-  /// Handles the incoming commands sent from the embedder's text input plugin.
-  @protected
-  void _handleTextInputPluginInvocation(MethodCall methodCall) {
-    primaryFocus?.invo
-  }
-=======
   /// Handles the incoming commands sent from the embedder's text input plugin.
   @protected
   Future<dynamic> _handleMethodCallInvocation(MethodCall methodCall);
@@ -1425,7 +1394,6 @@
   /// Handles the incoming commands sent from the embedder's text input plugin.
   @override
   Future<dynamic> _handleMethodCallInvocation(MethodCall methodCall) => _dispatcher(_methodCallToIntent(methodCall));
->>>>>>> f79b2fa3
 }
 
 class _TextInputConnection extends TextInputConnection {
@@ -1439,12 +1407,8 @@
   // called.
   final TextInputConfiguration _configuration;
 
-<<<<<<< HEAD
-  void _handleTextInputPluginInvocation(MethodCall methodCall) {
-=======
   @override
   Future<dynamic> _handleMethodCallInvocation(MethodCall methodCall) {
->>>>>>> f79b2fa3
     final String method = methodCall.method;
 
     // The requestExistingInputState request needs to be handled regardless of
@@ -1455,11 +1419,7 @@
       if (editingValue != null) {
         TextInput._instance._setEditingState(editingValue);
       }
-<<<<<<< HEAD
-      return;
-=======
       return Future<dynamic>.value();
->>>>>>> f79b2fa3
     }
 
     final List<dynamic> args = methodCall.arguments as List<dynamic>;
@@ -1479,11 +1439,7 @@
         }
       }
 
-<<<<<<< HEAD
-      return;
-=======
       return Future<dynamic>.value();
->>>>>>> f79b2fa3
     }
 
     final int client = args[0] as int;
@@ -1500,11 +1456,7 @@
         return true;
       }());
       if (!debugAllowAnyway)
-<<<<<<< HEAD
-        return;
-=======
         return Future<dynamic>.value();
->>>>>>> f79b2fa3
     }
 
     switch (method) {
@@ -1536,10 +1488,7 @@
       default:
         throw MissingPluginException();
     }
-<<<<<<< HEAD
-=======
     return Future<dynamic>.value();
->>>>>>> f79b2fa3
   }
 }
 
@@ -1705,17 +1654,9 @@
   /// A client that no longer wishes to interact with the text input control
   /// should call [TextInputConnection.close] on the returned
   /// [TextInputConnection].
-<<<<<<< HEAD
-  static TextInputConnection attach(TextInputClient? client, TextInputConfiguration configuration) {
-    assert(configuration != null);
-    final TextInputConnection connection = client == null
-      ? TextInputConnection._()
-      : _TextInputConnection._(client, configuration);
-=======
   static TextInputConnection attach(TextInputClient client, TextInputConfiguration configuration) {
     assert(configuration != null);
     final TextInputConnection connection = _TextInputConnection._(client, configuration);
->>>>>>> f79b2fa3
     _instance._attach(connection, configuration);
     return connection;
   }
@@ -1762,11 +1703,7 @@
   TextInputConnection? _currentConnection;
 
   Future<dynamic> _handleTextInputInvocation(MethodCall methodCall) async {
-<<<<<<< HEAD
-    _currentConnection?._handleTextInputPluginInvocation(methodCall);
-=======
     return _currentConnection?._handleMethodCallInvocation(methodCall);
->>>>>>> f79b2fa3
   }
 
   bool _hidePending = false;
