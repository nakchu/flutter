// Copyright 2014 The Flutter Authors. All rights reserved.
// Use of this source code is governed by a BSD-style license that can be
// found in the LICENSE file.


<<<<<<< HEAD
import 'package:flutter/foundation.dart';

import 'keyboard_keys.dart';
=======
import 'keyboard_key.dart';
>>>>>>> b4d34c8a
import 'keyboard_maps.dart';
import 'raw_keyboard.dart';

// Virtual key VK_PROCESSKEY in Win32 API.
//
// Key down events related to IME operations use this as keyCode.
const int _vkProcessKey = 0xe5;

/// Platform-specific key event data for Windows.
///
/// This object contains information about key events obtained from Windows's
/// win32 API.
///
/// See also:
///
///  * [RawKeyboard], which uses this interface to expose key data.
class RawKeyEventDataWindows extends RawKeyEventData {
  /// Creates a key event data structure specific for Windows.
  ///
  /// The [keyCode], [scanCode], [characterCodePoint], and [modifiers], arguments
  /// must not be null.
  const RawKeyEventDataWindows({
    this.keyCode = 0,
    this.scanCode = 0,
    this.characterCodePoint = 0,
    this.modifiers = 0,
  }) : assert(keyCode != null),
       assert(scanCode != null),
       assert(characterCodePoint != null),
       assert(modifiers != null);

  /// The hardware key code corresponding to this key event.
  ///
  /// This is the physical key that was pressed, not the Unicode character.
  /// See [characterCodePoint] for the Unicode character.
  final int keyCode;

  /// The hardware scan code id corresponding to this key event.
  ///
  /// These values are not reliable and vary from device to device, so this
  /// information is mainly useful for debugging.
  final int scanCode;

  /// The Unicode code point represented by the key event, if any.
  ///
  /// If there is no Unicode code point, this value is zero.
  final int characterCodePoint;

  /// A mask of the current modifiers. The modifier values must be in sync with
  /// the ones defined in https://github.com/flutter/engine/blob/master/shell/platform/windows/key_event_handler.cc
  final int modifiers;

  @override
  String get keyLabel => characterCodePoint == 0 ? '' : String.fromCharCode(characterCodePoint);

  @override
  PhysicalKeyboardKey get physicalKey => kWindowsToPhysicalKey[scanCode] ?? PhysicalKeyboardKey.none;

 @override
  LogicalKeyboardKey get logicalKey {
    // Look to see if the keyCode is a printable number pad key, so that a
    // difference between regular keys (e.g. "=") and the number pad version
    // (e.g. the "=" on the number pad) can be determined.
    final LogicalKeyboardKey? numPadKey = kWindowsNumPadMap[keyCode];
    if (numPadKey != null) {
      return numPadKey;
    }

    // If it has a non-control-character label, then either return the existing
    // constant, or construct a new Unicode-based key from it. Don't mark it as
    // autogenerated, since the label uniquely identifies an ID from the Unicode
    // plane.
    if (keyLabel.isNotEmpty && !LogicalKeyboardKey.isControlCharacter(keyLabel)) {
      final int keyId = LogicalKeyboardKey.unicodePlane | (characterCodePoint & LogicalKeyboardKey.valueMask);
      return LogicalKeyboardKey.findKeyByKeyId(keyId) ?? LogicalKeyboardKey(keyId);
    }
    // Look to see if the keyCode is one we know about and have a mapping for.
    LogicalKeyboardKey? newKey = kWindowsToLogicalKey[keyCode];
    if (newKey != null) {
      return newKey;
    }

    // This is a non-printable key that we don't know about, so we mint a new
    // code with the autogenerated bit set.
    const int windowsKeyIdPlane = 0x00700000000;
    newKey ??= LogicalKeyboardKey(windowsKeyIdPlane | keyCode | LogicalKeyboardKey.autogeneratedMask);
    return newKey;
  }

  bool _isLeftRightModifierPressed(KeyboardSide side, int anyMask, int leftMask, int rightMask) {
    if (modifiers & anyMask == 0 &&
        modifiers & leftMask == 0 &&
        modifiers & rightMask == 0) {
      return false;
    }
    // If only the "anyMask" bit is set, then we respond true for requests of
    // whether either left or right is pressed. Handles the case where Windows
    // supplies just the "either" modifier flag, but not the left/right flag.
    // (e.g. modifierShift but not modifierLeftShift).
    final bool anyOnly = modifiers & (leftMask | rightMask | anyMask) == anyMask;
    switch (side) {
      case KeyboardSide.any:
        return true;
      case KeyboardSide.all:
        return modifiers & leftMask != 0 && modifiers & rightMask != 0 || anyOnly;
      case KeyboardSide.left:
        return modifiers & leftMask != 0 || anyOnly;
      case KeyboardSide.right:
        return modifiers & rightMask != 0 || anyOnly;
    }
  }

  @override
  bool isModifierPressed(ModifierKey key, {KeyboardSide side = KeyboardSide.any}) {
    final bool result;
    switch (key) {
      case ModifierKey.controlModifier:
        result = _isLeftRightModifierPressed(side, modifierControl, modifierLeftControl, modifierRightControl);
        break;
      case ModifierKey.shiftModifier:
        result = _isLeftRightModifierPressed(side, modifierShift, modifierLeftShift, modifierRightShift);
        break;
      case ModifierKey.altModifier:
        result = _isLeftRightModifierPressed(side, modifierAlt, modifierLeftAlt, modifierRightAlt);
        break;
      case ModifierKey.metaModifier:
        // Windows does not provide an "any" key for win key press.
        result = _isLeftRightModifierPressed(side, modifierLeftMeta | modifierRightMeta , modifierLeftMeta, modifierRightMeta);
        break;
      case ModifierKey.capsLockModifier:
        result = modifiers & modifierCaps != 0;
        break;
      case ModifierKey.scrollLockModifier:
        result = modifiers & modifierScrollLock != 0;
        break;
      case ModifierKey.numLockModifier:
        result = modifiers & modifierNumLock != 0;
        break;
      // The OS does not expose the Fn key to the drivers, it doesn't generate a key message.
      case ModifierKey.functionModifier:
      case ModifierKey.symbolModifier:
        // These modifier masks are not used in Windows keyboards.
        result = false;
        break;
    }
    assert(!result || getModifierSide(key) != null, "$runtimeType thinks that a modifier is pressed, but can't figure out what side it's on.");
    return result;
  }


  @override
  KeyboardSide? getModifierSide(ModifierKey key) {
    KeyboardSide? findSide(int leftMask, int rightMask, int anyMask) {
      final int combinedMask = leftMask | rightMask;
      final int combined = modifiers & combinedMask;
      if (combined == leftMask) {
        return KeyboardSide.left;
      } else if (combined == rightMask) {
        return KeyboardSide.right;
      } else if (combined == combinedMask || modifiers & (combinedMask | anyMask) == anyMask) {
        // Handles the case where Windows supplies just the "either" modifier
        // flag, but not the left/right flag. (e.g. modifierShift but not
        // modifierLeftShift).
        return KeyboardSide.all;
      }
      return null;
    }

    switch (key) {
      case ModifierKey.controlModifier:
        return findSide(modifierLeftControl, modifierRightControl, modifierControl);
      case ModifierKey.shiftModifier:
        return findSide(modifierLeftShift, modifierRightShift, modifierShift);
      case ModifierKey.altModifier:
        return findSide(modifierLeftAlt, modifierRightAlt, modifierAlt);
      case ModifierKey.metaModifier:
        return findSide(modifierLeftMeta, modifierRightMeta, 0);
      case ModifierKey.capsLockModifier:
      case ModifierKey.numLockModifier:
      case ModifierKey.scrollLockModifier:
      case ModifierKey.functionModifier:
      case ModifierKey.symbolModifier:
        return KeyboardSide.all;
    }
  }

  @override
  bool shouldDispatchEvent() {
    // In Win32 API, down events related to IME operations use VK_PROCESSKEY as
    // keyCode. This event, as well as the following key up event (which uses a
    // normal keyCode), should be skipped, because the effect of IME operations
    // will be handled by the text input API.
    return keyCode != _vkProcessKey;
  }

  // These are not the values defined by the Windows header for each modifier. Since they
  // can't be packaged into a single int, we are re-defining them here to reduce the size
  // of the message from the embedder. Embedders should map these values to the native key codes.
  // Keep this in sync with https://github.com/flutter/engine/blob/master/shell/platform/windows/key_event_handler.cc

  /// This mask is used to check the [modifiers] field to test whether one of the
  /// SHIFT modifier keys is pressed.
  ///
  /// {@template flutter.services.RawKeyEventDataWindows.modifierShift}
  /// Use this value if you need to decode the [modifiers] field yourself, but
  /// it's much easier to use [isModifierPressed] if you just want to know if
  /// a modifier is pressed.
  /// {@endtemplate}
  static const int modifierShift = 1 << 0;

  /// This mask is used to check the [modifiers] field to test whether the left
  /// SHIFT modifier key is pressed.
  ///
  /// {@macro flutter.services.RawKeyEventDataWindows.modifierShift}
  static const int modifierLeftShift = 1 << 1;

  /// This mask is used to check the [modifiers] field to test whether the right
  /// SHIFT modifier key is pressed.
  ///
  /// {@macro flutter.services.RawKeyEventDataWindows.modifierShift}
  static const int modifierRightShift = 1 << 2;

  /// This mask is used to check the [modifiers] field to test whether one of the
  /// CTRL modifier keys is pressed.
  ///
  /// {@macro flutter.services.RawKeyEventDataWindows.modifierShift}
  static const int modifierControl = 1 << 3;

  /// This mask is used to check the [modifiers] field to test whether the left
  /// CTRL modifier key is pressed.
  ///
  /// {@macro flutter.services.RawKeyEventDataWindows.modifierShift}
  static const int modifierLeftControl = 1 << 4;

  /// This mask is used to check the [modifiers] field to test whether the right
  /// CTRL modifier key is pressed.
  ///
  /// {@macro flutter.services.RawKeyEventDataWindows.modifierShift}
  static const int modifierRightControl = 1 << 5;

  /// This mask is used to check the [modifiers] field to test whether one of the
  /// ALT modifier keys is pressed.
  ///
  /// {@macro flutter.services.RawKeyEventDataWindows.modifierShift}
  static const int modifierAlt = 1 << 6;

  /// This mask is used to check the [modifiers] field to test whether the left
  /// ALT modifier key is pressed.
  ///
  /// {@macro flutter.services.RawKeyEventDataWindows.modifierShift}
  static const int modifierLeftAlt = 1 << 7;

  /// This mask is used to check the [modifiers] field to test whether the right
  /// ALT modifier key is pressed.
  ///
  /// {@macro flutter.services.RawKeyEventDataWindows.modifierShift}
  static const int modifierRightAlt = 1 << 8;

  /// This mask is used to check the [modifiers] field to test whether the left
  /// WIN modifier keys is pressed.
  ///
  /// {@macro flutter.services.RawKeyEventDataWindows.modifierShift}
  static const int modifierLeftMeta = 1 << 9;

  /// This mask is used to check the [modifiers] field to test whether the right
  /// WIN modifier keys is pressed.
  ///
  /// {@macro flutter.services.RawKeyEventDataWindows.modifierShift}
  static const int modifierRightMeta = 1 << 10;

  /// This mask is used to check the [modifiers] field to test whether the CAPS LOCK key
  /// is pressed.
  ///
  /// {@macro flutter.services.RawKeyEventDataWindows.modifierShift}
  static const int modifierCaps = 1 << 11;

  /// This mask is used to check the [modifiers] field to test whether the NUM LOCK key
  /// is pressed.
  ///
  /// {@macro flutter.services.RawKeyEventDataWindows.modifierShift}
  static const int modifierNumLock = 1 << 12;

    /// This mask is used to check the [modifiers] field to test whether the SCROLL LOCK key
  /// is pressed.
  ///
  /// {@macro flutter.services.RawKeyEventDataWindows.modifierShift}
  static const int modifierScrollLock = 1 << 13;
}<|MERGE_RESOLUTION|>--- conflicted
+++ resolved
@@ -3,13 +3,9 @@
 // found in the LICENSE file.
 
 
-<<<<<<< HEAD
 import 'package:flutter/foundation.dart';
 
 import 'keyboard_keys.dart';
-=======
-import 'keyboard_key.dart';
->>>>>>> b4d34c8a
 import 'keyboard_maps.dart';
 import 'raw_keyboard.dart';
 
