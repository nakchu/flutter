--- conflicted
+++ resolved
@@ -222,12 +222,6 @@
       JSONMethodCodec(),
   );
 
-<<<<<<< HEAD
-  /// A JSON [MethodChannel] for handling undo events.
-  static const MethodChannel undoManager = OptionalMethodChannel(
-    'flutter/undomanager',
-    JSONMethodCodec(),
-=======
   /// A [MethodChannel] for handling spell check for text input.
   ///
   /// This channel exposes the spell check framework for supported platforms.
@@ -248,7 +242,12 @@
   ///     and the [Locale] for the text to be spell checked with.
   static const MethodChannel spellCheck = OptionalMethodChannel(
       'flutter/spellcheck',
->>>>>>> 1658cb5e
+  );
+
+  /// A JSON [MethodChannel] for handling undo events.
+  static const MethodChannel undoManager = OptionalMethodChannel(
+    'flutter/undomanager',
+    JSONMethodCodec(),
   );
 
   /// A JSON [BasicMessageChannel] for keyboard events.
