--- conflicted
+++ resolved
@@ -29,19 +29,15 @@
         .toList(growable: false),
     };
   }
-<<<<<<< HEAD
-=======
 }
 
-@optionalTypeArgs
-abstract class AutofillClient<Scope extends AutofillScope> {
+abstract class AutofillClient<EditingValue> {
   TextInputConfiguration get textInputConfiguration;
 
-  Scope get currentScope;
-  void updateEditingValue(TextEditingValue textEditingValue);
+  AutofillScope get currentScope;
+  void updateEditingValue(EditingValue textEditingValue);
 }
 
 abstract class AutofillScope {
   AutofillClient getClient(String tag);
->>>>>>> 3e2cba38
 }