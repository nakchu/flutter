// Copyright 2014 The Flutter Authors. All rights reserved.
// Use of this source code is governed by a BSD-style license that can be
// found in the LICENSE file.

import 'package:flutter/foundation.dart';

import 'system_channels.dart';

/// Controls specific aspects of the system navigation stack.
<<<<<<< HEAD
class SystemNavigator {
  // This class is not meant to be instantiated or extended; this constructor
  // prevents instantiation and extension.
  SystemNavigator._();

  static bool _frameworkHandlesPop = false;

  /// Inform the platform of whether or not the navigation stack is empty.
  ///
  /// Currently, this is used only on Android to inform its use of the
  /// predictive back gesture when exiting the app.
  ///
  /// See also:
  ///
  ///  * The
  ///    [migration guide](https://developer.android.com/guide/navigation/predictive-back-gesture)
  ///    for predictive back in native Android apps.
  static Future<void> updateNavigationStackStatus(bool frameworkHandlesPop) async {
    // Yes, because this should include the presence of CanPopScopes too, not
    // just the presence of routes.
    if (frameworkHandlesPop == _frameworkHandlesPop) {
      return;
    }
    // Currently, this method call is only relevant on Android.
    if (kIsWeb) {
      return;
    }
    switch (defaultTargetPlatform) {
      case TargetPlatform.iOS:
      case TargetPlatform.macOS:
      case TargetPlatform.fuchsia:
      case TargetPlatform.linux:
      case TargetPlatform.windows:
        return;
      case TargetPlatform.android:
        // Set the local boolean before the call is made, so that duplicate
        // calls to this method don't cause duplicate calls to the platform.
        _frameworkHandlesPop = frameworkHandlesPop;
        try {
          print('justin telling platform to do predictive back: ${!frameworkHandlesPop}');
          await SystemChannels.platform.invokeMethod<void>(
            'SystemNavigator.updateNavigationStackStatus',
            frameworkHandlesPop,
          );
        } catch (error) {
          _frameworkHandlesPop = !frameworkHandlesPop;
          rethrow;
        }
        break;
    }
  }

=======
abstract final class SystemNavigator {
>>>>>>> 4c3d7333
  /// Removes the topmost Flutter instance, presenting what was before
  /// it.
  ///
  /// On Android, removes this activity from the stack and returns to
  /// the previous activity.
  ///
  /// On iOS, calls `popViewControllerAnimated:` if the root view
  /// controller is a `UINavigationController`, or
  /// `dismissViewControllerAnimated:completion:` if the top view
  /// controller is a `FlutterViewController`.
  ///
  /// The optional `animated` parameter is ignored on all platforms
  /// except iOS where it is an argument to the aforementioned
  /// methods.
  ///
  /// This method should be preferred over calling `dart:io`'s [exit]
  /// method, as the latter may cause the underlying platform to act
  /// as if the application had crashed.
  static Future<void> pop({bool? animated}) async {
    await SystemChannels.platform.invokeMethod<void>('SystemNavigator.pop', animated);
  }

  /// Selects the single-entry history mode.
  ///
  /// On web, this switches the browser history model to one that only tracks a
  /// single entry, so that calling [routeInformationUpdated] replaces the
  /// current entry.
  ///
  /// Currently, this is ignored on other platforms.
  ///
  /// See also:
  ///
  ///  * [selectMultiEntryHistory], which enables the browser history to have
  ///    multiple entries.
  static Future<void> selectSingleEntryHistory() {
    return SystemChannels.navigation.invokeMethod<void>('selectSingleEntryHistory');
  }

  /// Selects the multiple-entry history mode.
  ///
  /// On web, this switches the browser history model to one that tracks all
  /// updates to [routeInformationUpdated] to form a history stack. This is the
  /// default.
  ///
  /// Currently, this is ignored on other platforms.
  ///
  /// See also:
  ///
  ///  * [selectSingleEntryHistory], which forces the history to only have one
  ///    entry.
  static Future<void> selectMultiEntryHistory() {
    return SystemChannels.navigation.invokeMethod<void>('selectMultiEntryHistory');
  }

  /// Notifies the platform for a route information change.
  ///
  /// On web, this method behaves differently based on the single-entry or
  /// multiple-entries history mode. Use the [selectSingleEntryHistory] and
  /// [selectMultiEntryHistory] to toggle between modes.
  ///
  /// For single-entry mode, this method replaces the current URL and state in
  /// the current history entry. The flag `replace` is ignored.
  ///
  /// For multiple-entries mode, this method creates a new history entry on top
  /// of the current entry if the `replace` is false, thus the user will
  /// be on a new history entry as if the user has visited a new page, and the
  /// browser back button brings the user back to the previous entry. If
  /// `replace` is true, this method only updates the URL and the state in the
  /// current history entry without pushing a new one.
  ///
  /// This method is ignored on other platforms.
  ///
  /// The `replace` flag defaults to false.
  static Future<void> routeInformationUpdated({
    required String location,
    Object? state,
    bool replace = false,
  }) {
    return SystemChannels.navigation.invokeMethod<void>(
      'routeInformationUpdated',
      <String, dynamic>{
        'location': location,
        'state': state,
        'replace': replace,
      },
    );
  }
}<|MERGE_RESOLUTION|>--- conflicted
+++ resolved
@@ -7,12 +7,7 @@
 import 'system_channels.dart';
 
 /// Controls specific aspects of the system navigation stack.
-<<<<<<< HEAD
-class SystemNavigator {
-  // This class is not meant to be instantiated or extended; this constructor
-  // prevents instantiation and extension.
-  SystemNavigator._();
-
+abstract final class SystemNavigator {
   static bool _frameworkHandlesPop = false;
 
   /// Inform the platform of whether or not the navigation stack is empty.
@@ -56,13 +51,9 @@
           _frameworkHandlesPop = !frameworkHandlesPop;
           rethrow;
         }
-        break;
     }
   }
 
-=======
-abstract final class SystemNavigator {
->>>>>>> 4c3d7333
   /// Removes the topmost Flutter instance, presenting what was before
   /// it.
   ///
