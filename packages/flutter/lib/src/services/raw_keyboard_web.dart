// Copyright 2014 The Flutter Authors. All rights reserved.
// Use of this source code is governed by a BSD-style license that can be
// found in the LICENSE file.

import 'dart:ui' show hashValues;

import 'package:flutter/foundation.dart';

import 'keyboard_key.dart';
import 'keyboard_maps.dart';
import 'raw_keyboard.dart';

/// Platform-specific key event data for Web.
///
/// See also:
///
///  * [RawKeyboard], which uses this interface to expose key data.
@immutable
class RawKeyEventDataWeb extends RawKeyEventData {
  /// Creates a key event data structure specific for Web.
  ///
  /// The [code] and [metaState] arguments must not be null.
  const RawKeyEventDataWeb({
    required this.code,
    required this.key,
    this.location = 0,
    this.metaState = modifierNone,
  })  : assert(code != null),
        assert(metaState != null);

  /// The `KeyboardEvent.code` corresponding to this event.
  ///
  /// See <https://developer.mozilla.org/en-US/docs/Web/API/KeyboardEvent/code>
  /// for more information.
  final String code;

  /// The `KeyboardEvent.key` corresponding to this event.
  ///
  /// See <https://developer.mozilla.org/en-US/docs/Web/API/KeyboardEvent/key>
  /// for more information.
  final String key;

  /// The `KeyboardEvent.location` corresponding to this event.
  ///
  /// See <https://developer.mozilla.org/en-US/docs/Web/API/KeyboardEvent/location>
  /// for more information.
  final int location;

  /// The modifiers that were present when the key event occurred.
  ///
  /// See `lib/src/engine/keyboard.dart` in the web engine for the numerical
  /// values of the `metaState`. These constants are also replicated as static
  /// constants in this class.
  ///
  /// See also:
  ///
  ///  * [modifiersPressed], which returns a Map of currently pressed modifiers
  ///    and their keyboard side.
  ///  * [isModifierPressed], to see if a specific modifier is pressed.
  ///  * [isControlPressed], to see if a CTRL key is pressed.
  ///  * [isShiftPressed], to see if a SHIFT key is pressed.
  ///  * [isAltPressed], to see if an ALT key is pressed.
  ///  * [isMetaPressed], to see if a META key is pressed.
  final int metaState;

  @override
  String get keyLabel => key == 'Unidentified' ? '' : key;

  @override
  PhysicalKeyboardKey get physicalKey {
    return kWebToPhysicalKey[code] ?? PhysicalKeyboardKey(LogicalKeyboardKey.webPlane + code.hashCode);
  }

  @override
  LogicalKeyboardKey get logicalKey {
    // Look to see if the keyCode is a key based on location. Typically they are
    // numpad keys (versus main area keys) and left/right modifiers.
    final LogicalKeyboardKey? maybeLocationKey = kWebLocationMap[key]?[location];
    if (maybeLocationKey != null)
      return maybeLocationKey;

    // Look to see if the [code] is one we know about and have a mapping for.
    final LogicalKeyboardKey? newKey = kWebToLogicalKey[code];
    if (newKey != null) {
      return newKey;
    }

    // This is a non-printable key that we don't know about, so we mint a new
    // code.
    return LogicalKeyboardKey(code.hashCode | LogicalKeyboardKey.webPlane);
  }

  @override
  bool isModifierPressed(
    ModifierKey key, {
    KeyboardSide side = KeyboardSide.any,
  }) {
    switch (key) {
      case ModifierKey.controlModifier:
        return metaState & modifierControl != 0;
      case ModifierKey.shiftModifier:
        return metaState & modifierShift != 0;
      case ModifierKey.altModifier:
        return metaState & modifierAlt != 0;
      case ModifierKey.metaModifier:
        return metaState & modifierMeta != 0;
      case ModifierKey.numLockModifier:
        return metaState & modifierNumLock != 0;
      case ModifierKey.capsLockModifier:
        return metaState & modifierCapsLock != 0;
      case ModifierKey.scrollLockModifier:
        return metaState & modifierScrollLock != 0;
      case ModifierKey.functionModifier:
      case ModifierKey.symbolModifier:
        // On Web, the browser doesn't report the state of the FN and SYM modifiers.
        return false;
    }
  }

  @override
  KeyboardSide getModifierSide(ModifierKey key) {
    // On Web, we don't distinguish the sides of modifier keys. Both left shift
    // and right shift, for example, are reported as the "Shift" modifier.
    //
    // See <https://developer.mozilla.org/en-US/docs/Web/API/KeyboardEvent/getModifierState>
    // for more information.
    return KeyboardSide.any;
  }

  @override
  void debugFillProperties(DiagnosticPropertiesBuilder properties) {
    super.debugFillProperties(properties);
        properties.add(DiagnosticsProperty<String>('code', code));
        properties.add(DiagnosticsProperty<String>('key', key));
        properties.add(DiagnosticsProperty<int>('location', location));
        properties.add(DiagnosticsProperty<int>('metaState', metaState));
  }

  @override
  bool operator==(Object other) {
    if (identical(this, other))
      return true;
    if (other.runtimeType != runtimeType)
      return false;
    return other is RawKeyEventDataWeb
        && other.code == code
        && other.key == key
        && other.location == location
        && other.metaState == metaState;
  }

  @override
  int get hashCode => hashValues(
    code,
    key,
    location,
    metaState,
  );

  // Modifier key masks.

  /// No modifier keys are pressed in the [metaState] field.
  ///
  /// Use this value if you need to decode the [metaState] field yourself, but
  /// it's much easier to use [isModifierPressed] if you just want to know if
  /// a modifier is pressed.
  static const int modifierNone = 0;

  /// This mask is used to check the [metaState] field to test whether one of
  /// the SHIFT modifier keys is pressed.
  ///
  /// Use this value if you need to decode the [metaState] field yourself, but
  /// it's much easier to use [isModifierPressed] if you just want to know if
  /// a modifier is pressed.
  static const int modifierShift = 0x01;

  /// This mask is used to check the [metaState] field to test whether one of
  /// the ALT modifier keys is pressed.
  ///
  /// Use this value if you need to decode the [metaState] field yourself, but
  /// it's much easier to use [isModifierPressed] if you just want to know if
  /// a modifier is pressed.
  static const int modifierAlt = 0x02;

  /// This mask is used to check the [metaState] field to test whether one of
  /// the CTRL modifier keys is pressed.
  ///
  /// Use this value if you need to decode the [metaState] field yourself, but
  /// it's much easier to use [isModifierPressed] if you just want to know if
  /// a modifier is pressed.
  static const int modifierControl = 0x04;

  /// This mask is used to check the [metaState] field to test whether one of
  /// the META modifier keys is pressed.
  ///
  /// Use this value if you need to decode the [metaState] field yourself, but
  /// it's much easier to use [isModifierPressed] if you just want to know if
  /// a modifier is pressed.
  static const int modifierMeta = 0x08;

  /// This mask is used to check the [metaState] field to test whether the NUM
  /// LOCK modifier key is on.
  ///
  /// Use this value if you need to decode the [metaState] field yourself, but
  /// it's much easier to use [isModifierPressed] if you just want to know if
  /// a modifier is pressed.
  static const int modifierNumLock = 0x10;

  /// This mask is used to check the [metaState] field to test whether the CAPS
  /// LOCK modifier key is on.
  ///
  /// Use this value if you need to decode the [metaState] field yourself, but
  /// it's much easier to use [isModifierPressed] if you just want to know if
  /// a modifier is pressed.
  static const int modifierCapsLock = 0x20;

  /// This mask is used to check the [metaState] field to test whether the
  /// SCROLL LOCK modifier key is on.
  ///
  /// Use this value if you need to decode the [metaState] field yourself, but
  /// it's much easier to use [isModifierPressed] if you just want to know if
  /// a modifier is pressed.
  static const int modifierScrollLock = 0x40;
<<<<<<< HEAD
=======

  @override
  String toString() {
    return '${objectRuntimeType(this, 'RawKeyEventDataWeb')}(keyLabel: $keyLabel, code: $code, '
        'location: $location, metaState: $metaState, modifiers down: $modifiersPressed)';
  }
>>>>>>> a8fdec38
}<|MERGE_RESOLUTION|>--- conflicted
+++ resolved
@@ -221,13 +221,4 @@
   /// it's much easier to use [isModifierPressed] if you just want to know if
   /// a modifier is pressed.
   static const int modifierScrollLock = 0x40;
-<<<<<<< HEAD
-=======
-
-  @override
-  String toString() {
-    return '${objectRuntimeType(this, 'RawKeyEventDataWeb')}(keyLabel: $keyLabel, code: $code, '
-        'location: $location, metaState: $metaState, modifiers down: $modifiersPressed)';
-  }
->>>>>>> a8fdec38
 }