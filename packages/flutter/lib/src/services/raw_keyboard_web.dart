--- conflicted
+++ resolved
@@ -49,12 +49,9 @@
 
   /// The `KeyboardEvent.location` corresponding to this event.
   ///
-<<<<<<< HEAD
-=======
   /// The [location] represents the location of the key on the keyboard or other
   /// input device, such as left or right modifier keys, or Numpad keys.
   ///
->>>>>>> 781c3599
   /// See <https://developer.mozilla.org/en-US/docs/Web/API/KeyboardEvent/location>
   /// for more information.
   final int location;
