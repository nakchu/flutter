// Copyright 2014 The Flutter Authors. All rights reserved.
// Use of this source code is governed by a BSD-style license that can be
// found in the LICENSE file.


import 'package:flutter/foundation.dart';

import 'keyboard_keys.dart';
import 'keyboard_maps.dart';
import 'raw_keyboard.dart';

/// Platform-specific key event data for macOS.
///
/// This object contains information about key events obtained from macOS's
/// `NSEvent` interface.
///
/// See also:
///
///  * [RawKeyboard], which uses this interface to expose key data.
class RawKeyEventDataMacOs extends RawKeyEventData {
  /// Creates a key event data structure specific for macOS.
  ///
  /// The [characters], [charactersIgnoringModifiers], and [modifiers], arguments
  /// must not be null.
  const RawKeyEventDataMacOs({
    this.characters = '',
    this.charactersIgnoringModifiers = '',
    this.keyCode = 0,
    this.modifiers = 0,
  }) : assert(characters != null),
       assert(charactersIgnoringModifiers != null),
       assert(keyCode != null),
       assert(modifiers != null);

  /// The Unicode characters associated with a key-up or key-down event.
  ///
  /// See also:
  ///
  ///  * [Apple's NSEvent documentation](https://developer.apple.com/documentation/appkit/nsevent/1534183-characters?language=objc)
  final String characters;

  /// The characters generated by a key event as if no modifier key (except for
  /// Shift) applies.
  ///
  /// See also:
  ///
  ///  * [Apple's NSEvent documentation](https://developer.apple.com/documentation/appkit/nsevent/1524605-charactersignoringmodifiers?language=objc)
  final String charactersIgnoringModifiers;

  /// The virtual key code for the keyboard key associated with a key event.
  ///
  /// See also:
  ///
  ///  * [Apple's NSEvent documentation](https://developer.apple.com/documentation/appkit/nsevent/1534513-keycode?language=objc)
  final int keyCode;

  /// A mask of the current modifiers using the values in Modifier Flags.
  ///
  /// See also:
  ///
  ///  * [Apple's NSEvent documentation](https://developer.apple.com/documentation/appkit/nsevent/1535211-modifierflags?language=objc)
  final int modifiers;

  @override
  String get keyLabel => charactersIgnoringModifiers;

  @override
  PhysicalKeyboardKey get physicalKey => kMacOsToPhysicalKey[keyCode] ?? PhysicalKeyboardKey.none;

  @override
  LogicalKeyboardKey get logicalKey {
    // Look to see if the keyCode is a printable number pad key, so that a
    // difference between regular keys (e.g. "=") and the number pad version
    // (e.g. the "=" on the number pad) can be determined.
    final LogicalKeyboardKey? numPadKey = kMacOsNumPadMap[keyCode];
    if (numPadKey != null) {
      return numPadKey;
    }
    // If this key is printable, generate the LogicalKeyboardKey from its
    // Unicode value. Control keys such as ESC, CRTL, and SHIFT are not
    // printable. HOME, DEL, arrow keys, and function keys are considered
    // modifier function keys, which generate invalid Unicode scalar values.
    if (keyLabel.isNotEmpty &&
        !LogicalKeyboardKey.isControlCharacter(keyLabel) &&
        !_isUnprintableKey(keyLabel)) {
      // Given that charactersIgnoringModifiers can contain a String of
      // arbitrary length, limit to a maximum of two Unicode scalar values. It
      // is unlikely that a keyboard would produce a code point bigger than 32
      // bits, but it is still worth defending against this case.
      assert(charactersIgnoringModifiers.length <= 2);
      int codeUnit = charactersIgnoringModifiers.codeUnitAt(0);
      if (charactersIgnoringModifiers.length == 2) {
        final int secondCode = charactersIgnoringModifiers.codeUnitAt(1);
        codeUnit = (codeUnit << 16) | secondCode;
      }

      final int keyId = LogicalKeyboardKey.unicodePlane | (codeUnit & LogicalKeyboardKey.valueMask);
      return LogicalKeyboardKey.findKeyByKeyId(keyId) ?? LogicalKeyboardKey(keyId);
    }

    // Control keys like "backspace" and movement keys like arrow keys don't
    // have a printable representation, but are present on the physical
    // keyboard. Since there is no logical keycode map for macOS (macOS uses the
    // keycode to reference physical keys), a LogicalKeyboardKey is created with
    // the physical key's HID usage and debugName. This avoids duplicating the
    // physical key map.
    if (physicalKey != PhysicalKeyboardKey.none) {
<<<<<<< HEAD
      return kMacOsToLogicalKey[keyCode] ?? LogicalKeyboardKey(
        physicalKey.usbHidUsage | LogicalKeyboardKey.hidPlane,
        debugName: 'Physical ${physicalKey.debugName}',
      );
=======
      final int keyId = physicalKey.usbHidUsage | LogicalKeyboardKey.hidPlane;
      return LogicalKeyboardKey.findKeyByKeyId(keyId) ?? LogicalKeyboardKey(keyId);
>>>>>>> b4d34c8a
    }

    // This is a non-printable key that is unrecognized, so a new code is minted
    // with the autogenerated bit set.
    const int macOsKeyIdPlane = 0x00500000000;

    return LogicalKeyboardKey(macOsKeyIdPlane | keyCode | LogicalKeyboardKey.autogeneratedMask);
  }

  bool _isLeftRightModifierPressed(KeyboardSide side, int anyMask, int leftMask, int rightMask) {
    if (modifiers & anyMask == 0) {
      return false;
    }
    // If only the "anyMask" bit is set, then we respond true for requests of
    // whether either left or right is pressed. Handles the case where macOS
    // supplies just the "either" modifier flag, but not the left/right flag.
    // (e.g. modifierShift but not modifierLeftShift).
    final bool anyOnly = modifiers & (leftMask | rightMask | anyMask) == anyMask;
    switch (side) {
      case KeyboardSide.any:
        return true;
      case KeyboardSide.all:
        return modifiers & leftMask != 0 && modifiers & rightMask != 0 || anyOnly;
      case KeyboardSide.left:
        return modifiers & leftMask != 0 || anyOnly;
      case KeyboardSide.right:
        return modifiers & rightMask != 0 || anyOnly;
    }
  }

  @override
  bool isModifierPressed(ModifierKey key, {KeyboardSide side = KeyboardSide.any}) {
    final int independentModifier = modifiers & deviceIndependentMask;
    final bool result;
    switch (key) {
      case ModifierKey.controlModifier:
        result = _isLeftRightModifierPressed(side, independentModifier & modifierControl, modifierLeftControl, modifierRightControl);
        break;
      case ModifierKey.shiftModifier:
        result = _isLeftRightModifierPressed(side, independentModifier & modifierShift, modifierLeftShift, modifierRightShift);
        break;
      case ModifierKey.altModifier:
        result = _isLeftRightModifierPressed(side, independentModifier & modifierOption, modifierLeftOption, modifierRightOption);
        break;
      case ModifierKey.metaModifier:
        result = _isLeftRightModifierPressed(side, independentModifier & modifierCommand, modifierLeftCommand, modifierRightCommand);
        break;
      case ModifierKey.capsLockModifier:
        result = independentModifier & modifierCapsLock != 0;
        break;
    // On macOS, the function modifier bit is set for any function key, like F1,
    // F2, etc., but the meaning of ModifierKey.modifierFunction in Flutter is
    // that of the Fn modifier key, so there's no good way to emulate that on
    // macOS.
      case ModifierKey.functionModifier:
      case ModifierKey.numLockModifier:
      case ModifierKey.symbolModifier:
      case ModifierKey.scrollLockModifier:
        // These modifier masks are not used in macOS keyboards.
        result = false;
        break;
    }
    assert(!result || getModifierSide(key) != null, "$runtimeType thinks that a modifier is pressed, but can't figure out what side it's on.");
    return result;
  }

  @override
  KeyboardSide? getModifierSide(ModifierKey key) {
    KeyboardSide? findSide(int anyMask, int leftMask, int rightMask) {
      final int combinedMask = leftMask | rightMask;
      final int combined = modifiers & combinedMask;
      if (combined == leftMask) {
        return KeyboardSide.left;
      } else if (combined == rightMask) {
        return KeyboardSide.right;
      } else if (combined == combinedMask || modifiers & (combinedMask | anyMask) == anyMask) {
        // Handles the case where macOS supplies just the "either" modifier
        // flag, but not the left/right flag. (e.g. modifierShift but not
        // modifierLeftShift), or if left and right flags are provided, but not
        // the "either" modifier flag.
        return KeyboardSide.all;
      }
      return null;
    }

    switch (key) {
      case ModifierKey.controlModifier:
        return findSide(modifierControl, modifierLeftControl, modifierRightControl);
      case ModifierKey.shiftModifier:
        return findSide(modifierShift, modifierLeftShift, modifierRightShift);
      case ModifierKey.altModifier:
        return findSide(modifierOption, modifierLeftOption, modifierRightOption);
      case ModifierKey.metaModifier:
        return findSide(modifierCommand, modifierLeftCommand, modifierRightCommand);
      case ModifierKey.capsLockModifier:
      case ModifierKey.numLockModifier:
      case ModifierKey.scrollLockModifier:
      case ModifierKey.functionModifier:
      case ModifierKey.symbolModifier:
        return KeyboardSide.all;
    }
  }

  @override
  bool shouldDispatchEvent() {
    // On macOS laptop keyboards, the fn key is used to generate home/end and
    // f1-f12, but it ALSO generates a separate down/up event for the fn key
    // itself. Other platforms hide the fn key, and just produce the key that
    // it is combined with, so to keep it possible to write cross platform
    // code that looks at which keys are pressed, the fn key is ignored on
    // macOS.
    return logicalKey != LogicalKeyboardKey.fn;
  }

  /// Returns true if the given label represents an unprintable key.
  ///
  /// Examples of unprintable keys are "NSUpArrowFunctionKey = 0xF700"
  /// or "NSHomeFunctionKey = 0xF729".
  ///
  /// See <https://developer.apple.com/documentation/appkit/1535851-function-key_unicodes?language=objc> for more
  /// information.
  ///
  /// Used by [RawKeyEvent] subclasses to help construct IDs.
  static bool _isUnprintableKey(String label) {
    if (label.length != 1) {
      return false;
    }
    final int codeUnit = label.codeUnitAt(0);
    return codeUnit >= 0xF700 && codeUnit <= 0xF8FF;
  }

  // Modifier key masks. See Apple's NSEvent documentation
  // https://developer.apple.com/documentation/appkit/nseventmodifierflags?language=objc
  // https://opensource.apple.com/source/IOHIDFamily/IOHIDFamily-86/IOHIDSystem/IOKit/hidsystem/IOLLEvent.h.auto.html

  /// This mask is used to check the [modifiers] field to test whether the CAPS
  /// LOCK modifier key is on.
  ///
  /// {@template flutter.services.RawKeyEventDataMacOs.modifierCapsLock}
  /// Use this value if you need to decode the [modifiers] field yourself, but
  /// it's much easier to use [isModifierPressed] if you just want to know if
  /// a modifier is pressed.
  /// {@endtemplate}
  static const int modifierCapsLock = 0x10000;

  /// This mask is used to check the [modifiers] field to test whether one of the
  /// SHIFT modifier keys is pressed.
  ///
  /// {@macro flutter.services.RawKeyEventDataMacOs.modifierCapsLock}
  static const int modifierShift = 0x20000;

  /// This mask is used to check the [modifiers] field to test whether the left
  /// SHIFT modifier key is pressed.
  ///
  /// {@macro flutter.services.RawKeyEventDataMacOs.modifierCapsLock}
  static const int modifierLeftShift = 0x02;

  /// This mask is used to check the [modifiers] field to test whether the right
  /// SHIFT modifier key is pressed.
  ///
  /// {@macro flutter.services.RawKeyEventDataMacOs.modifierCapsLock}
  static const int modifierRightShift = 0x04;

  /// This mask is used to check the [modifiers] field to test whether one of the
  /// CTRL modifier keys is pressed.
  ///
  /// {@macro flutter.services.RawKeyEventDataMacOs.modifierCapsLock}
  static const int modifierControl = 0x40000;

  /// This mask is used to check the [modifiers] field to test whether the left
  /// CTRL modifier key is pressed.
  ///
  /// {@macro flutter.services.RawKeyEventDataMacOs.modifierCapsLock}
  static const int modifierLeftControl = 0x01;

  /// This mask is used to check the [modifiers] field to test whether the right
  /// CTRL modifier key is pressed.
  ///
  /// {@macro flutter.services.RawKeyEventDataMacOs.modifierCapsLock}
  static const int modifierRightControl = 0x2000;

  /// This mask is used to check the [modifiers] field to test whether one of the
  /// ALT modifier keys is pressed.
  ///
  /// {@macro flutter.services.RawKeyEventDataMacOs.modifierCapsLock}
  static const int modifierOption = 0x80000;

  /// This mask is used to check the [modifiers] field to test whether the left
  /// ALT modifier key is pressed.
  ///
  /// {@macro flutter.services.RawKeyEventDataMacOs.modifierCapsLock}
  static const int modifierLeftOption = 0x20;

  /// This mask is used to check the [modifiers] field to test whether the right
  /// ALT modifier key is pressed.
  ///
  /// {@macro flutter.services.RawKeyEventDataMacOs.modifierCapsLock}
  static const int modifierRightOption = 0x40;

  /// This mask is used to check the [modifiers] field to test whether one of the
  /// CMD modifier keys is pressed.
  ///
  /// {@macro flutter.services.RawKeyEventDataMacOs.modifierCapsLock}
  static const int modifierCommand = 0x100000;

  /// This mask is used to check the [modifiers] field to test whether the left
  /// CMD modifier keys is pressed.
  ///
  /// {@macro flutter.services.RawKeyEventDataMacOs.modifierCapsLock}
  static const int modifierLeftCommand = 0x08;

  /// This mask is used to check the [modifiers] field to test whether the right
  /// CMD modifier keys is pressed.
  ///
  /// {@macro flutter.services.RawKeyEventDataMacOs.modifierCapsLock}
  static const int modifierRightCommand = 0x10;

  /// This mask is used to check the [modifiers] field to test whether any key in
  /// the numeric keypad is pressed.
  ///
  /// {@macro flutter.services.RawKeyEventDataMacOs.modifierCapsLock}
  static const int modifierNumericPad = 0x200000;

  /// This mask is used to check the [modifiers] field to test whether the
  /// HELP modifier key is pressed.
  ///
  /// {@macro flutter.services.RawKeyEventDataMacOs.modifierCapsLock}
  static const int modifierHelp = 0x400000;

  /// This mask is used to check the [modifiers] field to test whether one of the
  /// FUNCTION modifier keys is pressed.
  ///
  /// {@macro flutter.services.RawKeyEventDataMacOs.modifierCapsLock}
  static const int modifierFunction = 0x800000;

  /// Used to retrieve only the device-independent modifier flags, allowing
  /// applications to mask off the device-dependent modifier flags, including
  /// event coalescing information.
  static const int deviceIndependentMask = 0xffff0000;

  @override
  String toString() {
    return '${objectRuntimeType(this, 'RawKeyEventDataMacOs')}(keyLabel: $keyLabel, keyCode: $keyCode, characters: $characters,'
        ' unmodifiedCharacters: $charactersIgnoringModifiers, modifiers: $modifiers, '
        'modifiers down: $modifiersPressed)';
  }
}<|MERGE_RESOLUTION|>--- conflicted
+++ resolved
@@ -105,15 +105,9 @@
     // the physical key's HID usage and debugName. This avoids duplicating the
     // physical key map.
     if (physicalKey != PhysicalKeyboardKey.none) {
-<<<<<<< HEAD
       return kMacOsToLogicalKey[keyCode] ?? LogicalKeyboardKey(
         physicalKey.usbHidUsage | LogicalKeyboardKey.hidPlane,
-        debugName: 'Physical ${physicalKey.debugName}',
       );
-=======
-      final int keyId = physicalKey.usbHidUsage | LogicalKeyboardKey.hidPlane;
-      return LogicalKeyboardKey.findKeyByKeyId(keyId) ?? LogicalKeyboardKey(keyId);
->>>>>>> b4d34c8a
     }
 
     // This is a non-printable key that is unrecognized, so a new code is minted
