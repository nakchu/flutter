--- conflicted
+++ resolved
@@ -504,11 +504,7 @@
       case MaxLengthEnforcement.enforced:
         // If already at the maximum and tried to enter even more, and has no
         // selection, keep the old value.
-<<<<<<< HEAD
-        if (oldValue.text.characters.length == maxLength && oldValue.selection == null) {
-=======
-        if (oldValue.text.characters.length == maxLength && oldValue.selection.isCollapsed) {
->>>>>>> 66af44c9
+        if (oldValue.text.characters.length == maxLength && (oldValue.selection?.isCollapsed ?? true)) {
           return oldValue;
         }
 
