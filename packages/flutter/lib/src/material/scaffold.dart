--- conflicted
+++ resolved
@@ -1649,11 +1649,8 @@
         }
       },
       builder: builder,
-<<<<<<< HEAD
       scrollController: _bottomSheetScrollController,
       isPersistent: isPersistent,
-=======
->>>>>>> cd1b89c6
     );
 
     if (!isPersistent)
@@ -2249,11 +2246,8 @@
     this.onClosing,
     this.onDismissed,
     this.builder,
-<<<<<<< HEAD
     this.scrollController,
     this.isPersistent = false,
-=======
->>>>>>> cd1b89c6
   }) : super(key: key);
 
   final AnimationController animationController; // we control it, but it must be disposed by whoever crated it.
@@ -2306,7 +2300,6 @@
 
   @override
   Widget build(BuildContext context) {
-<<<<<<< HEAD
     if (widget.animationController != null) {
       return AnimatedBuilder(
         animation: widget.animationController,
@@ -2328,8 +2321,8 @@
             enableDrag: widget.enableDrag,
             onClosing: widget.onClosing,
             builder: widget.builder
-          )
-        )
+          ),
+        ),
       );
     }
 
@@ -2343,29 +2336,6 @@
         scrollController: widget.scrollController,
         onClosing: widget.onClosing,
         builder: widget.builder
-=======
-    return AnimatedBuilder(
-      animation: widget.animationController,
-      builder: (BuildContext context, Widget child) {
-        return Align(
-          alignment: AlignmentDirectional.topStart,
-          heightFactor: widget.animationController.value,
-          child: child,
-        );
-      },
-      child: Semantics(
-        container: true,
-        onDismiss: () {
-          close();
-          widget.onClosing();
-        },
-        child: BottomSheet(
-          animationController: widget.animationController,
-          enableDrag: widget.enableDrag,
-          onClosing: widget.onClosing,
-          builder: widget.builder,
-        ),
->>>>>>> cd1b89c6
       ),
     );
   }
