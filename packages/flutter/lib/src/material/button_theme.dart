--- conflicted
+++ resolved
@@ -84,12 +84,8 @@
        assert(minWidth != null && minWidth >= 0.0),
        assert(height != null && height >= 0.0),
        assert(alignedDropdown != null),
-<<<<<<< HEAD
        assert(layoutBehavior != null),
-       data = new ButtonThemeData(
-=======
        data = ButtonThemeData(
->>>>>>> 547e2e95
          textTheme: textTheme,
          minWidth: minWidth,
          height: height,
