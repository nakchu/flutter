// Copyright 2014 The Flutter Authors. All rights reserved.
// Use of this source code is governed by a BSD-style license that can be
// found in the LICENSE file.

import 'dart:math' as math;

import 'package:flutter/gestures.dart' show DragStartBehavior;
import 'package:flutter/rendering.dart';
import 'package:flutter/services.dart';
import 'package:flutter/widgets.dart';

import 'app_bar.dart';
import 'back_button.dart';
import 'calendar_date_picker.dart';
import 'color_scheme.dart';
import 'date.dart';
import 'debug.dart';
import 'dialog.dart';
import 'dialog_theme.dart';
import 'divider.dart';
import 'icon_button.dart';
import 'icons.dart';
import 'ink_well.dart';
import 'input_border.dart';
import 'input_date_picker_form_field.dart';
import 'input_decorator.dart';
import 'material.dart';
import 'material_localizations.dart';
import 'scaffold.dart';
import 'text_button.dart';
import 'text_field.dart';
import 'text_theme.dart';
import 'theme.dart';

const Size _calendarPortraitDialogSize = Size(330.0, 518.0);
const Size _calendarLandscapeDialogSize = Size(496.0, 346.0);
const Size _inputPortraitDialogSize = Size(330.0, 270.0);
const Size _inputLandscapeDialogSize = Size(496, 160.0);
const Size _inputRangeLandscapeDialogSize = Size(496, 164.0);
const Duration _dialogSizeAnimationDuration = Duration(milliseconds: 200);
const double _inputFormPortraitHeight = 98.0;
const double _inputFormLandscapeHeight = 108.0;

/// Shows a dialog containing a Material Design date picker.
///
/// The returned [Future] resolves to the date selected by the user when the
/// user confirms the dialog. If the user cancels the dialog, null is returned.
///
/// When the date picker is first displayed, it will show the month of
/// [initialDate], with [initialDate] selected.
///
/// The [firstDate] is the earliest allowable date. The [lastDate] is the latest
/// allowable date. [initialDate] must either fall between these dates,
/// or be equal to one of them. For each of these [DateTime] parameters, only
/// their dates are considered. Their time fields are ignored. They must all
/// be non-null.
///
/// The [currentDate] represents the current day (i.e. today). This
/// date will be highlighted in the day grid. If null, the date of
/// `DateTime.now()` will be used.
///
/// An optional [initialEntryMode] argument can be used to display the date
/// picker in the [DatePickerEntryMode.calendar] (a calendar month grid)
/// or [DatePickerEntryMode.input] (a text input field) mode.
/// It defaults to [DatePickerEntryMode.calendar] and must be non-null.
///
/// An optional [selectableDayPredicate] function can be passed in to only allow
/// certain days for selection. If provided, only the days that
/// [selectableDayPredicate] returns true for will be selectable. For example,
/// this can be used to only allow weekdays for selection. If provided, it must
/// return true for [initialDate].
///
/// The following optional string parameters allow you to override the default
/// text used for various parts of the dialog:
///
///   * [helpText], label displayed at the top of the dialog.
///   * [cancelText], label on the cancel button.
///   * [confirmText], label on the ok button.
///   * [errorFormatText], message used when the input text isn't in a proper date format.
///   * [errorInvalidText], message used when the input text isn't a selectable date.
///   * [fieldHintText], text used to prompt the user when no text has been entered in the field.
///   * [fieldLabelText], label for the date text input field.
///
/// An optional [locale] argument can be used to set the locale for the date
/// picker. It defaults to the ambient locale provided by [Localizations].
///
/// An optional [textDirection] argument can be used to set the text direction
/// ([TextDirection.ltr] or [TextDirection.rtl]) for the date picker. It
/// defaults to the ambient text direction provided by [Directionality]. If both
/// [locale] and [textDirection] are non-null, [textDirection] overrides the
/// direction chosen for the [locale].
///
/// The [context], [useRootNavigator] and [routeSettings] arguments are passed to
/// [showDialog], the documentation for which discusses how it is used. [context]
/// and [useRootNavigator] must be non-null.
///
/// The [builder] parameter can be used to wrap the dialog widget
/// to add inherited widgets like [Theme].
///
/// An optional [initialDatePickerMode] argument can be used to have the
/// calendar date picker initially appear in the [DatePickerMode.year] or
/// [DatePickerMode.day] mode. It defaults to [DatePickerMode.day], and
/// must be non-null.
///
/// ### State Restoration
///
/// Using this method will not enable state restoration for the date picker.
/// In order to enable state restoration for a date picker, use
/// [Navigator.restorablePush] or [Navigator.restorablePushNamed] with
/// [DatePickerDialog].
///
/// For more information about state restoration, see [RestorationManager].
///
/// {@tool sample --template=freeform}
///
/// This sample demonstrates how to create a restorable Material date picker.
/// This is accomplished by enabling state restoration by specifying
/// [MaterialApp.restorationScopeId] and using [Navigator.restorablePush] to
/// push [DatePickerDialog] when the button is tapped.
///
/// {@macro flutter.widgets.RestorationManager}
///
/// ```dart imports
/// import 'package:flutter/material.dart';
/// ```
///
/// ```dart
/// void main() {
///   runApp(const MyApp());
/// }
///
/// class MyApp extends StatelessWidget {
///   const MyApp({Key? key}) : super(key: key);
///
///   @override
///   Widget build(BuildContext context) {
///     return const MaterialApp(
///       restorationScopeId: 'app',
///       title: 'Restorable Date Picker Demo',
///       home: MyHomePage(),
///     );
///   }
/// }
///
/// class MyHomePage extends StatefulWidget {
///   const MyHomePage({Key? key}) : super(key: key);
///
///   @override
///   _MyHomePageState createState() => _MyHomePageState();
/// }
///
/// class _MyHomePageState extends State<MyHomePage> with RestorationMixin {
///   @override
///   String get restorationId => 'scaffold_state';
///
///   final RestorableDateTime _selectedDate = RestorableDateTime(DateTime(2021, 7, 25));
///   late final RestorableRouteFuture<DateTime?> _restorableDatePickerRouteFuture = RestorableRouteFuture<DateTime?>(
///     onComplete: _selectDate,
///     onPresent: (NavigatorState navigator, Object? arguments) {
///       return navigator.restorablePush(
///         _datePickerRoute,
///         arguments: _selectedDate.value.millisecondsSinceEpoch,
///       );
///     },
///   );
///
///   static Route<DateTime> _datePickerRoute(
///     BuildContext context,
///     Object? arguments,
///   ) {
///     return DialogRoute<DateTime>(
///       context: context,
///       builder: (BuildContext context) {
///         return DatePickerDialog(
///           restorationId: 'date_picker_dialog',
///           initialEntryMode: DatePickerEntryMode.calendarOnly,
///           initialDate: DateTime.fromMillisecondsSinceEpoch(arguments! as int),
///           firstDate: DateTime(2021, 1, 1),
///           lastDate: DateTime(2022, 1, 1),
///         );
///       },
///     );
///   }
///
///   @override
///   void restoreState(RestorationBucket? oldBucket, bool initialRestore) {
///     registerForRestoration(_selectedDate, 'selected_date');
///     registerForRestoration(_restorableDatePickerRouteFuture, 'date_picker_route_future');
///   }
///
///   void _selectDate(DateTime? newSelectedDate) {
///     if (newSelectedDate != null) {
///       setState(() {
///         _selectedDate.value = newSelectedDate;
///         ScaffoldMessenger.of(context).showSnackBar(SnackBar(
///           content: Text(
///             'Selected: ${_selectedDate.value.day}/${_selectedDate.value.month}/${_selectedDate.value.year}'),
///         ));
///       });
///     }
///   }
///
///   @override
///   Widget build(BuildContext context) {
///     return Scaffold(
///       body: Center(
///         child: OutlinedButton(
///           onPressed: () {
///             _restorableDatePickerRouteFuture.present();
///           },
///           child: const Text('Open Date Picker'),
///         ),
///       ),
///     );
///   }
/// }
/// ```
///
/// {@end-tool}
///
/// See also:
///
///  * [showDateRangePicker], which shows a material design date range picker
///    used to select a range of dates.
///  * [CalendarDatePicker], which provides the calendar grid used by the date picker dialog.
///  * [InputDatePickerFormField], which provides a text input field for entering dates.
///
Future<DateTime?> showDatePicker({
  required BuildContext context,
  required DateTime initialDate,
  required DateTime firstDate,
  required DateTime lastDate,
  DateTime? currentDate,
  DatePickerEntryMode initialEntryMode = DatePickerEntryMode.calendar,
  SelectableDayPredicate? selectableDayPredicate,
  String? helpText,
  String? cancelText,
  String? confirmText,
  Locale? locale,
  bool useRootNavigator = true,
  RouteSettings? routeSettings,
  TextDirection? textDirection,
  TransitionBuilder? builder,
  DatePickerMode initialDatePickerMode = DatePickerMode.day,
  String? errorFormatText,
  String? errorInvalidText,
  String? fieldHintText,
  String? fieldLabelText,
}) async {
  assert(context != null);
  assert(initialDate != null);
  assert(firstDate != null);
  assert(lastDate != null);
  initialDate = DateUtils.dateOnly(initialDate);
  firstDate = DateUtils.dateOnly(firstDate);
  lastDate = DateUtils.dateOnly(lastDate);
  assert(
    !lastDate.isBefore(firstDate),
    'lastDate $lastDate must be on or after firstDate $firstDate.'
  );
  assert(
    !initialDate.isBefore(firstDate),
    'initialDate $initialDate must be on or after firstDate $firstDate.'
  );
  assert(
    !initialDate.isAfter(lastDate),
    'initialDate $initialDate must be on or before lastDate $lastDate.'
  );
  assert(
    selectableDayPredicate == null || selectableDayPredicate(initialDate),
    'Provided initialDate $initialDate must satisfy provided selectableDayPredicate.'
  );
  assert(initialEntryMode != null);
  assert(useRootNavigator != null);
  assert(initialDatePickerMode != null);
  assert(debugCheckHasMaterialLocalizations(context));

  Widget dialog = DatePickerDialog(
    initialDate: initialDate,
    firstDate: firstDate,
    lastDate: lastDate,
    currentDate: currentDate,
    initialEntryMode: initialEntryMode,
    selectableDayPredicate: selectableDayPredicate,
    helpText: helpText,
    cancelText: cancelText,
    confirmText: confirmText,
    initialCalendarMode: initialDatePickerMode,
    errorFormatText: errorFormatText,
    errorInvalidText: errorInvalidText,
    fieldHintText: fieldHintText,
    fieldLabelText: fieldLabelText,
  );

  if (textDirection != null) {
    dialog = Directionality(
      textDirection: textDirection,
      child: dialog,
    );
  }

  if (locale != null) {
    dialog = Localizations.override(
      context: context,
      locale: locale,
      child: dialog,
    );
  }

  return showDialog<DateTime>(
    context: context,
    useRootNavigator: useRootNavigator,
    routeSettings: routeSettings,
    builder: (BuildContext context) {
      return builder == null ? dialog : builder(context, dialog);
    },
  );
}

/// A Material-style date picker dialog.
///
/// It is used internally by [showDatePicker] or can be directly pushed
/// onto the [Navigator] stack to enable state restoration. See
/// [showDatePicker] for a state restoration app example.
///
/// See also:
///
///  * [showDatePicker], which is a way to display the date picker.
class DatePickerDialog extends StatefulWidget {
  /// A Material-style date picker dialog.
  DatePickerDialog({
    Key? key,
    required DateTime initialDate,
    required DateTime firstDate,
    required DateTime lastDate,
    DateTime? currentDate,
    this.initialEntryMode = DatePickerEntryMode.calendar,
    this.selectableDayPredicate,
    this.cancelText,
    this.confirmText,
    this.helpText,
    this.initialCalendarMode = DatePickerMode.day,
    this.errorFormatText,
    this.errorInvalidText,
    this.fieldHintText,
    this.fieldLabelText,
    this.restorationId,
  }) : assert(initialDate != null),
       assert(firstDate != null),
       assert(lastDate != null),
       initialDate = DateUtils.dateOnly(initialDate),
       firstDate = DateUtils.dateOnly(firstDate),
       lastDate = DateUtils.dateOnly(lastDate),
       currentDate = DateUtils.dateOnly(currentDate ?? DateTime.now()),
       assert(initialEntryMode != null),
       assert(initialCalendarMode != null),
       super(key: key) {
    assert(
      !this.lastDate.isBefore(this.firstDate),
      'lastDate ${this.lastDate} must be on or after firstDate ${this.firstDate}.'
    );
    assert(
      !this.initialDate.isBefore(this.firstDate),
      'initialDate ${this.initialDate} must be on or after firstDate ${this.firstDate}.'
    );
    assert(
      !this.initialDate.isAfter(this.lastDate),
      'initialDate ${this.initialDate} must be on or before lastDate ${this.lastDate}.'
    );
    assert(
      selectableDayPredicate == null || selectableDayPredicate!(this.initialDate),
      'Provided initialDate ${this.initialDate} must satisfy provided selectableDayPredicate'
    );
  }

  /// The initially selected [DateTime] that the picker should display.
  final DateTime initialDate;

  /// The earliest allowable [DateTime] that the user can select.
  final DateTime firstDate;

  /// The latest allowable [DateTime] that the user can select.
  final DateTime lastDate;

  /// The [DateTime] representing today. It will be highlighted in the day grid.
  final DateTime currentDate;

  /// The initial mode of date entry method for the date picker dialog.
  ///
  /// See [DatePickerEntryMode] for more details on the different data entry
  /// modes available.
  final DatePickerEntryMode initialEntryMode;

  /// Function to provide full control over which [DateTime] can be selected.
  final SelectableDayPredicate? selectableDayPredicate;

  /// The text that is displayed on the cancel button.
  final String? cancelText;

  /// The text that is displayed on the confirm button.
  final String? confirmText;

  /// The text that is displayed at the top of the header.
  ///
  /// This is used to indicate to the user what they are selecting a date for.
  final String? helpText;

  /// The initial display of the calendar picker.
  final DatePickerMode initialCalendarMode;

  /// The error text displayed if the entered date is not in the correct format.
  final String? errorFormatText;

  /// The error text displayed if the date is not valid.
  ///
  /// A date is not valid if it is earlier than [firstDate], later than
  /// [lastDate], or doesn't pass the [selectableDayPredicate].
  final String? errorInvalidText;

  /// The hint text displayed in the [TextField].
  ///
  /// If this is null, it will default to the date format string. For example,
  /// 'mm/dd/yyyy' for en_US.
  final String? fieldHintText;

  /// The label text displayed in the [TextField].
  ///
  /// If this is null, it will default to the words representing the date format
  /// string. For example, 'Month, Day, Year' for en_US.
  final String? fieldLabelText;

  /// Restoration ID to save and restore the state of the [DatePickerDialog].
  ///
  /// If it is non-null, the date picker will persist and restore the
  /// date selected on the dialog.
  ///
  /// The state of this widget is persisted in a [RestorationBucket] claimed
  /// from the surrounding [RestorationScope] using the provided restoration ID.
  ///
  /// See also:
  ///
  ///  * [RestorationManager], which explains how state restoration works in
  ///    Flutter.
  final String? restorationId;

  @override
  _DatePickerDialogState createState() => _DatePickerDialogState();
}

class _DatePickerDialogState extends State<DatePickerDialog> with RestorationMixin {
  late final RestorableDateTime _selectedDate = RestorableDateTime(widget.initialDate);
  late final _RestorableDatePickerEntryMode _entryMode = _RestorableDatePickerEntryMode(widget.initialEntryMode);
  final RestorableBool _autoValidate = RestorableBool(false);

  @override
  String? get restorationId => widget.restorationId;

  @override
  void restoreState(RestorationBucket? oldBucket, bool initialRestore) {
    registerForRestoration(_selectedDate, 'selected_date');
    registerForRestoration(_autoValidate, 'autovalidate');
    registerForRestoration(_entryMode, 'calendar_entry_mode');
  }

  final GlobalKey _calendarPickerKey = GlobalKey();
  final GlobalKey<FormState> _formKey = GlobalKey<FormState>();

  void _handleOk() {
<<<<<<< HEAD
    if (_entryMode.value == DatePickerEntryMode.input) {
=======
    if (_entryMode == DatePickerEntryMode.input || _entryMode == DatePickerEntryMode.inputOnly) {
>>>>>>> a42f68f0
      final FormState form = _formKey.currentState!;
      if (!form.validate()) {
        setState(() => _autoValidate.value = true);
        return;
      }
      form.save();
    }
    Navigator.pop(context, _selectedDate.value);
  }

  void _handleCancel() {
    Navigator.pop(context);
  }

  void _handleEntryModeToggle() {
    setState(() {
      switch (_entryMode.value) {
        case DatePickerEntryMode.calendar:
          _autoValidate.value = false;
          _entryMode.value = DatePickerEntryMode.input;
          break;
        case DatePickerEntryMode.input:
          _formKey.currentState!.save();
          _entryMode.value = DatePickerEntryMode.calendar;
          break;
        case DatePickerEntryMode.calendarOnly:
        case DatePickerEntryMode.inputOnly:
          assert(false, 'Can not change entry mode from _entryMode');
          break;
      }
    });
  }

  void _handleDateChanged(DateTime date) {
    setState(() {
      _selectedDate.value = date;
    });
  }

  Size _dialogSize(BuildContext context) {
    final Orientation orientation = MediaQuery.of(context).orientation;
    switch (_entryMode.value) {
      case DatePickerEntryMode.calendar:
      case DatePickerEntryMode.calendarOnly:
        switch (orientation) {
          case Orientation.portrait:
            return _calendarPortraitDialogSize;
          case Orientation.landscape:
            return _calendarLandscapeDialogSize;
        }
      case DatePickerEntryMode.input:
      case DatePickerEntryMode.inputOnly:
        switch (orientation) {
          case Orientation.portrait:
            return _inputPortraitDialogSize;
          case Orientation.landscape:
            return _inputLandscapeDialogSize;
        }
    }
  }

  static final Map<LogicalKeySet, Intent> _formShortcutMap = <LogicalKeySet, Intent>{
    // Pressing enter on the field will move focus to the next field or control.
    LogicalKeySet(LogicalKeyboardKey.enter): const NextFocusIntent(),
  };

  @override
  Widget build(BuildContext context) {
    final ThemeData theme = Theme.of(context);
    final ColorScheme colorScheme = theme.colorScheme;
    final MaterialLocalizations localizations = MaterialLocalizations.of(context);
    final Orientation orientation = MediaQuery.of(context).orientation;
    final TextTheme textTheme = theme.textTheme;
    // Constrain the textScaleFactor to the largest supported value to prevent
    // layout issues.
    final double textScaleFactor = math.min(MediaQuery.of(context).textScaleFactor, 1.3);

    final String dateText = localizations.formatMediumDate(_selectedDate.value);
    final Color onPrimarySurface = colorScheme.brightness == Brightness.light
      ? colorScheme.onPrimary
      : colorScheme.onSurface;
    final TextStyle? dateStyle = orientation == Orientation.landscape
      ? textTheme.headline5?.copyWith(color: onPrimarySurface)
      : textTheme.headline4?.copyWith(color: onPrimarySurface);

    final Widget actions = Container(
      alignment: AlignmentDirectional.centerEnd,
      constraints: const BoxConstraints(minHeight: 52.0),
      padding: const EdgeInsets.symmetric(horizontal: 8),
      child: OverflowBar(
        spacing: 8,
        children: <Widget>[
          TextButton(
            child: Text(widget.cancelText ?? localizations.cancelButtonLabel),
            onPressed: _handleCancel,
          ),
          TextButton(
            child: Text(widget.confirmText ?? localizations.okButtonLabel),
            onPressed: _handleOk,
          ),
        ],
      ),
    );

    CalendarDatePicker calendarDatePicker() {
      return CalendarDatePicker(
        key: _calendarPickerKey,
        initialDate: _selectedDate.value,
        firstDate: widget.firstDate,
        lastDate: widget.lastDate,
        currentDate: widget.currentDate,
        onDateChanged: _handleDateChanged,
        selectableDayPredicate: widget.selectableDayPredicate,
        initialCalendarMode: widget.initialCalendarMode,
      );
    }

    Form inputDatePicker() {
      return Form(
        key: _formKey,
        autovalidate: _autoValidate.value,
        child: Container(
          padding: const EdgeInsets.symmetric(horizontal: 24),
          height: orientation == Orientation.portrait ? _inputFormPortraitHeight : _inputFormLandscapeHeight,
          child: Shortcuts(
            shortcuts: _formShortcutMap,
            child: Column(
              children: <Widget>[
                const Spacer(),
                InputDatePickerFormField(
                  initialDate: _selectedDate.value,
                  firstDate: widget.firstDate,
                  lastDate: widget.lastDate,
                  onDateSubmitted: _handleDateChanged,
                  onDateSaved: _handleDateChanged,
                  selectableDayPredicate: widget.selectableDayPredicate,
                  errorFormatText: widget.errorFormatText,
                  errorInvalidText: widget.errorInvalidText,
                  fieldHintText: widget.fieldHintText,
                  fieldLabelText: widget.fieldLabelText,
                  autofocus: true,
                ),
                const Spacer(),
              ],
            ),
          ),
        ),
      );
    }

    final Widget picker;
    final Widget? entryModeButton;
    switch (_entryMode.value) {
      case DatePickerEntryMode.calendar:
        picker = calendarDatePicker();
        entryModeButton = IconButton(
          icon: const Icon(Icons.edit),
          color: onPrimarySurface,
          tooltip: localizations.inputDateModeButtonLabel,
          onPressed: _handleEntryModeToggle,
        );
        break;

      case DatePickerEntryMode.calendarOnly:
        picker = calendarDatePicker();
        entryModeButton = null;
        break;

      case DatePickerEntryMode.input:
        picker = inputDatePicker();
        entryModeButton = IconButton(
          icon: const Icon(Icons.calendar_today),
          color: onPrimarySurface,
          tooltip: localizations.calendarModeButtonLabel,
          onPressed: _handleEntryModeToggle,
        );
        break;

      case DatePickerEntryMode.inputOnly:
        picker = inputDatePicker();
        entryModeButton = null;
        break;
    }

    final Widget header = _DatePickerHeader(
      helpText: widget.helpText ?? localizations.datePickerHelpText,
      titleText: dateText,
      titleStyle: dateStyle,
      orientation: orientation,
      isShort: orientation == Orientation.landscape,
      entryModeButton: entryModeButton,
    );

    final Size dialogSize = _dialogSize(context) * textScaleFactor;
    return Dialog(
      child: AnimatedContainer(
        width: dialogSize.width,
        height: dialogSize.height,
        duration: _dialogSizeAnimationDuration,
        curve: Curves.easeIn,
        child: MediaQuery(
          data: MediaQuery.of(context).copyWith(
            textScaleFactor: textScaleFactor,
          ),
          child: Builder(builder: (BuildContext context) {
            switch (orientation) {
              case Orientation.portrait:
                return Column(
                  mainAxisSize: MainAxisSize.min,
                  crossAxisAlignment: CrossAxisAlignment.stretch,
                  children: <Widget>[
                    header,
                    Expanded(child: picker),
                    actions,
                  ],
                );
              case Orientation.landscape:
                return Row(
                  mainAxisSize: MainAxisSize.min,
                  crossAxisAlignment: CrossAxisAlignment.stretch,
                  children: <Widget>[
                    header,
                    Flexible(
                      child: Column(
                        mainAxisSize: MainAxisSize.min,
                        crossAxisAlignment: CrossAxisAlignment.stretch,
                        children: <Widget>[
                          Expanded(child: picker),
                          actions,
                        ],
                      ),
                    ),
                  ],
                );
            }
          }),
        ),
      ),
      insetPadding: const EdgeInsets.symmetric(horizontal: 16.0, vertical: 24.0),
      clipBehavior: Clip.antiAlias,
    );
  }
}

// A restorable [DatePickerEntryMode] value.
//
// This serializes each entry as a unique `int` value.
class _RestorableDatePickerEntryMode extends RestorableValue<DatePickerEntryMode> {
  _RestorableDatePickerEntryMode(
    DatePickerEntryMode defaultValue,
  ) : _defaultValue = defaultValue;

  final DatePickerEntryMode _defaultValue;

  @override
  DatePickerEntryMode createDefaultValue() => _defaultValue;

  @override
  void didUpdateValue(DatePickerEntryMode? oldValue) {
    assert(debugIsSerializableForRestoration(value.index));
    notifyListeners();
  }

  @override
  DatePickerEntryMode fromPrimitives(Object? data) => DatePickerEntryMode.values[data! as int];

  @override
  Object? toPrimitives() => value.index;
}

/// Re-usable widget that displays the selected date (in large font) and the
/// help text above it.
///
/// These types include:
///
/// * Single Date picker with calendar mode.
/// * Single Date picker with text input mode.
/// * Date Range picker with text input mode.
///
/// [helpText], [orientation], [icon], [onIconPressed] are required and must be
/// non-null.
class _DatePickerHeader extends StatelessWidget {

  /// Creates a header for use in a date picker dialog.
  const _DatePickerHeader({
    Key? key,
    required this.helpText,
    required this.titleText,
    this.titleSemanticsLabel,
    required this.titleStyle,
    required this.orientation,
    this.isShort = false,
    this.entryModeButton,
  }) : assert(helpText != null),
       assert(orientation != null),
       assert(isShort != null),
       super(key: key);

  static const double _datePickerHeaderLandscapeWidth = 152.0;
  static const double _datePickerHeaderPortraitHeight = 120.0;
  static const double _headerPaddingLandscape = 16.0;

  /// The text that is displayed at the top of the header.
  ///
  /// This is used to indicate to the user what they are selecting a date for.
  final String helpText;

  /// The text that is displayed at the center of the header.
  final String titleText;

  /// The semantic label associated with the [titleText].
  final String? titleSemanticsLabel;

  /// The [TextStyle] that the title text is displayed with.
  final TextStyle? titleStyle;

  /// The orientation is used to decide how to layout its children.
  final Orientation orientation;

  /// Indicates the header is being displayed in a shorter/narrower context.
  ///
  /// This will be used to tighten up the space between the help text and date
  /// text if `true`. Additionally, it will use a smaller typography style if
  /// `true`.
  ///
  /// This is necessary for displaying the manual input mode in
  /// landscape orientation, in order to account for the keyboard height.
  final bool isShort;

  final Widget? entryModeButton;

  @override
  Widget build(BuildContext context) {
    final ThemeData theme = Theme.of(context);
    final ColorScheme colorScheme = theme.colorScheme;
    final TextTheme textTheme = theme.textTheme;

    // The header should use the primary color in light themes and surface color in dark
    final bool isDark = colorScheme.brightness == Brightness.dark;
    final Color primarySurfaceColor = isDark ? colorScheme.surface : colorScheme.primary;
    final Color onPrimarySurfaceColor = isDark ? colorScheme.onSurface : colorScheme.onPrimary;

    final TextStyle? helpStyle = textTheme.overline?.copyWith(
      color: onPrimarySurfaceColor,
    );

    final Text help = Text(
      helpText,
      style: helpStyle,
      maxLines: 1,
      overflow: TextOverflow.ellipsis,
    );
    final Text title = Text(
      titleText,
      semanticsLabel: titleSemanticsLabel ?? titleText,
      style: titleStyle,
      maxLines: orientation == Orientation.portrait ? 1 : 2,
      overflow: TextOverflow.ellipsis,
    );

    switch (orientation) {
      case Orientation.portrait:
        return SizedBox(
          height: _datePickerHeaderPortraitHeight,
          child: Material(
            color: primarySurfaceColor,
            child: Padding(
              padding: const EdgeInsetsDirectional.only(
                start: 24,
                end: 12,
              ),
              child: Column(
                crossAxisAlignment: CrossAxisAlignment.start,
                children: <Widget>[
                  const SizedBox(height: 16),
                  help,
                  const Flexible(child: SizedBox(height: 38)),
                  Row(
                    children: <Widget>[
                      Expanded(child: title),
                      if (entryModeButton != null)
                        entryModeButton!,
                    ],
                  ),
                ],
              ),
            ),
          ),
        );
      case Orientation.landscape:
        return SizedBox(
          width: _datePickerHeaderLandscapeWidth,
          child: Material(
            color: primarySurfaceColor,
            child: Column(
              crossAxisAlignment: CrossAxisAlignment.start,
              children: <Widget>[
                const SizedBox(height: 16),
                Padding(
                  padding: const EdgeInsets.symmetric(
                    horizontal: _headerPaddingLandscape,
                  ),
                  child: help,
                ),
                SizedBox(height: isShort ? 16 : 56),
                Expanded(
                  child: Padding(
                    padding: const EdgeInsets.symmetric(
                      horizontal: _headerPaddingLandscape,
                    ),
                    child: title,
                  ),
                ),
                if (entryModeButton != null)
                  Padding(
                    padding: const EdgeInsets.symmetric(horizontal: 4),
                    child: entryModeButton,
                  ),
              ],
            ),
          ),
        );
    }
  }
}

/// Shows a full screen modal dialog containing a Material Design date range
/// picker.
///
/// The returned [Future] resolves to the [DateTimeRange] selected by the user
/// when the user saves their selection. If the user cancels the dialog, null is
/// returned.
///
/// If [initialDateRange] is non-null, then it will be used as the initially
/// selected date range. If it is provided, [initialDateRange.start] must be
/// before or on [initialDateRange.end].
///
/// The [firstDate] is the earliest allowable date. The [lastDate] is the latest
/// allowable date. Both must be non-null.
///
/// If an initial date range is provided, [initialDateRange.start]
/// and [initialDateRange.end] must both fall between or on [firstDate] and
/// [lastDate]. For all of these [DateTime] values, only their dates are
/// considered. Their time fields are ignored.
///
/// The [currentDate] represents the current day (i.e. today). This
/// date will be highlighted in the day grid. If null, the date of
/// `DateTime.now()` will be used.
///
/// An optional [initialEntryMode] argument can be used to display the date
/// picker in the [DatePickerEntryMode.calendar] (a scrollable calendar month
/// grid) or [DatePickerEntryMode.input] (two text input fields) mode.
/// It defaults to [DatePickerEntryMode.calendar] and must be non-null.
///
/// The following optional string parameters allow you to override the default
/// text used for various parts of the dialog:
///
///   * [helpText], the label displayed at the top of the dialog.
///   * [cancelText], the label on the cancel button for the text input mode.
///   * [confirmText],the  label on the ok button for the text input mode.
///   * [saveText], the label on the save button for the fullscreen calendar
///     mode.
///   * [errorFormatText], the message used when an input text isn't in a proper
///     date format.
///   * [errorInvalidText], the message used when an input text isn't a
///     selectable date.
///   * [errorInvalidRangeText], the message used when the date range is
///     invalid (e.g. start date is after end date).
///   * [fieldStartHintText], the text used to prompt the user when no text has
///     been entered in the start field.
///   * [fieldEndHintText], the text used to prompt the user when no text has
///     been entered in the end field.
///   * [fieldStartLabelText], the label for the start date text input field.
///   * [fieldEndLabelText], the label for the end date text input field.
///
/// An optional [locale] argument can be used to set the locale for the date
/// picker. It defaults to the ambient locale provided by [Localizations].
///
/// An optional [textDirection] argument can be used to set the text direction
/// ([TextDirection.ltr] or [TextDirection.rtl]) for the date picker. It
/// defaults to the ambient text direction provided by [Directionality]. If both
/// [locale] and [textDirection] are non-null, [textDirection] overrides the
/// direction chosen for the [locale].
///
/// The [context], [useRootNavigator] and [routeSettings] arguments are passed
/// to [showDialog], the documentation for which discusses how it is used.
/// [context] and [useRootNavigator] must be non-null.
///
/// The [builder] parameter can be used to wrap the dialog widget
/// to add inherited widgets like [Theme].
///
/// See also:
///
///  * [showDatePicker], which shows a material design date picker used to
///    select a single date.
///  * [DateTimeRange], which is used to describe a date range.
///
Future<DateTimeRange?> showDateRangePicker({
  required BuildContext context,
  DateTimeRange? initialDateRange,
  required DateTime firstDate,
  required DateTime lastDate,
  DateTime? currentDate,
  DatePickerEntryMode initialEntryMode = DatePickerEntryMode.calendar,
  String? helpText,
  String? cancelText,
  String? confirmText,
  String? saveText,
  String? errorFormatText,
  String? errorInvalidText,
  String? errorInvalidRangeText,
  String? fieldStartHintText,
  String? fieldEndHintText,
  String? fieldStartLabelText,
  String? fieldEndLabelText,
  Locale? locale,
  bool useRootNavigator = true,
  RouteSettings? routeSettings,
  TextDirection? textDirection,
  TransitionBuilder? builder,
}) async {
  assert(context != null);
  assert(
    initialDateRange == null || (initialDateRange.start != null && initialDateRange.end != null),
    'initialDateRange must be null or have non-null start and end dates.'
  );
  assert(
    initialDateRange == null || !initialDateRange.start.isAfter(initialDateRange.end),
    'initialDateRange\'s start date must not be after it\'s end date.'
  );
  initialDateRange = initialDateRange == null ? null : DateUtils.datesOnly(initialDateRange);
  assert(firstDate != null);
  firstDate = DateUtils.dateOnly(firstDate);
  assert(lastDate != null);
  lastDate = DateUtils.dateOnly(lastDate);
  assert(
    !lastDate.isBefore(firstDate),
    'lastDate $lastDate must be on or after firstDate $firstDate.'
  );
  assert(
    initialDateRange == null || !initialDateRange.start.isBefore(firstDate),
    'initialDateRange\'s start date must be on or after firstDate $firstDate.'
  );
  assert(
    initialDateRange == null || !initialDateRange.end.isBefore(firstDate),
    'initialDateRange\'s end date must be on or after firstDate $firstDate.'
  );
  assert(
    initialDateRange == null || !initialDateRange.start.isAfter(lastDate),
    'initialDateRange\'s start date must be on or before lastDate $lastDate.'
  );
  assert(
    initialDateRange == null || !initialDateRange.end.isAfter(lastDate),
    'initialDateRange\'s end date must be on or before lastDate $lastDate.'
  );
  currentDate = DateUtils.dateOnly(currentDate ?? DateTime.now());
  assert(initialEntryMode != null);
  assert(useRootNavigator != null);
  assert(debugCheckHasMaterialLocalizations(context));

  Widget dialog = _DateRangePickerDialog(
    initialDateRange: initialDateRange,
    firstDate: firstDate,
    lastDate: lastDate,
    currentDate: currentDate,
    initialEntryMode: initialEntryMode,
    helpText: helpText,
    cancelText: cancelText,
    confirmText: confirmText,
    saveText: saveText,
    errorFormatText: errorFormatText,
    errorInvalidText: errorInvalidText,
    errorInvalidRangeText: errorInvalidRangeText,
    fieldStartHintText: fieldStartHintText,
    fieldEndHintText: fieldEndHintText,
    fieldStartLabelText: fieldStartLabelText,
    fieldEndLabelText: fieldEndLabelText,
  );

  if (textDirection != null) {
    dialog = Directionality(
      textDirection: textDirection,
      child: dialog,
    );
  }

  if (locale != null) {
    dialog = Localizations.override(
      context: context,
      locale: locale,
      child: dialog,
    );
  }

  return showDialog<DateTimeRange>(
    context: context,
    useRootNavigator: useRootNavigator,
    routeSettings: routeSettings,
    useSafeArea: false,
    builder: (BuildContext context) {
      return builder == null ? dialog : builder(context, dialog);
    },
  );
}

/// Returns a locale-appropriate string to describe the start of a date range.
///
/// If `startDate` is null, then it defaults to 'Start Date', otherwise if it
/// is in the same year as the `endDate` then it will use the short month
/// day format (i.e. 'Jan 21'). Otherwise it will return the short date format
/// (i.e. 'Jan 21, 2020').
String _formatRangeStartDate(MaterialLocalizations localizations, DateTime? startDate, DateTime? endDate) {
  return startDate == null
    ? localizations.dateRangeStartLabel
    : (endDate == null || startDate.year == endDate.year)
      ? localizations.formatShortMonthDay(startDate)
      : localizations.formatShortDate(startDate);
}

/// Returns an locale-appropriate string to describe the end of a date range.
///
/// If `endDate` is null, then it defaults to 'End Date', otherwise if it
/// is in the same year as the `startDate` and the `currentDate` then it will
/// just use the short month day format (i.e. 'Jan 21'), otherwise it will
/// include the year (i.e. 'Jan 21, 2020').
String _formatRangeEndDate(MaterialLocalizations localizations, DateTime? startDate, DateTime? endDate, DateTime currentDate) {
  return endDate == null
    ? localizations.dateRangeEndLabel
    : (startDate != null && startDate.year == endDate.year && startDate.year == currentDate.year)
      ? localizations.formatShortMonthDay(endDate)
      : localizations.formatShortDate(endDate);
}

class _DateRangePickerDialog extends StatefulWidget {
  const _DateRangePickerDialog({
    Key? key,
    this.initialDateRange,
    required this.firstDate,
    required this.lastDate,
    this.currentDate,
    this.initialEntryMode = DatePickerEntryMode.calendar,
    this.helpText,
    this.cancelText,
    this.confirmText,
    this.saveText,
    this.errorInvalidRangeText,
    this.errorFormatText,
    this.errorInvalidText,
    this.fieldStartHintText,
    this.fieldEndHintText,
    this.fieldStartLabelText,
    this.fieldEndLabelText,
  }) : super(key: key);

  final DateTimeRange? initialDateRange;
  final DateTime firstDate;
  final DateTime lastDate;
  final DateTime? currentDate;
  final DatePickerEntryMode initialEntryMode;
  final String? cancelText;
  final String? confirmText;
  final String? saveText;
  final String? helpText;
  final String? errorInvalidRangeText;
  final String? errorFormatText;
  final String? errorInvalidText;
  final String? fieldStartHintText;
  final String? fieldEndHintText;
  final String? fieldStartLabelText;
  final String? fieldEndLabelText;

  @override
  _DateRangePickerDialogState createState() => _DateRangePickerDialogState();
}

class _DateRangePickerDialogState extends State<_DateRangePickerDialog> {
  late DatePickerEntryMode _entryMode;
  DateTime? _selectedStart;
  DateTime? _selectedEnd;
  late bool _autoValidate;
  final GlobalKey _calendarPickerKey = GlobalKey();
  final GlobalKey<_InputDateRangePickerState> _inputPickerKey = GlobalKey<_InputDateRangePickerState>();

  @override
  void initState() {
    super.initState();
    _selectedStart = widget.initialDateRange?.start;
    _selectedEnd = widget.initialDateRange?.end;
    _entryMode = widget.initialEntryMode;
    _autoValidate = false;
  }

  void _handleOk() {
    if (_entryMode == DatePickerEntryMode.input || _entryMode == DatePickerEntryMode.inputOnly) {
      final _InputDateRangePickerState picker = _inputPickerKey.currentState!;
      if (!picker.validate()) {
        setState(() {
          _autoValidate = true;
        });
        return;
      }
    }
    final DateTimeRange? selectedRange = _hasSelectedDateRange
        ? DateTimeRange(start: _selectedStart!, end: _selectedEnd!)
        : null;

    Navigator.pop(context, selectedRange);
  }

  void _handleCancel() {
    Navigator.pop(context);
  }

  void _handleEntryModeToggle() {
    setState(() {
      switch (_entryMode) {
        case DatePickerEntryMode.calendar:
          _autoValidate = false;
          _entryMode = DatePickerEntryMode.input;
          break;

        case DatePickerEntryMode.input:
        // Validate the range dates
          if (_selectedStart != null &&
              (_selectedStart!.isBefore(widget.firstDate) || _selectedStart!.isAfter(widget.lastDate))) {
            _selectedStart = null;
            // With no valid start date, having an end date makes no sense for the UI.
            _selectedEnd = null;
          }
          if (_selectedEnd != null &&
              (_selectedEnd!.isBefore(widget.firstDate) || _selectedEnd!.isAfter(widget.lastDate))) {
            _selectedEnd = null;
          }
          // If invalid range (start after end), then just use the start date
          if (_selectedStart != null && _selectedEnd != null && _selectedStart!.isAfter(_selectedEnd!)) {
            _selectedEnd = null;
          }
          _entryMode = DatePickerEntryMode.calendar;
          break;

        case DatePickerEntryMode.calendarOnly:
        case DatePickerEntryMode.inputOnly:
          assert(false, 'Can not change entry mode from $_entryMode');
          break;
      }
    });
  }

  void _handleStartDateChanged(DateTime? date) {
    setState(() => _selectedStart = date);
  }

  void _handleEndDateChanged(DateTime? date) {
    setState(() => _selectedEnd = date);
  }

  bool get _hasSelectedDateRange => _selectedStart != null && _selectedEnd != null;

  @override
  Widget build(BuildContext context) {
    final MediaQueryData mediaQuery = MediaQuery.of(context);
    final Orientation orientation = mediaQuery.orientation;
    final double textScaleFactor = math.min(mediaQuery.textScaleFactor, 1.3);
    final MaterialLocalizations localizations = MaterialLocalizations.of(context);
    final ColorScheme colors = Theme.of(context).colorScheme;
    final Color onPrimarySurface = colors.brightness == Brightness.light
      ? colors.onPrimary
      : colors.onSurface;

    final Widget contents;
    final Size size;
    ShapeBorder? shape;
    final double elevation;
    final EdgeInsets insetPadding;
    final bool showEntryModeButton =
      _entryMode == DatePickerEntryMode.calendar ||
      _entryMode == DatePickerEntryMode.input;
    switch (_entryMode) {
      case DatePickerEntryMode.calendar:
      case DatePickerEntryMode.calendarOnly:
        contents = _CalendarRangePickerDialog(
          key: _calendarPickerKey,
          selectedStartDate: _selectedStart,
          selectedEndDate: _selectedEnd,
          firstDate: widget.firstDate,
          lastDate: widget.lastDate,
          currentDate: widget.currentDate,
          onStartDateChanged: _handleStartDateChanged,
          onEndDateChanged: _handleEndDateChanged,
          onConfirm: _hasSelectedDateRange ? _handleOk : null,
          onCancel: _handleCancel,
          entryModeButton: showEntryModeButton
            ? IconButton(
                icon: const Icon(Icons.edit),
                padding: EdgeInsets.zero,
                color: onPrimarySurface,
                tooltip: localizations.inputDateModeButtonLabel,
                onPressed: _handleEntryModeToggle,
              )
            : null,
          confirmText: widget.saveText ?? localizations.saveButtonLabel,
          helpText: widget.helpText ?? localizations.dateRangePickerHelpText,
        );
        size = mediaQuery.size;
        insetPadding = EdgeInsets.zero;
        shape = const RoundedRectangleBorder(borderRadius: BorderRadius.zero);
        elevation = 0;
        break;

      case DatePickerEntryMode.input:
      case DatePickerEntryMode.inputOnly:
        contents = _InputDateRangePickerDialog(
          selectedStartDate: _selectedStart,
          selectedEndDate: _selectedEnd,
          currentDate: widget.currentDate,
          picker: Container(
            padding: const EdgeInsets.symmetric(horizontal: 24),
            height: orientation == Orientation.portrait
                ? _inputFormPortraitHeight
                : _inputFormLandscapeHeight,
            child: Column(
              children: <Widget>[
                const Spacer(),
                _InputDateRangePicker(
                  key: _inputPickerKey,
                  initialStartDate: _selectedStart,
                  initialEndDate: _selectedEnd,
                  firstDate: widget.firstDate,
                  lastDate: widget.lastDate,
                  onStartDateChanged: _handleStartDateChanged,
                  onEndDateChanged: _handleEndDateChanged,
                  autofocus: true,
                  autovalidate: _autoValidate,
                  helpText: widget.helpText,
                  errorInvalidRangeText: widget.errorInvalidRangeText,
                  errorFormatText: widget.errorFormatText,
                  errorInvalidText: widget.errorInvalidText,
                  fieldStartHintText: widget.fieldStartHintText,
                  fieldEndHintText: widget.fieldEndHintText,
                  fieldStartLabelText: widget.fieldStartLabelText,
                  fieldEndLabelText: widget.fieldEndLabelText,
                ),
                const Spacer(),
              ],
            ),
          ),
          onConfirm: _handleOk,
          onCancel: _handleCancel,
          entryModeButton: showEntryModeButton
            ? IconButton(
                icon: const Icon(Icons.calendar_today),
                padding: EdgeInsets.zero,
                color: onPrimarySurface,
                tooltip: localizations.calendarModeButtonLabel,
                onPressed: _handleEntryModeToggle,
              )
            : null,
          confirmText: widget.confirmText ?? localizations.okButtonLabel,
          cancelText: widget.cancelText ?? localizations.cancelButtonLabel,
          helpText: widget.helpText ?? localizations.dateRangePickerHelpText,
        );
        final DialogTheme dialogTheme = Theme.of(context).dialogTheme;
        size = orientation == Orientation.portrait ? _inputPortraitDialogSize : _inputRangeLandscapeDialogSize;
        insetPadding = const EdgeInsets.symmetric(horizontal: 16.0, vertical: 24.0);
        shape = dialogTheme.shape;
        elevation = dialogTheme.elevation ?? 24;
        break;
    }

    return Dialog(
      child: AnimatedContainer(
        width: size.width,
        height: size.height,
        duration: _dialogSizeAnimationDuration,
        curve: Curves.easeIn,
        child: MediaQuery(
          data: MediaQuery.of(context).copyWith(
            textScaleFactor: textScaleFactor,
          ),
          child: Builder(builder: (BuildContext context) {
            return contents;
          }),
        ),
      ),
      insetPadding: insetPadding,
      shape: shape,
      elevation: elevation,
      clipBehavior: Clip.antiAlias,
    );
  }
}

class _CalendarRangePickerDialog extends StatelessWidget {
  const _CalendarRangePickerDialog({
    Key? key,
    required this.selectedStartDate,
    required this.selectedEndDate,
    required this.firstDate,
    required this.lastDate,
    required this.currentDate,
    required this.onStartDateChanged,
    required this.onEndDateChanged,
    required this.onConfirm,
    required this.onCancel,
    required this.confirmText,
    required this.helpText,
    this.entryModeButton,
  }) : super(key: key);

  final DateTime? selectedStartDate;
  final DateTime? selectedEndDate;
  final DateTime firstDate;
  final DateTime lastDate;
  final DateTime? currentDate;
  final ValueChanged<DateTime> onStartDateChanged;
  final ValueChanged<DateTime?> onEndDateChanged;
  final VoidCallback? onConfirm;
  final VoidCallback? onCancel;
  final String confirmText;
  final String helpText;
  final Widget? entryModeButton;

  @override
  Widget build(BuildContext context) {
    final ThemeData theme = Theme.of(context);
    final ColorScheme colorScheme = theme.colorScheme;
    final MaterialLocalizations localizations = MaterialLocalizations.of(context);
    final Orientation orientation = MediaQuery.of(context).orientation;
    final TextTheme textTheme = theme.textTheme;
    final Color headerForeground = colorScheme.brightness == Brightness.light
        ? colorScheme.onPrimary
        : colorScheme.onSurface;
    final Color headerDisabledForeground = headerForeground.withOpacity(0.38);
    final String startDateText = _formatRangeStartDate(localizations, selectedStartDate, selectedEndDate);
    final String endDateText = _formatRangeEndDate(localizations, selectedStartDate, selectedEndDate, DateTime.now());
    final TextStyle? headlineStyle = textTheme.headline5;
    final TextStyle? startDateStyle = headlineStyle?.apply(
        color: selectedStartDate != null ? headerForeground : headerDisabledForeground
    );
    final TextStyle? endDateStyle = headlineStyle?.apply(
        color: selectedEndDate != null ? headerForeground : headerDisabledForeground
    );
    final TextStyle saveButtonStyle = textTheme.button!.apply(
        color: onConfirm != null ? headerForeground : headerDisabledForeground
    );

    return SafeArea(
      top: false,
      left: false,
      right: false,
      child: Scaffold(
        appBar: AppBar(
          leading: CloseButton(
            onPressed: onCancel,
          ),
          actions: <Widget>[
            if (orientation == Orientation.landscape && entryModeButton != null)
              entryModeButton!,
            TextButton(
              onPressed: onConfirm,
              child: Text(confirmText, style: saveButtonStyle),
            ),
            const SizedBox(width: 8),
          ],
          bottom: PreferredSize(
            child: Row(children: <Widget>[
              SizedBox(width: MediaQuery.of(context).size.width < 360 ? 42 : 72),
              Expanded(
                child: Semantics(
                  label: '$helpText $startDateText to $endDateText',
                  excludeSemantics: true,
                  child: Column(
                    crossAxisAlignment: CrossAxisAlignment.start,
                    children: <Widget>[
                      Text(
                        helpText,
                        style: textTheme.overline!.apply(
                          color: headerForeground,
                        ),
                      ),
                      const SizedBox(height: 8),
                      Row(
                        children: <Widget>[
                          Text(
                            startDateText,
                            style: startDateStyle,
                            maxLines: 1,
                            overflow: TextOverflow.ellipsis,
                          ),
                          Text(' – ', style: startDateStyle,
                          ),
                          Flexible(
                            child: Text(
                              endDateText,
                              style: endDateStyle,
                              maxLines: 1,
                              overflow: TextOverflow.ellipsis,
                            ),
                          ),
                        ],
                      ),
                      const SizedBox(height: 16),
                    ],
                  ),
                ),
              ),
              if (orientation == Orientation.portrait && entryModeButton != null)
                Padding(
                  padding: const EdgeInsets.symmetric(horizontal: 8.0),
                  child: entryModeButton!,
                ),
            ]),
            preferredSize: const Size(double.infinity, 64),
          ),
        ),
        body: _CalendarDateRangePicker(
          initialStartDate: selectedStartDate,
          initialEndDate: selectedEndDate,
          firstDate: firstDate,
          lastDate: lastDate,
          currentDate: currentDate,
          onStartDateChanged: onStartDateChanged,
          onEndDateChanged: onEndDateChanged,
        ),
      ),
    );
  }
}

const Duration _monthScrollDuration = Duration(milliseconds: 200);

const double _monthItemHeaderHeight = 58.0;
const double _monthItemFooterHeight = 12.0;
const double _monthItemRowHeight = 42.0;
const double _monthItemSpaceBetweenRows = 8.0;
const double _horizontalPadding = 8.0;
const double _maxCalendarWidthLandscape = 384.0;
const double _maxCalendarWidthPortrait = 480.0;

/// Displays a scrollable calendar grid that allows a user to select a range
/// of dates.
class _CalendarDateRangePicker extends StatefulWidget {
  /// Creates a scrollable calendar grid for picking date ranges.
  _CalendarDateRangePicker({
    Key? key,
    DateTime? initialStartDate,
    DateTime? initialEndDate,
    required DateTime firstDate,
    required DateTime lastDate,
    DateTime? currentDate,
    required this.onStartDateChanged,
    required this.onEndDateChanged,
  }) : initialStartDate = initialStartDate != null ? DateUtils.dateOnly(initialStartDate) : null,
       initialEndDate = initialEndDate != null ? DateUtils.dateOnly(initialEndDate) : null,
       assert(firstDate != null),
       assert(lastDate != null),
       firstDate = DateUtils.dateOnly(firstDate),
       lastDate = DateUtils.dateOnly(lastDate),
       currentDate = DateUtils.dateOnly(currentDate ?? DateTime.now()),
       super(key: key) {
    assert(
      this.initialStartDate == null || this.initialEndDate == null || !this.initialStartDate!.isAfter(initialEndDate!),
      'initialStartDate must be on or before initialEndDate.'
    );
    assert(
      !this.lastDate.isBefore(this.firstDate),
      'firstDate must be on or before lastDate.'
    );
  }

  /// The [DateTime] that represents the start of the initial date range selection.
  final DateTime? initialStartDate;

  /// The [DateTime] that represents the end of the initial date range selection.
  final DateTime? initialEndDate;

  /// The earliest allowable [DateTime] that the user can select.
  final DateTime firstDate;

  /// The latest allowable [DateTime] that the user can select.
  final DateTime lastDate;

  /// The [DateTime] representing today. It will be highlighted in the day grid.
  final DateTime currentDate;

  /// Called when the user changes the start date of the selected range.
  final ValueChanged<DateTime>? onStartDateChanged;

  /// Called when the user changes the end date of the selected range.
  final ValueChanged<DateTime?>? onEndDateChanged;

  @override
  _CalendarDateRangePickerState createState() => _CalendarDateRangePickerState();
}

class _CalendarDateRangePickerState extends State<_CalendarDateRangePicker> {
  final GlobalKey _scrollViewKey = GlobalKey();
  DateTime? _startDate;
  DateTime? _endDate;
  int _initialMonthIndex = 0;
  late ScrollController _controller;
  late bool _showWeekBottomDivider;

  @override
  void initState() {
    super.initState();
    _controller = ScrollController();
    _controller.addListener(_scrollListener);

    _startDate = widget.initialStartDate;
    _endDate = widget.initialEndDate;

    // Calculate the index for the initially displayed month. This is needed to
    // divide the list of months into two `SliverList`s.
    final DateTime initialDate = widget.initialStartDate ?? widget.currentDate;
    if (!initialDate.isBefore(widget.firstDate) &&
        !initialDate.isAfter(widget.lastDate)) {
      _initialMonthIndex = DateUtils.monthDelta(widget.firstDate, initialDate);
    }

    _showWeekBottomDivider = _initialMonthIndex != 0;
  }

  @override
  void dispose() {
    _controller.dispose();
    super.dispose();
  }

  void _scrollListener() {
    if (_controller.offset <= _controller.position.minScrollExtent) {
      setState(() {
        _showWeekBottomDivider = false;
      });
    } else if (!_showWeekBottomDivider) {
      setState(() {
        _showWeekBottomDivider = true;
      });
    }
  }

  int get _numberOfMonths => DateUtils.monthDelta(widget.firstDate, widget.lastDate) + 1;

  void _vibrate() {
    switch (Theme.of(context).platform) {
      case TargetPlatform.android:
      case TargetPlatform.fuchsia:
        HapticFeedback.vibrate();
        break;
      default:
        break;
    }
  }

  // This updates the selected date range using this logic:
  //
  // * From the unselected state, selecting one date creates the start date.
  //   * If the next selection is before the start date, reset date range and
  //     set the start date to that selection.
  //   * If the next selection is on or after the start date, set the end date
  //     to that selection.
  // * After both start and end dates are selected, any subsequent selection
  //   resets the date range and sets start date to that selection.
  void _updateSelection(DateTime date) {
    _vibrate();
    setState(() {
      if (_startDate != null && _endDate == null && !date.isBefore(_startDate!)) {
        _endDate = date;
        widget.onEndDateChanged?.call(_endDate);
      } else {
        _startDate = date;
        widget.onStartDateChanged?.call(_startDate!);
        if (_endDate != null) {
          _endDate = null;
          widget.onEndDateChanged?.call(_endDate);
        }
      }
    });
  }

  Widget _buildMonthItem(BuildContext context, int index, bool beforeInitialMonth) {
    final int monthIndex = beforeInitialMonth
      ? _initialMonthIndex - index - 1
      : _initialMonthIndex + index;
    final DateTime month = DateUtils.addMonthsToMonthDate(widget.firstDate, monthIndex);
    return _MonthItem(
      selectedDateStart: _startDate,
      selectedDateEnd: _endDate,
      currentDate: widget.currentDate,
      firstDate: widget.firstDate,
      lastDate: widget.lastDate,
      displayedMonth: month,
      onChanged: _updateSelection,
    );
  }

  @override
  Widget build(BuildContext context) {
    const Key sliverAfterKey = Key('sliverAfterKey');

    return Column(
      children: <Widget>[
        _DayHeaders(),
        if (_showWeekBottomDivider) const Divider(height: 0),
        Expanded(
          child: _CalendarKeyboardNavigator(
            firstDate: widget.firstDate,
            lastDate: widget.lastDate,
            initialFocusedDay: _startDate ?? widget.initialStartDate ?? widget.currentDate,
            // In order to prevent performance issues when displaying the
            // correct initial month, 2 `SliverList`s are used to split the
            // months. The first item in the second SliverList is the initial
            // month to be displayed.
            child: CustomScrollView(
              key: _scrollViewKey,
              controller: _controller,
              center: sliverAfterKey,
              slivers: <Widget>[
                SliverList(
                  delegate: SliverChildBuilderDelegate(
                    (BuildContext context, int index) => _buildMonthItem(context, index, true),
                    childCount: _initialMonthIndex,
                  ),
                ),
                SliverList(
                  key: sliverAfterKey,
                  delegate: SliverChildBuilderDelegate(
                    (BuildContext context, int index) => _buildMonthItem(context, index, false),
                    childCount: _numberOfMonths - _initialMonthIndex,
                  ),
                ),
              ],
            ),
          ),
        ),
      ],
    );
  }
}

class _CalendarKeyboardNavigator extends StatefulWidget {
  const _CalendarKeyboardNavigator({
    Key? key,
    required this.child,
    required this.firstDate,
    required this.lastDate,
    required this.initialFocusedDay,
  }) : super(key: key);

  final Widget child;
  final DateTime firstDate;
  final DateTime lastDate;
  final DateTime initialFocusedDay;

  @override
  _CalendarKeyboardNavigatorState createState() => _CalendarKeyboardNavigatorState();
}

class _CalendarKeyboardNavigatorState extends State<_CalendarKeyboardNavigator> {

  late Map<LogicalKeySet, Intent> _shortcutMap;
  late Map<Type, Action<Intent>> _actionMap;
  late FocusNode _dayGridFocus;
  TraversalDirection? _dayTraversalDirection;
  DateTime? _focusedDay;

  @override
  void initState() {
    super.initState();

    _shortcutMap = <LogicalKeySet, Intent>{
      LogicalKeySet(LogicalKeyboardKey.arrowLeft): const DirectionalFocusIntent(TraversalDirection.left),
      LogicalKeySet(LogicalKeyboardKey.arrowRight): const DirectionalFocusIntent(TraversalDirection.right),
      LogicalKeySet(LogicalKeyboardKey.arrowDown): const DirectionalFocusIntent(TraversalDirection.down),
      LogicalKeySet(LogicalKeyboardKey.arrowUp): const DirectionalFocusIntent(TraversalDirection.up),
    };
    _actionMap = <Type, Action<Intent>>{
      NextFocusIntent: CallbackAction<NextFocusIntent>(onInvoke: _handleGridNextFocus),
      PreviousFocusIntent: CallbackAction<PreviousFocusIntent>(onInvoke: _handleGridPreviousFocus),
      DirectionalFocusIntent: CallbackAction<DirectionalFocusIntent>(onInvoke: _handleDirectionFocus),
    };
    _dayGridFocus = FocusNode(debugLabel: 'Day Grid');
  }

  @override
  void dispose() {
    _dayGridFocus.dispose();
    super.dispose();
  }

  void _handleGridFocusChange(bool focused) {
    setState(() {
      if (focused) {
        _focusedDay ??= widget.initialFocusedDay;
      }
    });
  }

  /// Move focus to the next element after the day grid.
  void _handleGridNextFocus(NextFocusIntent intent) {
    _dayGridFocus.requestFocus();
    _dayGridFocus.nextFocus();
  }

  /// Move focus to the previous element before the day grid.
  void _handleGridPreviousFocus(PreviousFocusIntent intent) {
    _dayGridFocus.requestFocus();
    _dayGridFocus.previousFocus();
  }

  /// Move the internal focus date in the direction of the given intent.
  ///
  /// This will attempt to move the focused day to the next selectable day in
  /// the given direction. If the new date is not in the current month, then
  /// the page view will be scrolled to show the new date's month.
  ///
  /// For horizontal directions, it will move forward or backward a day (depending
  /// on the current [TextDirection]). For vertical directions it will move up and
  /// down a week at a time.
  void _handleDirectionFocus(DirectionalFocusIntent intent) {
    assert(_focusedDay != null);
    setState(() {
      final DateTime? nextDate = _nextDateInDirection(_focusedDay!, intent.direction);
      if (nextDate != null) {
        _focusedDay = nextDate;
        _dayTraversalDirection = intent.direction;
      }
    });
  }

  static const Map<TraversalDirection, int> _directionOffset = <TraversalDirection, int>{
    TraversalDirection.up: -DateTime.daysPerWeek,
    TraversalDirection.right: 1,
    TraversalDirection.down: DateTime.daysPerWeek,
    TraversalDirection.left: -1,
  };

  int _dayDirectionOffset(TraversalDirection traversalDirection, TextDirection textDirection) {
    // Swap left and right if the text direction if RTL
    if (textDirection == TextDirection.rtl) {
      if (traversalDirection == TraversalDirection.left)
        traversalDirection = TraversalDirection.right;
      else if (traversalDirection == TraversalDirection.right)
        traversalDirection = TraversalDirection.left;
    }
    return _directionOffset[traversalDirection]!;
  }

  DateTime? _nextDateInDirection(DateTime date, TraversalDirection direction) {
    final TextDirection textDirection = Directionality.of(context);
    final DateTime nextDate = DateUtils.addDaysToDate(date, _dayDirectionOffset(direction, textDirection));
    if (!nextDate.isBefore(widget.firstDate) && !nextDate.isAfter(widget.lastDate)) {
      return nextDate;
    }
    return null;
  }

  @override
  Widget build(BuildContext context) {
    return FocusableActionDetector(
      shortcuts: _shortcutMap,
      actions: _actionMap,
      focusNode: _dayGridFocus,
      onFocusChange: _handleGridFocusChange,
      child: _FocusedDate(
        date: _dayGridFocus.hasFocus ? _focusedDay : null,
        scrollDirection: _dayGridFocus.hasFocus ? _dayTraversalDirection : null,
        child: widget.child,
      ),
    );
  }
}

/// InheritedWidget indicating what the current focused date is for its children.
///
/// This is used by the [_MonthPicker] to let its children [_DayPicker]s know
/// what the currently focused date (if any) should be.
class _FocusedDate extends InheritedWidget {
  const _FocusedDate({
    Key? key,
    required Widget child,
    this.date,
    this.scrollDirection,
  }) : super(key: key, child: child);

  final DateTime? date;
  final TraversalDirection? scrollDirection;

  @override
  bool updateShouldNotify(_FocusedDate oldWidget) {
    return !DateUtils.isSameDay(date, oldWidget.date) || scrollDirection != oldWidget.scrollDirection;
  }

  static _FocusedDate? of(BuildContext context) {
    return context.dependOnInheritedWidgetOfExactType<_FocusedDate>();
  }
}


class _DayHeaders extends StatelessWidget {
  /// Builds widgets showing abbreviated days of week. The first widget in the
  /// returned list corresponds to the first day of week for the current locale.
  ///
  /// Examples:
  ///
  /// ```
  /// ┌ Sunday is the first day of week in the US (en_US)
  /// |
  /// S M T W T F S  <-- the returned list contains these widgets
  /// _ _ _ _ _ 1 2
  /// 3 4 5 6 7 8 9
  ///
  /// ┌ But it's Monday in the UK (en_GB)
  /// |
  /// M T W T F S S  <-- the returned list contains these widgets
  /// _ _ _ _ 1 2 3
  /// 4 5 6 7 8 9 10
  /// ```
  List<Widget> _getDayHeaders(TextStyle headerStyle, MaterialLocalizations localizations) {
    final List<Widget> result = <Widget>[];
    for (int i = localizations.firstDayOfWeekIndex; true; i = (i + 1) % 7) {
      final String weekday = localizations.narrowWeekdays[i];
      result.add(ExcludeSemantics(
        child: Center(child: Text(weekday, style: headerStyle)),
      ));
      if (i == (localizations.firstDayOfWeekIndex - 1) % 7)
        break;
    }
    return result;
  }

  @override
  Widget build(BuildContext context) {
    final ThemeData themeData = Theme.of(context);
    final ColorScheme colorScheme = themeData.colorScheme;
    final TextStyle textStyle = themeData.textTheme.subtitle2!.apply(color: colorScheme.onSurface);
    final MaterialLocalizations localizations = MaterialLocalizations.of(context);
    final List<Widget> labels = _getDayHeaders(textStyle, localizations);

    // Add leading and trailing containers for edges of the custom grid layout.
    labels.insert(0, Container());
    labels.add(Container());

    return Container(
      constraints: BoxConstraints(
        maxWidth: MediaQuery.of(context).orientation == Orientation.landscape
          ? _maxCalendarWidthLandscape
          : _maxCalendarWidthPortrait,
        maxHeight: _monthItemRowHeight,
      ),
      child: GridView.custom(
        shrinkWrap: true,
        gridDelegate: _monthItemGridDelegate,
        childrenDelegate: SliverChildListDelegate(
          labels,
          addRepaintBoundaries: false,
        ),
      ),
    );
  }
}

class _MonthItemGridDelegate extends SliverGridDelegate {
  const _MonthItemGridDelegate();

  @override
  SliverGridLayout getLayout(SliverConstraints constraints) {
    final double tileWidth = (constraints.crossAxisExtent - 2 * _horizontalPadding) / DateTime.daysPerWeek;
    return _MonthSliverGridLayout(
      crossAxisCount: DateTime.daysPerWeek + 2,
      dayChildWidth: tileWidth,
      edgeChildWidth: _horizontalPadding,
      reverseCrossAxis: axisDirectionIsReversed(constraints.crossAxisDirection),
    );
  }

  @override
  bool shouldRelayout(_MonthItemGridDelegate oldDelegate) => false;
}

const _MonthItemGridDelegate _monthItemGridDelegate = _MonthItemGridDelegate();

class _MonthSliverGridLayout extends SliverGridLayout {
  /// Creates a layout that uses equally sized and spaced tiles for each day of
  /// the week and an additional edge tile for padding at the start and end of
  /// each row.
  ///
  /// This is necessary to facilitate the painting of the range highlight
  /// correctly.
  const _MonthSliverGridLayout({
    required this.crossAxisCount,
    required this.dayChildWidth,
    required this.edgeChildWidth,
    required this.reverseCrossAxis,
  }) : assert(crossAxisCount != null && crossAxisCount > 0),
       assert(dayChildWidth != null && dayChildWidth >= 0),
       assert(edgeChildWidth != null && edgeChildWidth >= 0),
       assert(reverseCrossAxis != null);

  /// The number of children in the cross axis.
  final int crossAxisCount;

  /// The width in logical pixels of the day child widgets.
  final double dayChildWidth;

  /// The width in logical pixels of the edge child widgets.
  final double edgeChildWidth;

  /// Whether the children should be placed in the opposite order of increasing
  /// coordinates in the cross axis.
  ///
  /// For example, if the cross axis is horizontal, the children are placed from
  /// left to right when [reverseCrossAxis] is false and from right to left when
  /// [reverseCrossAxis] is true.
  ///
  /// Typically set to the return value of [axisDirectionIsReversed] applied to
  /// the [SliverConstraints.crossAxisDirection].
  final bool reverseCrossAxis;

  /// The number of logical pixels from the leading edge of one row to the
  /// leading edge of the next row.
  double get _rowHeight {
    return _monthItemRowHeight + _monthItemSpaceBetweenRows;
  }

  /// The height in logical pixels of the children widgets.
  double get _childHeight {
    return _monthItemRowHeight;
  }

  @override
  int getMinChildIndexForScrollOffset(double scrollOffset) {
    return crossAxisCount * (scrollOffset ~/ _rowHeight);
  }

  @override
  int getMaxChildIndexForScrollOffset(double scrollOffset) {
    final int mainAxisCount = (scrollOffset / _rowHeight).ceil();
    return math.max(0, crossAxisCount * mainAxisCount - 1);
  }

  double _getCrossAxisOffset(double crossAxisStart, bool isPadding) {
    if (reverseCrossAxis) {
      return
        ((crossAxisCount - 2) * dayChildWidth + 2 * edgeChildWidth) -
        crossAxisStart -
        (isPadding ? edgeChildWidth : dayChildWidth);
    }
    return crossAxisStart;
  }

  @override
  SliverGridGeometry getGeometryForChildIndex(int index) {
    final int adjustedIndex = index % crossAxisCount;
    final bool isEdge = adjustedIndex == 0 || adjustedIndex == crossAxisCount - 1;
    final double crossAxisStart = math.max(0, (adjustedIndex - 1) * dayChildWidth + edgeChildWidth);

    return SliverGridGeometry(
      scrollOffset: (index ~/ crossAxisCount) * _rowHeight,
      crossAxisOffset: _getCrossAxisOffset(crossAxisStart, isEdge),
      mainAxisExtent: _childHeight,
      crossAxisExtent: isEdge ? edgeChildWidth : dayChildWidth,
    );
  }

  @override
  double computeMaxScrollOffset(int childCount) {
    assert(childCount >= 0);
    final int mainAxisCount = ((childCount - 1) ~/ crossAxisCount) + 1;
    final double mainAxisSpacing = _rowHeight - _childHeight;
    return _rowHeight * mainAxisCount - mainAxisSpacing;
  }
}

/// Displays the days of a given month and allows choosing a date range.
///
/// The days are arranged in a rectangular grid with one column for each day of
/// the week.
class _MonthItem extends StatefulWidget {
  /// Creates a month item.
  _MonthItem({
    Key? key,
    required this.selectedDateStart,
    required this.selectedDateEnd,
    required this.currentDate,
    required this.onChanged,
    required this.firstDate,
    required this.lastDate,
    required this.displayedMonth,
    this.dragStartBehavior = DragStartBehavior.start,
  }) : assert(firstDate != null),
       assert(lastDate != null),
       assert(!firstDate.isAfter(lastDate)),
       assert(selectedDateStart == null || !selectedDateStart.isBefore(firstDate)),
       assert(selectedDateEnd == null || !selectedDateEnd.isBefore(firstDate)),
       assert(selectedDateStart == null || !selectedDateStart.isAfter(lastDate)),
       assert(selectedDateEnd == null || !selectedDateEnd.isAfter(lastDate)),
       assert(selectedDateStart == null || selectedDateEnd == null || !selectedDateStart.isAfter(selectedDateEnd)),
       assert(currentDate != null),
       assert(onChanged != null),
       assert(displayedMonth != null),
       assert(dragStartBehavior != null),
       super(key: key);

  /// The currently selected start date.
  ///
  /// This date is highlighted in the picker.
  final DateTime? selectedDateStart;

  /// The currently selected end date.
  ///
  /// This date is highlighted in the picker.
  final DateTime? selectedDateEnd;

  /// The current date at the time the picker is displayed.
  final DateTime currentDate;

  /// Called when the user picks a day.
  final ValueChanged<DateTime> onChanged;

  /// The earliest date the user is permitted to pick.
  final DateTime firstDate;

  /// The latest date the user is permitted to pick.
  final DateTime lastDate;

  /// The month whose days are displayed by this picker.
  final DateTime displayedMonth;

  /// Determines the way that drag start behavior is handled.
  ///
  /// If set to [DragStartBehavior.start], the drag gesture used to scroll a
  /// date picker wheel will begin upon the detection of a drag gesture. If set
  /// to [DragStartBehavior.down] it will begin when a down event is first
  /// detected.
  ///
  /// In general, setting this to [DragStartBehavior.start] will make drag
  /// animation smoother and setting it to [DragStartBehavior.down] will make
  /// drag behavior feel slightly more reactive.
  ///
  /// By default, the drag start behavior is [DragStartBehavior.start].
  ///
  /// See also:
  ///
  ///  * [DragGestureRecognizer.dragStartBehavior], which gives an example for
  ///    the different behaviors.
  final DragStartBehavior dragStartBehavior;

  @override
  _MonthItemState createState() => _MonthItemState();
}

class _MonthItemState extends State<_MonthItem> {
  /// List of [FocusNode]s, one for each day of the month.
  late List<FocusNode> _dayFocusNodes;

  @override
  void initState() {
    super.initState();
    final int daysInMonth = DateUtils.getDaysInMonth(widget.displayedMonth.year, widget.displayedMonth.month);
    _dayFocusNodes = List<FocusNode>.generate(
        daysInMonth,
        (int index) => FocusNode(skipTraversal: true, debugLabel: 'Day ${index + 1}')
    );
  }

  @override
  void didChangeDependencies() {
    super.didChangeDependencies();
    // Check to see if the focused date is in this month, if so focus it.
    final DateTime? focusedDate = _FocusedDate.of(context)?.date;
    if (focusedDate != null && DateUtils.isSameMonth(widget.displayedMonth, focusedDate)) {
      _dayFocusNodes[focusedDate.day - 1].requestFocus();
    }
  }

  @override
  void dispose() {
    for (final FocusNode node in _dayFocusNodes) {
      node.dispose();
    }
    super.dispose();
  }

  Color _highlightColor(BuildContext context) {
    return Theme.of(context).colorScheme.primary.withOpacity(0.12);
  }

  void _dayFocusChanged(bool focused) {
    if (focused) {
      final TraversalDirection? focusDirection = _FocusedDate.of(context)?.scrollDirection;
      if (focusDirection != null) {
        ScrollPositionAlignmentPolicy policy = ScrollPositionAlignmentPolicy.explicit;
        switch (focusDirection) {
          case TraversalDirection.up:
          case TraversalDirection.left:
            policy = ScrollPositionAlignmentPolicy.keepVisibleAtStart;
            break;
          case TraversalDirection.right:
          case TraversalDirection.down:
            policy = ScrollPositionAlignmentPolicy.keepVisibleAtEnd;
            break;
        }
        Scrollable.ensureVisible(primaryFocus!.context!,
          duration: _monthScrollDuration,
          alignmentPolicy: policy,
        );
      }
    }
  }

  Widget _buildDayItem(BuildContext context, DateTime dayToBuild, int firstDayOffset, int daysInMonth) {
    final ThemeData theme = Theme.of(context);
    final ColorScheme colorScheme = theme.colorScheme;
    final TextTheme textTheme = theme.textTheme;
    final MaterialLocalizations localizations = MaterialLocalizations.of(context);
    final TextDirection textDirection = Directionality.of(context);
    final Color highlightColor = _highlightColor(context);
    final int day = dayToBuild.day;

    final bool isDisabled = dayToBuild.isAfter(widget.lastDate) || dayToBuild.isBefore(widget.firstDate);

    BoxDecoration? decoration;
    TextStyle? itemStyle = textTheme.bodyText2;

    final bool isRangeSelected = widget.selectedDateStart != null && widget.selectedDateEnd != null;
    final bool isSelectedDayStart = widget.selectedDateStart != null && dayToBuild.isAtSameMomentAs(widget.selectedDateStart!);
    final bool isSelectedDayEnd = widget.selectedDateEnd != null && dayToBuild.isAtSameMomentAs(widget.selectedDateEnd!);
    final bool isInRange = isRangeSelected &&
      dayToBuild.isAfter(widget.selectedDateStart!) &&
      dayToBuild.isBefore(widget.selectedDateEnd!);

    _HighlightPainter? highlightPainter;

    if (isSelectedDayStart || isSelectedDayEnd) {
      // The selected start and end dates gets a circle background
      // highlight, and a contrasting text color.
      itemStyle = textTheme.bodyText2?.apply(color: colorScheme.onPrimary);
      decoration = BoxDecoration(
        color: colorScheme.primary,
        shape: BoxShape.circle,
      );

      if (isRangeSelected && widget.selectedDateStart != widget.selectedDateEnd) {
        final _HighlightPainterStyle style = isSelectedDayStart
          ? _HighlightPainterStyle.highlightTrailing
          : _HighlightPainterStyle.highlightLeading;
        highlightPainter = _HighlightPainter(
          color: highlightColor,
          style: style,
          textDirection: textDirection,
        );
      }
    } else if (isInRange) {
      // The days within the range get a light background highlight.
      highlightPainter = _HighlightPainter(
        color: highlightColor,
        style: _HighlightPainterStyle.highlightAll,
        textDirection: textDirection,
      );
    } else if (isDisabled) {
      itemStyle = textTheme.bodyText2?.apply(color: colorScheme.onSurface.withOpacity(0.38));
    } else if (DateUtils.isSameDay(widget.currentDate, dayToBuild)) {
      // The current day gets a different text color and a circle stroke
      // border.
      itemStyle = textTheme.bodyText2?.apply(color: colorScheme.primary);
      decoration = BoxDecoration(
        border: Border.all(color: colorScheme.primary, width: 1),
        shape: BoxShape.circle,
      );
    }

    // We want the day of month to be spoken first irrespective of the
    // locale-specific preferences or TextDirection. This is because
    // an accessibility user is more likely to be interested in the
    // day of month before the rest of the date, as they are looking
    // for the day of month. To do that we prepend day of month to the
    // formatted full date.
    String semanticLabel = '${localizations.formatDecimal(day)}, ${localizations.formatFullDate(dayToBuild)}';
    if (isSelectedDayStart) {
      semanticLabel = localizations.dateRangeStartDateSemanticLabel(semanticLabel);
    } else if (isSelectedDayEnd) {
      semanticLabel = localizations.dateRangeEndDateSemanticLabel(semanticLabel);
    }

    Widget dayWidget = Container(
      decoration: decoration,
      child: Center(
        child: Semantics(
          label: semanticLabel,
          selected: isSelectedDayStart || isSelectedDayEnd,
          child: ExcludeSemantics(
            child: Text(localizations.formatDecimal(day), style: itemStyle),
          ),
        ),
      ),
    );

    if (highlightPainter != null) {
      dayWidget = CustomPaint(
        painter: highlightPainter,
        child: dayWidget,
      );
    }

    if (!isDisabled) {
      dayWidget = InkResponse(
        focusNode: _dayFocusNodes[day - 1],
        onTap: () => widget.onChanged(dayToBuild),
        radius: _monthItemRowHeight / 2 + 4,
        splashColor: colorScheme.primary.withOpacity(0.38),
        onFocusChange: _dayFocusChanged,
        child: dayWidget,
      );
    }

    return dayWidget;
  }

  Widget _buildEdgeContainer(BuildContext context, bool isHighlighted) {
    return Container(color: isHighlighted ? _highlightColor(context) : null);
  }

  @override
  Widget build(BuildContext context) {
    final ThemeData themeData = Theme.of(context);
    final TextTheme textTheme = themeData.textTheme;
    final MaterialLocalizations localizations = MaterialLocalizations.of(context);
    final int year = widget.displayedMonth.year;
    final int month = widget.displayedMonth.month;
    final int daysInMonth = DateUtils.getDaysInMonth(year, month);
    final int dayOffset = DateUtils.firstDayOffset(year, month, localizations);
    final int weeks = ((daysInMonth + dayOffset) / DateTime.daysPerWeek).ceil();
    final double gridHeight =
        weeks * _monthItemRowHeight + (weeks - 1) * _monthItemSpaceBetweenRows;
    final List<Widget> dayItems = <Widget>[];

    for (int i = 0; true; i += 1) {
      // 1-based day of month, e.g. 1-31 for January, and 1-29 for February on
      // a leap year.
      final int day = i - dayOffset + 1;
      if (day > daysInMonth)
        break;
      if (day < 1) {
        dayItems.add(Container());
      } else {
        final DateTime dayToBuild = DateTime(year, month, day);
        final Widget dayItem = _buildDayItem(
          context,
          dayToBuild,
          dayOffset,
          daysInMonth,
        );
        dayItems.add(dayItem);
      }
    }

    // Add the leading/trailing edge containers to each week in order to
    // correctly extend the range highlight.
    final List<Widget> paddedDayItems = <Widget>[];
    for (int i = 0; i < weeks; i++) {
      final int start = i * DateTime.daysPerWeek;
      final int end = math.min(
        start + DateTime.daysPerWeek,
        dayItems.length,
      );
      final List<Widget> weekList = dayItems.sublist(start, end);

      final DateTime dateAfterLeadingPadding = DateTime(year, month, start - dayOffset + 1);
      // Only color the edge container if it is after the start date and
      // on/before the end date.
      final bool isLeadingInRange =
        !(dayOffset > 0 && i == 0) &&
        widget.selectedDateStart != null &&
        widget.selectedDateEnd != null &&
        dateAfterLeadingPadding.isAfter(widget.selectedDateStart!) &&
        !dateAfterLeadingPadding.isAfter(widget.selectedDateEnd!);
      weekList.insert(0, _buildEdgeContainer(context, isLeadingInRange));

      // Only add a trailing edge container if it is for a full week and not a
      // partial week.
      if (end < dayItems.length || (end == dayItems.length && dayItems.length % DateTime.daysPerWeek == 0)) {
        final DateTime dateBeforeTrailingPadding =
        DateTime(year, month, end - dayOffset);
        // Only color the edge container if it is on/after the start date and
        // before the end date.
        final bool isTrailingInRange =
          widget.selectedDateStart != null &&
          widget.selectedDateEnd != null &&
          !dateBeforeTrailingPadding.isBefore(widget.selectedDateStart!) &&
          dateBeforeTrailingPadding.isBefore(widget.selectedDateEnd!);
        weekList.add(_buildEdgeContainer(context, isTrailingInRange));
      }

      paddedDayItems.addAll(weekList);
    }

    final double maxWidth = MediaQuery.of(context).orientation == Orientation.landscape
      ? _maxCalendarWidthLandscape
      : _maxCalendarWidthPortrait;
    return Column(
      children: <Widget>[
        Container(
          constraints: BoxConstraints(maxWidth: maxWidth),
          height: _monthItemHeaderHeight,
          padding: const EdgeInsets.symmetric(horizontal: 16),
          alignment: AlignmentDirectional.centerStart,
          child: ExcludeSemantics(
            child: Text(
              localizations.formatMonthYear(widget.displayedMonth),
              style: textTheme.bodyText2!.apply(color: themeData.colorScheme.onSurface),
            ),
          ),
        ),
        Container(
          constraints: BoxConstraints(
            maxWidth: maxWidth,
            maxHeight: gridHeight,
          ),
          child: GridView.custom(
            physics: const NeverScrollableScrollPhysics(),
            gridDelegate: _monthItemGridDelegate,
            childrenDelegate: SliverChildListDelegate(
              paddedDayItems,
              addRepaintBoundaries: false,
            ),
          ),
        ),
        const SizedBox(height: _monthItemFooterHeight),
      ],
    );
  }
}

/// Determines which style to use to paint the highlight.
enum _HighlightPainterStyle {
  /// Paints nothing.
  none,

  /// Paints a rectangle that occupies the leading half of the space.
  highlightLeading,

  /// Paints a rectangle that occupies the trailing half of the space.
  highlightTrailing,

  /// Paints a rectangle that occupies all available space.
  highlightAll,
}

/// This custom painter will add a background highlight to its child.
///
/// This highlight will be drawn depending on the [style], [color], and
/// [textDirection] supplied. It will either paint a rectangle on the
/// left/right, a full rectangle, or nothing at all. This logic is determined by
/// a combination of the [style] and [textDirection].
class _HighlightPainter extends CustomPainter {
  _HighlightPainter({
    required this.color,
    this.style = _HighlightPainterStyle.none,
    this.textDirection,
  });

  final Color color;
  final _HighlightPainterStyle style;
  final TextDirection? textDirection;

  @override
  void paint(Canvas canvas, Size size) {
    if (style == _HighlightPainterStyle.none) {
      return;
    }

    final Paint paint = Paint()
      ..color = color
      ..style = PaintingStyle.fill;

    final Rect rectLeft = Rect.fromLTWH(0, 0, size.width / 2, size.height);
    final Rect rectRight = Rect.fromLTWH(size.width / 2, 0, size.width / 2, size.height);

    switch (style) {
      case _HighlightPainterStyle.highlightTrailing:
        canvas.drawRect(
          textDirection == TextDirection.ltr ? rectRight : rectLeft,
          paint,
        );
        break;
      case _HighlightPainterStyle.highlightLeading:
        canvas.drawRect(
          textDirection == TextDirection.ltr ? rectLeft : rectRight,
          paint,
        );
        break;
      case _HighlightPainterStyle.highlightAll:
        canvas.drawRect(
          Rect.fromLTWH(0, 0, size.width, size.height),
          paint,
        );
        break;
      case _HighlightPainterStyle.none:
        break;
    }
  }

  @override
  bool shouldRepaint(CustomPainter oldDelegate) => false;
}

class _InputDateRangePickerDialog extends StatelessWidget {
  const _InputDateRangePickerDialog({
    Key? key,
    required this.selectedStartDate,
    required this.selectedEndDate,
    required this.currentDate,
    required this.picker,
    required this.onConfirm,
    required this.onCancel,
    required this.confirmText,
    required this.cancelText,
    required this.helpText,
    required this.entryModeButton,
  }) : super(key: key);

  final DateTime? selectedStartDate;
  final DateTime? selectedEndDate;
  final DateTime? currentDate;
  final Widget picker;
  final VoidCallback onConfirm;
  final VoidCallback onCancel;
  final String? confirmText;
  final String? cancelText;
  final String? helpText;
  final Widget? entryModeButton;

  String _formatDateRange(BuildContext context, DateTime? start, DateTime? end, DateTime now) {
    final MaterialLocalizations localizations = MaterialLocalizations.of(context);
    final String startText = _formatRangeStartDate(localizations, start, end);
    final String endText = _formatRangeEndDate(localizations, start, end, now);
    if (start == null || end == null) {
      return localizations.unspecifiedDateRange;
    }
    if (Directionality.of(context) == TextDirection.ltr) {
      return '$startText – $endText';
    } else {
      return '$endText – $startText';
    }
  }

  @override
  Widget build(BuildContext context) {
    final ThemeData theme = Theme.of(context);
    final ColorScheme colorScheme = theme.colorScheme;
    final MaterialLocalizations localizations = MaterialLocalizations.of(context);
    final Orientation orientation = MediaQuery.of(context).orientation;
    final TextTheme textTheme = theme.textTheme;

    final Color onPrimarySurfaceColor = colorScheme.brightness == Brightness.light
        ? colorScheme.onPrimary
        : colorScheme.onSurface;
    final TextStyle? dateStyle = orientation == Orientation.landscape
        ? textTheme.headline5?.apply(color: onPrimarySurfaceColor)
        : textTheme.headline4?.apply(color: onPrimarySurfaceColor);
    final String dateText = _formatDateRange(context, selectedStartDate, selectedEndDate, currentDate!);
    final String semanticDateText = selectedStartDate != null && selectedEndDate != null
        ? '${localizations.formatMediumDate(selectedStartDate!)} – ${localizations.formatMediumDate(selectedEndDate!)}'
        : '';

    final Widget header = _DatePickerHeader(
      helpText: helpText ?? localizations.dateRangePickerHelpText,
      titleText: dateText,
      titleSemanticsLabel: semanticDateText,
      titleStyle: dateStyle,
      orientation: orientation,
      isShort: orientation == Orientation.landscape,
      entryModeButton: entryModeButton,
    );

    final Widget actions = Container(
      alignment: AlignmentDirectional.centerEnd,
      constraints: const BoxConstraints(minHeight: 52.0),
      padding: const EdgeInsets.symmetric(horizontal: 8),
      child: OverflowBar(
        spacing: 8,
        children: <Widget>[
          TextButton(
            child: Text(cancelText ?? localizations.cancelButtonLabel),
            onPressed: onCancel,
          ),
          TextButton(
            child: Text(confirmText ?? localizations.okButtonLabel),
            onPressed: onConfirm,
          ),
        ],
      ),
    );

    switch (orientation) {
      case Orientation.portrait:
        return Column(
          mainAxisSize: MainAxisSize.min,
          crossAxisAlignment: CrossAxisAlignment.stretch,
          children: <Widget>[
            header,
            Expanded(child: picker),
            actions,
          ],
        );

      case Orientation.landscape:
        return Row(
          mainAxisSize: MainAxisSize.min,
          crossAxisAlignment: CrossAxisAlignment.stretch,
          children: <Widget>[
            header,
            Flexible(
              child: Column(
                mainAxisSize: MainAxisSize.min,
                crossAxisAlignment: CrossAxisAlignment.stretch,
                children: <Widget>[
                  Expanded(child: picker),
                  actions,
                ],
              ),
            ),
          ],
        );
    }
  }
}

/// Provides a pair of text fields that allow the user to enter the start and
/// end dates that represent a range of dates.
class _InputDateRangePicker extends StatefulWidget {
  /// Creates a row with two text fields configured to accept the start and end dates
  /// of a date range.
  _InputDateRangePicker({
    Key? key,
    DateTime? initialStartDate,
    DateTime? initialEndDate,
    required DateTime firstDate,
    required DateTime lastDate,
    required this.onStartDateChanged,
    required this.onEndDateChanged,
    this.helpText,
    this.errorFormatText,
    this.errorInvalidText,
    this.errorInvalidRangeText,
    this.fieldStartHintText,
    this.fieldEndHintText,
    this.fieldStartLabelText,
    this.fieldEndLabelText,
    this.autofocus = false,
    this.autovalidate = false,
  }) : initialStartDate = initialStartDate == null ? null : DateUtils.dateOnly(initialStartDate),
       initialEndDate = initialEndDate == null ? null : DateUtils.dateOnly(initialEndDate),
       assert(firstDate != null),
       firstDate = DateUtils.dateOnly(firstDate),
       assert(lastDate != null),
       lastDate = DateUtils.dateOnly(lastDate),
       assert(firstDate != null),
       assert(lastDate != null),
       assert(autofocus != null),
       assert(autovalidate != null),
       super(key: key);

  /// The [DateTime] that represents the start of the initial date range selection.
  final DateTime? initialStartDate;

  /// The [DateTime] that represents the end of the initial date range selection.
  final DateTime? initialEndDate;

  /// The earliest allowable [DateTime] that the user can select.
  final DateTime firstDate;

  /// The latest allowable [DateTime] that the user can select.
  final DateTime lastDate;

  /// Called when the user changes the start date of the selected range.
  final ValueChanged<DateTime?>? onStartDateChanged;

  /// Called when the user changes the end date of the selected range.
  final ValueChanged<DateTime?>? onEndDateChanged;

  /// The text that is displayed at the top of the header.
  ///
  /// This is used to indicate to the user what they are selecting a date for.
  final String? helpText;

  /// Error text used to indicate the text in a field is not a valid date.
  final String? errorFormatText;

  /// Error text used to indicate the date in a field is not in the valid range
  /// of [firstDate] - [lastDate].
  final String? errorInvalidText;

  /// Error text used to indicate the dates given don't form a valid date
  /// range (i.e. the start date is after the end date).
  final String? errorInvalidRangeText;

  /// Hint text shown when the start date field is empty.
  final String? fieldStartHintText;

  /// Hint text shown when the end date field is empty.
  final String? fieldEndHintText;

  /// Label used for the start date field.
  final String? fieldStartLabelText;

  /// Label used for the end date field.
  final String? fieldEndLabelText;

  /// {@macro flutter.widgets.editableText.autofocus}
  final bool autofocus;

  /// If true, this the date fields will validate and update their error text
  /// immediately after every change. Otherwise, you must call
  /// [_InputDateRangePickerState.validate] to validate.
  final bool autovalidate;

  @override
  _InputDateRangePickerState createState() => _InputDateRangePickerState();
}

/// The current state of an [_InputDateRangePicker]. Can be used to
/// [validate] the date field entries.
class _InputDateRangePickerState extends State<_InputDateRangePicker> {
  late String _startInputText;
  late String _endInputText;
  DateTime? _startDate;
  DateTime? _endDate;
  late TextEditingController _startController;
  late TextEditingController _endController;
  String? _startErrorText;
  String? _endErrorText;
  bool _autoSelected = false;

  @override
  void initState() {
    super.initState();
    _startDate = widget.initialStartDate;
    _startController = TextEditingController();
    _endDate = widget.initialEndDate;
    _endController = TextEditingController();
  }

  @override
  void dispose() {
    _startController.dispose();
    _endController.dispose();
    super.dispose();
  }

  @override
  void didChangeDependencies() {
    super.didChangeDependencies();
    final MaterialLocalizations localizations = MaterialLocalizations.of(context);
    if (_startDate != null) {
      _startInputText = localizations.formatCompactDate(_startDate!);
      final bool selectText = widget.autofocus && !_autoSelected;
      _updateController(_startController, _startInputText, selectText);
      _autoSelected = selectText;
    }

    if (_endDate != null) {
      _endInputText = localizations.formatCompactDate(_endDate!);
      _updateController(_endController, _endInputText, false);
    }
  }

  /// Validates that the text in the start and end fields represent a valid
  /// date range.
  ///
  /// Will return true if the range is valid. If not, it will
  /// return false and display an appropriate error message under one of the
  /// text fields.
  bool validate() {
    String? startError = _validateDate(_startDate);
    final String? endError = _validateDate(_endDate);
    if (startError == null && endError == null) {
      if (_startDate!.isAfter(_endDate!)) {
        startError = widget.errorInvalidRangeText ?? MaterialLocalizations.of(context).invalidDateRangeLabel;
      }
    }
    setState(() {
      _startErrorText = startError;
      _endErrorText = endError;
    });
    return startError == null && endError == null;
  }

  DateTime? _parseDate(String? text) {
    final MaterialLocalizations localizations = MaterialLocalizations.of(context);
    return localizations.parseCompactDate(text);
  }

  String? _validateDate(DateTime? date) {
    if (date == null) {
      return widget.errorFormatText ?? MaterialLocalizations.of(context).invalidDateFormatLabel;
    } else if (date.isBefore(widget.firstDate) || date.isAfter(widget.lastDate)) {
      return widget.errorInvalidText ?? MaterialLocalizations.of(context).dateOutOfRangeLabel;
    }
    return null;
  }

  void _updateController(TextEditingController controller, String text, bool selectText) {
    TextEditingValue textEditingValue = controller.value.copyWith(text: text);
    if (selectText) {
      textEditingValue = textEditingValue.copyWith(selection: TextSelection(
        baseOffset: 0,
        extentOffset: text.length,
      ));
    }
    controller.value = textEditingValue;
  }

  void _handleStartChanged(String text) {
    setState(() {
      _startInputText = text;
      _startDate = _parseDate(text);
      widget.onStartDateChanged?.call(_startDate);
    });
    if (widget.autovalidate) {
      validate();
    }
  }

  void _handleEndChanged(String text) {
    setState(() {
      _endInputText = text;
      _endDate = _parseDate(text);
      widget.onEndDateChanged?.call(_endDate);
    });
    if (widget.autovalidate) {
      validate();
    }
  }

  @override
  Widget build(BuildContext context) {
    final MaterialLocalizations localizations = MaterialLocalizations.of(context);
    final InputDecorationTheme inputTheme = Theme.of(context).inputDecorationTheme;
    return Row(
      crossAxisAlignment: CrossAxisAlignment.start,
      children: <Widget>[
        Expanded(
          child: TextField(
            controller: _startController,
            decoration: InputDecoration(
              border: inputTheme.border ?? const UnderlineInputBorder(),
              filled: inputTheme.filled,
              hintText: widget.fieldStartHintText ?? localizations.dateHelpText,
              labelText: widget.fieldStartLabelText ?? localizations.dateRangeStartLabel,
              errorText: _startErrorText,
            ),
            keyboardType: TextInputType.datetime,
            onChanged: _handleStartChanged,
            autofocus: widget.autofocus,
          ),
        ),
        const SizedBox(width: 8),
        Expanded(
          child: TextField(
            controller: _endController,
            decoration: InputDecoration(
              border: inputTheme.border ?? const UnderlineInputBorder(),
              filled: inputTheme.filled,
              hintText: widget.fieldEndHintText ?? localizations.dateHelpText,
              labelText: widget.fieldEndLabelText ?? localizations.dateRangeEndLabel,
              errorText: _endErrorText,
            ),
            keyboardType: TextInputType.datetime,
            onChanged: _handleEndChanged,
          ),
        ),
      ],
    );
  }
}<|MERGE_RESOLUTION|>--- conflicted
+++ resolved
@@ -466,11 +466,7 @@
   final GlobalKey<FormState> _formKey = GlobalKey<FormState>();
 
   void _handleOk() {
-<<<<<<< HEAD
-    if (_entryMode.value == DatePickerEntryMode.input) {
-=======
     if (_entryMode == DatePickerEntryMode.input || _entryMode == DatePickerEntryMode.inputOnly) {
->>>>>>> a42f68f0
       final FormState form = _formKey.currentState!;
       if (!form.validate()) {
         setState(() => _autoValidate.value = true);
