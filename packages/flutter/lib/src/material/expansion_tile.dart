--- conflicted
+++ resolved
@@ -272,9 +272,12 @@
 
     final Widget result = Offstage(
       child: TickerMode(
-        child: Column(
-          crossAxisAlignment: widget.expandedCrossAxisAlignment ?? CrossAxisAlignment.center,
-          children: widget.children,
+        child: Padding(
+          padding: widget.childrenPadding ?? EdgeInsets.zero,
+          child: Column(
+            crossAxisAlignment: widget.expandedCrossAxisAlignment ?? CrossAxisAlignment.center,
+            children: widget.children,
+          ),
         ),
         enabled: !closed,
       ),
@@ -284,17 +287,7 @@
     return AnimatedBuilder(
       animation: _controller.view,
       builder: _buildChildren,
-<<<<<<< HEAD
-      child: closed ? null : Padding(
-        padding: widget.childrenPadding ?? EdgeInsets.zero,
-        child: Column(
-          crossAxisAlignment: widget.expandedCrossAxisAlignment ?? CrossAxisAlignment.center,
-          children: widget.children,
-        ),
-      ),
-=======
       child: shouldRemoveChildren ? null : result,
->>>>>>> 8abf0a6d
     );
   }
 }