--- conflicted
+++ resolved
@@ -479,11 +479,8 @@
        assert(snackBarTheme != null),
        assert(bottomSheetTheme != null),
        assert(popupMenuTheme != null),
-<<<<<<< HEAD
        assert(bannerTheme != null),
        assert(buttonBarTheme != null);
-=======
-       assert(bannerTheme != null);
 
   /// Create a [ThemeData] based on the colors in the given [colorScheme] and
   /// text styles of the optional [textTheme].
@@ -544,7 +541,6 @@
       colorScheme: colorScheme,
     );
   }
->>>>>>> 41cc80c5
 
   /// A default light blue theme.
   ///
