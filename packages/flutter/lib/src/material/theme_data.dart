// Copyright 2015 The Chromium Authors. All rights reserved.
// Use of this source code is governed by a BSD-style license that can be
// found in the LICENSE file.

import 'dart:ui' show Color, hashList;

import 'package:flutter/cupertino.dart';
import 'package:flutter/foundation.dart';
import 'package:flutter/services.dart';
import 'package:flutter/widgets.dart';

import 'app_bar_theme.dart';
import 'banner_theme.dart';
import 'bottom_app_bar_theme.dart';
import 'bottom_sheet_theme.dart';
import 'button_bar_theme.dart';
import 'button_theme.dart';
import 'card_theme.dart';
import 'chip_theme.dart';
import 'color_scheme.dart';
import 'colors.dart';
import 'dialog_theme.dart';
import 'divider_theme.dart';
import 'floating_action_button_theme.dart';
import 'ink_splash.dart';
import 'ink_well.dart' show InteractiveInkFeatureFactory;
import 'input_decorator.dart';
import 'page_transitions_theme.dart';
import 'popup_menu_theme.dart';
import 'slider_theme.dart';
import 'snack_bar_theme.dart';
import 'tab_bar_theme.dart';
import 'text_theme.dart';
import 'toggle_buttons_theme.dart';
import 'tooltip_theme.dart';
import 'typography.dart';

export 'package:flutter/services.dart' show Brightness;

// Deriving these values is black magic. The spec claims that pressed buttons
// have a highlight of 0x66999999, but that's clearly wrong. The videos in the
// spec show that buttons have a composited highlight of #E1E1E1 on a background
// of #FAFAFA. Assuming that the highlight really has an opacity of 0x66, we can
// solve for the actual color of the highlight:
const Color _kLightThemeHighlightColor = Color(0x66BCBCBC);

// The same video shows the splash compositing to #D7D7D7 on a background of
// #E1E1E1. Again, assuming the splash has an opacity of 0x66, we can solve for
// the actual color of the splash:
const Color _kLightThemeSplashColor = Color(0x66C8C8C8);

// Unfortunately, a similar video isn't available for the dark theme, which
// means we assume the values in the spec are actually correct.
const Color _kDarkThemeHighlightColor = Color(0x40CCCCCC);
const Color _kDarkThemeSplashColor = Color(0x40CCCCCC);

/// Configures the tap target and layout size of certain Material widgets.
///
/// Changing the value in [ThemeData.materialTapTargetSize] will affect the
/// accessibility experience.
///
/// Some of the impacted widgets include:
///
///   * [FloatingActionButton], only the mini tap target size is increased.
///   * [MaterialButton]
///   * [OutlineButton]
///   * [FlatButton]
///   * [RaisedButton]
///   * [TimePicker]
///   * [SnackBar]
///   * [Chip]
///   * [RawChip]
///   * [InputChip]
///   * [ChoiceChip]
///   * [FilterChip]
///   * [ActionChip]
///   * [Radio]
///   * [Switch]
///   * [Checkbox]
enum MaterialTapTargetSize {
  /// Expands the minimum tap target size to 48px by 48px.
  ///
  /// This is the default value of [ThemeData.materialHitTestSize] and the
  /// recommended size to conform to Android accessibility scanner
  /// recommendations.
  padded,

  /// Shrinks the tap target size to the minimum provided by the Material
  /// specification.
  shrinkWrap,
}

/// Holds the color and typography values for a material design theme.
///
/// Use this class to configure a [Theme] widget.
///
/// To obtain the current theme, use [Theme.of].
@immutable
class ThemeData extends Diagnosticable {
  /// Create a [ThemeData] given a set of preferred values.
  ///
  /// Default values will be derived for arguments that are omitted.
  ///
  /// The most useful values to give are, in order of importance:
  ///
  ///  * The desired theme [brightness].
  ///
  ///  * The primary color palette (the [primarySwatch]), chosen from
  ///    one of the swatches defined by the material design spec. This
  ///    should be one of the maps from the [Colors] class that do not
  ///    have "accent" in their name.
  ///
  ///  * The [accentColor], sometimes called the secondary color, and,
  ///    if the accent color is specified, its brightness
  ///    ([accentColorBrightness]), so that the right contrasting text
  ///    color will be used over the accent color.
  ///
  /// See <https://material.io/design/color/> for
  /// more discussion on how to pick the right colors.
  factory ThemeData({
    Brightness brightness,
    MaterialColor primarySwatch,
    Color primaryColor,
    Brightness primaryColorBrightness,
    Color primaryColorLight,
    Color primaryColorDark,
    Color accentColor,
    Brightness accentColorBrightness,
    Color canvasColor,
    Color scaffoldBackgroundColor,
    Color bottomAppBarColor,
    Color cardColor,
    Color dividerColor,
    Color focusColor,
    Color hoverColor,
    Color highlightColor,
    Color splashColor,
    InteractiveInkFeatureFactory splashFactory,
    Color selectedRowColor,
    Color unselectedWidgetColor,
    Color disabledColor,
    Color buttonColor,
    ButtonThemeData buttonTheme,
    ToggleButtonsThemeData toggleButtonsTheme,
    Color secondaryHeaderColor,
    Color textSelectionColor,
    Color cursorColor,
    Color textSelectionHandleColor,
    Color backgroundColor,
    Color dialogBackgroundColor,
    Color indicatorColor,
    Color hintColor,
    Color errorColor,
    Color toggleableActiveColor,
    String fontFamily,
    TextTheme textTheme,
    TextTheme primaryTextTheme,
    TextTheme accentTextTheme,
    InputDecorationTheme inputDecorationTheme,
    IconThemeData iconTheme,
    IconThemeData primaryIconTheme,
    IconThemeData accentIconTheme,
    SliderThemeData sliderTheme,
    TabBarTheme tabBarTheme,
    TooltipThemeData tooltipTheme,
    CardTheme cardTheme,
    ChipThemeData chipTheme,
    TargetPlatform platform,
    MaterialTapTargetSize materialTapTargetSize,
    bool applyElevationOverlayColor,
    PageTransitionsTheme pageTransitionsTheme,
    AppBarTheme appBarTheme,
    BottomAppBarTheme bottomAppBarTheme,
    ColorScheme colorScheme,
    DialogTheme dialogTheme,
    FloatingActionButtonThemeData floatingActionButtonTheme,
    Typography typography,
    CupertinoThemeData cupertinoOverrideTheme,
    SnackBarThemeData snackBarTheme,
    BottomSheetThemeData bottomSheetTheme,
    PopupMenuThemeData popupMenuTheme,
    MaterialBannerThemeData bannerTheme,
<<<<<<< HEAD
    ButtonBarThemeData buttonBarTheme,
=======
    DividerThemeData dividerTheme,
>>>>>>> fb5b1570
  }) {
    brightness ??= Brightness.light;
    final bool isDark = brightness == Brightness.dark;
    primarySwatch ??= Colors.blue;
    primaryColor ??= isDark ? Colors.grey[900] : primarySwatch;
    primaryColorBrightness ??= estimateBrightnessForColor(primaryColor);
    primaryColorLight ??= isDark ? Colors.grey[500] : primarySwatch[100];
    primaryColorDark ??= isDark ? Colors.black : primarySwatch[700];
    final bool primaryIsDark = primaryColorBrightness == Brightness.dark;
    toggleableActiveColor ??= isDark ? Colors.tealAccent[200] : (accentColor ?? primarySwatch[600]);
    accentColor ??= isDark ? Colors.tealAccent[200] : primarySwatch[500];
    accentColorBrightness ??= estimateBrightnessForColor(accentColor);
    final bool accentIsDark = accentColorBrightness == Brightness.dark;
    canvasColor ??= isDark ? Colors.grey[850] : Colors.grey[50];
    scaffoldBackgroundColor ??= canvasColor;
    bottomAppBarColor ??= isDark ? Colors.grey[800] : Colors.white;
    cardColor ??= isDark ? Colors.grey[800] : Colors.white;
    dividerColor ??= isDark ? const Color(0x1FFFFFFF) : const Color(0x1F000000);

    // Create a ColorScheme that is backwards compatible as possible
    // with the existing default ThemeData color values.
    colorScheme ??= ColorScheme.fromSwatch(
      primarySwatch: primarySwatch,
      primaryColorDark: primaryColorDark,
      accentColor: accentColor,
      cardColor: cardColor,
      backgroundColor: backgroundColor,
      errorColor: errorColor,
      brightness: brightness,
    );

    splashFactory ??= InkSplash.splashFactory;
    selectedRowColor ??= Colors.grey[100];
    unselectedWidgetColor ??= isDark ? Colors.white70 : Colors.black54;
    // Spec doesn't specify a dark theme secondaryHeaderColor, this is a guess.
    secondaryHeaderColor ??= isDark ? Colors.grey[700] : primarySwatch[50];
    textSelectionColor ??= isDark ? accentColor : primarySwatch[200];
    // TODO(sandrasandeep): change to color provided by Material Design team
    cursorColor = cursorColor ?? const Color.fromRGBO(66, 133, 244, 1.0);
    textSelectionHandleColor ??= isDark ? Colors.tealAccent[400] : primarySwatch[300];
    backgroundColor ??= isDark ? Colors.grey[700] : primarySwatch[200];
    dialogBackgroundColor ??= isDark ? Colors.grey[800] : Colors.white;
    indicatorColor ??= accentColor == primaryColor ? Colors.white : accentColor;
    hintColor ??= isDark ? const Color(0x80FFFFFF) : const Color(0x8A000000);
    errorColor ??= Colors.red[700];
    inputDecorationTheme ??= const InputDecorationTheme();
    pageTransitionsTheme ??= const PageTransitionsTheme();
    primaryIconTheme ??= primaryIsDark ? const IconThemeData(color: Colors.white) : const IconThemeData(color: Colors.black);
    accentIconTheme ??= accentIsDark ? const IconThemeData(color: Colors.white) : const IconThemeData(color: Colors.black);
    iconTheme ??= isDark ? const IconThemeData(color: Colors.white) : const IconThemeData(color: Colors.black87);
    platform ??= defaultTargetPlatform;
    typography ??= Typography(platform: platform);
    final TextTheme defaultTextTheme = isDark ? typography.white : typography.black;
    textTheme = defaultTextTheme.merge(textTheme);
    final TextTheme defaultPrimaryTextTheme = primaryIsDark ? typography.white : typography.black;
    primaryTextTheme = defaultPrimaryTextTheme.merge(primaryTextTheme);
    final TextTheme defaultAccentTextTheme = accentIsDark ? typography.white : typography.black;
    accentTextTheme = defaultAccentTextTheme.merge(accentTextTheme);
    materialTapTargetSize ??= MaterialTapTargetSize.padded;
    applyElevationOverlayColor ??= false;
    if (fontFamily != null) {
      textTheme = textTheme.apply(fontFamily: fontFamily);
      primaryTextTheme = primaryTextTheme.apply(fontFamily: fontFamily);
      accentTextTheme = accentTextTheme.apply(fontFamily: fontFamily);
    }

    // Used as the default color (fill color) for RaisedButtons. Computing the
    // default for ButtonThemeData for the sake of backwards compatibility.
    buttonColor ??= isDark ? primarySwatch[600] : Colors.grey[300];
    focusColor ??= isDark ? Colors.white.withOpacity(0.12) : Colors.black.withOpacity(0.12);
    hoverColor ??= isDark ? Colors.white.withOpacity(0.04) : Colors.black.withOpacity(0.04);
    buttonTheme ??= ButtonThemeData(
      colorScheme: colorScheme,
      buttonColor: buttonColor,
      disabledColor: disabledColor,
      focusColor: focusColor,
      hoverColor: hoverColor,
      highlightColor: highlightColor,
      splashColor: splashColor,
      materialTapTargetSize: materialTapTargetSize,
    );
    toggleButtonsTheme ??= const ToggleButtonsThemeData();
    disabledColor ??= isDark ? Colors.white38 : Colors.black38;
    highlightColor ??= isDark ? _kDarkThemeHighlightColor : _kLightThemeHighlightColor;
    splashColor ??= isDark ? _kDarkThemeSplashColor : _kLightThemeSplashColor;

    sliderTheme ??= const SliderThemeData();
    tabBarTheme ??= const TabBarTheme();
    tooltipTheme ??= const TooltipThemeData();
    appBarTheme ??= const AppBarTheme();
    bottomAppBarTheme ??= const BottomAppBarTheme();
    cardTheme ??= const CardTheme();
    chipTheme ??= ChipThemeData.fromDefaults(
      secondaryColor: primaryColor,
      brightness: brightness,
      labelStyle: textTheme.body2,
    );
    dialogTheme ??= const DialogTheme();
    floatingActionButtonTheme ??= const FloatingActionButtonThemeData();
    cupertinoOverrideTheme = cupertinoOverrideTheme?.noDefault();
    snackBarTheme ??= const SnackBarThemeData();
    bottomSheetTheme ??= const BottomSheetThemeData();
    popupMenuTheme ??= const PopupMenuThemeData();
    bannerTheme ??= const MaterialBannerThemeData();
<<<<<<< HEAD
    buttonBarTheme ??= const ButtonBarThemeData();
=======
    dividerTheme ??= const DividerThemeData();
>>>>>>> fb5b1570

    return ThemeData.raw(
      brightness: brightness,
      primaryColor: primaryColor,
      primaryColorBrightness: primaryColorBrightness,
      primaryColorLight: primaryColorLight,
      primaryColorDark: primaryColorDark,
      accentColor: accentColor,
      accentColorBrightness: accentColorBrightness,
      canvasColor: canvasColor,
      scaffoldBackgroundColor: scaffoldBackgroundColor,
      bottomAppBarColor: bottomAppBarColor,
      cardColor: cardColor,
      dividerColor: dividerColor,
      focusColor: focusColor,
      hoverColor: hoverColor,
      highlightColor: highlightColor,
      splashColor: splashColor,
      splashFactory: splashFactory,
      selectedRowColor: selectedRowColor,
      unselectedWidgetColor: unselectedWidgetColor,
      disabledColor: disabledColor,
      buttonTheme: buttonTheme,
      buttonColor: buttonColor,
      toggleButtonsTheme: toggleButtonsTheme,
      toggleableActiveColor: toggleableActiveColor,
      secondaryHeaderColor: secondaryHeaderColor,
      textSelectionColor: textSelectionColor,
      cursorColor: cursorColor,
      textSelectionHandleColor: textSelectionHandleColor,
      backgroundColor: backgroundColor,
      dialogBackgroundColor: dialogBackgroundColor,
      indicatorColor: indicatorColor,
      hintColor: hintColor,
      errorColor: errorColor,
      textTheme: textTheme,
      primaryTextTheme: primaryTextTheme,
      accentTextTheme: accentTextTheme,
      inputDecorationTheme: inputDecorationTheme,
      iconTheme: iconTheme,
      primaryIconTheme: primaryIconTheme,
      accentIconTheme: accentIconTheme,
      sliderTheme: sliderTheme,
      tabBarTheme: tabBarTheme,
      tooltipTheme: tooltipTheme,
      cardTheme: cardTheme,
      chipTheme: chipTheme,
      platform: platform,
      materialTapTargetSize: materialTapTargetSize,
      applyElevationOverlayColor: applyElevationOverlayColor,
      pageTransitionsTheme: pageTransitionsTheme,
      appBarTheme: appBarTheme,
      bottomAppBarTheme: bottomAppBarTheme,
      colorScheme: colorScheme,
      dialogTheme: dialogTheme,
      floatingActionButtonTheme: floatingActionButtonTheme,
      typography: typography,
      cupertinoOverrideTheme: cupertinoOverrideTheme,
      snackBarTheme: snackBarTheme,
      bottomSheetTheme: bottomSheetTheme,
      popupMenuTheme: popupMenuTheme,
      bannerTheme: bannerTheme,
<<<<<<< HEAD
      buttonBarTheme: buttonBarTheme,
=======
      dividerTheme: dividerTheme,
>>>>>>> fb5b1570
    );
  }

  /// Create a [ThemeData] given a set of exact values. All the values must be
  /// specified. They all must also be non-null except for
  /// [cupertinoOverrideTheme].
  ///
  /// This will rarely be used directly. It is used by [lerp] to
  /// create intermediate themes based on two themes created with the
  /// [new ThemeData] constructor.
  const ThemeData.raw({
    // Warning: make sure these properties are in the exact same order as in
    // operator == and in the hashValues method and in the order of fields
    // in this class, and in the lerp() method.
    @required this.brightness,
    @required this.primaryColor,
    @required this.primaryColorBrightness,
    @required this.primaryColorLight,
    @required this.primaryColorDark,
    @required this.canvasColor,
    @required this.accentColor,
    @required this.accentColorBrightness,
    @required this.scaffoldBackgroundColor,
    @required this.bottomAppBarColor,
    @required this.cardColor,
    @required this.dividerColor,
    @required this.focusColor,
    @required this.hoverColor,
    @required this.highlightColor,
    @required this.splashColor,
    @required this.splashFactory,
    @required this.selectedRowColor,
    @required this.unselectedWidgetColor,
    @required this.disabledColor,
    @required this.buttonTheme,
    @required this.buttonColor,
    @required this.toggleButtonsTheme,
    @required this.secondaryHeaderColor,
    @required this.textSelectionColor,
    @required this.cursorColor,
    @required this.textSelectionHandleColor,
    @required this.backgroundColor,
    @required this.dialogBackgroundColor,
    @required this.indicatorColor,
    @required this.hintColor,
    @required this.errorColor,
    @required this.toggleableActiveColor,
    @required this.textTheme,
    @required this.primaryTextTheme,
    @required this.accentTextTheme,
    @required this.inputDecorationTheme,
    @required this.iconTheme,
    @required this.primaryIconTheme,
    @required this.accentIconTheme,
    @required this.sliderTheme,
    @required this.tabBarTheme,
    @required this.tooltipTheme,
    @required this.cardTheme,
    @required this.chipTheme,
    @required this.platform,
    @required this.materialTapTargetSize,
    @required this.applyElevationOverlayColor,
    @required this.pageTransitionsTheme,
    @required this.appBarTheme,
    @required this.bottomAppBarTheme,
    @required this.colorScheme,
    @required this.dialogTheme,
    @required this.floatingActionButtonTheme,
    @required this.typography,
    @required this.cupertinoOverrideTheme,
    @required this.snackBarTheme,
    @required this.bottomSheetTheme,
    @required this.popupMenuTheme,
    @required this.bannerTheme,
<<<<<<< HEAD
    @required this.buttonBarTheme,
=======
    @required this.dividerTheme,
>>>>>>> fb5b1570
  }) : assert(brightness != null),
       assert(primaryColor != null),
       assert(primaryColorBrightness != null),
       assert(primaryColorLight != null),
       assert(primaryColorDark != null),
       assert(accentColor != null),
       assert(accentColorBrightness != null),
       assert(canvasColor != null),
       assert(scaffoldBackgroundColor != null),
       assert(bottomAppBarColor != null),
       assert(cardColor != null),
       assert(dividerColor != null),
       assert(focusColor != null),
       assert(hoverColor != null),
       assert(highlightColor != null),
       assert(splashColor != null),
       assert(splashFactory != null),
       assert(selectedRowColor != null),
       assert(unselectedWidgetColor != null),
       assert(disabledColor != null),
       assert(toggleableActiveColor != null),
       assert(buttonTheme != null),
       assert(toggleButtonsTheme != null),
       assert(secondaryHeaderColor != null),
       assert(textSelectionColor != null),
       assert(cursorColor != null),
       assert(textSelectionHandleColor != null),
       assert(backgroundColor != null),
       assert(dialogBackgroundColor != null),
       assert(indicatorColor != null),
       assert(hintColor != null),
       assert(errorColor != null),
       assert(textTheme != null),
       assert(primaryTextTheme != null),
       assert(accentTextTheme != null),
       assert(inputDecorationTheme != null),
       assert(iconTheme != null),
       assert(primaryIconTheme != null),
       assert(accentIconTheme != null),
       assert(sliderTheme != null),
       assert(tabBarTheme != null),
       assert(tooltipTheme != null),
       assert(cardTheme != null),
       assert(chipTheme != null),
       assert(platform != null),
       assert(materialTapTargetSize != null),
       assert(pageTransitionsTheme != null),
       assert(appBarTheme != null),
       assert(bottomAppBarTheme != null),
       assert(colorScheme != null),
       assert(dialogTheme != null),
       assert(floatingActionButtonTheme != null),
       assert(typography != null),
       assert(snackBarTheme != null),
       assert(bottomSheetTheme != null),
       assert(popupMenuTheme != null),
       assert(bannerTheme != null),
<<<<<<< HEAD
       assert(buttonBarTheme != null);
=======
       assert(dividerTheme != null);
>>>>>>> fb5b1570

  /// Create a [ThemeData] based on the colors in the given [colorScheme] and
  /// text styles of the optional [textTheme].
  ///
  /// The [colorScheme] can not be null.
  ///
  /// If [colorScheme.brightness] is [Brightness.dark] then
  /// [ThemeData.applyElevationOverlayColor] will be set to true to support
  /// the Material dark theme method for indicating elevation by overlaying
  /// a semi-transparent white color on top of the surface color.
  ///
  /// This is the recommended method to theme your application. As we move
  /// forward we will be converting all the widget implementations to only use
  /// colors or colors derived from those in [ColorScheme].
  ///
  /// {@tool sample}
  /// This example will set up an application to use the baseline Material
  /// Design light and dark themes.
  ///
  /// ```dart
  /// MaterialApp(
  ///   theme: ThemeData.from(colorScheme: ColorScheme.light()),
  ///   darkTheme: ThemeData.from(colorScheme: ColorScheme.dark()),
  /// )
  /// ```
  /// {@end-tool}
  ///
  /// See <https://material.io/design/color/> for
  /// more discussion on how to pick the right colors.
  factory ThemeData.from({
    @required ColorScheme colorScheme,
    TextTheme textTheme,
  }) {
    assert(colorScheme != null);

    final bool isDark = colorScheme.brightness == Brightness.dark;

    // For surfaces that use primary color in light themes and surface color in dark
    final Color primarySurfaceColor = isDark ? colorScheme.surface : colorScheme.primary;
    final Color onPrimarySurfaceColor = isDark ? colorScheme.onSurface : colorScheme.onPrimary;

    return ThemeData(
      brightness: colorScheme.brightness,
      primaryColor: primarySurfaceColor,
      primaryColorBrightness: ThemeData.estimateBrightnessForColor(primarySurfaceColor),
      canvasColor: colorScheme.background,
      accentColor: colorScheme.secondary,
      accentColorBrightness: ThemeData.estimateBrightnessForColor(colorScheme.secondary),
      scaffoldBackgroundColor: colorScheme.background,
      cardColor: colorScheme.surface,
      dividerColor: colorScheme.onSurface.withOpacity(0.12),
      backgroundColor: colorScheme.background,
      dialogBackgroundColor: colorScheme.background,
      errorColor: colorScheme.error,
      textTheme: textTheme,
      indicatorColor: onPrimarySurfaceColor,
      applyElevationOverlayColor: isDark,
      colorScheme: colorScheme,
    );
  }

  /// A default light blue theme.
  ///
  /// This theme does not contain text geometry. Instead, it is expected that
  /// this theme is localized using text geometry using [ThemeData.localize].
  factory ThemeData.light() => ThemeData(brightness: Brightness.light);

  /// A default dark theme with a teal accent color.
  ///
  /// This theme does not contain text geometry. Instead, it is expected that
  /// this theme is localized using text geometry using [ThemeData.localize].
  factory ThemeData.dark() => ThemeData(brightness: Brightness.dark);

  /// The default color theme. Same as [new ThemeData.light].
  ///
  /// This is used by [Theme.of] when no theme has been specified.
  ///
  /// This theme does not contain text geometry. Instead, it is expected that
  /// this theme is localized using text geometry using [ThemeData.localize].
  ///
  /// Most applications would use [Theme.of], which provides correct localized
  /// text geometry.
  factory ThemeData.fallback() => ThemeData.light();

  // Warning: make sure these properties are in the exact same order as in
  // hashValues() and in the raw constructor and in the order of fields in
  // the class and in the lerp() method.

  /// The brightness of the overall theme of the application. Used by widgets
  /// like buttons to determine what color to pick when not using the primary or
  /// accent color.
  ///
  /// When the [Brightness] is dark, the canvas, card, and primary colors are
  /// all dark. When the [Brightness] is light, the canvas and card colors
  /// are bright, and the primary color's darkness varies as described by
  /// primaryColorBrightness. The primaryColor does not contrast well with the
  /// card and canvas colors when the brightness is dark; when the brightness is
  /// dark, use Colors.white or the accentColor for a contrasting color.
  final Brightness brightness;

  /// The background color for major parts of the app (toolbars, tab bars, etc)
  ///
  /// The theme's [colorScheme] property contains [ColorScheme.primary], as
  /// well as a color that contrasts well with the primary color called
  /// [ColorScheme.onPrimary]. It might be simpler to just configure an app's
  /// visuals in terms of the theme's [colorScheme].
  final Color primaryColor;

  /// The brightness of the [primaryColor]. Used to determine the color of text and
  /// icons placed on top of the primary color (e.g. toolbar text).
  final Brightness primaryColorBrightness;

  /// A lighter version of the [primaryColor].
  final Color primaryColorLight;

  /// A darker version of the [primaryColor].
  final Color primaryColorDark;

  /// The default color of [MaterialType.canvas] [Material].
  final Color canvasColor;

  /// The foreground color for widgets (knobs, text, overscroll edge effect, etc).
  ///
  /// Accent color is also known as the secondary color.
  ///
  /// The theme's [colorScheme] property contains [ColorScheme.secondary], as
  /// well as a color that contrasts well with the secondary color called
  /// [ColorScheme.onSecondary]. It might be simpler to just configure an app's
  /// visuals in terms of the theme's [colorScheme].
  final Color accentColor;

  /// The brightness of the [accentColor]. Used to determine the color of text
  /// and icons placed on top of the accent color (e.g. the icons on a floating
  /// action button).
  final Brightness accentColorBrightness;

  /// The default color of the [Material] that underlies the [Scaffold]. The
  /// background color for a typical material app or a page within the app.
  final Color scaffoldBackgroundColor;

  /// The default color of the [BottomAppBar].
  ///
  /// This can be overridden by specifying [BottomAppBar.color].
  final Color bottomAppBarColor;

  /// The color of [Material] when it is used as a [Card].
  final Color cardColor;

  /// The color of [Divider]s and [PopupMenuDivider]s, also used
  /// between [ListTile]s, between rows in [DataTable]s, and so forth.
  ///
  /// To create an appropriate [BorderSide] that uses this color, consider
  /// [Divider.createBorderSide].
  final Color dividerColor;

  /// The focus color used indicate that a component has the input focus.
  final Color focusColor;

  /// The hover color used to indicate when a pointer is hovering over a
  /// component.
  final Color hoverColor;

  /// The highlight color used during ink splash animations or to
  /// indicate an item in a menu is selected.
  final Color highlightColor;

  /// The color of ink splashes. See [InkWell].
  final Color splashColor;

  /// Defines the appearance of ink splashes produces by [InkWell]
  /// and [InkResponse].
  ///
  /// See also:
  ///
  ///  * [InkSplash.splashFactory], which defines the default splash.
  ///  * [InkRipple.splashFactory], which defines a splash that spreads out
  ///    more aggressively than the default.
  final InteractiveInkFeatureFactory splashFactory;

  /// The color used to highlight selected rows.
  final Color selectedRowColor;

  /// The color used for widgets in their inactive (but enabled)
  /// state. For example, an unchecked checkbox. Usually contrasted
  /// with the [accentColor]. See also [disabledColor].
  final Color unselectedWidgetColor;

  /// The color used for widgets that are inoperative, regardless of
  /// their state. For example, a disabled checkbox (which may be
  /// checked or unchecked).
  final Color disabledColor;

  /// Defines the default configuration of button widgets, like [RaisedButton]
  /// and [FlatButton].
  final ButtonThemeData buttonTheme;

  /// Defines the default configuration of [ToggleButtons] widgets.
  final ToggleButtonsThemeData toggleButtonsTheme;

  /// The default fill color of the [Material] used in [RaisedButton]s.
  final Color buttonColor;

  /// The color of the header of a [PaginatedDataTable] when there are selected rows.
  // According to the spec for data tables:
  // https://material.io/archive/guidelines/components/data-tables.html#data-tables-tables-within-cards
  // ...this should be the "50-value of secondary app color".
  final Color secondaryHeaderColor;

  /// The color of text selections in text fields, such as [TextField].
  final Color textSelectionColor;

  /// The color of cursors in Material-style text fields, such as [TextField].
  final Color cursorColor;

  /// The color of the handles used to adjust what part of the text is currently selected.
  final Color textSelectionHandleColor;

  /// A color that contrasts with the [primaryColor], e.g. used as the
  /// remaining part of a progress bar.
  final Color backgroundColor;

  /// The background color of [Dialog] elements.
  final Color dialogBackgroundColor;

  /// The color of the selected tab indicator in a tab bar.
  final Color indicatorColor;

  /// The color to use for hint text or placeholder text, e.g. in
  /// [TextField] fields.
  final Color hintColor;

  /// The color to use for input validation errors, e.g. in [TextField] fields.
  final Color errorColor;

  /// The color used to highlight the active states of toggleable widgets like
  /// [Switch], [Radio], and [Checkbox].
  final Color toggleableActiveColor;

  /// Text with a color that contrasts with the card and canvas colors.
  final TextTheme textTheme;

  /// A text theme that contrasts with the primary color.
  final TextTheme primaryTextTheme;

  /// A text theme that contrasts with the accent color.
  final TextTheme accentTextTheme;

  /// The default [InputDecoration] values for [InputDecorator], [TextField],
  /// and [TextFormField] are based on this theme.
  ///
  /// See [InputDecoration.applyDefaults].
  final InputDecorationTheme inputDecorationTheme;

  /// An icon theme that contrasts with the card and canvas colors.
  final IconThemeData iconTheme;

  /// An icon theme that contrasts with the primary color.
  final IconThemeData primaryIconTheme;

  /// An icon theme that contrasts with the accent color.
  final IconThemeData accentIconTheme;

  /// The colors and shapes used to render [Slider].
  ///
  /// This is the value returned from [SliderTheme.of].
  final SliderThemeData sliderTheme;

  /// A theme for customizing the size, shape, and color of the tab bar indicator.
  final TabBarTheme tabBarTheme;

  /// A theme for customizing the visual properties of [Tooltip]s.
  ///
  /// This is the value returned from [TooltipTheme.of].
  final TooltipThemeData tooltipTheme;

  /// The colors and styles used to render [Card].
  ///
  /// This is the value returned from [CardTheme.of].
  final CardTheme cardTheme;

  /// The colors and styles used to render [Chip]s.
  ///
  /// This is the value returned from [ChipTheme.of].
  final ChipThemeData chipTheme;

  /// The platform the material widgets should adapt to target.
  ///
  /// Defaults to the current platform. This should be used in order to style UI
  /// elements according to platform conventions.
  ///
  /// [Platform.defaultTargetPlatform] should be used directly instead only in
  /// rare cases where it's necessary to determine behavior based on the
  /// platform. [dart.io.Platform.environment] should be used when it's critical
  /// to actually know the current platform, without any overrides possible (for
  /// example, when a system API is about to be called).
  final TargetPlatform platform;

  /// Configures the hit test size of certain Material widgets.
  final MaterialTapTargetSize materialTapTargetSize;

  /// Apply a semi-transparent white overlay on Material surfaces to indicate
  /// elevation for dark themes.
  ///
  /// Material drop shadows can be difficult to see in a dark theme, so the
  /// elevation of a surface should be portrayed with an "overlay" in addition
  /// to the shadow. As the elevation of the component increases, the white
  /// overlay increases in opacity. [applyElevationOverlayColor] turns the
  /// application of this overlay on or off.
  ///
  /// If [true] a semi-transparent white overlay will be applied to the color
  /// of [Material] widgets when their [Material.color] is [colorScheme.surface].
  /// The level of transparency is based on [Material.elevation] as per the
  /// Material Dark theme specification.
  ///
  /// If [false] the surface color will be used unmodified.
  ///
  /// Defaults to [false].
  ///
  /// Note: this setting is here to maintain backwards compatibility with
  /// apps that were built before the Material Dark theme specification
  /// was published. New apps should set this to [true] for any themes
  /// where [brightness] is [Brightness.dark].
  ///
  /// See also:
  ///
  ///  * [Material.elevation], which effects how transparent the white overlay is.
  ///  * [Material.color], the white color overlay will only be applied of the
  ///    material's color is [colorScheme.surface].
  ///  * <https://material.io/design/color/dark-theme.html>, which specifies how
  ///    the overlay should be applied.
  final bool applyElevationOverlayColor;

  /// Default [MaterialPageRoute] transitions per [TargetPlatform].
  ///
  /// [MaterialPageRoute.buildTransitions] delegates to a [PageTransitionsBuilder]
  /// whose [PageTransitionsBuilder.platform] matches [platform]. If a matching
  /// builder is not found, a builder whose platform is null is used.
  final PageTransitionsTheme pageTransitionsTheme;

  /// A theme for customizing the color, elevation, brightness, iconTheme and
  /// textTheme of [AppBar]s.
  final AppBarTheme appBarTheme;

  /// A theme for customizing the shape, elevation, and color of a [BottomAppBar].
  final BottomAppBarTheme bottomAppBarTheme;

  /// A set of thirteen colors that can be used to configure the
  /// color properties of most components.
  ///
  /// This property was added much later than the theme's set of highly
  /// specific colors, like [cardColor], [buttonColor], [canvasColor] etc.
  /// New components can be defined exclusively in terms of [colorScheme].
  /// Existing components will gradually migrate to it, to the extent
  /// that is possible without significant backwards compatibility breaks.
  final ColorScheme colorScheme;

  /// A theme for customizing colors, shape, elevation, and behavior of a [SnackBar].
  final SnackBarThemeData snackBarTheme;

  /// A theme for customizing the shape of a dialog.
  final DialogTheme dialogTheme;

  /// A theme for customizing the shape, elevation, and color of a
  /// [FloatingActionButton].
  final FloatingActionButtonThemeData floatingActionButtonTheme;

  /// The color and geometry [TextTheme] values used to configure [textTheme],
  /// [primaryTextTheme], and [accentTextTheme].
  final Typography typography;

  /// Components of the [CupertinoThemeData] to override from the Material
  /// [ThemeData] adaptation.
  ///
  /// By default, [cupertinoOverrideTheme] is null and Cupertino widgets
  /// descendant to the Material [Theme] will adhere to a [CupertinoTheme]
  /// derived from the Material [ThemeData]. e.g. [ThemeData]'s [ColorTheme]
  /// will also inform the [CupertinoThemeData]'s `primaryColor` etc.
  ///
  /// This cascading effect for individual attributes of the [CupertinoThemeData]
  /// can be overridden using attributes of this [cupertinoOverrideTheme].
  final CupertinoThemeData cupertinoOverrideTheme;

  /// A theme for customizing the color, elevation, and shape of a bottom sheet.
  final BottomSheetThemeData bottomSheetTheme;

  /// A theme for customizing the color, shape, elevation, and text style of
  /// popup menus.
  final PopupMenuThemeData popupMenuTheme;

  /// A theme for customizing the color and text style of a [MaterialBanner].
  final MaterialBannerThemeData bannerTheme;

<<<<<<< HEAD
  /// A theme for customizing the appearance and layout of [ButtonBar] widgets.
  final ButtonBarThemeData buttonBarTheme;
=======
  /// A theme for customizing the color, thickness, and indents of [Divider]s,
  /// [VerticalDivider]s, etc.
  final DividerThemeData dividerTheme;
>>>>>>> fb5b1570

  /// Creates a copy of this theme but with the given fields replaced with the new values.
  ThemeData copyWith({
    Brightness brightness,
    Color primaryColor,
    Brightness primaryColorBrightness,
    Color primaryColorLight,
    Color primaryColorDark,
    Color accentColor,
    Brightness accentColorBrightness,
    Color canvasColor,
    Color scaffoldBackgroundColor,
    Color bottomAppBarColor,
    Color cardColor,
    Color dividerColor,
    Color focusColor,
    Color hoverColor,
    Color highlightColor,
    Color splashColor,
    InteractiveInkFeatureFactory splashFactory,
    Color selectedRowColor,
    Color unselectedWidgetColor,
    Color disabledColor,
    ButtonThemeData buttonTheme,
    ToggleButtonsTheme toggleButtonsTheme,
    Color buttonColor,
    Color secondaryHeaderColor,
    Color textSelectionColor,
    Color cursorColor,
    Color textSelectionHandleColor,
    Color backgroundColor,
    Color dialogBackgroundColor,
    Color indicatorColor,
    Color hintColor,
    Color errorColor,
    Color toggleableActiveColor,
    TextTheme textTheme,
    TextTheme primaryTextTheme,
    TextTheme accentTextTheme,
    InputDecorationTheme inputDecorationTheme,
    IconThemeData iconTheme,
    IconThemeData primaryIconTheme,
    IconThemeData accentIconTheme,
    SliderThemeData sliderTheme,
    TabBarTheme tabBarTheme,
    TooltipThemeData tooltipTheme,
    CardTheme cardTheme,
    ChipThemeData chipTheme,
    TargetPlatform platform,
    MaterialTapTargetSize materialTapTargetSize,
    bool applyElevationOverlayColor,
    PageTransitionsTheme pageTransitionsTheme,
    AppBarTheme appBarTheme,
    BottomAppBarTheme bottomAppBarTheme,
    ColorScheme colorScheme,
    DialogTheme dialogTheme,
    FloatingActionButtonThemeData floatingActionButtonTheme,
    Typography typography,
    CupertinoThemeData cupertinoOverrideTheme,
    SnackBarThemeData snackBarTheme,
    BottomSheetThemeData bottomSheetTheme,
    PopupMenuThemeData popupMenuTheme,
    MaterialBannerThemeData bannerTheme,
<<<<<<< HEAD
    ButtonBarThemeData buttonBarTheme,
=======
    DividerThemeData dividerTheme,
>>>>>>> fb5b1570
  }) {
    cupertinoOverrideTheme = cupertinoOverrideTheme?.noDefault();
    return ThemeData.raw(
      brightness: brightness ?? this.brightness,
      primaryColor: primaryColor ?? this.primaryColor,
      primaryColorBrightness: primaryColorBrightness ?? this.primaryColorBrightness,
      primaryColorLight: primaryColorLight ?? this.primaryColorLight,
      primaryColorDark: primaryColorDark ?? this.primaryColorDark,
      accentColor: accentColor ?? this.accentColor,
      accentColorBrightness: accentColorBrightness ?? this.accentColorBrightness,
      canvasColor: canvasColor ?? this.canvasColor,
      scaffoldBackgroundColor: scaffoldBackgroundColor ?? this.scaffoldBackgroundColor,
      bottomAppBarColor: bottomAppBarColor ?? this.bottomAppBarColor,
      cardColor: cardColor ?? this.cardColor,
      dividerColor: dividerColor ?? this.dividerColor,
      focusColor: focusColor ?? this.focusColor,
      hoverColor: hoverColor ?? this.hoverColor,
      highlightColor: highlightColor ?? this.highlightColor,
      splashColor: splashColor ?? this.splashColor,
      splashFactory: splashFactory ?? this.splashFactory,
      selectedRowColor: selectedRowColor ?? this.selectedRowColor,
      unselectedWidgetColor: unselectedWidgetColor ?? this.unselectedWidgetColor,
      disabledColor: disabledColor ?? this.disabledColor,
      buttonColor: buttonColor ?? this.buttonColor,
      buttonTheme: buttonTheme ?? this.buttonTheme,
      toggleButtonsTheme: toggleButtonsTheme ?? this.toggleButtonsTheme,
      secondaryHeaderColor: secondaryHeaderColor ?? this.secondaryHeaderColor,
      textSelectionColor: textSelectionColor ?? this.textSelectionColor,
      cursorColor: cursorColor ?? this.cursorColor,
      textSelectionHandleColor: textSelectionHandleColor ?? this.textSelectionHandleColor,
      backgroundColor: backgroundColor ?? this.backgroundColor,
      dialogBackgroundColor: dialogBackgroundColor ?? this.dialogBackgroundColor,
      indicatorColor: indicatorColor ?? this.indicatorColor,
      hintColor: hintColor ?? this.hintColor,
      errorColor: errorColor ?? this.errorColor,
      toggleableActiveColor: toggleableActiveColor ?? this.toggleableActiveColor,
      textTheme: textTheme ?? this.textTheme,
      primaryTextTheme: primaryTextTheme ?? this.primaryTextTheme,
      accentTextTheme: accentTextTheme ?? this.accentTextTheme,
      inputDecorationTheme: inputDecorationTheme ?? this.inputDecorationTheme,
      iconTheme: iconTheme ?? this.iconTheme,
      primaryIconTheme: primaryIconTheme ?? this.primaryIconTheme,
      accentIconTheme: accentIconTheme ?? this.accentIconTheme,
      sliderTheme: sliderTheme ?? this.sliderTheme,
      tabBarTheme: tabBarTheme ?? this.tabBarTheme,
      tooltipTheme: tooltipTheme ?? this.tooltipTheme,
      cardTheme: cardTheme ?? this.cardTheme,
      chipTheme: chipTheme ?? this.chipTheme,
      platform: platform ?? this.platform,
      materialTapTargetSize: materialTapTargetSize ?? this.materialTapTargetSize,
      applyElevationOverlayColor: applyElevationOverlayColor ?? this.applyElevationOverlayColor,
      pageTransitionsTheme: pageTransitionsTheme ?? this.pageTransitionsTheme,
      appBarTheme: appBarTheme ?? this.appBarTheme,
      bottomAppBarTheme: bottomAppBarTheme ?? this.bottomAppBarTheme,
      colorScheme: colorScheme ?? this.colorScheme,
      dialogTheme: dialogTheme ?? this.dialogTheme,
      floatingActionButtonTheme: floatingActionButtonTheme ?? this.floatingActionButtonTheme,
      typography: typography ?? this.typography,
      cupertinoOverrideTheme: cupertinoOverrideTheme ?? this.cupertinoOverrideTheme,
      snackBarTheme: snackBarTheme ?? this.snackBarTheme,
      bottomSheetTheme: bottomSheetTheme ?? this.bottomSheetTheme,
      popupMenuTheme: popupMenuTheme ?? this.popupMenuTheme,
      bannerTheme: bannerTheme ?? this.bannerTheme,
<<<<<<< HEAD
      buttonBarTheme: buttonBarTheme ?? this.buttonBarTheme,
=======
      dividerTheme: dividerTheme ?? this.dividerTheme,
>>>>>>> fb5b1570
    );
  }

  // The number 5 was chosen without any real science or research behind it. It
  // just seemed like a number that's not too big (we should be able to fit 5
  // copies of ThemeData in memory comfortably) and not too small (most apps
  // shouldn't have more than 5 theme/localization pairs).
  static const int _localizedThemeDataCacheSize = 5;

  /// Caches localized themes to speed up the [localize] method.
  static final _FifoCache<_IdentityThemeDataCacheKey, ThemeData> _localizedThemeDataCache =
      _FifoCache<_IdentityThemeDataCacheKey, ThemeData>(_localizedThemeDataCacheSize);

  /// Returns a new theme built by merging the text geometry provided by the
  /// [localTextGeometry] theme with the [baseTheme].
  ///
  /// For those text styles in the [baseTheme] whose [TextStyle.inherit] is set
  /// to true, the returned theme's text styles inherit the geometric properties
  /// of [localTextGeometry]. The resulting text styles' [TextStyle.inherit] is
  /// set to those provided by [localTextGeometry].
  static ThemeData localize(ThemeData baseTheme, TextTheme localTextGeometry) {
    // WARNING: this method memoizes the result in a cache based on the
    // previously seen baseTheme and localTextGeometry. Memoization is safe
    // because all inputs and outputs of this function are deeply immutable, and
    // the computations are referentially transparent. It only short-circuits
    // the computation if the new inputs are identical() to the previous ones.
    // It does not use the == operator, which performs a costly deep comparison.
    //
    // When changing this method, make sure the memoization logic is correct.
    // Remember:
    //
    // There are only two hard things in Computer Science: cache invalidation
    // and naming things. -- Phil Karlton
    assert(baseTheme != null);
    assert(localTextGeometry != null);

    return _localizedThemeDataCache.putIfAbsent(
      _IdentityThemeDataCacheKey(baseTheme, localTextGeometry),
      () {
        return baseTheme.copyWith(
          primaryTextTheme: localTextGeometry.merge(baseTheme.primaryTextTheme),
          accentTextTheme: localTextGeometry.merge(baseTheme.accentTextTheme),
          textTheme: localTextGeometry.merge(baseTheme.textTheme),
        );
      },
    );
  }

  /// Determines whether the given [Color] is [Brightness.light] or
  /// [Brightness.dark].
  ///
  /// This compares the luminosity of the given color to a threshold value that
  /// matches the material design specification.
  static Brightness estimateBrightnessForColor(Color color) {
    final double relativeLuminance = color.computeLuminance();

    // See <https://www.w3.org/TR/WCAG20/#contrast-ratiodef>
    // The spec says to use kThreshold=0.0525, but Material Design appears to bias
    // more towards using light text than WCAG20 recommends. Material Design spec
    // doesn't say what value to use, but 0.15 seemed close to what the Material
    // Design spec shows for its color palette on
    // <https://material.io/go/design-theming#color-color-palette>.
    const double kThreshold = 0.15;
    if ((relativeLuminance + 0.05) * (relativeLuminance + 0.05) > kThreshold)
      return Brightness.light;
    return Brightness.dark;
  }

  /// Linearly interpolate between two themes.
  ///
  /// The arguments must not be null.
  ///
  /// {@macro dart.ui.shadow.lerp}
  static ThemeData lerp(ThemeData a, ThemeData b, double t) {
    assert(a != null);
    assert(b != null);
    assert(t != null);
    // Warning: make sure these properties are in the exact same order as in
    // hashValues() and in the raw constructor and in the order of fields in
    // the class and in the lerp() method.
    return ThemeData.raw(
      brightness: t < 0.5 ? a.brightness : b.brightness,
      primaryColor: Color.lerp(a.primaryColor, b.primaryColor, t),
      primaryColorBrightness: t < 0.5 ? a.primaryColorBrightness : b.primaryColorBrightness,
      primaryColorLight: Color.lerp(a.primaryColorLight, b.primaryColorLight, t),
      primaryColorDark: Color.lerp(a.primaryColorDark, b.primaryColorDark, t),
      canvasColor: Color.lerp(a.canvasColor, b.canvasColor, t),
      accentColor: Color.lerp(a.accentColor, b.accentColor, t),
      accentColorBrightness: t < 0.5 ? a.accentColorBrightness : b.accentColorBrightness,
      scaffoldBackgroundColor: Color.lerp(a.scaffoldBackgroundColor, b.scaffoldBackgroundColor, t),
      bottomAppBarColor: Color.lerp(a.bottomAppBarColor, b.bottomAppBarColor, t),
      cardColor: Color.lerp(a.cardColor, b.cardColor, t),
      dividerColor: Color.lerp(a.dividerColor, b.dividerColor, t),
      focusColor: Color.lerp(a.focusColor, b.focusColor, t),
      hoverColor: Color.lerp(a.hoverColor, b.hoverColor, t),
      highlightColor: Color.lerp(a.highlightColor, b.highlightColor, t),
      splashColor: Color.lerp(a.splashColor, b.splashColor, t),
      splashFactory: t < 0.5 ? a.splashFactory : b.splashFactory,
      selectedRowColor: Color.lerp(a.selectedRowColor, b.selectedRowColor, t),
      unselectedWidgetColor: Color.lerp(a.unselectedWidgetColor, b.unselectedWidgetColor, t),
      disabledColor: Color.lerp(a.disabledColor, b.disabledColor, t),
      buttonTheme: t < 0.5 ? a.buttonTheme : b.buttonTheme,
      toggleButtonsTheme: ToggleButtonsThemeData.lerp(a.toggleButtonsTheme, b.toggleButtonsTheme, t),
      buttonColor: Color.lerp(a.buttonColor, b.buttonColor, t),
      secondaryHeaderColor: Color.lerp(a.secondaryHeaderColor, b.secondaryHeaderColor, t),
      textSelectionColor: Color.lerp(a.textSelectionColor, b.textSelectionColor, t),
      cursorColor: Color.lerp(a.cursorColor, b.cursorColor, t),
      textSelectionHandleColor: Color.lerp(a.textSelectionHandleColor, b.textSelectionHandleColor, t),
      backgroundColor: Color.lerp(a.backgroundColor, b.backgroundColor, t),
      dialogBackgroundColor: Color.lerp(a.dialogBackgroundColor, b.dialogBackgroundColor, t),
      indicatorColor: Color.lerp(a.indicatorColor, b.indicatorColor, t),
      hintColor: Color.lerp(a.hintColor, b.hintColor, t),
      errorColor: Color.lerp(a.errorColor, b.errorColor, t),
      toggleableActiveColor: Color.lerp(a.toggleableActiveColor, b.toggleableActiveColor, t),
      textTheme: TextTheme.lerp(a.textTheme, b.textTheme, t),
      primaryTextTheme: TextTheme.lerp(a.primaryTextTheme, b.primaryTextTheme, t),
      accentTextTheme: TextTheme.lerp(a.accentTextTheme, b.accentTextTheme, t),
      inputDecorationTheme: t < 0.5 ? a.inputDecorationTheme : b.inputDecorationTheme,
      iconTheme: IconThemeData.lerp(a.iconTheme, b.iconTheme, t),
      primaryIconTheme: IconThemeData.lerp(a.primaryIconTheme, b.primaryIconTheme, t),
      accentIconTheme: IconThemeData.lerp(a.accentIconTheme, b.accentIconTheme, t),
      sliderTheme: SliderThemeData.lerp(a.sliderTheme, b.sliderTheme, t),
      tabBarTheme: TabBarTheme.lerp(a.tabBarTheme, b.tabBarTheme, t),
      tooltipTheme: TooltipThemeData.lerp(a.tooltipTheme, b.tooltipTheme, t),
      cardTheme: CardTheme.lerp(a.cardTheme, b.cardTheme, t),
      chipTheme: ChipThemeData.lerp(a.chipTheme, b.chipTheme, t),
      platform: t < 0.5 ? a.platform : b.platform,
      materialTapTargetSize: t < 0.5 ? a.materialTapTargetSize : b.materialTapTargetSize,
      applyElevationOverlayColor: t < 0.5 ? a.applyElevationOverlayColor : b.applyElevationOverlayColor,
      pageTransitionsTheme: t < 0.5 ? a.pageTransitionsTheme : b.pageTransitionsTheme,
      appBarTheme: AppBarTheme.lerp(a.appBarTheme, b.appBarTheme, t),
      bottomAppBarTheme: BottomAppBarTheme.lerp(a.bottomAppBarTheme, b.bottomAppBarTheme, t),
      colorScheme: ColorScheme.lerp(a.colorScheme, b.colorScheme, t),
      dialogTheme: DialogTheme.lerp(a.dialogTheme, b.dialogTheme, t),
      floatingActionButtonTheme: FloatingActionButtonThemeData.lerp(a.floatingActionButtonTheme, b.floatingActionButtonTheme, t),
      typography: Typography.lerp(a.typography, b.typography, t),
      cupertinoOverrideTheme: t < 0.5 ? a.cupertinoOverrideTheme : b.cupertinoOverrideTheme,
      snackBarTheme: SnackBarThemeData.lerp(a.snackBarTheme, b.snackBarTheme, t),
      bottomSheetTheme: BottomSheetThemeData.lerp(a.bottomSheetTheme, b.bottomSheetTheme, t),
      popupMenuTheme: PopupMenuThemeData.lerp(a.popupMenuTheme, b.popupMenuTheme, t),
      bannerTheme: MaterialBannerThemeData.lerp(a.bannerTheme, b.bannerTheme, t),
<<<<<<< HEAD
      buttonBarTheme: ButtonBarThemeData.lerp(a.buttonBarTheme, b.buttonBarTheme, t),
=======
      dividerTheme: DividerThemeData.lerp(a.dividerTheme, b.dividerTheme, t),
>>>>>>> fb5b1570
    );
  }

  @override
  bool operator ==(Object other) {
    if (other.runtimeType != runtimeType)
      return false;
    final ThemeData otherData = other;
    // Warning: make sure these properties are in the exact same order as in
    // hashValues() and in the raw constructor and in the order of fields in
    // the class and in the lerp() method.
    return (otherData.brightness == brightness) &&
           (otherData.primaryColor == primaryColor) &&
           (otherData.primaryColorBrightness == primaryColorBrightness) &&
           (otherData.primaryColorLight == primaryColorLight) &&
           (otherData.primaryColorDark == primaryColorDark) &&
           (otherData.accentColor == accentColor) &&
           (otherData.accentColorBrightness == accentColorBrightness) &&
           (otherData.canvasColor == canvasColor) &&
           (otherData.scaffoldBackgroundColor == scaffoldBackgroundColor) &&
           (otherData.bottomAppBarColor == bottomAppBarColor) &&
           (otherData.cardColor == cardColor) &&
           (otherData.dividerColor == dividerColor) &&
           (otherData.highlightColor == highlightColor) &&
           (otherData.splashColor == splashColor) &&
           (otherData.splashFactory == splashFactory) &&
           (otherData.selectedRowColor == selectedRowColor) &&
           (otherData.unselectedWidgetColor == unselectedWidgetColor) &&
           (otherData.disabledColor == disabledColor) &&
           (otherData.buttonTheme == buttonTheme) &&
           (otherData.buttonColor == buttonColor) &&
           (otherData.toggleButtonsTheme == toggleButtonsTheme) &&
           (otherData.secondaryHeaderColor == secondaryHeaderColor) &&
           (otherData.textSelectionColor == textSelectionColor) &&
           (otherData.cursorColor == cursorColor) &&
           (otherData.textSelectionHandleColor == textSelectionHandleColor) &&
           (otherData.backgroundColor == backgroundColor) &&
           (otherData.dialogBackgroundColor == dialogBackgroundColor) &&
           (otherData.indicatorColor == indicatorColor) &&
           (otherData.hintColor == hintColor) &&
           (otherData.errorColor == errorColor) &&
           (otherData.toggleableActiveColor == toggleableActiveColor) &&
           (otherData.textTheme == textTheme) &&
           (otherData.primaryTextTheme == primaryTextTheme) &&
           (otherData.accentTextTheme == accentTextTheme) &&
           (otherData.inputDecorationTheme == inputDecorationTheme) &&
           (otherData.iconTheme == iconTheme) &&
           (otherData.primaryIconTheme == primaryIconTheme) &&
           (otherData.accentIconTheme == accentIconTheme) &&
           (otherData.sliderTheme == sliderTheme) &&
           (otherData.tabBarTheme == tabBarTheme) &&
           (otherData.tooltipTheme == tooltipTheme) &&
           (otherData.cardTheme == cardTheme) &&
           (otherData.chipTheme == chipTheme) &&
           (otherData.platform == platform) &&
           (otherData.materialTapTargetSize == materialTapTargetSize) &&
           (otherData.applyElevationOverlayColor == applyElevationOverlayColor) &&
           (otherData.pageTransitionsTheme == pageTransitionsTheme) &&
           (otherData.appBarTheme == appBarTheme) &&
           (otherData.bottomAppBarTheme == bottomAppBarTheme) &&
           (otherData.colorScheme == colorScheme) &&
           (otherData.dialogTheme == dialogTheme) &&
           (otherData.floatingActionButtonTheme == floatingActionButtonTheme) &&
           (otherData.typography == typography) &&
           (otherData.cupertinoOverrideTheme == cupertinoOverrideTheme) &&
           (otherData.snackBarTheme == snackBarTheme) &&
           (otherData.bottomSheetTheme == bottomSheetTheme) &&
           (otherData.popupMenuTheme == popupMenuTheme) &&
           (otherData.bannerTheme == bannerTheme) &&
<<<<<<< HEAD
           (otherData.buttonBarTheme == buttonBarTheme);
=======
           (otherData.dividerTheme == dividerTheme);
>>>>>>> fb5b1570
  }

  @override
  int get hashCode {
    // Warning: For the sanity of the reader, please make sure these properties
    // are in the exact same order as in operator == and in the raw constructor
    // and in the order of fields in the class and in the lerp() method.
    final List<Object> values = <Object>[
      brightness,
      primaryColor,
      primaryColorBrightness,
      primaryColorLight,
      primaryColorDark,
      accentColor,
      accentColorBrightness,
      canvasColor,
      scaffoldBackgroundColor,
      bottomAppBarColor,
      cardColor,
      dividerColor,
      focusColor,
      hoverColor,
      highlightColor,
      splashColor,
      splashFactory,
      selectedRowColor,
      unselectedWidgetColor,
      disabledColor,
      buttonTheme,
      buttonColor,
      toggleButtonsTheme,
      toggleableActiveColor,
      secondaryHeaderColor,
      textSelectionColor,
      cursorColor,
      textSelectionHandleColor,
      backgroundColor,
      dialogBackgroundColor,
      indicatorColor,
      hintColor,
      errorColor,
      textTheme,
      primaryTextTheme,
      accentTextTheme,
      inputDecorationTheme,
      iconTheme,
      primaryIconTheme,
      accentIconTheme,
      sliderTheme,
      tabBarTheme,
      tooltipTheme,
      cardTheme,
      chipTheme,
      platform,
      materialTapTargetSize,
      applyElevationOverlayColor,
      pageTransitionsTheme,
      appBarTheme,
      bottomAppBarTheme,
      colorScheme,
      dialogTheme,
      floatingActionButtonTheme,
      typography,
      cupertinoOverrideTheme,
      snackBarTheme,
      bottomSheetTheme,
      popupMenuTheme,
      bannerTheme,
<<<<<<< HEAD
      buttonBarTheme,
=======
      dividerTheme,
>>>>>>> fb5b1570
    ];
    return hashList(values);
  }

  @override
  void debugFillProperties(DiagnosticPropertiesBuilder properties) {
    super.debugFillProperties(properties);
    final ThemeData defaultData = ThemeData.fallback();
    properties.add(EnumProperty<TargetPlatform>('platform', platform, defaultValue: defaultTargetPlatform));
    properties.add(EnumProperty<Brightness>('brightness', brightness, defaultValue: defaultData.brightness));
    properties.add(ColorProperty('primaryColor', primaryColor, defaultValue: defaultData.primaryColor));
    properties.add(EnumProperty<Brightness>('primaryColorBrightness', primaryColorBrightness, defaultValue: defaultData.primaryColorBrightness));
    properties.add(ColorProperty('accentColor', accentColor, defaultValue: defaultData.accentColor));
    properties.add(EnumProperty<Brightness>('accentColorBrightness', accentColorBrightness, defaultValue: defaultData.accentColorBrightness));
    properties.add(ColorProperty('canvasColor', canvasColor, defaultValue: defaultData.canvasColor));
    properties.add(ColorProperty('scaffoldBackgroundColor', scaffoldBackgroundColor, defaultValue: defaultData.scaffoldBackgroundColor));
    properties.add(ColorProperty('bottomAppBarColor', bottomAppBarColor, defaultValue: defaultData.bottomAppBarColor));
    properties.add(ColorProperty('cardColor', cardColor, defaultValue: defaultData.cardColor));
    properties.add(ColorProperty('dividerColor', dividerColor, defaultValue: defaultData.dividerColor));
    properties.add(ColorProperty('focusColor', focusColor, defaultValue: defaultData.focusColor));
    properties.add(ColorProperty('hoverColor', hoverColor, defaultValue: defaultData.hoverColor));
    properties.add(ColorProperty('highlightColor', highlightColor, defaultValue: defaultData.highlightColor));
    properties.add(ColorProperty('splashColor', splashColor, defaultValue: defaultData.splashColor));
    properties.add(ColorProperty('selectedRowColor', selectedRowColor, defaultValue: defaultData.selectedRowColor));
    properties.add(ColorProperty('unselectedWidgetColor', unselectedWidgetColor, defaultValue: defaultData.unselectedWidgetColor));
    properties.add(ColorProperty('disabledColor', disabledColor, defaultValue: defaultData.disabledColor));
    properties.add(ColorProperty('buttonColor', buttonColor, defaultValue: defaultData.buttonColor));
    properties.add(ColorProperty('secondaryHeaderColor', secondaryHeaderColor, defaultValue: defaultData.secondaryHeaderColor));
    properties.add(ColorProperty('textSelectionColor', textSelectionColor, defaultValue: defaultData.textSelectionColor));
    properties.add(ColorProperty('cursorColor', cursorColor, defaultValue: defaultData.cursorColor));
    properties.add(ColorProperty('textSelectionHandleColor', textSelectionHandleColor, defaultValue: defaultData.textSelectionHandleColor));
    properties.add(ColorProperty('backgroundColor', backgroundColor, defaultValue: defaultData.backgroundColor));
    properties.add(ColorProperty('dialogBackgroundColor', dialogBackgroundColor, defaultValue: defaultData.dialogBackgroundColor));
    properties.add(ColorProperty('indicatorColor', indicatorColor, defaultValue: defaultData.indicatorColor));
    properties.add(ColorProperty('hintColor', hintColor, defaultValue: defaultData.hintColor));
    properties.add(ColorProperty('errorColor', errorColor, defaultValue: defaultData.errorColor));
    properties.add(ColorProperty('toggleableActiveColor', toggleableActiveColor, defaultValue: defaultData.toggleableActiveColor));
    properties.add(DiagnosticsProperty<ButtonThemeData>('buttonTheme', buttonTheme));
    properties.add(DiagnosticsProperty<ToggleButtonsThemeData>('toggleButtonsTheme', toggleButtonsTheme));
    properties.add(DiagnosticsProperty<TextTheme>('textTheme', textTheme));
    properties.add(DiagnosticsProperty<TextTheme>('primaryTextTheme', primaryTextTheme));
    properties.add(DiagnosticsProperty<TextTheme>('accentTextTheme', accentTextTheme));
    properties.add(DiagnosticsProperty<InputDecorationTheme>('inputDecorationTheme', inputDecorationTheme));
    properties.add(DiagnosticsProperty<IconThemeData>('iconTheme', iconTheme));
    properties.add(DiagnosticsProperty<IconThemeData>('primaryIconTheme', primaryIconTheme));
    properties.add(DiagnosticsProperty<IconThemeData>('accentIconTheme', accentIconTheme));
    properties.add(DiagnosticsProperty<SliderThemeData>('sliderTheme', sliderTheme));
    properties.add(DiagnosticsProperty<TabBarTheme>('tabBarTheme', tabBarTheme));
    properties.add(DiagnosticsProperty<TooltipThemeData>('tooltipTheme', tooltipTheme));
    properties.add(DiagnosticsProperty<CardTheme>('cardTheme', cardTheme));
    properties.add(DiagnosticsProperty<ChipThemeData>('chipTheme', chipTheme));
    properties.add(DiagnosticsProperty<MaterialTapTargetSize>('materialTapTargetSize', materialTapTargetSize));
    properties.add(DiagnosticsProperty<bool>('applyElevationOverlayColor', applyElevationOverlayColor));
    properties.add(DiagnosticsProperty<PageTransitionsTheme>('pageTransitionsTheme', pageTransitionsTheme));
    properties.add(DiagnosticsProperty<AppBarTheme>('appBarTheme', appBarTheme, defaultValue: defaultData.appBarTheme));
    properties.add(DiagnosticsProperty<BottomAppBarTheme>('bottomAppBarTheme', bottomAppBarTheme, defaultValue: defaultData.bottomAppBarTheme));
    properties.add(DiagnosticsProperty<ColorScheme>('colorScheme', colorScheme, defaultValue: defaultData.colorScheme));
    properties.add(DiagnosticsProperty<DialogTheme>('dialogTheme', dialogTheme, defaultValue: defaultData.dialogTheme));
    properties.add(DiagnosticsProperty<FloatingActionButtonThemeData>('floatingActionButtonThemeData', floatingActionButtonTheme, defaultValue: defaultData.floatingActionButtonTheme));
    properties.add(DiagnosticsProperty<Typography>('typography', typography, defaultValue: defaultData.typography));
    properties.add(DiagnosticsProperty<CupertinoThemeData>('cupertinoOverrideTheme', cupertinoOverrideTheme, defaultValue: defaultData.cupertinoOverrideTheme));
    properties.add(DiagnosticsProperty<SnackBarThemeData>('snackBarTheme', snackBarTheme, defaultValue: defaultData.snackBarTheme));
    properties.add(DiagnosticsProperty<BottomSheetThemeData>('bottomSheetTheme', bottomSheetTheme, defaultValue: defaultData.bottomSheetTheme));
    properties.add(DiagnosticsProperty<PopupMenuThemeData>('popupMenuTheme', popupMenuTheme, defaultValue: defaultData.popupMenuTheme));
    properties.add(DiagnosticsProperty<MaterialBannerThemeData>('bannerTheme', bannerTheme, defaultValue: defaultData.bannerTheme));
<<<<<<< HEAD
    properties.add(DiagnosticsProperty<ButtonBarThemeData>('buttonBarTheme', buttonBarTheme, defaultValue: defaultData.buttonBarTheme));
=======
    properties.add(DiagnosticsProperty<DividerThemeData>('dividerTheme', dividerTheme, defaultValue: defaultData.dividerTheme));
>>>>>>> fb5b1570
  }
}

/// A [CupertinoThemeData] that defers unspecified theme attributes to an
/// upstream Material [ThemeData].
///
/// This type of [CupertinoThemeData] is used by the Material [Theme] to
/// harmonize the [CupertinoTheme] with the material theme's colors and text
/// styles.
///
/// In the most basic case, [ThemeData]'s `cupertinoOverrideTheme` is null and
/// and descendant Cupertino widgets' styling is derived from the Material theme.
///
/// To override individual parts of the Material-derived Cupertino styling,
/// `cupertinoOverrideTheme`'s construction parameters can be used.
///
/// To completely decouple the Cupertino styling from Material theme derivation,
/// another [CupertinoTheme] widget can be inserted as a descendant of the
/// Material [Theme]. On a [MaterialApp], this can be done using the `builder`
/// parameter on the constructor.
///
/// See also:
///
///  * [CupertinoThemeData], whose null constructor parameters default to
///    reasonable iOS styling defaults rather than harmonizing with a Material
///    theme.
///  * [Theme], widget which inserts a [CupertinoTheme] with this
///    [MaterialBasedCupertinoThemeData].
// This class subclasses CupertinoThemeData rather than composes one because it
// _is_ a CupertinoThemeData with partially altered behavior. e.g. its textTheme
// is from the superclass and based on the primaryColor but the primaryColor
// comes from the Material theme unless overridden.
class MaterialBasedCupertinoThemeData extends CupertinoThemeData {
  /// Create a [MaterialBasedCupertinoThemeData] based on a Material [ThemeData]
  /// and its `cupertinoOverrideTheme`.
  ///
  /// The [materialTheme] parameter must not be null.
  MaterialBasedCupertinoThemeData({
    @required ThemeData materialTheme,
  }) : assert(materialTheme != null),
       _materialTheme = materialTheme,
       // Pass all values to the superclass so Material-agnostic properties
       // like barBackgroundColor can still behave like a normal
       // CupertinoThemeData.
       super.raw(
         materialTheme.cupertinoOverrideTheme?.brightness,
         materialTheme.cupertinoOverrideTheme?.primaryColor,
         materialTheme.cupertinoOverrideTheme?.primaryContrastingColor,
         materialTheme.cupertinoOverrideTheme?.textTheme,
         materialTheme.cupertinoOverrideTheme?.barBackgroundColor,
         materialTheme.cupertinoOverrideTheme?.scaffoldBackgroundColor,
       );

  final ThemeData _materialTheme;

  @override
  Brightness get brightness => _materialTheme.cupertinoOverrideTheme?.brightness ?? _materialTheme.brightness;

  @override
  Color get primaryColor => _materialTheme.cupertinoOverrideTheme?.primaryColor ?? _materialTheme.colorScheme.primary;

  @override
  Color get primaryContrastingColor => _materialTheme.cupertinoOverrideTheme?.primaryContrastingColor ?? _materialTheme.colorScheme.onPrimary;

  @override
  Color get scaffoldBackgroundColor => _materialTheme.cupertinoOverrideTheme?.scaffoldBackgroundColor ?? _materialTheme.scaffoldBackgroundColor;

  /// Copies the [ThemeData]'s `cupertinoOverrideTheme`.
  ///
  /// Only the specified override attributes of the [ThemeData]'s
  /// `cupertinoOverrideTheme` and the newly specified parameters are in the
  /// returned [CupertinoThemeData]. No derived attributes from iOS defaults or
  /// from cascaded Material theme attributes are copied.
  ///
  /// [MaterialBasedCupertinoThemeData.copyWith] cannot change the base
  /// Material [ThemeData]. To change the base Material [ThemeData], create a
  /// new Material [Theme] and use `copyWith` on the Material [ThemeData]
  /// instead.
  @override
  CupertinoThemeData copyWith({
    Brightness brightness,
    Color primaryColor,
    Color primaryContrastingColor,
    CupertinoTextThemeData textTheme,
    Color barBackgroundColor,
    Color scaffoldBackgroundColor,
  }) {
    return _materialTheme.cupertinoOverrideTheme?.copyWith(
      brightness: brightness,
      primaryColor: primaryColor,
      primaryContrastingColor: primaryContrastingColor,
      textTheme: textTheme,
      barBackgroundColor: barBackgroundColor,
      scaffoldBackgroundColor: scaffoldBackgroundColor,
    ) ?? CupertinoThemeData(
      brightness: brightness,
      primaryColor: primaryColor,
      primaryContrastingColor: primaryContrastingColor,
      textTheme: textTheme,
      barBackgroundColor: barBackgroundColor,
      scaffoldBackgroundColor: scaffoldBackgroundColor,
    );
  }
}

class _IdentityThemeDataCacheKey {
  _IdentityThemeDataCacheKey(this.baseTheme, this.localTextGeometry);

  final ThemeData baseTheme;
  final TextTheme localTextGeometry;

  // Using XOR to make the hash function as fast as possible (e.g. Jenkins is
  // noticeably slower).
  @override
  int get hashCode => identityHashCode(baseTheme) ^ identityHashCode(localTextGeometry);

  @override
  bool operator ==(Object other) {
    // We are explicitly ignoring the possibility that the types might not
    // match in the interests of speed.
    final _IdentityThemeDataCacheKey otherKey = other;
    return identical(baseTheme, otherKey.baseTheme) && identical(localTextGeometry, otherKey.localTextGeometry);
  }
}

/// Cache of objects of limited size that uses the first in first out eviction
/// strategy (a.k.a least recently inserted).
///
/// The key that was inserted before all other keys is evicted first, i.e. the
/// one inserted least recently.
class _FifoCache<K, V> {
  _FifoCache(this._maximumSize) : assert(_maximumSize != null && _maximumSize > 0);

  /// In Dart the map literal uses a linked hash-map implementation, whose keys
  /// are stored such that [Map.keys] returns them in the order they were
  /// inserted.
  final Map<K, V> _cache = <K, V>{};

  /// Maximum number of entries to store in the cache.
  ///
  /// Once this many entries have been cached, the entry inserted least recently
  /// is evicted when adding a new entry.
  final int _maximumSize;

  /// Returns the previously cached value for the given key, if available;
  /// if not, calls the given callback to obtain it first.
  ///
  /// The arguments must not be null.
  V putIfAbsent(K key, V loader()) {
    assert(key != null);
    assert(loader != null);
    final V result = _cache[key];
    if (result != null)
      return result;
    if (_cache.length == _maximumSize)
      _cache.remove(_cache.keys.first);
    return _cache[key] = loader();
  }
}<|MERGE_RESOLUTION|>--- conflicted
+++ resolved
@@ -180,11 +180,8 @@
     BottomSheetThemeData bottomSheetTheme,
     PopupMenuThemeData popupMenuTheme,
     MaterialBannerThemeData bannerTheme,
-<<<<<<< HEAD
+    DividerThemeData dividerTheme,
     ButtonBarThemeData buttonBarTheme,
-=======
-    DividerThemeData dividerTheme,
->>>>>>> fb5b1570
   }) {
     brightness ??= Brightness.light;
     final bool isDark = brightness == Brightness.dark;
@@ -289,11 +286,8 @@
     bottomSheetTheme ??= const BottomSheetThemeData();
     popupMenuTheme ??= const PopupMenuThemeData();
     bannerTheme ??= const MaterialBannerThemeData();
-<<<<<<< HEAD
+    dividerTheme ??= const DividerThemeData();
     buttonBarTheme ??= const ButtonBarThemeData();
-=======
-    dividerTheme ??= const DividerThemeData();
->>>>>>> fb5b1570
 
     return ThemeData.raw(
       brightness: brightness,
@@ -356,11 +350,8 @@
       bottomSheetTheme: bottomSheetTheme,
       popupMenuTheme: popupMenuTheme,
       bannerTheme: bannerTheme,
-<<<<<<< HEAD
+      dividerTheme: dividerTheme,
       buttonBarTheme: buttonBarTheme,
-=======
-      dividerTheme: dividerTheme,
->>>>>>> fb5b1570
     );
   }
 
@@ -435,11 +426,8 @@
     @required this.bottomSheetTheme,
     @required this.popupMenuTheme,
     @required this.bannerTheme,
-<<<<<<< HEAD
+    @required this.dividerTheme,
     @required this.buttonBarTheme,
-=======
-    @required this.dividerTheme,
->>>>>>> fb5b1570
   }) : assert(brightness != null),
        assert(primaryColor != null),
        assert(primaryColorBrightness != null),
@@ -497,11 +485,8 @@
        assert(bottomSheetTheme != null),
        assert(popupMenuTheme != null),
        assert(bannerTheme != null),
-<<<<<<< HEAD
+       assert(dividerTheme != null),
        assert(buttonBarTheme != null);
-=======
-       assert(dividerTheme != null);
->>>>>>> fb5b1570
 
   /// Create a [ThemeData] based on the colors in the given [colorScheme] and
   /// text styles of the optional [textTheme].
@@ -894,14 +879,12 @@
   /// A theme for customizing the color and text style of a [MaterialBanner].
   final MaterialBannerThemeData bannerTheme;
 
-<<<<<<< HEAD
-  /// A theme for customizing the appearance and layout of [ButtonBar] widgets.
-  final ButtonBarThemeData buttonBarTheme;
-=======
   /// A theme for customizing the color, thickness, and indents of [Divider]s,
   /// [VerticalDivider]s, etc.
   final DividerThemeData dividerTheme;
->>>>>>> fb5b1570
+
+  /// A theme for customizing the appearance and layout of [ButtonBar] widgets.
+  final ButtonBarThemeData buttonBarTheme;
 
   /// Creates a copy of this theme but with the given fields replaced with the new values.
   ThemeData copyWith({
@@ -965,11 +948,8 @@
     BottomSheetThemeData bottomSheetTheme,
     PopupMenuThemeData popupMenuTheme,
     MaterialBannerThemeData bannerTheme,
-<<<<<<< HEAD
+    DividerThemeData dividerTheme,
     ButtonBarThemeData buttonBarTheme,
-=======
-    DividerThemeData dividerTheme,
->>>>>>> fb5b1570
   }) {
     cupertinoOverrideTheme = cupertinoOverrideTheme?.noDefault();
     return ThemeData.raw(
@@ -1033,11 +1013,8 @@
       bottomSheetTheme: bottomSheetTheme ?? this.bottomSheetTheme,
       popupMenuTheme: popupMenuTheme ?? this.popupMenuTheme,
       bannerTheme: bannerTheme ?? this.bannerTheme,
-<<<<<<< HEAD
+      dividerTheme: dividerTheme ?? this.dividerTheme,
       buttonBarTheme: buttonBarTheme ?? this.buttonBarTheme,
-=======
-      dividerTheme: dividerTheme ?? this.dividerTheme,
->>>>>>> fb5b1570
     );
   }
 
@@ -1179,11 +1156,8 @@
       bottomSheetTheme: BottomSheetThemeData.lerp(a.bottomSheetTheme, b.bottomSheetTheme, t),
       popupMenuTheme: PopupMenuThemeData.lerp(a.popupMenuTheme, b.popupMenuTheme, t),
       bannerTheme: MaterialBannerThemeData.lerp(a.bannerTheme, b.bannerTheme, t),
-<<<<<<< HEAD
+      dividerTheme: DividerThemeData.lerp(a.dividerTheme, b.dividerTheme, t),
       buttonBarTheme: ButtonBarThemeData.lerp(a.buttonBarTheme, b.buttonBarTheme, t),
-=======
-      dividerTheme: DividerThemeData.lerp(a.dividerTheme, b.dividerTheme, t),
->>>>>>> fb5b1570
     );
   }
 
@@ -1253,11 +1227,8 @@
            (otherData.bottomSheetTheme == bottomSheetTheme) &&
            (otherData.popupMenuTheme == popupMenuTheme) &&
            (otherData.bannerTheme == bannerTheme) &&
-<<<<<<< HEAD
+           (otherData.dividerTheme == dividerTheme) &&
            (otherData.buttonBarTheme == buttonBarTheme);
-=======
-           (otherData.dividerTheme == dividerTheme);
->>>>>>> fb5b1570
   }
 
   @override
@@ -1326,11 +1297,8 @@
       bottomSheetTheme,
       popupMenuTheme,
       bannerTheme,
-<<<<<<< HEAD
+      dividerTheme,
       buttonBarTheme,
-=======
-      dividerTheme,
->>>>>>> fb5b1570
     ];
     return hashList(values);
   }
@@ -1396,11 +1364,8 @@
     properties.add(DiagnosticsProperty<BottomSheetThemeData>('bottomSheetTheme', bottomSheetTheme, defaultValue: defaultData.bottomSheetTheme));
     properties.add(DiagnosticsProperty<PopupMenuThemeData>('popupMenuTheme', popupMenuTheme, defaultValue: defaultData.popupMenuTheme));
     properties.add(DiagnosticsProperty<MaterialBannerThemeData>('bannerTheme', bannerTheme, defaultValue: defaultData.bannerTheme));
-<<<<<<< HEAD
+    properties.add(DiagnosticsProperty<DividerThemeData>('dividerTheme', dividerTheme, defaultValue: defaultData.dividerTheme));
     properties.add(DiagnosticsProperty<ButtonBarThemeData>('buttonBarTheme', buttonBarTheme, defaultValue: defaultData.buttonBarTheme));
-=======
-    properties.add(DiagnosticsProperty<DividerThemeData>('dividerTheme', dividerTheme, defaultValue: defaultData.dividerTheme));
->>>>>>> fb5b1570
   }
 }
 
