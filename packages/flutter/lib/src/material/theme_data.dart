--- conflicted
+++ resolved
@@ -1270,12 +1270,8 @@
   ///   * Typography: `typography` (see table above)
   ///
   /// ### Components
-<<<<<<< HEAD
-  ///   * Common buttons: [TextButton], [OutlinedButton], [ElevatedButton]
+  ///   * Common buttons: [ElevatedButton], [FilledButton], [OutlinedButton], [TextButton], [IconButton]
   ///   * Bottom app bar: [BottomAppBar]
-=======
-  ///   * Common buttons: [ElevatedButton], [FilledButton], [OutlinedButton], [TextButton], [IconButton]
->>>>>>> abfaec68
   ///   * FAB: [FloatingActionButton]
   ///   * Extended FAB: [FloatingActionButton.extended]
   ///   * Cards: [Card]
