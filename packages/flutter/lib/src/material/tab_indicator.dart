--- conflicted
+++ resolved
@@ -64,11 +64,7 @@
   }
 
   @override
-<<<<<<< HEAD
-  _UnderlinePainter createBoxPainter([VoidCallback onChanged]) {
-=======
   _UnderlinePainter createBoxPainter([ VoidCallback? onChanged ]) {
->>>>>>> 6620f831
     return _UnderlinePainter(this, onChanged);
   }
 
@@ -93,15 +89,9 @@
 }
 
 class _UnderlinePainter extends BoxPainter {
-<<<<<<< HEAD
-  _UnderlinePainter(this.decoration, VoidCallback onChanged)
-      : assert(decoration != null),
-        super(onChanged);
-=======
   _UnderlinePainter(this.decoration, VoidCallback? onChanged)
     : assert(decoration != null),
       super(onChanged);
->>>>>>> 6620f831
 
   final UnderlineTabIndicator decoration;
 
@@ -109,19 +99,10 @@
   void paint(Canvas canvas, Offset offset, ImageConfiguration configuration) {
     assert(configuration != null);
     assert(configuration.size != null);
-<<<<<<< HEAD
-    final Rect rect = offset & configuration.size;
-    final TextDirection textDirection = configuration.textDirection;
-    final Rect indicator = decoration
-        ._indicatorRectFor(rect, textDirection)
-        .deflate(decoration.borderSide.width / 2.0);
-    final Paint paint = decoration._borderSidePaint();
-=======
     final Rect rect = offset & configuration.size!;
     final TextDirection textDirection = configuration.textDirection!;
     final Rect indicator = decoration._indicatorRectFor(rect, textDirection).deflate(decoration.borderSide.width / 2.0);
-    final Paint paint = decoration.borderSide.toPaint()..strokeCap = StrokeCap.square;
->>>>>>> 6620f831
+    final Paint paint = decoration._borderSidePaint();
     canvas.drawLine(indicator.bottomLeft, indicator.bottomRight, paint);
   }
 }