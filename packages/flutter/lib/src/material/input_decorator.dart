// Copyright 2014 The Flutter Authors. All rights reserved.
// Use of this source code is governed by a BSD-style license that can be
// found in the LICENSE file.

import 'dart:math' as math;
import 'dart:ui' show lerpDouble;

import 'package:flutter/foundation.dart';
import 'package:flutter/rendering.dart';
import 'package:flutter/widgets.dart';

import 'color_scheme.dart';
import 'colors.dart';
import 'constants.dart';
import 'input_border.dart';
import 'material.dart';
import 'material_state.dart';
import 'text_theme.dart';
import 'theme.dart';
import 'theme_data.dart';

// Examples can assume:
// late Widget _myIcon;

// The duration value extracted from:
// https://github.com/material-components/material-components-android/blob/master/lib/java/com/google/android/material/textfield/TextInputLayout.java
const Duration _kTransitionDuration = Duration(milliseconds: 167);
const Curve _kTransitionCurve = Curves.fastOutSlowIn;
const double _kFinalLabelScale = 0.75;

// Defines the gap in the InputDecorator's outline border where the
// floating label will appear.
class _InputBorderGap extends ChangeNotifier {
  double? _start;
  double? get start => _start;
  set start(double? value) {
    if (value != _start) {
      _start = value;
      notifyListeners();
    }
  }

  double _extent = 0.0;
  double get extent => _extent;
  set extent(double value) {
    if (value != _extent) {
      _extent = value;
      notifyListeners();
    }
  }

  @override
  // ignore: avoid_equals_and_hash_code_on_mutable_classes, this class is not used in collection
  bool operator ==(Object other) {
    if (identical(this, other)) {
      return true;
    }
    if (other.runtimeType != runtimeType) {
      return false;
    }
    return other is _InputBorderGap
        && other.start == start
        && other.extent == extent;
  }

  @override
  // ignore: avoid_equals_and_hash_code_on_mutable_classes, this class is not used in collection
  int get hashCode => Object.hash(start, extent);

  @override
  String toString() => describeIdentity(this);
}

// Used to interpolate between two InputBorders.
class _InputBorderTween extends Tween<InputBorder> {
  _InputBorderTween({super.begin, super.end});

  @override
  InputBorder lerp(double t) => ShapeBorder.lerp(begin, end, t)! as InputBorder;
}

// Passes the _InputBorderGap parameters along to an InputBorder's paint method.
class _InputBorderPainter extends CustomPainter {
  _InputBorderPainter({
    required Listenable repaint,
    required this.borderAnimation,
    required this.border,
    required this.gapAnimation,
    required this.gap,
    required this.textDirection,
    required this.fillColor,
    required this.hoverAnimation,
    required this.hoverColorTween,
  }) : super(repaint: repaint);

  final Animation<double> borderAnimation;
  final _InputBorderTween border;
  final Animation<double> gapAnimation;
  final _InputBorderGap gap;
  final TextDirection textDirection;
  final Color fillColor;
  final ColorTween hoverColorTween;
  final Animation<double> hoverAnimation;

  Color get blendedColor => Color.alphaBlend(hoverColorTween.evaluate(hoverAnimation)!, fillColor);

  @override
  void paint(Canvas canvas, Size size) {
    final InputBorder borderValue = border.evaluate(borderAnimation);
    final Rect canvasRect = Offset.zero & size;
    final Color blendedFillColor = blendedColor;
    if (blendedFillColor.alpha > 0) {
      canvas.drawPath(
        borderValue.getOuterPath(canvasRect, textDirection: textDirection),
        Paint()
          ..color = blendedFillColor
          ..style = PaintingStyle.fill,
      );
    }

    borderValue.paint(
      canvas,
      canvasRect,
      gapStart: gap.start,
      gapExtent: gap.extent,
      gapPercentage: gapAnimation.value,
      textDirection: textDirection,
    );
  }

  @override
  bool shouldRepaint(_InputBorderPainter oldPainter) {
    return borderAnimation != oldPainter.borderAnimation
        || hoverAnimation != oldPainter.hoverAnimation
        || gapAnimation != oldPainter.gapAnimation
        || border != oldPainter.border
        || gap != oldPainter.gap
        || textDirection != oldPainter.textDirection;
  }

  @override
  String toString() => describeIdentity(this);
}

// An analog of AnimatedContainer, which can animate its shaped border, for
// _InputBorder. This specialized animated container is needed because the
// _InputBorderGap, which is computed at layout time, is required by the
// _InputBorder's paint method.
class _BorderContainer extends StatefulWidget {
  const _BorderContainer({
    required this.border,
    required this.gap,
    required this.gapAnimation,
    required this.fillColor,
    required this.hoverColor,
    required this.isHovering,
  });

  final InputBorder border;
  final _InputBorderGap gap;
  final Animation<double> gapAnimation;
  final Color fillColor;
  final Color hoverColor;
  final bool isHovering;

  @override
  _BorderContainerState createState() => _BorderContainerState();
}

class _BorderContainerState extends State<_BorderContainer> with TickerProviderStateMixin {
  static const Duration _kHoverDuration = Duration(milliseconds: 15);

  late AnimationController _controller;
  late AnimationController _hoverColorController;
  late Animation<double> _borderAnimation;
  late _InputBorderTween _border;
  late Animation<double> _hoverAnimation;
  late ColorTween _hoverColorTween;

  @override
  void initState() {
    super.initState();
    _hoverColorController = AnimationController(
      duration: _kHoverDuration,
      value: widget.isHovering ? 1.0 : 0.0,
      vsync: this,
    );
    _controller = AnimationController(
      duration: _kTransitionDuration,
      vsync: this,
    );
    _borderAnimation = CurvedAnimation(
      parent: _controller,
      curve: _kTransitionCurve,
      reverseCurve: _kTransitionCurve.flipped,
    );
    _border = _InputBorderTween(
      begin: widget.border,
      end: widget.border,
    );
    _hoverAnimation = CurvedAnimation(
      parent: _hoverColorController,
      curve: Curves.linear,
    );
    _hoverColorTween = ColorTween(begin: Colors.transparent, end: widget.hoverColor);
  }

  @override
  void dispose() {
    _controller.dispose();
    _hoverColorController.dispose();
    super.dispose();
  }

  @override
  void didUpdateWidget(_BorderContainer oldWidget) {
    super.didUpdateWidget(oldWidget);
    if (widget.border != oldWidget.border) {
      _border = _InputBorderTween(
        begin: oldWidget.border,
        end: widget.border,
      );
      _controller
        ..value = 0.0
        ..forward();
    }
    if (widget.hoverColor != oldWidget.hoverColor) {
      _hoverColorTween = ColorTween(begin: Colors.transparent, end: widget.hoverColor);
    }
    if (widget.isHovering != oldWidget.isHovering) {
      if (widget.isHovering) {
        _hoverColorController.forward();
      } else {
        _hoverColorController.reverse();
      }
    }
  }

  @override
  Widget build(BuildContext context) {
    return CustomPaint(
      foregroundPainter: _InputBorderPainter(
        repaint: Listenable.merge(<Listenable>[
          _borderAnimation,
          widget.gap,
          _hoverColorController,
        ]),
        borderAnimation: _borderAnimation,
        border: _border,
        gapAnimation: widget.gapAnimation,
        gap: widget.gap,
        textDirection: Directionality.of(context),
        fillColor: widget.fillColor,
        hoverColorTween: _hoverColorTween,
        hoverAnimation: _hoverAnimation,
      ),
    );
  }
}

// Used to "shake" the floating label to the left to the left and right
// when the errorText first appears.
class _Shaker extends AnimatedWidget {
  const _Shaker({
    required Animation<double> animation,
    this.child,
  }) : super(listenable: animation);

  final Widget? child;

  Animation<double> get animation => listenable as Animation<double>;

  double get translateX {
    const double shakeDelta = 4.0;
    final double t = animation.value;
    if (t <= 0.25) {
      return -t * shakeDelta;
    } else if (t < 0.75) {
      return (t - 0.5) * shakeDelta;
    } else {
      return (1.0 - t) * 4.0 * shakeDelta;
    }
  }

  @override
  Widget build(BuildContext context) {
    return Transform(
      transform: Matrix4.translationValues(translateX, 0.0, 0.0),
      child: child,
    );
  }
}

// Display the helper and error text. When the error text appears
// it fades and the helper text fades out. The error text also
// slides upwards a little when it first appears.
class _HelperError extends StatefulWidget {
  const _HelperError({
    this.textAlign,
    this.helperText,
    this.helperStyle,
    this.helperMaxLines,
    this.errorText,
    this.errorStyle,
    this.errorMaxLines,
    this.errorBuilder,
  });

  final TextAlign? textAlign;
  final String? helperText;
  final TextStyle? helperStyle;
  final int? helperMaxLines;
  final String? errorText;
  final TextStyle? errorStyle;
  final int? errorMaxLines;
  final Widget Function(String errorMessage)? errorBuilder;

  @override
  _HelperErrorState createState() => _HelperErrorState();
}

class _HelperErrorState extends State<_HelperError> with SingleTickerProviderStateMixin {
  // If the height of this widget and the counter are zero ("empty") at
  // layout time, no space is allocated for the subtext.
  static const Widget empty = SizedBox.shrink();

  late AnimationController _controller;
  Widget? _helper;
  Widget? _error;

  @override
  void initState() {
    super.initState();
    _controller = AnimationController(
      duration: _kTransitionDuration,
      vsync: this,
    );
    if (widget.errorText != null) {
      _error = _buildError();
      _controller.value = 1.0;
    } else if (widget.helperText != null) {
      _helper = _buildHelper();
    }
    _controller.addListener(_handleChange);
  }

  @override
  void dispose() {
    _controller.dispose();
    super.dispose();
  }

  void _handleChange() {
    setState(() {
      // The _controller's value has changed.
    });
  }

  @override
  void didUpdateWidget(_HelperError old) {
    super.didUpdateWidget(old);

    final String? newErrorText = widget.errorText;
    final String? newHelperText = widget.helperText;
    final String? oldErrorText = old.errorText;
    final String? oldHelperText = old.helperText;

    final bool errorTextStateChanged = (newErrorText != null) != (oldErrorText != null);
    final bool helperTextStateChanged = newErrorText == null && (newHelperText != null) != (oldHelperText != null);

    if (errorTextStateChanged || helperTextStateChanged) {
      if (newErrorText != null) {
        _error = _buildError();
        _controller.forward();
      } else if (newHelperText != null) {
        _helper = _buildHelper();
        _controller.reverse();
      } else {
        _controller.reverse();
      }
    }
  }

  Widget _buildHelper() {
    assert(widget.helperText != null);
    return Semantics(
      container: true,
      child: FadeTransition(
        opacity: Tween<double>(begin: 1.0, end: 0.0).animate(_controller),
        child: Text(
          widget.helperText!,
          style: widget.helperStyle,
          textAlign: widget.textAlign,
          overflow: TextOverflow.ellipsis,
          maxLines: widget.helperMaxLines,
        ),
      ),
    );
  }

  Widget _buildErrorBuilder(){
    assert(widget.errorBuilder != null);
    return Semantics(
      container: true,
      liveRegion: true,
      child: FadeTransition(
        opacity: _controller,
        child: FractionalTranslation(
          translation: Tween<Offset>(
            begin: const Offset(0.0, -0.25),
            end: Offset.zero,
          ).evaluate(_controller.view),
          child: widget.errorText != null ? widget.errorBuilder!(widget.errorText!) : empty,
        ),
      ),
    );
  }

  Widget _buildError() {
    assert(widget.errorText != null);
    return Semantics(
      container: true,
      liveRegion: true,
      child: FadeTransition(
        opacity: _controller,
        child: FractionalTranslation(
          translation: Tween<Offset>(
            begin: const Offset(0.0, -0.25),
            end: Offset.zero,
          ).evaluate(_controller.view),
          child: Text(
            widget.errorText!,
            style: widget.errorStyle,
            textAlign: widget.textAlign,
            overflow: TextOverflow.ellipsis,
            maxLines: widget.errorMaxLines,
          ),
        ),
      ),
    );
  }

  @override
  Widget build(BuildContext context) {
    if (_controller.isDismissed) {
      _error = null;
      if(widget.errorBuilder != null){
        return _buildErrorBuilder();
      }
      else if (widget.helperText != null) {
        return _helper = _buildHelper();
      } else {
        _helper = null;
        return empty;
      }
    }

    if (_controller.isCompleted) {
      _helper = null;
      if(widget.errorBuilder != null){
        return _error = _buildErrorBuilder();
      } else if (widget.errorText != null) {
        return _error = _buildError();
      } else {
        _error = null;
        return empty;
      }
    }

    if (_helper == null && widget.errorText != null) {
      if(widget.errorBuilder != null){
        return _buildErrorBuilder();
      } else {
        return _buildError();
      }
    }

    if (_error == null && widget.helperText != null) {
      return _buildHelper();
    }


    if (widget.errorText != null) {
      return Stack(
        children: <Widget>[
          FadeTransition(
            opacity: Tween<double>(begin: 1.0, end: 0.0).animate(_controller),
            child: _helper,
          ),
          _buildError(),
        ],
      );
    }

    if (widget.helperText != null) {
      return Stack(
        children: <Widget>[
          _buildHelper(),
          FadeTransition(
            opacity: _controller,
            child: _error,
          ),
        ],
      );
    }

    return empty;
  }
}

/// Defines **how** the floating label should behave.
///
/// See also:
///
///  * [InputDecoration.floatingLabelBehavior] which defines the behavior for
///    [InputDecoration.label] or [InputDecoration.labelText].
///  * [FloatingLabelAlignment] which defines **where** the floating label
///    should displayed.
enum FloatingLabelBehavior {
  /// The label will always be positioned within the content, or hidden.
  never,
  /// The label will float when the input is focused, or has content.
  auto,
  /// The label will always float above the content.
  always,
}

/// Defines **where** the floating label should be displayed within an
/// [InputDecorator].
///
/// See also:
///
///  * [InputDecoration.floatingLabelAlignment] which defines the alignment for
///    [InputDecoration.label] or [InputDecoration.labelText].
///  * [FloatingLabelBehavior] which defines **how** the floating label should
///    behave.
@immutable
class FloatingLabelAlignment {
  const FloatingLabelAlignment._(this._x) : assert(_x >= -1.0 && _x <= 1.0);

  // -1 denotes start, 0 denotes center, and 1 denotes end.
  final double _x;

  /// Align the floating label on the leading edge of the [InputDecorator].
  ///
  /// For left-to-right text ([TextDirection.ltr]), this is the left edge.
  ///
  /// For right-to-left text ([TextDirection.rtl]), this is the right edge.
  static const FloatingLabelAlignment start = FloatingLabelAlignment._(-1.0);
  /// Aligns the floating label to the center of an [InputDecorator].
  static const FloatingLabelAlignment center = FloatingLabelAlignment._(0.0);

  @override
  int get hashCode => _x.hashCode;

  @override
  bool operator ==(Object other) {
    if (identical(this, other)) {
      return true;
    }
    if (other.runtimeType != runtimeType) {
      return false;
    }
    return other is FloatingLabelAlignment
            && _x == other._x;
  }

  static String _stringify(double x) {
    if (x == -1.0) {
      return 'FloatingLabelAlignment.start';
    }
    if (x == 0.0) {
      return 'FloatingLabelAlignment.center';
    }
    return 'FloatingLabelAlignment(x: ${x.toStringAsFixed(1)})';
  }

  @override
  String toString() => _stringify(_x);
}

// Identifies the children of a _RenderDecorationElement.
enum _DecorationSlot {
  icon,
  input,
  label,
  hint,
  prefix,
  suffix,
  prefixIcon,
  suffixIcon,
  helperError,
  counter,
  container,
}

// An analog of InputDecoration for the _Decorator widget.
@immutable
class _Decoration {
  const _Decoration({
    required this.contentPadding,
    required this.isCollapsed,
    required this.floatingLabelHeight,
    required this.floatingLabelProgress,
    required this.floatingLabelAlignment,
    required this.border,
    required this.borderGap,
    required this.alignLabelWithHint,
    required this.isDense,
    required this.visualDensity,
    this.icon,
    this.input,
    this.label,
    this.hint,
    this.prefix,
    this.suffix,
    this.prefixIcon,
    this.suffixIcon,
    this.helperError,
    this.counter,
    this.container,
  });

  final EdgeInsetsGeometry contentPadding;
  final bool isCollapsed;
  final double floatingLabelHeight;
  final double floatingLabelProgress;
  final FloatingLabelAlignment floatingLabelAlignment;
  final InputBorder border;
  final _InputBorderGap borderGap;
  final bool alignLabelWithHint;
  final bool? isDense;
  final VisualDensity visualDensity;
  final Widget? icon;
  final Widget? input;
  final Widget? label;
  final Widget? hint;
  final Widget? prefix;
  final Widget? suffix;
  final Widget? prefixIcon;
  final Widget? suffixIcon;
  final Widget? helperError;
  final Widget? counter;
  final Widget? container;

  @override
  bool operator ==(Object other) {
    if (identical(this, other)) {
      return true;
    }
    if (other.runtimeType != runtimeType) {
      return false;
    }
    return other is _Decoration
        && other.contentPadding == contentPadding
        && other.isCollapsed == isCollapsed
        && other.floatingLabelHeight == floatingLabelHeight
        && other.floatingLabelProgress == floatingLabelProgress
        && other.floatingLabelAlignment == floatingLabelAlignment
        && other.border == border
        && other.borderGap == borderGap
        && other.alignLabelWithHint == alignLabelWithHint
        && other.isDense == isDense
        && other.visualDensity == visualDensity
        && other.icon == icon
        && other.input == input
        && other.label == label
        && other.hint == hint
        && other.prefix == prefix
        && other.suffix == suffix
        && other.prefixIcon == prefixIcon
        && other.suffixIcon == suffixIcon
        && other.helperError == helperError
        && other.counter == counter
        && other.container == container;
  }

  @override
  int get hashCode => Object.hash(
    contentPadding,
    floatingLabelHeight,
    floatingLabelProgress,
    floatingLabelAlignment,
    border,
    borderGap,
    alignLabelWithHint,
    isDense,
    visualDensity,
    icon,
    input,
    label,
    hint,
    prefix,
    suffix,
    prefixIcon,
    suffixIcon,
    helperError,
    counter,
    container,
  );
}

// A container for the layout values computed by _RenderDecoration._layout.
// These values are used by _RenderDecoration.performLayout to position
// all of the renderer children of a _RenderDecoration.
class _RenderDecorationLayout {
  const _RenderDecorationLayout({
    required this.boxToBaseline,
    required this.inputBaseline, // for InputBorderType.underline
    required this.outlineBaseline, // for InputBorderType.outline
    required this.subtextBaseline,
    required this.containerHeight,
    required this.subtextHeight,
  });

  final Map<RenderBox?, double> boxToBaseline;
  final double inputBaseline;
  final double outlineBaseline;
  final double subtextBaseline; // helper/error counter
  final double containerHeight;
  final double subtextHeight;
}

// The workhorse: layout and paint a _Decorator widget's _Decoration.
class _RenderDecoration extends RenderBox with SlottedContainerRenderObjectMixin<_DecorationSlot> {
  _RenderDecoration({
    required _Decoration decoration,
    required TextDirection textDirection,
    required TextBaseline textBaseline,
    required bool isFocused,
    required bool expands,
    required bool material3,
    TextAlignVertical? textAlignVertical,
  }) : _decoration = decoration,
       _textDirection = textDirection,
       _textBaseline = textBaseline,
       _textAlignVertical = textAlignVertical,
       _isFocused = isFocused,
       _expands = expands,
       _material3 = material3;

  static const double subtextGap = 8.0;

  RenderBox? get icon => childForSlot(_DecorationSlot.icon);
  RenderBox? get input => childForSlot(_DecorationSlot.input);
  RenderBox? get label => childForSlot(_DecorationSlot.label);
  RenderBox? get hint => childForSlot(_DecorationSlot.hint);
  RenderBox? get prefix => childForSlot(_DecorationSlot.prefix);
  RenderBox? get suffix => childForSlot(_DecorationSlot.suffix);
  RenderBox? get prefixIcon => childForSlot(_DecorationSlot.prefixIcon);
  RenderBox? get suffixIcon => childForSlot(_DecorationSlot.suffixIcon);
  RenderBox? get helperError => childForSlot(_DecorationSlot.helperError);
  RenderBox? get counter => childForSlot(_DecorationSlot.counter);
  RenderBox? get container => childForSlot(_DecorationSlot.container);

  // The returned list is ordered for hit testing.
  @override
  Iterable<RenderBox> get children {
    return <RenderBox>[
      if (icon != null)
        icon!,
      if (input != null)
        input!,
      if (prefixIcon != null)
        prefixIcon!,
      if (suffixIcon != null)
        suffixIcon!,
      if (prefix != null)
        prefix!,
      if (suffix != null)
        suffix!,
      if (label != null)
        label!,
      if (hint != null)
        hint!,
      if (helperError != null)
        helperError!,
      if (counter != null)
        counter!,
      if (container != null)
        container!,
    ];
  }

  _Decoration get decoration => _decoration;
  _Decoration _decoration;
  set decoration(_Decoration value) {
    if (_decoration == value) {
      return;
    }
    _decoration = value;
    markNeedsLayout();
  }

  TextDirection get textDirection => _textDirection;
  TextDirection _textDirection;
  set textDirection(TextDirection value) {
    if (_textDirection == value) {
      return;
    }
    _textDirection = value;
    markNeedsLayout();
  }

  TextBaseline get textBaseline => _textBaseline;
  TextBaseline _textBaseline;
  set textBaseline(TextBaseline value) {
    if (_textBaseline == value) {
      return;
    }
    _textBaseline = value;
    markNeedsLayout();
  }

  TextAlignVertical get _defaultTextAlignVertical => _isOutlineAligned
      ? TextAlignVertical.center
      : TextAlignVertical.top;
  TextAlignVertical get textAlignVertical => _textAlignVertical ?? _defaultTextAlignVertical;
  TextAlignVertical? _textAlignVertical;
  set textAlignVertical(TextAlignVertical? value) {
    if (_textAlignVertical == value) {
      return;
    }
    // No need to relayout if the effective value is still the same.
    if (textAlignVertical.y == (value?.y ?? _defaultTextAlignVertical.y)) {
      _textAlignVertical = value;
      return;
    }
    _textAlignVertical = value;
    markNeedsLayout();
  }

  bool get isFocused => _isFocused;
  bool _isFocused;
  set isFocused(bool value) {
    if (_isFocused == value) {
      return;
    }
    _isFocused = value;
    markNeedsSemanticsUpdate();
  }

  bool get expands => _expands;
  bool _expands = false;
  set expands(bool value) {
    if (_expands == value) {
      return;
    }
    _expands = value;
    markNeedsLayout();
  }

  bool get material3 => _material3;
  bool _material3 = false;
  set material3(bool value) {
    if (_material3 == value) {
      return;
    }
    _material3 = value;
    markNeedsLayout();
  }

  // Indicates that the decoration should be aligned to accommodate an outline
  // border.
  bool get _isOutlineAligned {
    return !decoration.isCollapsed && decoration.border.isOutline;
  }

  @override
  void visitChildrenForSemantics(RenderObjectVisitor visitor) {
    if (icon != null) {
      visitor(icon!);
    }
    if (prefix != null) {
      visitor(prefix!);
    }
    if (prefixIcon != null) {
      visitor(prefixIcon!);
    }

    if (label != null) {
      visitor(label!);
    }
    if (hint != null) {
      if (isFocused) {
        visitor(hint!);
      } else if (label == null) {
        visitor(hint!);
      }
    }

    if (input != null) {
      visitor(input!);
    }
    if (suffixIcon != null) {
      visitor(suffixIcon!);
    }
    if (suffix != null) {
      visitor(suffix!);
    }
    if (container != null) {
      visitor(container!);
    }
    if (helperError != null) {
      visitor(helperError!);
    }
    if (counter != null) {
      visitor(counter!);
    }
  }

  @override
  bool get sizedByParent => false;

  static double _minWidth(RenderBox? box, double height) {
    return box == null ? 0.0 : box.getMinIntrinsicWidth(height);
  }

  static double _maxWidth(RenderBox? box, double height) {
    return box == null ? 0.0 : box.getMaxIntrinsicWidth(height);
  }

  static double _minHeight(RenderBox? box, double width) {
    return box == null ? 0.0 : box.getMinIntrinsicHeight(width);
  }

  static Size _boxSize(RenderBox? box) => box == null ? Size.zero : box.size;

  static BoxParentData _boxParentData(RenderBox box) => box.parentData! as BoxParentData;

  EdgeInsets get contentPadding => decoration.contentPadding as EdgeInsets;

  // Lay out the given box if needed, and return its baseline.
  double _layoutLineBox(RenderBox? box, BoxConstraints constraints) {
    if (box == null) {
      return 0.0;
    }
    box.layout(constraints, parentUsesSize: true);
    // Since internally, all layout is performed against the alphabetic baseline,
    // (eg, ascents/descents are all relative to alphabetic, even if the font is
    // an ideographic or hanging font), we should always obtain the reference
    // baseline from the alphabetic baseline. The ideographic baseline is for
    // use post-layout and is derived from the alphabetic baseline combined with
    // the font metrics.
    final double baseline = box.getDistanceToBaseline(TextBaseline.alphabetic)!;

    assert(() {
      if (baseline >= 0) {
        return true;
      }
      throw FlutterError.fromParts(<DiagnosticsNode>[
        ErrorSummary("One of InputDecorator's children reported a negative baseline offset."),
        ErrorDescription(
          '${box.runtimeType}, of size ${box.size}, reported a negative '
          'alphabetic baseline of $baseline.',
        ),
      ]);
    }());
    return baseline;
  }

  // Returns a value used by performLayout to position all of the renderers.
  // This method applies layout to all of the renderers except the container.
  // For convenience, the container is laid out in performLayout().
  _RenderDecorationLayout _layout(BoxConstraints layoutConstraints) {
    assert(
      layoutConstraints.maxWidth < double.infinity,
      'An InputDecorator, which is typically created by a TextField, cannot '
      'have an unbounded width.\n'
      'This happens when the parent widget does not provide a finite width '
      'constraint. For example, if the InputDecorator is contained by a Row, '
      'then its width must be constrained. An Expanded widget or a SizedBox '
      'can be used to constrain the width of the InputDecorator or the '
      'TextField that contains it.',
    );

    // Margin on each side of subtext (counter and helperError)
    final Map<RenderBox?, double> boxToBaseline = <RenderBox?, double>{};
    final BoxConstraints boxConstraints = layoutConstraints.loosen();

    // Layout all the widgets used by InputDecorator
    boxToBaseline[icon] = _layoutLineBox(icon, boxConstraints);
    final BoxConstraints containerConstraints = boxConstraints.copyWith(
      maxWidth: boxConstraints.maxWidth - _boxSize(icon).width,
    );
    boxToBaseline[prefixIcon] = _layoutLineBox(prefixIcon, containerConstraints);
    boxToBaseline[suffixIcon] = _layoutLineBox(suffixIcon, containerConstraints);
    final BoxConstraints contentConstraints = containerConstraints.copyWith(
      maxWidth: containerConstraints.maxWidth - contentPadding.horizontal,
    );
    boxToBaseline[prefix] = _layoutLineBox(prefix, contentConstraints);
    boxToBaseline[suffix] = _layoutLineBox(suffix, contentConstraints);

    final double inputWidth = math.max(
      0.0,
      constraints.maxWidth - (
        _boxSize(icon).width
        + (prefixIcon != null ? 0 : (textDirection == TextDirection.ltr ? contentPadding.left : contentPadding.right))
        + _boxSize(prefixIcon).width
        + _boxSize(prefix).width
        + _boxSize(suffix).width
        + _boxSize(suffixIcon).width
        + (suffixIcon != null ? 0 : (textDirection == TextDirection.ltr ? contentPadding.right : contentPadding.left))),
    );
    // Increase the available width for the label when it is scaled down.
    final double invertedLabelScale = lerpDouble(1.00, 1 / _kFinalLabelScale, decoration.floatingLabelProgress)!;
    double suffixIconWidth = _boxSize(suffixIcon).width;
    if (decoration.border.isOutline) {
      suffixIconWidth = lerpDouble(suffixIconWidth, 0.0, decoration.floatingLabelProgress)!;
    }
    final double labelWidth = math.max(
      0.0,
      constraints.maxWidth - (
        _boxSize(icon).width
        + contentPadding.left
        + _boxSize(prefixIcon).width
        + suffixIconWidth
        + contentPadding.right),
    );
    boxToBaseline[label] = _layoutLineBox(
      label,
      boxConstraints.copyWith(maxWidth: labelWidth * invertedLabelScale),
    );
    boxToBaseline[hint] = _layoutLineBox(
      hint,
      boxConstraints.copyWith(minWidth: inputWidth, maxWidth: inputWidth),
    );
    boxToBaseline[counter] = _layoutLineBox(counter, contentConstraints);

    // The helper or error text can occupy the full width less the space
    // occupied by the icon and counter.
    boxToBaseline[helperError] = _layoutLineBox(
      helperError,
      contentConstraints.copyWith(
        maxWidth: math.max(0.0, contentConstraints.maxWidth - _boxSize(counter).width),
      ),
    );

    // The height of the input needs to accommodate label above and counter and
    // helperError below, when they exist.
    final double labelHeight = label == null
      ? 0
      : decoration.floatingLabelHeight;
    final double topHeight = decoration.border.isOutline
      ? math.max(labelHeight - boxToBaseline[label]!, 0)
      : labelHeight;
    final double counterHeight = counter == null
      ? 0
      : boxToBaseline[counter]! + subtextGap;
    final bool helperErrorExists = helperError?.size != null
        && helperError!.size.height > 0;
    final double helperErrorHeight = !helperErrorExists
      ? 0
      : helperError!.size.height + subtextGap;
    final double bottomHeight = math.max(
      counterHeight,
      helperErrorHeight,
    );
    final Offset densityOffset = decoration.visualDensity.baseSizeAdjustment;
    boxToBaseline[input] = _layoutLineBox(
      input,
      boxConstraints.deflate(EdgeInsets.only(
        top: contentPadding.top + topHeight + densityOffset.dy / 2,
        bottom: contentPadding.bottom + bottomHeight + densityOffset.dy / 2,
      )).copyWith(
        minWidth: inputWidth,
        maxWidth: inputWidth,
      ),
    );

    // The field can be occupied by a hint or by the input itself
    final double hintHeight = hint?.size.height ?? 0;
    final double inputDirectHeight = input?.size.height ?? 0;
    final double inputHeight = math.max(hintHeight, inputDirectHeight);
    final double inputInternalBaseline = math.max(
      boxToBaseline[input]!,
      boxToBaseline[hint]!,
    );

    // Calculate the amount that prefix/suffix affects height above and below
    // the input.
    final double prefixHeight = prefix?.size.height ?? 0;
    final double suffixHeight = suffix?.size.height ?? 0;
    final double fixHeight = math.max(
      boxToBaseline[prefix]!,
      boxToBaseline[suffix]!,
    );
    final double fixAboveInput = math.max(0, fixHeight - inputInternalBaseline);
    final double fixBelowBaseline = math.max(
      prefixHeight - boxToBaseline[prefix]!,
      suffixHeight - boxToBaseline[suffix]!,
    );
    // TODO(justinmc): fixBelowInput should have no effect when there is no
    // prefix/suffix below the input.
    // https://github.com/flutter/flutter/issues/66050
    final double fixBelowInput = math.max(
      0,
      fixBelowBaseline - (inputHeight - inputInternalBaseline),
    );

    // Calculate the height of the input text container.
    final double prefixIconHeight = prefixIcon?.size.height ?? 0;
    final double suffixIconHeight = suffixIcon?.size.height ?? 0;
    final double fixIconHeight = math.max(prefixIconHeight, suffixIconHeight);
    final double contentHeight = math.max(
      fixIconHeight,
      topHeight
      + contentPadding.top
      + fixAboveInput
      + inputHeight
      + fixBelowInput
      + contentPadding.bottom
      + densityOffset.dy,
    );
    final double minContainerHeight = decoration.isDense! || decoration.isCollapsed || expands
      ? 0.0
      : kMinInteractiveDimension;
    final double maxContainerHeight = boxConstraints.maxHeight - bottomHeight;
    final double containerHeight = expands
      ? maxContainerHeight
      : math.min(math.max(contentHeight, minContainerHeight), maxContainerHeight);

    // Ensure the text is vertically centered in cases where the content is
    // shorter than kMinInteractiveDimension.
    final double interactiveAdjustment = minContainerHeight > contentHeight
      ? (minContainerHeight - contentHeight) / 2.0
      : 0.0;

    // Try to consider the prefix/suffix as part of the text when aligning it.
    // If the prefix/suffix overflows however, allow it to extend outside of the
    // input and align the remaining part of the text and prefix/suffix.
    final double overflow = math.max(0, contentHeight - maxContainerHeight);
    // Map textAlignVertical from -1:1 to 0:1 so that it can be used to scale
    // the baseline from its minimum to maximum values.
    final double textAlignVerticalFactor = (textAlignVertical.y + 1.0) / 2.0;
    // Adjust to try to fit top overflow inside the input on an inverse scale of
    // textAlignVertical, so that top aligned text adjusts the most and bottom
    // aligned text doesn't adjust at all.
    final double baselineAdjustment = fixAboveInput - overflow * (1 - textAlignVerticalFactor);

    // The baselines that will be used to draw the actual input text content.
    final double topInputBaseline = contentPadding.top
      + topHeight
      + inputInternalBaseline
      + baselineAdjustment
      + interactiveAdjustment
      + densityOffset.dy / 2.0;
    final double maxContentHeight = containerHeight - contentPadding.vertical - topHeight - densityOffset.dy;
    final double alignableHeight = fixAboveInput + inputHeight + fixBelowInput;
    final double maxVerticalOffset = maxContentHeight - alignableHeight;
    final double textAlignVerticalOffset = maxVerticalOffset * textAlignVerticalFactor;
    final double inputBaseline = topInputBaseline + textAlignVerticalOffset;

    // The three main alignments for the baseline when an outline is present are
    //
    //  * top (-1.0): topmost point considering padding.
    //  * center (0.0): the absolute center of the input ignoring padding but
    //      accommodating the border and floating label.
    //  * bottom (1.0): bottommost point considering padding.
    //
    // That means that if the padding is uneven, center is not the exact
    // midpoint of top and bottom. To account for this, the above center and
    // below center alignments are interpolated independently.
    final double outlineCenterBaseline = inputInternalBaseline
      + baselineAdjustment / 2.0
      + (containerHeight - (2.0 + inputHeight)) / 2.0;
    final double outlineTopBaseline = topInputBaseline;
    final double outlineBottomBaseline = topInputBaseline + maxVerticalOffset;
    final double outlineBaseline = _interpolateThree(
      outlineTopBaseline,
      outlineCenterBaseline,
      outlineBottomBaseline,
      textAlignVertical,
    );

    // Find the positions of the text below the input when it exists.
    double subtextCounterBaseline = 0;
    double subtextHelperBaseline = 0;
    double subtextCounterHeight = 0;
    double subtextHelperHeight = 0;
    if (counter != null) {
      subtextCounterBaseline =
        containerHeight + subtextGap + boxToBaseline[counter]!;
      subtextCounterHeight = counter!.size.height + subtextGap;
    }
    if (helperErrorExists) {
      subtextHelperBaseline =
        containerHeight + subtextGap + boxToBaseline[helperError]!;
      subtextHelperHeight = helperErrorHeight;
    }
    final double subtextBaseline = math.max(
      subtextCounterBaseline,
      subtextHelperBaseline,
    );
    final double subtextHeight = math.max(
      subtextCounterHeight,
      subtextHelperHeight,
    );

    return _RenderDecorationLayout(
      boxToBaseline: boxToBaseline,
      containerHeight: containerHeight,
      inputBaseline: inputBaseline,
      outlineBaseline: outlineBaseline,
      subtextBaseline: subtextBaseline,
      subtextHeight: subtextHeight,
    );
  }

  // Interpolate between three stops using textAlignVertical. This is used to
  // calculate the outline baseline, which ignores padding when the alignment is
  // middle. When the alignment is less than zero, it interpolates between the
  // centered text box's top and the top of the content padding. When the
  // alignment is greater than zero, it interpolates between the centered box's
  // top and the position that would align the bottom of the box with the bottom
  // padding.
  double _interpolateThree(double begin, double middle, double end, TextAlignVertical textAlignVertical) {
    if (textAlignVertical.y <= 0) {
      // It's possible for begin, middle, and end to not be in order because of
      // excessive padding. Those cases are handled by using middle.
      if (begin >= middle) {
        return middle;
      }
      // Do a standard linear interpolation on the first half, between begin and
      // middle.
      final double t = textAlignVertical.y + 1;
      return begin + (middle - begin) * t;
    }

    if (middle >= end) {
      return middle;
    }
    // Do a standard linear interpolation on the second half, between middle and
    // end.
    final double t = textAlignVertical.y;
    return middle + (end - middle) * t;
  }

  @override
  double computeMinIntrinsicWidth(double height) {
    return _minWidth(icon, height)
      + contentPadding.left
      + _minWidth(prefixIcon, height)
      + _minWidth(prefix, height)
      + math.max(_minWidth(input, height), _minWidth(hint, height))
      + _minWidth(suffix, height)
      + _minWidth(suffixIcon, height)
      + contentPadding.right;
  }

  @override
  double computeMaxIntrinsicWidth(double height) {
    return _maxWidth(icon, height)
      + contentPadding.left
      + _maxWidth(prefixIcon, height)
      + _maxWidth(prefix, height)
      + math.max(_maxWidth(input, height), _maxWidth(hint, height))
      + _maxWidth(suffix, height)
      + _maxWidth(suffixIcon, height)
      + contentPadding.right;
  }

  double _lineHeight(double width, List<RenderBox?> boxes) {
    double height = 0.0;
    for (final RenderBox? box in boxes) {
      if (box == null) {
        continue;
      }
      height = math.max(_minHeight(box, width), height);
    }
    return height;
    // TODO(hansmuller): this should compute the overall line height for the
    // boxes when they've been baseline-aligned.
    // See https://github.com/flutter/flutter/issues/13715
  }

  @override
  double computeMinIntrinsicHeight(double width) {
    final double iconHeight = _minHeight(icon, width);
    final double iconWidth = _minWidth(icon, iconHeight);

    width = math.max(width - iconWidth, 0.0);

    final double prefixIconHeight = _minHeight(prefixIcon, width);
    final double prefixIconWidth = _minWidth(prefixIcon, prefixIconHeight);

    final double suffixIconHeight = _minHeight(suffixIcon, width);
    final double suffixIconWidth = _minWidth(suffixIcon, suffixIconHeight);

    width = math.max(width - contentPadding.horizontal, 0.0);

    final double counterHeight = _minHeight(counter, width);
    final double counterWidth = _minWidth(counter, counterHeight);

    final double helperErrorAvailableWidth = math.max(width - counterWidth, 0.0);
    final double helperErrorHeight = _minHeight(helperError, helperErrorAvailableWidth);
    double subtextHeight = math.max(counterHeight, helperErrorHeight);
    if (subtextHeight > 0.0) {
      subtextHeight += subtextGap;
    }

    final double prefixHeight = _minHeight(prefix, width);
    final double prefixWidth = _minWidth(prefix, prefixHeight);

    final double suffixHeight = _minHeight(suffix, width);
    final double suffixWidth = _minWidth(suffix, suffixHeight);

    final double availableInputWidth = math.max(width - prefixWidth - suffixWidth - prefixIconWidth - suffixIconWidth, 0.0);
    final double inputHeight = _lineHeight(availableInputWidth, <RenderBox?>[input, hint]);
    final double inputMaxHeight = <double>[inputHeight, prefixHeight, suffixHeight].reduce(math.max);

    final Offset densityOffset = decoration.visualDensity.baseSizeAdjustment;
    final double contentHeight = contentPadding.top
      + (label == null ? 0.0 : decoration.floatingLabelHeight)
      + inputMaxHeight
      + contentPadding.bottom
      + densityOffset.dy;
    final double containerHeight = <double>[iconHeight, contentHeight, prefixIconHeight, suffixIconHeight].reduce(math.max);
    final double minContainerHeight = decoration.isDense! || expands
      ? 0.0
      : kMinInteractiveDimension;
    return math.max(containerHeight, minContainerHeight) + subtextHeight;
  }

  @override
  double computeMaxIntrinsicHeight(double width) {
    return computeMinIntrinsicHeight(width);
  }

  @override
  double computeDistanceToActualBaseline(TextBaseline baseline) {
    return _boxParentData(input!).offset.dy + (input?.computeDistanceToActualBaseline(baseline) ?? 0.0);
  }

  // Records where the label was painted.
  Matrix4? _labelTransform;

  @override
  Size computeDryLayout(BoxConstraints constraints) {
    assert(debugCannotComputeDryLayout(
      reason: 'Layout requires baseline metrics, which are only available after a full layout.',
    ));
    return Size.zero;
  }

  ChildSemanticsConfigurationsResult _childSemanticsConfigurationDelegate(List<SemanticsConfiguration> childConfigs) {
    final ChildSemanticsConfigurationsResultBuilder builder = ChildSemanticsConfigurationsResultBuilder();
    List<SemanticsConfiguration>? prefixMergeGroup;
    List<SemanticsConfiguration>? suffixMergeGroup;
    for (final SemanticsConfiguration childConfig in childConfigs) {
      if (childConfig.tagsChildrenWith(_InputDecoratorState._kPrefixSemanticsTag)) {
        prefixMergeGroup ??= <SemanticsConfiguration>[];
        prefixMergeGroup.add(childConfig);
      } else if (childConfig.tagsChildrenWith(_InputDecoratorState._kSuffixSemanticsTag)) {
        suffixMergeGroup ??= <SemanticsConfiguration>[];
        suffixMergeGroup.add(childConfig);
      } else {
        builder.markAsMergeUp(childConfig);
      }
    }
    if (prefixMergeGroup != null) {
      builder.markAsSiblingMergeGroup(prefixMergeGroup);
    }
    if (suffixMergeGroup != null) {
      builder.markAsSiblingMergeGroup(suffixMergeGroup);
    }
    return builder.build();
  }

  @override
  void describeSemanticsConfiguration(SemanticsConfiguration config) {
    config.childConfigurationsDelegate = _childSemanticsConfigurationDelegate;
  }

  @override
  void performLayout() {
    final BoxConstraints constraints = this.constraints;
    _labelTransform = null;
    final _RenderDecorationLayout layout = _layout(constraints);

    final double overallWidth = constraints.maxWidth;
    final double overallHeight = layout.containerHeight + layout.subtextHeight;

    final RenderBox? container = this.container;
    if (container != null) {
      final BoxConstraints containerConstraints = BoxConstraints.tightFor(
        height: layout.containerHeight,
        width: overallWidth - _boxSize(icon).width,
      );
      container.layout(containerConstraints, parentUsesSize: true);
      final double x;
      switch (textDirection) {
        case TextDirection.rtl:
          x = 0.0;
          break;
        case TextDirection.ltr:
          x = _boxSize(icon).width;
          break;
       }
      _boxParentData(container).offset = Offset(x, 0.0);
    }

    late double height;
    double centerLayout(RenderBox box, double x) {
      _boxParentData(box).offset = Offset(x, (height - box.size.height) / 2.0);
      return box.size.width;
    }

    late double baseline;
    double baselineLayout(RenderBox box, double x) {
      _boxParentData(box).offset = Offset(x, baseline - layout.boxToBaseline[box]!);
      return box.size.width;
    }

    final double left = contentPadding.left;
    final double right = overallWidth - contentPadding.right;

    height = layout.containerHeight;
    baseline = _isOutlineAligned ? layout.outlineBaseline : layout.inputBaseline;

    if (icon != null) {
      final double x;
      switch (textDirection) {
        case TextDirection.rtl:
          x = overallWidth - icon!.size.width;
          break;
        case TextDirection.ltr:
          x = 0.0;
          break;
       }
      centerLayout(icon!, x);
    }

    switch (textDirection) {
      case TextDirection.rtl: {
        double start = right - _boxSize(icon).width;
        double end = left;
        if (prefixIcon != null) {
          start += contentPadding.left;
          start -= centerLayout(prefixIcon!, start - prefixIcon!.size.width);
        }
        if (label != null) {
          if (decoration.alignLabelWithHint) {
            baselineLayout(label!, start - label!.size.width);
          } else {
            centerLayout(label!, start - label!.size.width);
          }
        }
        if (prefix != null) {
          start -= baselineLayout(prefix!, start - prefix!.size.width);
        }
        if (input != null) {
          baselineLayout(input!, start - input!.size.width);
        }
        if (hint != null) {
          baselineLayout(hint!, start - hint!.size.width);
        }
        if (suffixIcon != null) {
          end -= contentPadding.left;
          end += centerLayout(suffixIcon!, end);
        }
        if (suffix != null) {
          end += baselineLayout(suffix!, end);
        }
        break;
      }
      case TextDirection.ltr: {
        double start = left + _boxSize(icon).width;
        double end = right;
        if (prefixIcon != null) {
          start -= contentPadding.left;
          start += centerLayout(prefixIcon!, start);
        }
        if (label != null) {
          if (decoration.alignLabelWithHint) {
            baselineLayout(label!, start);
          } else {
            centerLayout(label!, start);
          }
        }
        if (prefix != null) {
          start += baselineLayout(prefix!, start);
        }
        if (input != null) {
          baselineLayout(input!, start);
        }
        if (hint != null) {
          baselineLayout(hint!, start);
        }
        if (suffixIcon != null) {
          end += contentPadding.right;
          end -= centerLayout(suffixIcon!, end - suffixIcon!.size.width);
        }
        if (suffix != null) {
          end -= baselineLayout(suffix!, end - suffix!.size.width);
        }
        break;
      }
    }

    if (helperError != null || counter != null) {
      height = layout.subtextHeight;
      baseline = layout.subtextBaseline;

      switch (textDirection) {
        case TextDirection.rtl:
          if (helperError != null) {
            baselineLayout(helperError!, right - helperError!.size.width - _boxSize(icon).width);
          }
          if (counter != null) {
            baselineLayout(counter!, left);
          }
          break;
        case TextDirection.ltr:
          if (helperError != null) {
            baselineLayout(helperError!, left + _boxSize(icon).width);
          }
          if (counter != null) {
            baselineLayout(counter!, right - counter!.size.width);
          }
          break;
      }
    }

    if (label != null) {
      final double labelX = _boxParentData(label!).offset.dx;
      // +1 shifts the range of x from (-1.0, 1.0) to (0.0, 2.0).
      final double floatAlign = decoration.floatingLabelAlignment._x + 1;
      final double floatWidth = _boxSize(label).width * _kFinalLabelScale;
      // When floating label is centered, its x is relative to
      // _BorderContainer's x and is independent of label's x.
      switch (textDirection) {
        case TextDirection.rtl:
          double offsetToPrefixIcon = 0.0;
          if (prefixIcon != null && !decoration.alignLabelWithHint) {
            offsetToPrefixIcon = material3 ? _boxSize(prefixIcon).width - left : 0;
          }
          decoration.borderGap.start = lerpDouble(labelX + _boxSize(label).width + offsetToPrefixIcon,
            _boxSize(container).width / 2.0 + floatWidth / 2.0,
            floatAlign);

          break;
        case TextDirection.ltr:
          // The value of _InputBorderGap.start is relative to the origin of the
          // _BorderContainer which is inset by the icon's width. Although, when
          // floating label is centered, it's already relative to _BorderContainer.
          double offsetToPrefixIcon = 0.0;
          if (prefixIcon != null && !decoration.alignLabelWithHint) {
            offsetToPrefixIcon = material3 ? (-_boxSize(prefixIcon).width + left) : 0;
          }
          decoration.borderGap.start = lerpDouble(labelX - _boxSize(icon).width + offsetToPrefixIcon,
            _boxSize(container).width / 2.0 - floatWidth / 2.0,
            floatAlign);
          break;
      }
      decoration.borderGap.extent = label!.size.width * _kFinalLabelScale;
    } else {
      decoration.borderGap.start = null;
      decoration.borderGap.extent = 0.0;
    }

    size = constraints.constrain(Size(overallWidth, overallHeight));
    assert(size.width == constraints.constrainWidth(overallWidth));
    assert(size.height == constraints.constrainHeight(overallHeight));
  }

  void _paintLabel(PaintingContext context, Offset offset) {
    context.paintChild(label!, offset);
  }

  @override
  void paint(PaintingContext context, Offset offset) {
    void doPaint(RenderBox? child) {
      if (child != null) {
        context.paintChild(child, _boxParentData(child).offset + offset);
      }
    }
    doPaint(container);

    if (label != null) {
      final Offset labelOffset = _boxParentData(label!).offset;
      final double labelHeight = _boxSize(label).height;
      final double labelWidth = _boxSize(label).width;
      // +1 shifts the range of x from (-1.0, 1.0) to (0.0, 2.0).
      final double floatAlign = decoration.floatingLabelAlignment._x + 1;
      final double floatWidth = labelWidth * _kFinalLabelScale;
      final double borderWeight = decoration.border.borderSide.width;
      final double t = decoration.floatingLabelProgress;
      // The center of the outline border label ends up a little below the
      // center of the top border line.
      final bool isOutlineBorder = decoration.border.isOutline;
      // Temporary opt-in fix for https://github.com/flutter/flutter/issues/54028
      // Center the scaled label relative to the border.
      final double floatingY = isOutlineBorder ? (-labelHeight * _kFinalLabelScale) / 2.0 + borderWeight / 2.0 : contentPadding.top;
      final double scale = lerpDouble(1.0, _kFinalLabelScale, t)!;
      final double centeredFloatX = _boxParentData(container!).offset.dx +
          _boxSize(container).width / 2.0 - floatWidth / 2.0;
      final double startX;
      double floatStartX;
      switch (textDirection) {
        case TextDirection.rtl: // origin is on the right
          startX = labelOffset.dx + labelWidth * (1.0 - scale);
          floatStartX = startX;
          if (prefixIcon != null && !decoration.alignLabelWithHint && isOutlineBorder) {
            floatStartX += material3 ? _boxSize(prefixIcon).width - contentPadding.left : 0.0;
          }
          break;
        case TextDirection.ltr: // origin on the left
          startX = labelOffset.dx;
          floatStartX = startX;
          if (prefixIcon != null && !decoration.alignLabelWithHint && isOutlineBorder) {
            floatStartX += material3 ? -_boxSize(prefixIcon).width + contentPadding.left : 0.0;
          }
          break;
      }
      final double floatEndX = lerpDouble(floatStartX, centeredFloatX, floatAlign)!;
      final double dx = lerpDouble(startX, floatEndX, t)!;
      final double dy = lerpDouble(0.0, floatingY - labelOffset.dy, t)!;
      _labelTransform = Matrix4.identity()
        ..translate(dx, labelOffset.dy + dy)
        ..scale(scale);
      layer = context.pushTransform(
        needsCompositing,
        offset,
        _labelTransform!,
        _paintLabel,
        oldLayer: layer as TransformLayer?,
      );
    } else {
      layer = null;
    }

    doPaint(icon);
    doPaint(prefix);
    doPaint(suffix);
    doPaint(prefixIcon);
    doPaint(suffixIcon);
    doPaint(hint);
    doPaint(input);
    doPaint(helperError);
    doPaint(counter);
  }

  @override
  bool hitTestSelf(Offset position) => true;

  @override
  bool hitTestChildren(BoxHitTestResult result, { required Offset position }) {
    for (final RenderBox child in children) {
      // The label must be handled specially since we've transformed it.
      final Offset offset = _boxParentData(child).offset;
      final bool isHit = result.addWithPaintOffset(
        offset: offset,
        position: position,
        hitTest: (BoxHitTestResult result, Offset transformed) {
          assert(transformed == position - offset);
          return child.hitTest(result, position: transformed);
        },
      );
      if (isHit) {
        return true;
      }
    }
    return false;
  }

  @override
  void applyPaintTransform(RenderObject child, Matrix4 transform) {
    if (child == label && _labelTransform != null) {
      final Offset labelOffset = _boxParentData(label!).offset;
      transform
        ..multiply(_labelTransform!)
        ..translate(-labelOffset.dx, -labelOffset.dy);
    }
    super.applyPaintTransform(child, transform);
  }
}

class _Decorator extends RenderObjectWidget with SlottedMultiChildRenderObjectWidgetMixin<_DecorationSlot> {
  const _Decorator({
    required this.textAlignVertical,
    required this.decoration,
    required this.textDirection,
    required this.textBaseline,
    required this.isFocused,
    required this.expands,
  });

  final _Decoration decoration;
  final TextDirection textDirection;
  final TextBaseline textBaseline;
  final TextAlignVertical? textAlignVertical;
  final bool isFocused;
  final bool expands;

  @override
  Iterable<_DecorationSlot> get slots => _DecorationSlot.values;

  @override
  Widget? childForSlot(_DecorationSlot slot) {
    switch (slot) {
      case _DecorationSlot.icon:
        return decoration.icon;
      case _DecorationSlot.input:
        return decoration.input;
      case _DecorationSlot.label:
        return decoration.label;
      case _DecorationSlot.hint:
        return decoration.hint;
      case _DecorationSlot.prefix:
        return decoration.prefix;
      case _DecorationSlot.suffix:
        return decoration.suffix;
      case _DecorationSlot.prefixIcon:
        return decoration.prefixIcon;
      case _DecorationSlot.suffixIcon:
        return decoration.suffixIcon;
      case _DecorationSlot.helperError:
        return decoration.helperError;
      case _DecorationSlot.counter:
        return decoration.counter;
      case _DecorationSlot.container:
        return decoration.container;
    }
  }

  @override
  _RenderDecoration createRenderObject(BuildContext context) {
    return _RenderDecoration(
      decoration: decoration,
      textDirection: textDirection,
      textBaseline: textBaseline,
      textAlignVertical: textAlignVertical,
      isFocused: isFocused,
      expands: expands,
      material3: Theme.of(context).useMaterial3,
    );
  }

  @override
  void updateRenderObject(BuildContext context, _RenderDecoration renderObject) {
    renderObject
     ..decoration = decoration
     ..expands = expands
     ..isFocused = isFocused
     ..textAlignVertical = textAlignVertical
     ..textBaseline = textBaseline
     ..textDirection = textDirection;
  }
}

class _AffixText extends StatelessWidget {
  const _AffixText({
    required this.labelIsFloating,
    this.text,
    this.style,
    this.child,
    this.semanticsSortKey,
    required this.semanticsTag,
  });

  final bool labelIsFloating;
  final String? text;
  final TextStyle? style;
  final Widget? child;
  final SemanticsSortKey? semanticsSortKey;
  final SemanticsTag semanticsTag;

  @override
  Widget build(BuildContext context) {
    return DefaultTextStyle.merge(
      style: style,
      child: AnimatedOpacity(
        duration: _kTransitionDuration,
        curve: _kTransitionCurve,
        opacity: labelIsFloating ? 1.0 : 0.0,
        child: Semantics(
          sortKey: semanticsSortKey,
          tagForChildren: semanticsTag,
          child: child ?? (text == null ? null : Text(text!, style: style)),
        ),
      ),
    );
  }
}

/// Defines the appearance of a Material Design text field.
///
/// [InputDecorator] displays the visual elements of a Material Design text
/// field around its input [child]. The visual elements themselves are defined
/// by an [InputDecoration] object and their layout and appearance depend
/// on the `baseStyle`, `textAlign`, `isFocused`, and `isEmpty` parameters.
///
/// [TextField] uses this widget to decorate its [EditableText] child.
///
/// [InputDecorator] can be used to create widgets that look and behave like a
/// [TextField] but support other kinds of input.
///
/// Requires one of its ancestors to be a [Material] widget. The [child] widget,
/// as well as the decorative widgets specified in [decoration], must have
/// non-negative baselines.
///
/// See also:
///
///  * [TextField], which uses an [InputDecorator] to display a border,
///    labels, and icons, around its [EditableText] child.
///  * [Decoration] and [DecoratedBox], for drawing arbitrary decorations
///    around other widgets.
class InputDecorator extends StatefulWidget {
  /// Creates a widget that displays a border, labels, and icons,
  /// for a [TextField].
  ///
  /// The [isFocused], [isHovering], [expands], and [isEmpty] arguments must not
  /// be null.
  const InputDecorator({
    super.key,
    required this.decoration,
    this.baseStyle,
    this.textAlign,
    this.textAlignVertical,
    this.isFocused = false,
    this.isHovering = false,
    this.expands = false,
    this.isEmpty = false,
    this.child,
  });

  /// The text and styles to use when decorating the child.
  ///
  /// Null [InputDecoration] properties are initialized with the corresponding
  /// values from [ThemeData.inputDecorationTheme].
  ///
  /// Must not be null.
  final InputDecoration decoration;

  /// The style on which to base the label, hint, counter, and error styles
  /// if the [decoration] does not provide explicit styles.
  ///
  /// If null, [baseStyle] defaults to the `titleMedium` style from the
  /// current [Theme], see [ThemeData.textTheme].
  ///
  /// The [TextStyle.textBaseline] of the [baseStyle] is used to determine
  /// the baseline used for text alignment.
  final TextStyle? baseStyle;

  /// How the text in the decoration should be aligned horizontally.
  final TextAlign? textAlign;

  /// {@template flutter.material.InputDecorator.textAlignVertical}
  /// How the text should be aligned vertically.
  ///
  /// Determines the alignment of the baseline within the available space of
  /// the input (typically a TextField). For example, TextAlignVertical.top will
  /// place the baseline such that the text, and any attached decoration like
  /// prefix and suffix, is as close to the top of the input as possible without
  /// overflowing. The heights of the prefix and suffix are similarly included
  /// for other alignment values. If the height is greater than the height
  /// available, then the prefix and suffix will be allowed to overflow first
  /// before the text scrolls.
  /// {@endtemplate}
  final TextAlignVertical? textAlignVertical;

  /// Whether the input field has focus.
  ///
  /// Determines the position of the label text and the color and weight of the
  /// border.
  ///
  /// Defaults to false.
  ///
  /// See also:
  ///
  ///  * [InputDecoration.hoverColor], which is also blended into the focus
  ///    color and fill color when the [isHovering] is true to produce the final
  ///    color.
  final bool isFocused;

  /// Whether the input field is being hovered over by a mouse pointer.
  ///
  /// Determines the container fill color, which is a blend of
  /// [InputDecoration.hoverColor] with [InputDecoration.fillColor] when
  /// true, and [InputDecoration.fillColor] when not.
  ///
  /// Defaults to false.
  final bool isHovering;

  /// If true, the height of the input field will be as large as possible.
  ///
  /// If wrapped in a widget that constrains its child's height, like Expanded
  /// or SizedBox, the input field will only be affected if [expands] is set to
  /// true.
  ///
  /// See [TextField.minLines] and [TextField.maxLines] for related ways to
  /// affect the height of an input. When [expands] is true, both must be null
  /// in order to avoid ambiguity in determining the height.
  ///
  /// Defaults to false.
  final bool expands;

  /// Whether the input field is empty.
  ///
  /// Determines the position of the label text and whether to display the hint
  /// text.
  ///
  /// Defaults to false.
  final bool isEmpty;

  /// The widget below this widget in the tree.
  ///
  /// Typically an [EditableText], [DropdownButton], or [InkWell].
  final Widget? child;

  /// Whether the label needs to get out of the way of the input, either by
  /// floating or disappearing.
  ///
  /// Will withdraw when not empty, or when focused while enabled.
  bool get _labelShouldWithdraw => !isEmpty || (isFocused && decoration.enabled);

  @override
  State<InputDecorator> createState() => _InputDecoratorState();

  /// The RenderBox that defines this decorator's "container". That's the
  /// area which is filled if [InputDecoration.filled] is true. It's the area
  /// adjacent to [InputDecoration.icon] and above the widgets that contain
  /// [InputDecoration.helperText], [InputDecoration.errorText], and
  /// [InputDecoration.counterText].
  ///
  /// [TextField] renders ink splashes within the container.
  static RenderBox? containerOf(BuildContext context) {
    final _RenderDecoration? result = context.findAncestorRenderObjectOfType<_RenderDecoration>();
    return result?.container;
  }

  @override
  void debugFillProperties(DiagnosticPropertiesBuilder properties) {
    super.debugFillProperties(properties);
    properties.add(DiagnosticsProperty<InputDecoration>('decoration', decoration));
    properties.add(DiagnosticsProperty<TextStyle>('baseStyle', baseStyle, defaultValue: null));
    properties.add(DiagnosticsProperty<bool>('isFocused', isFocused));
    properties.add(DiagnosticsProperty<bool>('expands', expands, defaultValue: false));
    properties.add(DiagnosticsProperty<bool>('isEmpty', isEmpty));
  }
}

class _InputDecoratorState extends State<InputDecorator> with TickerProviderStateMixin {
  late final AnimationController _floatingLabelController;
  late final Animation<double> _floatingLabelAnimation;
  late final AnimationController _shakingLabelController;
  final _InputBorderGap _borderGap = _InputBorderGap();
  static const OrdinalSortKey _kPrefixSemanticsSortOrder = OrdinalSortKey(0);
  static const OrdinalSortKey _kInputSemanticsSortOrder = OrdinalSortKey(1);
  static const OrdinalSortKey _kSuffixSemanticsSortOrder = OrdinalSortKey(2);
  static const SemanticsTag _kPrefixSemanticsTag = SemanticsTag('_InputDecoratorState.prefix');
  static const SemanticsTag _kSuffixSemanticsTag = SemanticsTag('_InputDecoratorState.suffix');

  @override
  void initState() {
    super.initState();

    final bool labelIsInitiallyFloating = widget.decoration.floatingLabelBehavior == FloatingLabelBehavior.always
        || (widget.decoration.floatingLabelBehavior != FloatingLabelBehavior.never &&
            widget._labelShouldWithdraw);

    _floatingLabelController = AnimationController(
      duration: _kTransitionDuration,
      vsync: this,
      value: labelIsInitiallyFloating ? 1.0 : 0.0,
    );
    _floatingLabelController.addListener(_handleChange);
    _floatingLabelAnimation = CurvedAnimation(
      parent: _floatingLabelController,
      curve: _kTransitionCurve,
      reverseCurve: _kTransitionCurve.flipped,
    );

    _shakingLabelController = AnimationController(
      duration: _kTransitionDuration,
      vsync: this,
    );
  }

  @override
  void didChangeDependencies() {
    super.didChangeDependencies();
    _effectiveDecoration = null;
  }

  @override
  void dispose() {
    _floatingLabelController.dispose();
    _shakingLabelController.dispose();
    super.dispose();
  }

  void _handleChange() {
    setState(() {
      // The _floatingLabelController's value has changed.
    });
  }

  InputDecoration? _effectiveDecoration;
  InputDecoration get decoration => _effectiveDecoration ??= widget.decoration.applyDefaults(Theme.of(context).inputDecorationTheme);

  TextAlign? get textAlign => widget.textAlign;
  bool get isFocused => widget.isFocused;
  bool get isHovering => widget.isHovering && decoration.enabled;
  bool get isEmpty => widget.isEmpty;
  bool get _floatingLabelEnabled {
    return decoration.floatingLabelBehavior != FloatingLabelBehavior.never;
  }

  @override
  void didUpdateWidget(InputDecorator old) {
    super.didUpdateWidget(old);
    if (widget.decoration != old.decoration) {
      _effectiveDecoration = null;
    }

    final bool floatBehaviorChanged = widget.decoration.floatingLabelBehavior != old.decoration.floatingLabelBehavior;

    if (widget._labelShouldWithdraw != old._labelShouldWithdraw || floatBehaviorChanged) {
      if (_floatingLabelEnabled
          && (widget._labelShouldWithdraw || widget.decoration.floatingLabelBehavior == FloatingLabelBehavior.always)) {
        _floatingLabelController.forward();
      } else {
        _floatingLabelController.reverse();
      }
    }

    final String? errorText = decoration.errorText;
    final String? oldErrorText = old.decoration.errorText;

    if (_floatingLabelController.isCompleted && errorText != null && errorText != oldErrorText) {
      _shakingLabelController
        ..value = 0.0
        ..forward();
    }
  }

  Color _getDefaultM2BorderColor(ThemeData themeData) {
    if (!decoration.enabled && !isFocused) {
      return ((decoration.filled ?? false) && !(decoration.border?.isOutline ?? false))
          ? Colors.transparent
          : themeData.disabledColor;
    }
    if (decoration.errorText != null) {
      return themeData.colorScheme.error;
    }
    if (isFocused) {
      return themeData.colorScheme.primary;
    }
    if (decoration.filled!) {
      return themeData.hintColor;
    }
    final Color enabledColor = themeData.colorScheme.onSurface.withOpacity(0.38);
    if (isHovering) {
      final Color hoverColor = decoration.hoverColor ?? themeData.inputDecorationTheme.hoverColor ?? themeData.hoverColor;
      return Color.alphaBlend(hoverColor.withOpacity(0.12), enabledColor);
    }
    return enabledColor;
  }

  Color _getFillColor(ThemeData themeData, InputDecorationTheme defaults) {
    if (decoration.filled != true) { // filled == null same as filled == false
      return Colors.transparent;
    }
    if (decoration.fillColor != null) {
      return MaterialStateProperty.resolveAs(decoration.fillColor!, materialState);
    }
    return MaterialStateProperty.resolveAs(defaults.fillColor!, materialState);
  }

  Color _getHoverColor(ThemeData themeData) {
    if (decoration.filled == null || !decoration.filled! || isFocused || !decoration.enabled) {
      return Colors.transparent;
    }
    return decoration.hoverColor ?? themeData.inputDecorationTheme.hoverColor ?? themeData.hoverColor;
  }

  Color _getIconColor(ThemeData themeData, InputDecorationTheme defaults) {
    return  MaterialStateProperty.resolveAs(decoration.iconColor, materialState)
      ?? MaterialStateProperty.resolveAs(themeData.inputDecorationTheme.iconColor, materialState)
      ?? MaterialStateProperty.resolveAs(defaults.iconColor!, materialState);
  }

  Color _getPrefixIconColor(ThemeData themeData, InputDecorationTheme defaults) {
    return MaterialStateProperty.resolveAs(decoration.prefixIconColor, materialState)
      ?? MaterialStateProperty.resolveAs(themeData.inputDecorationTheme.prefixIconColor, materialState)
      ?? MaterialStateProperty.resolveAs(defaults.prefixIconColor!, materialState);
  }

  Color _getSuffixIconColor(ThemeData themeData, InputDecorationTheme defaults) {
    return MaterialStateProperty.resolveAs(decoration.suffixIconColor, materialState)
      ?? MaterialStateProperty.resolveAs(themeData.inputDecorationTheme.suffixIconColor, materialState)
      ?? MaterialStateProperty.resolveAs(defaults.suffixIconColor!, materialState);
  }

  // True if the label will be shown and the hint will not.
  // If we're not focused, there's no value, labelText was provided, and
  // floatingLabelBehavior isn't set to always, then the label appears where the
  // hint would.
  bool get _hasInlineLabel {
    return !widget._labelShouldWithdraw
        && (decoration.labelText != null || decoration.label != null)
        && decoration.floatingLabelBehavior != FloatingLabelBehavior.always;
  }

  // If the label is a floating placeholder, it's always shown.
  bool get _shouldShowLabel => _hasInlineLabel || _floatingLabelEnabled;

  // The base style for the inline label when they're displayed "inline",
  // i.e. when they appear in place of the empty text field.
  TextStyle _getInlineLabelStyle(ThemeData themeData, InputDecorationTheme defaults) {
    final TextStyle defaultStyle = MaterialStateProperty.resolveAs(defaults.labelStyle!, materialState);

    final TextStyle? style = MaterialStateProperty.resolveAs(decoration.labelStyle, materialState)
      ?? MaterialStateProperty.resolveAs(themeData.inputDecorationTheme.labelStyle, materialState);

    return themeData.textTheme.titleMedium!
      .merge(widget.baseStyle)
      .merge(defaultStyle)
      .merge(style)
      .copyWith(height: 1);
  }

  // The base style for the inline hint when they're displayed "inline",
  // i.e. when they appear in place of the empty text field.
  TextStyle _getInlineHintStyle(ThemeData themeData, InputDecorationTheme defaults) {
    final TextStyle defaultStyle = MaterialStateProperty.resolveAs(defaults.hintStyle!, materialState);

    final TextStyle? style = MaterialStateProperty.resolveAs(decoration.hintStyle, materialState)
      ?? MaterialStateProperty.resolveAs(themeData.inputDecorationTheme.hintStyle, materialState);

    return themeData.textTheme.titleMedium!
      .merge(widget.baseStyle)
      .merge(defaultStyle)
      .merge(style);
  }

  TextStyle _getFloatingLabelStyle(ThemeData themeData, InputDecorationTheme defaults) {
    TextStyle defaultTextStyle = MaterialStateProperty.resolveAs(defaults.floatingLabelStyle!, materialState);
    if (decoration.errorText != null && decoration.errorStyle?.color != null) {
      defaultTextStyle = defaultTextStyle.copyWith(color: decoration.errorStyle?.color);
    }
    defaultTextStyle = defaultTextStyle.merge(decoration.floatingLabelStyle ?? decoration.labelStyle);

    final TextStyle? style = MaterialStateProperty.resolveAs(decoration.floatingLabelStyle, materialState)
      ?? MaterialStateProperty.resolveAs(themeData.inputDecorationTheme.floatingLabelStyle, materialState);

    return themeData.textTheme.titleMedium!
      .merge(widget.baseStyle)
      .copyWith(height: 1)
      .merge(defaultTextStyle)
      .merge(style);
  }

  TextStyle _getHelperStyle(ThemeData themeData, InputDecorationTheme defaults) {
    return MaterialStateProperty.resolveAs(defaults.helperStyle!, materialState)
      .merge(MaterialStateProperty.resolveAs(decoration.helperStyle, materialState));
  }

  TextStyle _getErrorStyle(ThemeData themeData, InputDecorationTheme defaults) {
    return MaterialStateProperty.resolveAs(defaults.errorStyle!, materialState)
      .merge(decoration.errorStyle);
  }

  Set<MaterialState> get materialState {
    return <MaterialState>{
      if (!decoration.enabled) MaterialState.disabled,
      if (isFocused) MaterialState.focused,
      if (isHovering) MaterialState.hovered,
      if (decoration.errorText != null) MaterialState.error,
    };
  }


  InputBorder _getDefaultBorder(ThemeData themeData, InputDecorationTheme defaults) {
    final InputBorder border =  MaterialStateProperty.resolveAs(decoration.border, materialState)
      ?? const UnderlineInputBorder();

    if (decoration.border is MaterialStateProperty<InputBorder>) {
      return border;
    }

    if (border.borderSide == BorderSide.none) {
      return border;
    }

    if (themeData.useMaterial3) {
      if (decoration.filled!) {
        return border.copyWith(
          borderSide: MaterialStateProperty.resolveAs(defaults.activeIndicatorBorder, materialState),
        );
      } else {
        return border.copyWith(
          borderSide: MaterialStateProperty.resolveAs(defaults.outlineBorder, materialState),
        );
      }
    }
    else{
      return border.copyWith(
        borderSide: BorderSide(
          color: _getDefaultM2BorderColor(themeData),
          width: (decoration.isCollapsed || decoration.border == InputBorder.none || !decoration.enabled)
            ? 0.0
            : isFocused ? 2.0 : 1.0,
        ),
      );
    }
  }

  @override
  Widget build(BuildContext context) {
    final ThemeData themeData = Theme.of(context);
    final InputDecorationTheme defaults =
      Theme.of(context).useMaterial3 ? _InputDecoratorDefaultsM3(context) :  _InputDecoratorDefaultsM2(context);

    final TextStyle labelStyle = _getInlineLabelStyle(themeData, defaults);
    final TextBaseline textBaseline = labelStyle.textBaseline!;

    final TextStyle hintStyle = _getInlineHintStyle(themeData, defaults);
    final String? hintText = decoration.hintText;
    final Widget? hint = hintText == null ? null : AnimatedOpacity(
      opacity: (isEmpty && !_hasInlineLabel) ? 1.0 : 0.0,
      duration: _kTransitionDuration,
      curve: _kTransitionCurve,
      alwaysIncludeSemantics: isEmpty || (decoration.labelText == null && decoration.label == null),
      child: Text(
        hintText,
        style: hintStyle,
        textDirection: decoration.hintTextDirection,
        overflow: hintStyle.overflow ?? TextOverflow.ellipsis,
        textAlign: textAlign,
        maxLines: decoration.hintMaxLines,
      ),
    );

    final bool isError = decoration.errorText != null;
    InputBorder? border;
    if (!decoration.enabled) {
      border = isError ? decoration.errorBorder : decoration.disabledBorder;
    } else if (isFocused) {
      border = isError ? decoration.focusedErrorBorder : decoration.focusedBorder;
    } else {
      border = isError ? decoration.errorBorder : decoration.enabledBorder;
    }
    border ??= _getDefaultBorder(themeData, defaults);

    final Widget container = _BorderContainer(
      border: border,
      gap: _borderGap,
      gapAnimation: _floatingLabelAnimation,
      fillColor: _getFillColor(themeData, defaults),
      hoverColor: _getHoverColor(themeData),
      isHovering: isHovering,
    );

    final Widget? label = decoration.labelText == null && decoration.label == null ? null : _Shaker(
      animation: _shakingLabelController.view,
      child: AnimatedOpacity(
        duration: _kTransitionDuration,
        curve: _kTransitionCurve,
        opacity: _shouldShowLabel ? 1.0 : 0.0,
        child: AnimatedDefaultTextStyle(
          duration:_kTransitionDuration,
          curve: _kTransitionCurve,
          style: widget._labelShouldWithdraw
            ? _getFloatingLabelStyle(themeData, defaults)
            : labelStyle,
          child: decoration.label ?? Text(
            decoration.labelText!,
            overflow: TextOverflow.ellipsis,
            textAlign: textAlign,
          ),
        ),
      ),
    );

    final bool hasPrefix = decoration.prefix != null || decoration.prefixText != null;
    final bool hasSuffix = decoration.suffix != null || decoration.suffixText != null;

    Widget? input = widget.child;
    // If at least two out of the three are visible, it needs semantics sort
    // order.
    final bool needsSemanticsSortOrder = widget._labelShouldWithdraw && (input != null ? (hasPrefix || hasSuffix) : (hasPrefix && hasSuffix));

    final Widget? prefix = hasPrefix
      ? _AffixText(
          labelIsFloating: widget._labelShouldWithdraw,
          text: decoration.prefixText,
          style: MaterialStateProperty.resolveAs(decoration.prefixStyle, materialState) ?? hintStyle,
          semanticsSortKey: needsSemanticsSortOrder ? _kPrefixSemanticsSortOrder : null,
          semanticsTag: _kPrefixSemanticsTag,
          child: decoration.prefix,
        )
      : null;

    final Widget? suffix = hasSuffix
      ? _AffixText(
          labelIsFloating: widget._labelShouldWithdraw,
          text: decoration.suffixText,
          style: MaterialStateProperty.resolveAs(decoration.suffixStyle, materialState) ?? hintStyle,
          semanticsSortKey: needsSemanticsSortOrder ? _kSuffixSemanticsSortOrder : null,
          semanticsTag: _kSuffixSemanticsTag,
          child: decoration.suffix,
        )
      : null;

    if (input != null && needsSemanticsSortOrder) {
      input = Semantics(
        sortKey: _kInputSemanticsSortOrder,
        child: input,
      );
    }

    final bool decorationIsDense = decoration.isDense ?? false;
    final double iconSize = decorationIsDense ? 18.0 : 24.0;

    final Widget? icon = decoration.icon == null ? null :
      MouseRegion(
        cursor: SystemMouseCursors.basic,
        child: Padding(
          padding: const EdgeInsetsDirectional.only(end: 16.0),
          child: IconTheme.merge(
            data: IconThemeData(
              color: _getIconColor(themeData, defaults),
              size: iconSize,
            ),
            child: decoration.icon!,
          ),
        ),
      );

    final Widget? prefixIcon = decoration.prefixIcon == null ? null :
      Center(
        widthFactor: 1.0,
        heightFactor: 1.0,
        child: MouseRegion(
          cursor: SystemMouseCursors.basic,
          child: ConstrainedBox(
            constraints: decoration.prefixIconConstraints ??
                themeData.visualDensity.effectiveConstraints(
                  const BoxConstraints(
                    minWidth: kMinInteractiveDimension,
                    minHeight: kMinInteractiveDimension,
                  ),
                ),
            child: IconTheme.merge(
              data: IconThemeData(
                color: _getPrefixIconColor(themeData, defaults),
                size: iconSize,
              ),
              child: Semantics(
                child: decoration.prefixIcon,
              ),
            ),
          ),
        ),
      );

    final Widget? suffixIcon = decoration.suffixIcon == null ? null :
      Center(
        widthFactor: 1.0,
        heightFactor: 1.0,
        child: MouseRegion(
          cursor: SystemMouseCursors.basic,
          child: ConstrainedBox(
            constraints: decoration.suffixIconConstraints ??
                themeData.visualDensity.effectiveConstraints(
                  const BoxConstraints(
                    minWidth: kMinInteractiveDimension,
                    minHeight: kMinInteractiveDimension,
                  ),
                ),
            child: IconTheme.merge(
              data: IconThemeData(
                color: _getSuffixIconColor(themeData, defaults),
                size: iconSize,
              ),
              child: Semantics(
                child: decoration.suffixIcon,
              ),
            ),
          ),
        ),
      );

    final Widget helperError = _HelperError(
      textAlign: textAlign,
      helperText: decoration.helperText,
      helperStyle: _getHelperStyle(themeData, defaults),
      helperMaxLines: decoration.helperMaxLines,
      errorText: decoration.errorText,
      errorStyle: _getErrorStyle(themeData, defaults),
      errorMaxLines: decoration.errorMaxLines,
      errorBuilder: decoration.errorBuilder,
    );

    Widget? counter;
    if (decoration.counter != null) {
      counter = decoration.counter;
    } else if (decoration.counterText != null && decoration.counterText != '') {
      counter = Semantics(
        container: true,
        liveRegion: isFocused,
        child: Text(
          decoration.counterText!,
          style: _getHelperStyle(themeData, defaults).merge(MaterialStateProperty.resolveAs(decoration.counterStyle, materialState)),
          overflow: TextOverflow.ellipsis,
          semanticsLabel: decoration.semanticCounterText,
        ),
      );
    }

    // The _Decoration widget and _RenderDecoration assume that contentPadding
    // has been resolved to EdgeInsets.
    final TextDirection textDirection = Directionality.of(context);
    final EdgeInsets? decorationContentPadding = decoration.contentPadding?.resolve(textDirection);

    final EdgeInsets contentPadding;
    final double floatingLabelHeight;
    if (decoration.isCollapsed) {
      floatingLabelHeight = 0.0;
      contentPadding = decorationContentPadding ?? EdgeInsets.zero;
    } else if (!border.isOutline) {
      // 4.0: the vertical gap between the inline elements and the floating label.
      floatingLabelHeight = (4.0 + 0.75 * labelStyle.fontSize!) * MediaQuery.textScaleFactorOf(context);
      if (decoration.filled ?? false) {
        contentPadding = decorationContentPadding ?? (decorationIsDense
          ? const EdgeInsets.fromLTRB(12.0, 8.0, 12.0, 8.0)
          : const EdgeInsets.fromLTRB(12.0, 12.0, 12.0, 12.0));
      } else {
        // Not left or right padding for underline borders that aren't filled
        // is a small concession to backwards compatibility. This eliminates
        // the most noticeable layout change introduced by #13734.
        contentPadding = decorationContentPadding ?? (decorationIsDense
          ? const EdgeInsets.fromLTRB(0.0, 8.0, 0.0, 8.0)
          : const EdgeInsets.fromLTRB(0.0, 12.0, 0.0, 12.0));
      }
    } else {
      floatingLabelHeight = 0.0;
      contentPadding = decorationContentPadding ?? (decorationIsDense
        ? const EdgeInsets.fromLTRB(12.0, 20.0, 12.0, 12.0)
        : const EdgeInsets.fromLTRB(12.0, 24.0, 12.0, 16.0));
    }

    final _Decorator decorator = _Decorator(
      decoration: _Decoration(
        contentPadding: contentPadding,
        isCollapsed: decoration.isCollapsed,
        floatingLabelHeight: floatingLabelHeight,
        floatingLabelAlignment: decoration.floatingLabelAlignment!,
        floatingLabelProgress: _floatingLabelAnimation.value,
        border: border,
        borderGap: _borderGap,
        alignLabelWithHint: decoration.alignLabelWithHint ?? false,
        isDense: decoration.isDense,
        visualDensity: themeData.visualDensity,
        icon: icon,
        input: input,
        label: label,
        hint: hint,
        prefix: prefix,
        suffix: suffix,
        prefixIcon: prefixIcon,
        suffixIcon: suffixIcon,
        helperError: helperError,
        counter: counter,
        container: container
      ),
      textDirection: textDirection,
      textBaseline: textBaseline,
      textAlignVertical: widget.textAlignVertical,
      isFocused: isFocused,
      expands: widget.expands,
    );

    final BoxConstraints? constraints = decoration.constraints ?? themeData.inputDecorationTheme.constraints;
    if (constraints != null) {
      return ConstrainedBox(
        constraints: constraints,
        child: decorator,
      );
    }
    return decorator;
  }
}

/// The border, labels, icons, and styles used to decorate a Material
/// Design text field.
///
/// The [TextField] and [InputDecorator] classes use [InputDecoration] objects
/// to describe their decoration. (In fact, this class is merely the
/// configuration of an [InputDecorator], which does all the heavy lifting.)
///
/// {@tool dartpad}
/// This sample shows how to style a `TextField` using an `InputDecorator`. The
/// TextField displays a "send message" icon to the left of the input area,
/// which is surrounded by a border an all sides. It displays the `hintText`
/// inside the input area to help the user understand what input is required. It
/// displays the `helperText` and `counterText` below the input area.
///
/// ![](https://flutter.github.io/assets-for-api-docs/assets/material/input_decoration.png)
///
/// ** See code in examples/api/lib/material/input_decorator/input_decoration.0.dart **
/// {@end-tool}
///
/// {@tool dartpad}
/// This sample shows how to style a "collapsed" `TextField` using an
/// `InputDecorator`. The collapsed `TextField` surrounds the hint text and
/// input area with a border, but does not add padding around them.
///
/// ![](https://flutter.github.io/assets-for-api-docs/assets/material/input_decoration_collapsed.png)
///
/// ** See code in examples/api/lib/material/input_decorator/input_decoration.1.dart **
/// {@end-tool}
///
/// {@tool dartpad}
/// This sample shows how to create a `TextField` with hint text, a red border
/// on all sides, and an error message. To display a red border and error
/// message, provide `errorText` to the [InputDecoration] constructor.
///
/// ![](https://flutter.github.io/assets-for-api-docs/assets/material/input_decoration_error.png)
///
/// ** See code in examples/api/lib/material/input_decorator/input_decoration.2.dart **
/// {@end-tool}
///
/// {@tool dartpad}
/// This sample shows how to style a `TextField` with a round border and
/// additional text before and after the input area. It displays "Prefix" before
/// the input area, and "Suffix" after the input area.
///
/// ![](https://flutter.github.io/assets-for-api-docs/assets/material/input_decoration_prefix_suffix.png)
///
/// ** See code in examples/api/lib/material/input_decorator/input_decoration.3.dart **
/// {@end-tool}
///
/// {@tool dartpad}
/// This sample shows how to style a `TextField` with a prefixIcon that changes color
/// based on the `MaterialState`. The color defaults to gray, be blue while focused
/// and red if in an error state.
///
/// ** See code in examples/api/lib/material/input_decorator/input_decoration.material_state.0.dart **
/// {@end-tool}
///
/// {@tool dartpad}
/// This sample shows how to style a `TextField` with a prefixIcon that changes color
/// based on the `MaterialState` through the use of `ThemeData`. The color defaults
/// to gray, be blue while focused and red if in an error state.
///
/// ** See code in examples/api/lib/material/input_decorator/input_decoration.material_state.1.dart **
/// {@end-tool}
///
/// See also:
///
///  * [TextField], which is a text input widget that uses an
///    [InputDecoration].
///  * [InputDecorator], which is a widget that draws an [InputDecoration]
///    around an input child widget.
///  * [Decoration] and [DecoratedBox], for drawing borders and backgrounds
///    around a child widget.
@immutable
class InputDecoration {
  /// Creates a bundle of the border, labels, icons, and styles used to
  /// decorate a Material Design text field.
  ///
  /// Unless specified by [ThemeData.inputDecorationTheme], [InputDecorator]
  /// defaults [isDense] to false and [filled] to false. The default border is
  /// an instance of [UnderlineInputBorder]. If [border] is [InputBorder.none]
  /// then no border is drawn.
  ///
  /// The [enabled] argument must not be null.
  ///
  /// Only one of [prefix] and [prefixText] can be specified.
  ///
  /// Similarly, only one of [suffix] and [suffixText] can be specified.
  const InputDecoration({
    this.icon,
    this.iconColor,
    this.label,
    this.labelText,
    this.labelStyle,
    this.floatingLabelStyle,
    this.helperText,
    this.helperStyle,
    this.helperMaxLines,
    this.hintText,
    this.hintStyle,
    this.hintTextDirection,
    this.hintMaxLines,
    this.errorText,
    this.errorStyle,
    this.errorMaxLines,
    this.floatingLabelBehavior,
    this.floatingLabelAlignment,
    this.isCollapsed = false,
    this.isDense,
    this.contentPadding,
    this.prefixIcon,
    this.prefixIconConstraints,
    this.prefix,
    this.prefixText,
    this.prefixStyle,
    this.prefixIconColor,
    this.suffixIcon,
    this.suffix,
    this.suffixText,
    this.suffixStyle,
    this.suffixIconColor,
    this.suffixIconConstraints,
    this.counter,
    this.counterText,
    this.counterStyle,
    this.filled,
    this.fillColor,
    this.focusColor,
    this.hoverColor,
    this.errorBorder,
    this.focusedBorder,
    this.focusedErrorBorder,
    this.disabledBorder,
    this.enabledBorder,
    this.border,
    this.enabled = true,
    this.semanticCounterText,
    this.alignLabelWithHint,
    this.constraints,
<<<<<<< HEAD
    this.errorBuilder,
  }) : assert(enabled != null),
       assert(!(label != null && labelText != null), 'Declaring both label and labelText is not supported.'),
=======
  }) : assert(!(label != null && labelText != null), 'Declaring both label and labelText is not supported.'),
>>>>>>> c35efdaa
       assert(!(prefix != null && prefixText != null), 'Declaring both prefix and prefixText is not supported.'),
       assert(!(suffix != null && suffixText != null), 'Declaring both suffix and suffixText is not supported.');

  /// Defines an [InputDecorator] that is the same size as the input field.
  ///
  /// This type of input decoration does not include a border by default.
  ///
  /// Sets the [isCollapsed] property to true.
  const InputDecoration.collapsed({
    required this.hintText,
    this.floatingLabelBehavior,
    this.floatingLabelAlignment,
    this.hintStyle,
    this.hintTextDirection,
    this.filled = false,
    this.fillColor,
    this.focusColor,
    this.hoverColor,
    this.border = InputBorder.none,
    this.enabled = true,
  }) : icon = null,
       iconColor = null,
       label = null,
       labelText = null,
       labelStyle = null,
       floatingLabelStyle = null,
       helperText = null,
       helperStyle = null,
       helperMaxLines = null,
       hintMaxLines = null,
       errorText = null,
       errorStyle = null,
       errorMaxLines = null,
       isDense = false,
       contentPadding = EdgeInsets.zero,
       isCollapsed = true,
       prefixIcon = null,
       prefix = null,
       prefixText = null,
       prefixStyle = null,
       prefixIconColor = null,
       prefixIconConstraints = null,
       suffix = null,
       suffixIcon = null,
       suffixText = null,
       suffixStyle = null,
       suffixIconColor = null,
       suffixIconConstraints = null,
       counter = null,
       counterText = null,
       counterStyle = null,
       errorBorder = null,
       focusedBorder = null,
       focusedErrorBorder = null,
       disabledBorder = null,
       enabledBorder = null,
       semanticCounterText = null,
       alignLabelWithHint = false,
       constraints = null,
       errorBuilder = null;

  /// An icon to show before the input field and outside of the decoration's
  /// container.
  ///
  /// The size and color of the icon is configured automatically using an
  /// [IconTheme] and therefore does not need to be explicitly given in the
  /// icon widget.
  ///
  /// The trailing edge of the icon is padded by 16dps.
  ///
  /// The decoration's container is the area which is filled if [filled] is
  /// true and bordered per the [border]. It's the area adjacent to
  /// [icon] and above the widgets that contain [helperText],
  /// [errorText], and [counterText].
  ///
  /// See [Icon], [ImageIcon].
  final Widget? icon;

  /// The color of the [icon].
  ///
  /// If [iconColor] is a [MaterialStateColor], then the effective
  /// color can depend on the [MaterialState.focused] state, i.e.
  /// if the [TextField] is focused or not.
  final Color? iconColor;

  /// Optional widget that describes the input field.
  ///
  /// {@template flutter.material.inputDecoration.label}
  /// When the input field is empty and unfocused, the label is displayed on
  /// top of the input field (i.e., at the same location on the screen where
  /// text may be entered in the input field). When the input field receives
  /// focus (or if the field is non-empty), depending on [floatingLabelAlignment],
  /// the label moves above, either vertically adjacent to, or to the center of
  /// the input field.
  /// {@endtemplate}
  ///
  /// This can be used, for example, to add multiple [TextStyle]'s to a label that would
  /// otherwise be specified using [labelText], which only takes one [TextStyle].
  ///
  /// {@tool dartpad}
  /// This example shows a `TextField` with a [Text.rich] widget as the [label].
  /// The widget contains multiple [Text] widgets with different [TextStyle]'s.
  ///
  /// ** See code in examples/api/lib/material/input_decorator/input_decoration.label.0.dart **
  /// {@end-tool}
  ///
  /// Only one of [label] and [labelText] can be specified.
  final Widget? label;

  /// Optional text that describes the input field.
  ///
  /// {@macro flutter.material.inputDecoration.label}
  ///
  /// If a more elaborate label is required, consider using [label] instead.
  /// Only one of [label] and [labelText] can be specified.
  final String? labelText;

  /// {@template flutter.material.inputDecoration.labelStyle}
  /// The style to use for [InputDecoration.labelText] when the label is on top
  /// of the input field.
  ///
  /// If [labelStyle] is a [MaterialStateTextStyle], then the effective
  /// text style can depend on the [MaterialState.focused] state, i.e.
  /// if the [TextField] is focused or not.
  ///
  /// When the [InputDecoration.labelText] is above (i.e., vertically adjacent to)
  /// the input field, the text uses the [floatingLabelStyle] instead.
  ///
  /// If null, defaults to a value derived from the base [TextStyle] for the
  /// input field and the current [Theme].
  ///
  /// Note that if you specify this style it will override the default behavior
  /// of [InputDecoration] that changes the color of the label to the
  /// [InputDecoration.errorStyle] color or [ColorScheme.error].
  ///
  /// {@tool dartpad}
  /// It's possible to override the label style for just the error state, or
  /// just the default state, or both.
  ///
  /// In this example the [labelStyle] is specified with a [MaterialStateProperty]
  /// which resolves to a text style whose color depends on the decorator's
  /// error state.
  ///
  /// ** See code in examples/api/lib/material/input_decorator/input_decoration.label_style_error.0.dart **
  /// {@end-tool}
  /// {@endtemplate}
  final TextStyle? labelStyle;

  /// {@template flutter.material.inputDecoration.floatingLabelStyle}
  /// The style to use for [InputDecoration.labelText] when the label is
  /// above (i.e., vertically adjacent to) the input field.
  ///
  /// When the [InputDecoration.labelText] is on top of the input field, the
  /// text uses the [labelStyle] instead.
  ///
  /// If [floatingLabelStyle] is a [MaterialStateTextStyle], then the effective
  /// text style can depend on the [MaterialState.focused] state, i.e.
  /// if the [TextField] is focused or not.
  ///
  /// If null, defaults to [labelStyle].
  ///
  /// Note that if you specify this style it will override the default behavior
  /// of [InputDecoration] that changes the color of the label to the
  /// [InputDecoration.errorStyle] color or [ColorScheme.error].
  ///
  /// {@tool dartpad}
  /// It's possible to override the label style for just the error state, or
  /// just the default state, or both.
  ///
  /// In this example the [floatingLabelStyle] is specified with a
  /// [MaterialStateProperty] which resolves to a text style whose color depends
  /// on the decorator's error state.
  ///
  /// ** See code in examples/api/lib/material/input_decorator/input_decoration.floating_label_style_error.0.dart **
  /// {@end-tool}
  /// {@endtemplate}
  final TextStyle? floatingLabelStyle;

  /// Text that provides context about the [InputDecorator.child]'s value, such
  /// as how the value will be used.
  ///
  /// If non-null, the text is displayed below the [InputDecorator.child], in
  /// the same location as [errorText]. If a non-null [errorText] value is
  /// specified then the helper text is not shown.
  final String? helperText;

  /// The style to use for the [helperText].
  ///
  /// If [helperStyle] is a [MaterialStateTextStyle], then the effective
  /// text style can depend on the [MaterialState.focused] state, i.e.
  /// if the [TextField] is focused or not.
  final TextStyle? helperStyle;

  /// The maximum number of lines the [helperText] can occupy.
  ///
  /// Defaults to null, which means that the [helperText] will be limited
  /// to a single line with [TextOverflow.ellipsis].
  ///
  /// This value is passed along to the [Text.maxLines] attribute
  /// of the [Text] widget used to display the helper.
  ///
  /// See also:
  ///
  ///  * [errorMaxLines], the equivalent but for the [errorText].
  final int? helperMaxLines;

  /// Text that suggests what sort of input the field accepts.
  ///
  /// Displayed on top of the [InputDecorator.child] (i.e., at the same location
  /// on the screen where text may be entered in the [InputDecorator.child])
  /// when the input [isEmpty] and either (a) [labelText] is null or (b) the
  /// input has the focus.
  final String? hintText;

  /// The style to use for the [hintText].
  ///
  /// If [hintStyle] is a [MaterialStateTextStyle], then the effective
  /// text style can depend on the [MaterialState.focused] state, i.e.
  /// if the [TextField] is focused or not.
  ///
  /// Also used for the [labelText] when the [labelText] is displayed on
  /// top of the input field (i.e., at the same location on the screen where
  /// text may be entered in the [InputDecorator.child]).
  ///
  /// If null, defaults to a value derived from the base [TextStyle] for the
  /// input field and the current [Theme].
  final TextStyle? hintStyle;

  /// The direction to use for the [hintText].
  ///
  /// If null, defaults to a value derived from [Directionality] for the
  /// input field and the current context.
  final TextDirection? hintTextDirection;

  /// The maximum number of lines the [hintText] can occupy.
  ///
  /// Defaults to the value of [TextField.maxLines] attribute.
  ///
  /// This value is passed along to the [Text.maxLines] attribute
  /// of the [Text] widget used to display the hint text. [TextOverflow.ellipsis] is
  /// used to handle the overflow when it is limited to single line.
  final int? hintMaxLines;

  /// Text that appears below the [InputDecorator.child] and the border.
  ///
  /// If non-null, the border's color animates to red and the [helperText] is
  /// not shown.
  ///
  /// In a [TextFormField], this is overridden by the value returned from
  /// [TextFormField.validator], if that is not null.
  final String? errorText;

  /// {@template flutter.material.inputDecoration.errorStyle}
  /// The style to use for the [InputDecoration.errorText].
  ///
  /// If null, defaults of a value derived from the base [TextStyle] for the
  /// input field and the current [Theme].
  ///
  /// By default the color of style will be used by the label of
  /// [InputDecoration] if [InputDecoration.errorText] is not null. See
  /// [InputDecoration.labelStyle] or [InputDecoration.floatingLabelStyle] for
  /// an example of how to replicate this behavior if you have specified either
  /// style.
  /// {@endtemplate}
  final TextStyle? errorStyle;


  /// The maximum number of lines the [errorText] can occupy.
  ///
  /// Defaults to null, which means that the [errorText] will be limited
  /// to a single line with [TextOverflow.ellipsis].
  ///
  /// This value is passed along to the [Text.maxLines] attribute
  /// of the [Text] widget used to display the error.
  ///
  /// See also:
  ///
  ///  * [helperMaxLines], the equivalent but for the [helperText].
  final int? errorMaxLines;

  /// {@template flutter.material.inputDecoration.floatingLabelBehavior}
  /// Defines **how** the floating label should behave.
  ///
  /// When [FloatingLabelBehavior.auto] the label will float to the top only when
  /// the field is focused or has some text content, otherwise it will appear
  /// in the field in place of the content.
  ///
  /// When [FloatingLabelBehavior.always] the label will always float at the top
  /// of the field above the content.
  ///
  /// When [FloatingLabelBehavior.never] the label will always appear in an empty
  /// field in place of the content.
  /// {@endtemplate}
  ///
  /// If null, [InputDecorationTheme.floatingLabelBehavior] will be used.
  ///
  /// See also:
  ///
  ///  * [floatingLabelAlignment] which defines **where** the floating label
  ///    should be displayed.
  final FloatingLabelBehavior? floatingLabelBehavior;

  /// {@template flutter.material.inputDecoration.floatingLabelAlignment}
  /// Defines **where** the floating label should be displayed.
  ///
  /// [FloatingLabelAlignment.start] aligns the floating label to the leftmost
  /// (when [TextDirection.ltr]) or rightmost (when [TextDirection.rtl]),
  /// possible position, which is vertically adjacent to the label, on top of
  /// the field.
  ///
  /// [FloatingLabelAlignment.center] aligns the floating label to the center on
  /// top of the field.
  /// {@endtemplate}
  ///
  /// If null, [InputDecorationTheme.floatingLabelAlignment] will be used.
  ///
  /// See also:
  ///
  ///  * [floatingLabelBehavior] which defines **how** the floating label should
  ///    behave.
  final FloatingLabelAlignment? floatingLabelAlignment;

  /// Whether the [InputDecorator.child] is part of a dense form (i.e., uses less vertical
  /// space).
  ///
  /// Defaults to false.
  final bool? isDense;

  /// The padding for the input decoration's container.
  ///
  /// {@macro flutter.material.input_decorator.container_description}
  ///
  /// By default the [contentPadding] reflects [isDense] and the type of the
  /// [border].
  ///
  /// If [isCollapsed] is true then [contentPadding] is [EdgeInsets.zero].
  ///
  /// If `isOutline` property of [border] is false and if [filled] is true then
  /// [contentPadding] is `EdgeInsets.fromLTRB(12, 8, 12, 8)` when [isDense]
  /// is true and `EdgeInsets.fromLTRB(12, 12, 12, 12)` when [isDense] is false.
  /// If `isOutline` property of [border] is false and if [filled] is false then
  /// [contentPadding] is `EdgeInsets.fromLTRB(0, 8, 0, 8)` when [isDense] is
  /// true and `EdgeInsets.fromLTRB(0, 12, 0, 12)` when [isDense] is false.
  ///
  /// If `isOutline` property of [border] is true then [contentPadding] is
  /// `EdgeInsets.fromLTRB(12, 20, 12, 12)` when [isDense] is true
  /// and `EdgeInsets.fromLTRB(12, 24, 12, 16)` when [isDense] is false.
  final EdgeInsetsGeometry? contentPadding;

  /// Whether the decoration is the same size as the input field.
  ///
  /// A collapsed decoration cannot have [labelText], [errorText], an [icon].
  ///
  /// To create a collapsed input decoration, use [InputDecoration.collapsed].
  final bool isCollapsed;

  /// An icon that appears before the [prefix] or [prefixText] and before
  /// the editable part of the text field, within the decoration's container.
  ///
  /// The size and color of the prefix icon is configured automatically using an
  /// [IconTheme] and therefore does not need to be explicitly given in the
  /// icon widget.
  ///
  /// The prefix icon is constrained with a minimum size of 48px by 48px, but
  /// can be expanded beyond that. Anything larger than 24px will require
  /// additional padding to ensure it matches the Material Design spec of 12px
  /// padding between the left edge of the input and leading edge of the prefix
  /// icon. The following snippet shows how to pad the leading edge of the
  /// prefix icon:
  ///
  /// ```dart
  /// prefixIcon: Padding(
  ///   padding: const EdgeInsetsDirectional.only(start: 12.0),
  ///   child: _myIcon, // _myIcon is a 48px-wide widget.
  /// )
  /// ```
  ///
  /// {@macro flutter.material.input_decorator.container_description}
  ///
  /// The prefix icon alignment can be changed using [Align] with a fixed `widthFactor` and
  /// `heightFactor`.
  ///
  /// {@tool dartpad}
  /// This example shows how the prefix icon alignment can be changed using [Align] with
  /// a fixed `widthFactor` and `heightFactor`.
  ///
  /// ** See code in examples/api/lib/material/input_decorator/input_decoration.prefix_icon.0.dart **
  /// {@end-tool}
  ///
  /// See also:
  ///
  ///  * [Icon] and [ImageIcon], which are typically used to show icons.
  ///  * [prefix] and [prefixText], which are other ways to show content
  ///    before the text field (but after the icon).
  ///  * [suffixIcon], which is the same but on the trailing edge.
  ///  * [Align] A widget that aligns its child within itself and optionally
  ///    sizes itself based on the child's size.
  final Widget? prefixIcon;

  /// The constraints for the prefix icon.
  ///
  /// This can be used to modify the [BoxConstraints] surrounding [prefixIcon].
  ///
  /// This property is particularly useful for getting the decoration's height
  /// less than 48px. This can be achieved by setting [isDense] to true and
  /// setting the constraints' minimum height and width to a value lower than
  /// 48px.
  ///
  /// {@tool dartpad}
  /// This example shows the differences between two `TextField` widgets when
  /// [prefixIconConstraints] is set to the default value and when one is not.
  ///
  /// Note that [isDense] must be set to true to be able to
  /// set the constraints smaller than 48px.
  ///
  /// If null, [BoxConstraints] with a minimum width and height of 48px is
  /// used.
  ///
  /// ** See code in examples/api/lib/material/input_decorator/input_decoration.prefix_icon_constraints.0.dart **
  /// {@end-tool}
  final BoxConstraints? prefixIconConstraints;

  /// Optional widget to place on the line before the input.
  ///
  /// This can be used, for example, to add some padding to text that would
  /// otherwise be specified using [prefixText], or to add a custom widget in
  /// front of the input. The widget's baseline is lined up with the input
  /// baseline.
  ///
  /// Only one of [prefix] and [prefixText] can be specified.
  ///
  /// The [prefix] appears after the [prefixIcon], if both are specified.
  ///
  /// See also:
  ///
  ///  * [suffix], the equivalent but on the trailing edge.
  final Widget? prefix;

  /// Optional text prefix to place on the line before the input.
  ///
  /// Uses the [prefixStyle]. Uses [hintStyle] if [prefixStyle] isn't specified.
  /// The prefix text is not returned as part of the user's input.
  ///
  /// If a more elaborate prefix is required, consider using [prefix] instead.
  /// Only one of [prefix] and [prefixText] can be specified.
  ///
  /// The [prefixText] appears after the [prefixIcon], if both are specified.
  ///
  /// See also:
  ///
  ///  * [suffixText], the equivalent but on the trailing edge.
  final String? prefixText;

  /// The style to use for the [prefixText].
  ///
  /// If [prefixStyle] is a [MaterialStateTextStyle], then the effective
  /// text style can depend on the [MaterialState.focused] state, i.e.
  /// if the [TextField] is focused or not.
  ///
  /// If null, defaults to the [hintStyle].
  ///
  /// See also:
  ///
  ///  * [suffixStyle], the equivalent but on the trailing edge.
  final TextStyle? prefixStyle;

  /// Optional color of the prefixIcon
  ///
  /// Defaults to [iconColor]
  ///
  /// If [prefixIconColor] is a [MaterialStateColor], then the effective
  /// color can depend on the [MaterialState.focused] state, i.e.
  /// if the [TextField] is focused or not.
  final Color? prefixIconColor;

  /// An icon that appears after the editable part of the text field and
  /// after the [suffix] or [suffixText], within the decoration's container.
  ///
  /// The size and color of the suffix icon is configured automatically using an
  /// [IconTheme] and therefore does not need to be explicitly given in the
  /// icon widget.
  ///
  /// The suffix icon is constrained with a minimum size of 48px by 48px, but
  /// can be expanded beyond that. Anything larger than 24px will require
  /// additional padding to ensure it matches the Material Design spec of 12px
  /// padding between the right edge of the input and trailing edge of the
  /// prefix icon. The following snippet shows how to pad the trailing edge of
  /// the suffix icon:
  ///
  /// ```dart
  /// suffixIcon: Padding(
  ///   padding: const EdgeInsetsDirectional.only(end: 12.0),
  ///   child: _myIcon, // myIcon is a 48px-wide widget.
  /// )
  /// ```
  ///
  /// The decoration's container is the area which is filled if [filled] is
  /// true and bordered per the [border]. It's the area adjacent to
  /// [icon] and above the widgets that contain [helperText],
  /// [errorText], and [counterText].
  ///
  /// The suffix icon alignment can be changed using [Align] with a fixed `widthFactor` and
  /// `heightFactor`.
  ///
  /// {@tool dartpad}
  /// This example shows how the suffix icon alignment can be changed using [Align] with
  /// a fixed `widthFactor` and `heightFactor`.
  ///
  /// ** See code in examples/api/lib/material/input_decorator/input_decoration.suffix_icon.0.dart **
  /// {@end-tool}
  ///
  /// See also:
  ///
  ///  * [Icon] and [ImageIcon], which are typically used to show icons.
  ///  * [suffix] and [suffixText], which are other ways to show content
  ///    after the text field (but before the icon).
  ///  * [prefixIcon], which is the same but on the leading edge.
  ///  * [Align] A widget that aligns its child within itself and optionally
  ///    sizes itself based on the child's size.
  final Widget? suffixIcon;

  /// Optional widget to place on the line after the input.
  ///
  /// This can be used, for example, to add some padding to the text that would
  /// otherwise be specified using [suffixText], or to add a custom widget after
  /// the input. The widget's baseline is lined up with the input baseline.
  ///
  /// Only one of [suffix] and [suffixText] can be specified.
  ///
  /// The [suffix] appears before the [suffixIcon], if both are specified.
  ///
  /// See also:
  ///
  ///  * [prefix], the equivalent but on the leading edge.
  final Widget? suffix;

  /// Optional text suffix to place on the line after the input.
  ///
  /// Uses the [suffixStyle]. Uses [hintStyle] if [suffixStyle] isn't specified.
  /// The suffix text is not returned as part of the user's input.
  ///
  /// If a more elaborate suffix is required, consider using [suffix] instead.
  /// Only one of [suffix] and [suffixText] can be specified.
  ///
  /// The [suffixText] appears before the [suffixIcon], if both are specified.
  ///
  /// See also:
  ///
  ///  * [prefixText], the equivalent but on the leading edge.
  final String? suffixText;

  /// The style to use for the [suffixText].
  ///
  /// If [suffixStyle] is a [MaterialStateTextStyle], then the effective text
  /// style can depend on the [MaterialState.focused] state, i.e. if the
  /// [TextField] is focused or not.
  ///
  /// If null, defaults to the [hintStyle].
  ///
  /// See also:
  ///
  ///  * [prefixStyle], the equivalent but on the leading edge.
  final TextStyle? suffixStyle;

  /// Optional color of the [suffixIcon].
  ///
  /// Defaults to [iconColor]
  ///
  /// If [suffixIconColor] is a [MaterialStateColor], then the effective
  /// color can depend on the [MaterialState.focused] state, i.e.
  /// if the [TextField] is focused or not.
  final Color? suffixIconColor;

  /// The constraints for the suffix icon.
  ///
  /// This can be used to modify the [BoxConstraints] surrounding [suffixIcon].
  ///
  /// This property is particularly useful for getting the decoration's height
  /// less than 48px. This can be achieved by setting [isDense] to true and
  /// setting the constraints' minimum height and width to a value lower than
  /// 48px.
  ///
  /// If null, a [BoxConstraints] with a minimum width and height of 48px is
  /// used.
  ///
  /// {@tool dartpad}
  /// This example shows the differences between two `TextField` widgets when
  /// [suffixIconConstraints] is set to the default value and when one is not.
  ///
  /// Note that [isDense] must be set to true to be able to
  /// set the constraints smaller than 48px.
  ///
  /// If null, [BoxConstraints] with a minimum width and height of 48px is
  /// used.
  ///
  /// ** See code in examples/api/lib/material/input_decorator/input_decoration.suffix_icon_constraints.0.dart **
  /// {@end-tool}
  final BoxConstraints? suffixIconConstraints;

  /// Optional text to place below the line as a character count.
  ///
  /// Rendered using [counterStyle]. Uses [helperStyle] if [counterStyle] is
  /// null.
  ///
  /// The semantic label can be replaced by providing a [semanticCounterText].
  ///
  /// If null or an empty string and [counter] isn't specified, then nothing
  /// will appear in the counter's location.
  final String? counterText;

  /// Optional custom counter widget to go in the place otherwise occupied by
  /// [counterText]. If this property is non null, then [counterText] is
  /// ignored.
  final Widget? counter;

  /// The style to use for the [counterText].
  ///
  /// If [counterStyle] is a [MaterialStateTextStyle], then the effective
  /// text style can depend on the [MaterialState.focused] state, i.e.
  /// if the [TextField] is focused or not.
  ///
  /// If null, defaults to the [helperStyle].
  final TextStyle? counterStyle;

  /// If true the decoration's container is filled with [fillColor].
  ///
  /// When [InputDecorator.isHovering] is true, the [hoverColor] is also blended
  /// into the final fill color.
  ///
  /// Typically this field set to true if [border] is an [UnderlineInputBorder].
  ///
  /// {@template flutter.material.input_decorator.container_description}
  /// The decoration's container is the area which is filled if [filled] is true
  /// and bordered per the [border]. It's the area adjacent to [icon] and above
  /// the widgets that contain [helperText], [errorText], and [counterText].
  /// {@endtemplate}
  ///
  /// This property is false by default.
  final bool? filled;

  /// The base fill color of the decoration's container color.
  ///
  /// When [InputDecorator.isHovering] is true, the [hoverColor] is also blended
  /// into the final fill color.
  ///
  /// By default the [fillColor] is based on the current
  /// [InputDecorationTheme.fillColor].
  ///
  /// {@macro flutter.material.input_decorator.container_description}
  final Color? fillColor;

  /// The fill color of the decoration's container when it has the input focus.
  ///
  /// By default the [focusColor] is based on the current
  /// [InputDecorationTheme.focusColor].
  ///
  /// This [focusColor] is ignored by [TextField] and [TextFormField] because
  /// they don't respond to focus changes by changing their decorator's
  /// container color, they respond by changing their border to the
  /// [focusedBorder], which you can change the color of.
  ///
  /// {@macro flutter.material.input_decorator.container_description}
  final Color? focusColor;

  /// The color of the highlight for the decoration shown if the container
  /// is being hovered over by a mouse.
  ///
  /// If [filled] is true, the [hoverColor] is blended with [fillColor] and
  /// fills the decoration's container.
  ///
  /// If [filled] is false, and [InputDecorator.isFocused] is false, the color
  /// is blended over the [enabledBorder]'s color.
  ///
  /// By default the [hoverColor] is based on the current [Theme].
  ///
  /// {@macro flutter.material.input_decorator.container_description}
  final Color? hoverColor;

  /// The border to display when the [InputDecorator] does not have the focus and
  /// is showing an error.
  ///
  /// See also:
  ///
  ///  * [InputDecorator.isFocused], which is true if the [InputDecorator]'s child
  ///    has the focus.
  ///  * [InputDecoration.errorText], the error shown by the [InputDecorator], if non-null.
  ///  * [border], for a description of where the [InputDecorator] border appears.
  ///  * [UnderlineInputBorder], an [InputDecorator] border which draws a horizontal
  ///    line at the bottom of the input decorator's container.
  ///  * [OutlineInputBorder], an [InputDecorator] border which draws a
  ///    rounded rectangle around the input decorator's container.
  ///  * [InputBorder.none], which doesn't draw a border.
  ///  * [focusedBorder], displayed when [InputDecorator.isFocused] is true
  ///    and [InputDecoration.errorText] is null.
  ///  * [focusedErrorBorder], displayed when [InputDecorator.isFocused] is true
  ///    and [InputDecoration.errorText] is non-null.
  ///  * [disabledBorder], displayed when [InputDecoration.enabled] is false
  ///    and [InputDecoration.errorText] is null.
  ///  * [enabledBorder], displayed when [InputDecoration.enabled] is true
  ///    and [InputDecoration.errorText] is null.
  final InputBorder? errorBorder;

  /// The border to display when the [InputDecorator] has the focus and is not
  /// showing an error.
  ///
  /// See also:
  ///
  ///  * [InputDecorator.isFocused], which is true if the [InputDecorator]'s child
  ///    has the focus.
  ///  * [InputDecoration.errorText], the error shown by the [InputDecorator], if non-null.
  ///  * [border], for a description of where the [InputDecorator] border appears.
  ///  * [UnderlineInputBorder], an [InputDecorator] border which draws a horizontal
  ///    line at the bottom of the input decorator's container.
  ///  * [OutlineInputBorder], an [InputDecorator] border which draws a
  ///    rounded rectangle around the input decorator's container.
  ///  * [InputBorder.none], which doesn't draw a border.
  ///  * [errorBorder], displayed when [InputDecorator.isFocused] is false
  ///    and [InputDecoration.errorText] is non-null.
  ///  * [focusedErrorBorder], displayed when [InputDecorator.isFocused] is true
  ///    and [InputDecoration.errorText] is non-null.
  ///  * [disabledBorder], displayed when [InputDecoration.enabled] is false
  ///    and [InputDecoration.errorText] is null.
  ///  * [enabledBorder], displayed when [InputDecoration.enabled] is true
  ///    and [InputDecoration.errorText] is null.
  final InputBorder? focusedBorder;

  /// The border to display when the [InputDecorator] has the focus and is
  /// showing an error.
  ///
  /// See also:
  ///
  ///  * [InputDecorator.isFocused], which is true if the [InputDecorator]'s child
  ///    has the focus.
  ///  * [InputDecoration.errorText], the error shown by the [InputDecorator], if non-null.
  ///  * [border], for a description of where the [InputDecorator] border appears.
  ///  * [UnderlineInputBorder], an [InputDecorator] border which draws a horizontal
  ///    line at the bottom of the input decorator's container.
  ///  * [OutlineInputBorder], an [InputDecorator] border which draws a
  ///    rounded rectangle around the input decorator's container.
  ///  * [InputBorder.none], which doesn't draw a border.
  ///  * [errorBorder], displayed when [InputDecorator.isFocused] is false
  ///    and [InputDecoration.errorText] is non-null.
  ///  * [focusedBorder], displayed when [InputDecorator.isFocused] is true
  ///    and [InputDecoration.errorText] is null.
  ///  * [disabledBorder], displayed when [InputDecoration.enabled] is false
  ///    and [InputDecoration.errorText] is null.
  ///  * [enabledBorder], displayed when [InputDecoration.enabled] is true
  ///    and [InputDecoration.errorText] is null.
  final InputBorder? focusedErrorBorder;

  /// The border to display when the [InputDecorator] is disabled and is not
  /// showing an error.
  ///
  /// See also:
  ///
  ///  * [InputDecoration.enabled], which is false if the [InputDecorator] is disabled.
  ///  * [InputDecoration.errorText], the error shown by the [InputDecorator], if non-null.
  ///  * [border], for a description of where the [InputDecorator] border appears.
  ///  * [UnderlineInputBorder], an [InputDecorator] border which draws a horizontal
  ///    line at the bottom of the input decorator's container.
  ///  * [OutlineInputBorder], an [InputDecorator] border which draws a
  ///    rounded rectangle around the input decorator's container.
  ///  * [InputBorder.none], which doesn't draw a border.
  ///  * [errorBorder], displayed when [InputDecorator.isFocused] is false
  ///    and [InputDecoration.errorText] is non-null.
  ///  * [focusedBorder], displayed when [InputDecorator.isFocused] is true
  ///    and [InputDecoration.errorText] is null.
  ///  * [focusedErrorBorder], displayed when [InputDecorator.isFocused] is true
  ///    and [InputDecoration.errorText] is non-null.
  ///  * [enabledBorder], displayed when [InputDecoration.enabled] is true
  ///    and [InputDecoration.errorText] is null.
  final InputBorder? disabledBorder;

  /// The border to display when the [InputDecorator] is enabled and is not
  /// showing an error.
  ///
  /// See also:
  ///
  ///  * [InputDecoration.enabled], which is false if the [InputDecorator] is disabled.
  ///  * [InputDecoration.errorText], the error shown by the [InputDecorator], if non-null.
  ///  * [border], for a description of where the [InputDecorator] border appears.
  ///  * [UnderlineInputBorder], an [InputDecorator] border which draws a horizontal
  ///    line at the bottom of the input decorator's container.
  ///  * [OutlineInputBorder], an [InputDecorator] border which draws a
  ///    rounded rectangle around the input decorator's container.
  ///  * [InputBorder.none], which doesn't draw a border.
  ///  * [errorBorder], displayed when [InputDecorator.isFocused] is false
  ///    and [InputDecoration.errorText] is non-null.
  ///  * [focusedBorder], displayed when [InputDecorator.isFocused] is true
  ///    and [InputDecoration.errorText] is null.
  ///  * [focusedErrorBorder], displayed when [InputDecorator.isFocused] is true
  ///    and [InputDecoration.errorText] is non-null.
  ///  * [disabledBorder], displayed when [InputDecoration.enabled] is false
  ///    and [InputDecoration.errorText] is null.
  final InputBorder? enabledBorder;

  /// The shape of the border to draw around the decoration's container.
  ///
  /// If [border] is a [MaterialStateUnderlineInputBorder]
  /// or [MaterialStateOutlineInputBorder], then the effective border can depend on
  /// the [MaterialState.focused] state, i.e. if the [TextField] is focused or not.
  ///
  /// If [border] derives from [InputBorder] the border's [InputBorder.borderSide],
  /// i.e. the border's color and width, will be overridden to reflect the input
  /// decorator's state. Only the border's shape is used. If custom  [BorderSide]
  /// values are desired for a given state, all four borders – [errorBorder],
  /// [focusedBorder], [enabledBorder], [disabledBorder] – must be set.
  ///
  /// The decoration's container is the area which is filled if [filled] is
  /// true and bordered per the [border]. It's the area adjacent to
  /// [InputDecoration.icon] and above the widgets that contain
  /// [InputDecoration.helperText], [InputDecoration.errorText], and
  /// [InputDecoration.counterText].
  ///
  /// The border's bounds, i.e. the value of `border.getOuterPath()`, define
  /// the area to be filled.
  ///
  /// This property is only used when the appropriate one of [errorBorder],
  /// [focusedBorder], [focusedErrorBorder], [disabledBorder], or [enabledBorder]
  /// is not specified. This border's [InputBorder.borderSide] property is
  /// configured by the InputDecorator, depending on the values of
  /// [InputDecoration.errorText], [InputDecoration.enabled],
  /// [InputDecorator.isFocused] and the current [Theme].
  ///
  /// Typically one of [UnderlineInputBorder] or [OutlineInputBorder].
  /// If null, InputDecorator's default is `const UnderlineInputBorder()`.
  ///
  /// See also:
  ///
  ///  * [InputBorder.none], which doesn't draw a border.
  ///  * [UnderlineInputBorder], which draws a horizontal line at the
  ///    bottom of the input decorator's container.
  ///  * [OutlineInputBorder], an [InputDecorator] border which draws a
  ///    rounded rectangle around the input decorator's container.
  final InputBorder? border;

  /// If false [helperText],[errorText], and [counterText] are not displayed,
  /// and the opacity of the remaining visual elements is reduced.
  ///
  /// This property is true by default.
  final bool enabled;

  /// A semantic label for the [counterText].
  ///
  /// Defaults to null.
  ///
  /// If provided, this replaces the semantic label of the [counterText].
  final String? semanticCounterText;

  /// Typically set to true when the [InputDecorator] contains a multiline
  /// [TextField] ([TextField.maxLines] is null or > 1) to override the default
  /// behavior of aligning the label with the center of the [TextField].
  ///
  /// Defaults to false.
  final bool? alignLabelWithHint;

  /// Defines minimum and maximum sizes for the [InputDecorator].
  ///
  /// Typically the decorator will fill the horizontal space it is given. For
  /// larger screens, it may be useful to have the maximum width clamped to
  /// a given value so it doesn't fill the whole screen. This property
  /// allows you to control how big the decorator will be in its available
  /// space.
  ///
  /// If null, then the ambient [ThemeData.inputDecorationTheme]'s
  /// [InputDecorationTheme.constraints] will be used. If that
  /// is null then the decorator will fill the available width with
  /// a default height based on text size.
  final BoxConstraints? constraints;

  /// Widget that allows to customize the error text.
  /// Widget that appears below the [InputDecorator.child] and the border.
  /// If non-null, the border's color animates to red and the [helperText] is
  /// not shown.
  ///
  /// If both [errorText] and [errorBuilder] are specified, the [errorMessage]
  /// is equal to the [errorText] and never null.
  final Widget Function(String errorMessage)? errorBuilder;

  /// Creates a copy of this input decoration with the given fields replaced
  /// by the new values.
  InputDecoration copyWith({
    Widget? icon,
    Color? iconColor,
    Widget? label,
    String? labelText,
    TextStyle? labelStyle,
    TextStyle? floatingLabelStyle,
    String? helperText,
    TextStyle? helperStyle,
    int? helperMaxLines,
    String? hintText,
    TextStyle? hintStyle,
    TextDirection? hintTextDirection,
    int? hintMaxLines,
    String? errorText,
    TextStyle? errorStyle,
    int? errorMaxLines,
    FloatingLabelBehavior? floatingLabelBehavior,
    FloatingLabelAlignment? floatingLabelAlignment,
    bool? isCollapsed,
    bool? isDense,
    EdgeInsetsGeometry? contentPadding,
    Widget? prefixIcon,
    Widget? prefix,
    String? prefixText,
    BoxConstraints? prefixIconConstraints,
    TextStyle? prefixStyle,
    Color? prefixIconColor,
    Widget? suffixIcon,
    Widget? suffix,
    String? suffixText,
    TextStyle? suffixStyle,
    Color? suffixIconColor,
    BoxConstraints? suffixIconConstraints,
    Widget? counter,
    String? counterText,
    TextStyle? counterStyle,
    bool? filled,
    Color? fillColor,
    Color? focusColor,
    Color? hoverColor,
    InputBorder? errorBorder,
    InputBorder? focusedBorder,
    InputBorder? focusedErrorBorder,
    InputBorder? disabledBorder,
    InputBorder? enabledBorder,
    InputBorder? border,
    bool? enabled,
    String? semanticCounterText,
    bool? alignLabelWithHint,
    BoxConstraints? constraints,
    Widget Function(String? errorMessage)? errorBuilder,
  }) {
    return InputDecoration(
      icon: icon ?? this.icon,
      iconColor: iconColor ?? this.iconColor,
      label: label ?? this.label,
      labelText: labelText ?? this.labelText,
      labelStyle: labelStyle ?? this.labelStyle,
      floatingLabelStyle: floatingLabelStyle ?? this.floatingLabelStyle,
      helperText: helperText ?? this.helperText,
      helperStyle: helperStyle ?? this.helperStyle,
      helperMaxLines : helperMaxLines ?? this.helperMaxLines,
      hintText: hintText ?? this.hintText,
      hintStyle: hintStyle ?? this.hintStyle,
      hintTextDirection: hintTextDirection ?? this.hintTextDirection,
      hintMaxLines: hintMaxLines ?? this.hintMaxLines,
      errorText: errorText ?? this.errorText,
      errorStyle: errorStyle ?? this.errorStyle,
      errorMaxLines: errorMaxLines ?? this.errorMaxLines,
      floatingLabelBehavior: floatingLabelBehavior ?? this.floatingLabelBehavior,
      floatingLabelAlignment: floatingLabelAlignment ?? this.floatingLabelAlignment,
      isCollapsed: isCollapsed ?? this.isCollapsed,
      isDense: isDense ?? this.isDense,
      contentPadding: contentPadding ?? this.contentPadding,
      prefixIcon: prefixIcon ?? this.prefixIcon,
      prefix: prefix ?? this.prefix,
      prefixText: prefixText ?? this.prefixText,
      prefixStyle: prefixStyle ?? this.prefixStyle,
      prefixIconColor: prefixIconColor ?? this.prefixIconColor,
      prefixIconConstraints: prefixIconConstraints ?? this.prefixIconConstraints,
      suffixIcon: suffixIcon ?? this.suffixIcon,
      suffix: suffix ?? this.suffix,
      suffixText: suffixText ?? this.suffixText,
      suffixStyle: suffixStyle ?? this.suffixStyle,
      suffixIconColor: suffixIconColor ?? this.suffixIconColor,
      suffixIconConstraints: suffixIconConstraints ?? this.suffixIconConstraints,
      counter: counter ?? this.counter,
      counterText: counterText ?? this.counterText,
      counterStyle: counterStyle ?? this.counterStyle,
      filled: filled ?? this.filled,
      fillColor: fillColor ?? this.fillColor,
      focusColor: focusColor ?? this.focusColor,
      hoverColor: hoverColor ?? this.hoverColor,
      errorBorder: errorBorder ?? this.errorBorder,
      focusedBorder: focusedBorder ?? this.focusedBorder,
      focusedErrorBorder: focusedErrorBorder ?? this.focusedErrorBorder,
      disabledBorder: disabledBorder ?? this.disabledBorder,
      enabledBorder: enabledBorder ?? this.enabledBorder,
      border: border ?? this.border,
      enabled: enabled ?? this.enabled,
      semanticCounterText: semanticCounterText ?? this.semanticCounterText,
      alignLabelWithHint: alignLabelWithHint ?? this.alignLabelWithHint,
      constraints: constraints ?? this.constraints,
      errorBuilder: errorBuilder ?? this.errorBuilder,
    );
  }

  /// Used by widgets like [TextField] and [InputDecorator] to create a new
  /// [InputDecoration] with default values taken from the [theme].
  ///
  /// Only null valued properties from this [InputDecoration] are replaced
  /// by the corresponding values from [theme].
  InputDecoration applyDefaults(InputDecorationTheme theme) {
    return copyWith(
      labelStyle: labelStyle ?? theme.labelStyle,
      floatingLabelStyle: floatingLabelStyle ?? theme.floatingLabelStyle,
      helperStyle: helperStyle ?? theme.helperStyle,
      helperMaxLines : helperMaxLines ?? theme.helperMaxLines,
      hintStyle: hintStyle ?? theme.hintStyle,
      errorStyle: errorStyle ?? theme.errorStyle,
      errorMaxLines: errorMaxLines ?? theme.errorMaxLines,
      floatingLabelBehavior: floatingLabelBehavior ?? theme.floatingLabelBehavior,
      floatingLabelAlignment: floatingLabelAlignment ?? theme.floatingLabelAlignment,
      isCollapsed: isCollapsed,
      isDense: isDense ?? theme.isDense,
      contentPadding: contentPadding ?? theme.contentPadding,
      prefixStyle: prefixStyle ?? theme.prefixStyle,
      suffixStyle: suffixStyle ?? theme.suffixStyle,
      counterStyle: counterStyle ?? theme.counterStyle,
      filled: filled ?? theme.filled,
      fillColor: fillColor ?? theme.fillColor,
      focusColor: focusColor ?? theme.focusColor,
      hoverColor: hoverColor ?? theme.hoverColor,
      errorBorder: errorBorder ?? theme.errorBorder,
      focusedBorder: focusedBorder ?? theme.focusedBorder,
      focusedErrorBorder: focusedErrorBorder ?? theme.focusedErrorBorder,
      disabledBorder: disabledBorder ?? theme.disabledBorder,
      enabledBorder: enabledBorder ?? theme.enabledBorder,
      border: border ?? theme.border,
      alignLabelWithHint: alignLabelWithHint ?? theme.alignLabelWithHint,
      constraints: constraints ?? theme.constraints,
    );
  }

  @override
  bool operator ==(Object other) {
    if (identical(this, other)) {
      return true;
    }
    if (other.runtimeType != runtimeType) {
      return false;
    }
    return other is InputDecoration
        && other.icon == icon
        && other.iconColor == iconColor
        && other.label == label
        && other.labelText == labelText
        && other.labelStyle == labelStyle
        && other.floatingLabelStyle == floatingLabelStyle
        && other.helperText == helperText
        && other.helperStyle == helperStyle
        && other.helperMaxLines == helperMaxLines
        && other.hintText == hintText
        && other.hintStyle == hintStyle
        && other.hintTextDirection == hintTextDirection
        && other.hintMaxLines == hintMaxLines
        && other.errorText == errorText
        && other.errorStyle == errorStyle
        && other.errorMaxLines == errorMaxLines
        && other.floatingLabelBehavior == floatingLabelBehavior
        && other.floatingLabelAlignment == floatingLabelAlignment
        && other.isDense == isDense
        && other.contentPadding == contentPadding
        && other.isCollapsed == isCollapsed
        && other.prefixIcon == prefixIcon
        && other.prefixIconColor == prefixIconColor
        && other.prefix == prefix
        && other.prefixText == prefixText
        && other.prefixStyle == prefixStyle
        && other.prefixIconConstraints == prefixIconConstraints
        && other.suffixIcon == suffixIcon
        && other.suffixIconColor == suffixIconColor
        && other.suffix == suffix
        && other.suffixText == suffixText
        && other.suffixStyle == suffixStyle
        && other.suffixIconConstraints == suffixIconConstraints
        && other.counter == counter
        && other.counterText == counterText
        && other.counterStyle == counterStyle
        && other.filled == filled
        && other.fillColor == fillColor
        && other.focusColor == focusColor
        && other.hoverColor == hoverColor
        && other.errorBorder == errorBorder
        && other.focusedBorder == focusedBorder
        && other.focusedErrorBorder == focusedErrorBorder
        && other.disabledBorder == disabledBorder
        && other.enabledBorder == enabledBorder
        && other.border == border
        && other.enabled == enabled
        && other.semanticCounterText == semanticCounterText
        && other.alignLabelWithHint == alignLabelWithHint
        && other.constraints == constraints
        && other.errorBuilder == errorBuilder;
  }

  @override
  int get hashCode {
    final List<Object?> values = <Object?>[
      icon,
      iconColor,
      label,
      labelText,
      floatingLabelStyle,
      labelStyle,
      helperText,
      helperStyle,
      helperMaxLines,
      hintText,
      hintStyle,
      hintTextDirection,
      hintMaxLines,
      errorText,
      errorStyle,
      errorMaxLines,
      floatingLabelBehavior,
      floatingLabelAlignment,
      isDense,
      contentPadding,
      isCollapsed,
      filled,
      fillColor,
      focusColor,
      hoverColor,
      prefixIcon,
      prefixIconColor,
      prefix,
      prefixText,
      prefixStyle,
      prefixIconConstraints,
      suffixIcon,
      suffixIconColor,
      suffix,
      suffixText,
      suffixStyle,
      suffixIconConstraints,
      counter,
      counterText,
      counterStyle,
      errorBorder,
      focusedBorder,
      focusedErrorBorder,
      disabledBorder,
      enabledBorder,
      border,
      enabled,
      semanticCounterText,
      alignLabelWithHint,
      constraints,
      errorBuilder,
    ];
    return Object.hashAll(values);
  }

  @override
  String toString() {
    final List<String> description = <String>[
      if (icon != null) 'icon: $icon',
      if (iconColor != null) 'iconColor: $iconColor',
      if (label != null) 'label: $label',
      if (labelText != null) 'labelText: "$labelText"',
      if (floatingLabelStyle != null) 'floatingLabelStyle: "$floatingLabelStyle"',
      if (helperText != null) 'helperText: "$helperText"',
      if (helperMaxLines != null) 'helperMaxLines: "$helperMaxLines"',
      if (hintText != null) 'hintText: "$hintText"',
      if (hintMaxLines != null) 'hintMaxLines: "$hintMaxLines"',
      if (errorText != null) 'errorText: "$errorText"',
      if (errorStyle != null) 'errorStyle: "$errorStyle"',
      if (errorMaxLines != null) 'errorMaxLines: "$errorMaxLines"',
      if (floatingLabelBehavior != null) 'floatingLabelBehavior: $floatingLabelBehavior',
      if (floatingLabelAlignment != null) 'floatingLabelAlignment: $floatingLabelAlignment',
      if (isDense ?? false) 'isDense: $isDense',
      if (contentPadding != null) 'contentPadding: $contentPadding',
      if (isCollapsed) 'isCollapsed: $isCollapsed',
      if (prefixIcon != null) 'prefixIcon: $prefixIcon',
      if (prefixIconColor != null) 'prefixIconColor: $prefixIconColor',
      if (prefix != null) 'prefix: $prefix',
      if (prefixText != null) 'prefixText: $prefixText',
      if (prefixStyle != null) 'prefixStyle: $prefixStyle',
      if (prefixIconConstraints != null) 'prefixIconConstraints: $prefixIconConstraints',
      if (suffixIcon != null) 'suffixIcon: $suffixIcon',
      if (suffixIconColor != null) 'suffixIconColor: $suffixIconColor',
      if (suffix != null) 'suffix: $suffix',
      if (suffixText != null) 'suffixText: $suffixText',
      if (suffixStyle != null) 'suffixStyle: $suffixStyle',
      if (suffixIconConstraints != null) 'suffixIconConstraints: $suffixIconConstraints',
      if (counter != null) 'counter: $counter',
      if (counterText != null) 'counterText: $counterText',
      if (counterStyle != null) 'counterStyle: $counterStyle',
      if (filled ?? false) 'filled: true',
      if (fillColor != null) 'fillColor: $fillColor',
      if (focusColor != null) 'focusColor: $focusColor',
      if (hoverColor != null) 'hoverColor: $hoverColor',
      if (errorBorder != null) 'errorBorder: $errorBorder',
      if (focusedBorder != null) 'focusedBorder: $focusedBorder',
      if (focusedErrorBorder != null) 'focusedErrorBorder: $focusedErrorBorder',
      if (disabledBorder != null) 'disabledBorder: $disabledBorder',
      if (enabledBorder != null) 'enabledBorder: $enabledBorder',
      if (border != null) 'border: $border',
      if (!enabled) 'enabled: false',
      if (semanticCounterText != null) 'semanticCounterText: $semanticCounterText',
      if (alignLabelWithHint != null) 'alignLabelWithHint: $alignLabelWithHint',
      if (constraints != null) 'constraints: $constraints',
      if (errorBuilder != null) 'errorBuilder: "$errorBuilder"',
    ];
    return 'InputDecoration(${description.join(', ')})';
  }
}

/// Defines the default appearance of [InputDecorator]s.
///
/// This class is used to define the value of [ThemeData.inputDecorationTheme].
/// The [InputDecorator], [TextField], and [TextFormField] widgets use
/// the current input decoration theme to initialize null [InputDecoration]
/// properties.
///
/// The [InputDecoration.applyDefaults] method is used to combine a input
/// decoration theme with an [InputDecoration] object.
@immutable
class InputDecorationTheme with Diagnosticable {
  /// Creates a value for [ThemeData.inputDecorationTheme] that
  /// defines default values for [InputDecorator].
  ///
  /// The values of [isDense], [isCollapsed], [filled], [floatingLabelAlignment],
  /// and [border] must not be null.
  const InputDecorationTheme({
    this.labelStyle,
    this.floatingLabelStyle,
    this.helperStyle,
    this.helperMaxLines,
    this.hintStyle,
    this.errorStyle,
    this.errorMaxLines,
    this.floatingLabelBehavior = FloatingLabelBehavior.auto,
    this.floatingLabelAlignment = FloatingLabelAlignment.start,
    this.isDense = false,
    this.contentPadding,
    this.isCollapsed = false,
    this.iconColor,
    this.prefixStyle,
    this.prefixIconColor,
    this.suffixStyle,
    this.suffixIconColor,
    this.counterStyle,
    this.filled = false,
    this.fillColor,
    this.activeIndicatorBorder,
    this.outlineBorder,
    this.focusColor,
    this.hoverColor,
    this.errorBorder,
    this.focusedBorder,
    this.focusedErrorBorder,
    this.disabledBorder,
    this.enabledBorder,
    this.border,
    this.alignLabelWithHint = false,
    this.constraints,
  });

  /// {@macro flutter.material.inputDecoration.labelStyle}
  final TextStyle? labelStyle;

  /// {@macro flutter.material.inputDecoration.floatingLabelStyle}
  final TextStyle? floatingLabelStyle;

  /// The style to use for [InputDecoration.helperText].
  ///
  /// If [helperStyle] is a [MaterialStateTextStyle], then the effective
  /// text style can depend on the [MaterialState.focused] state, i.e.
  /// if the [TextField] is focused or not.
  final TextStyle? helperStyle;

  /// The maximum number of lines the [InputDecoration.helperText] can occupy.
  ///
  /// Defaults to null, which means that the [InputDecoration.helperText] will
  /// be limited to a single line with [TextOverflow.ellipsis].
  ///
  /// This value is passed along to the [Text.maxLines] attribute
  /// of the [Text] widget used to display the helper.
  ///
  /// See also:
  ///
  ///  * [errorMaxLines], the equivalent but for the [InputDecoration.errorText].
  final int? helperMaxLines;

  /// The style to use for the [InputDecoration.hintText].
  ///
  /// If [hintStyle] is a [MaterialStateTextStyle], then the effective
  /// text style can depend on the [MaterialState.focused] state, i.e.
  /// if the [TextField] is focused or not.
  ///
  /// Also used for the [InputDecoration.labelText] when the
  /// [InputDecoration.labelText] is displayed on top of the input field (i.e.,
  /// at the same location on the screen where text may be entered in the input
  /// field).
  ///
  /// If null, defaults to a value derived from the base [TextStyle] for the
  /// input field and the current [Theme].
  final TextStyle? hintStyle;

  /// {@macro flutter.material.inputDecoration.errorStyle}
  final TextStyle? errorStyle;

  /// The maximum number of lines the [InputDecoration.errorText] can occupy.
  ///
  /// Defaults to null, which means that the [InputDecoration.errorText] will be
  /// limited to a single line with [TextOverflow.ellipsis].
  ///
  /// This value is passed along to the [Text.maxLines] attribute
  /// of the [Text] widget used to display the error.
  ///
  /// See also:
  ///
  ///  * [helperMaxLines], the equivalent but for the [InputDecoration.helperText].
  final int? errorMaxLines;

  /// {@macro flutter.material.inputDecoration.floatingLabelBehavior}
  ///
  /// Defaults to [FloatingLabelBehavior.auto].
  final FloatingLabelBehavior floatingLabelBehavior;

  /// {@macro flutter.material.inputDecoration.floatingLabelAlignment}
  ///
  /// Defaults to [FloatingLabelAlignment.start].
  final FloatingLabelAlignment floatingLabelAlignment;

  /// Whether the input decorator's child is part of a dense form (i.e., uses
  /// less vertical space).
  ///
  /// Defaults to false.
  final bool isDense;

  /// The padding for the input decoration's container.
  ///
  /// The decoration's container is the area which is filled if
  /// [InputDecoration.filled] is true and bordered per the [border].
  /// It's the area adjacent to [InputDecoration.icon] and above the
  /// [InputDecoration.icon] and above the widgets that contain
  /// [InputDecoration.helperText], [InputDecoration.errorText], and
  /// [InputDecoration.counterText].
  ///
  /// By default the [contentPadding] reflects [isDense] and the type of the
  /// [border]. If [isCollapsed] is true then [contentPadding] is
  /// [EdgeInsets.zero].
  final EdgeInsetsGeometry? contentPadding;

  /// Whether the decoration is the same size as the input field.
  ///
  /// A collapsed decoration cannot have [InputDecoration.labelText],
  /// [InputDecoration.errorText], or an [InputDecoration.icon].
  final bool isCollapsed;

  /// The Color to use for the [InputDecoration.icon].
  ///
  /// If [iconColor] is a [MaterialStateColor], then the effective
  /// color can depend on the [MaterialState.focused] state, i.e.
  /// if the [TextField] is focused or not.
  ///
  /// If null, defaults to the [ColorScheme.primary].
  final Color? iconColor;

  /// The style to use for the [InputDecoration.prefixText].
  ///
  /// If [prefixStyle] is a [MaterialStateTextStyle], then the effective
  /// text style can depend on the [MaterialState.focused] state, i.e.
  /// if the [TextField] is focused or not.
  ///
  /// If null, defaults to the [hintStyle].
  final TextStyle? prefixStyle;

  /// The Color to use for the [InputDecoration.prefixIcon].
  ///
  /// If [prefixIconColor] is a [MaterialStateColor], then the effective
  /// color can depend on the [MaterialState.focused] state, i.e.
  /// if the [TextField] is focused or not.
  ///
  /// If null, defaults to the [ColorScheme.primary].
  final Color? prefixIconColor;

  /// The style to use for the [InputDecoration.suffixText].
  ///
  /// If [suffixStyle] is a [MaterialStateTextStyle], then the effective
  /// color can depend on the [MaterialState.focused] state, i.e.
  /// if the [TextField] is focused or not.
  ///
  /// If null, defaults to the [hintStyle].
  final TextStyle? suffixStyle;

  /// The Color to use for the [InputDecoration.suffixIcon].
  ///
  /// If [suffixIconColor] is a [MaterialStateColor], then the effective
  /// color can depend on the [MaterialState.focused] state, i.e.
  /// if the [TextField] is focused or not.
  ///
  /// If null, defaults to the [ColorScheme.primary].
  final Color? suffixIconColor;

  /// The style to use for the [InputDecoration.counterText].
  ///
  /// If [counterStyle] is a [MaterialStateTextStyle], then the effective
  /// text style can depend on the [MaterialState.focused] state, i.e.
  /// if the [TextField] is focused or not.
  ///
  /// If null, defaults to the [helperStyle].
  final TextStyle? counterStyle;

  /// If true the decoration's container is filled with [fillColor].
  ///
  /// Typically this field set to true if [border] is an
  /// [UnderlineInputBorder].
  ///
  /// The decoration's container is the area, defined by the border's
  /// [InputBorder.getOuterPath], which is filled if [filled] is
  /// true and bordered per the [border].
  ///
  /// This property is false by default.
  final bool filled;

  /// The color to fill the decoration's container with, if [filled] is true.
  ///
  /// By default the fillColor is based on the current [Theme].
  ///
  /// The decoration's container is the area, defined by the border's
  /// [InputBorder.getOuterPath], which is filled if [filled] is
  /// true and bordered per the [border].
  final Color? fillColor;

  /// The borderSide of the OutlineInputBorder with `color` and `weight`.
  final BorderSide? outlineBorder;

  /// The borderSide of the UnderlineInputBorder with `color` and `weight`.
  final BorderSide? activeIndicatorBorder;

  /// The color to blend with the decoration's [fillColor] with, if [filled] is
  /// true and the container has the input focus.
  ///
  /// By default the [focusColor] is based on the current [Theme].
  ///
  /// The decoration's container is the area, defined by the border's
  /// [InputBorder.getOuterPath], which is filled if [filled] is
  /// true and bordered per the [border].
  final Color? focusColor;

  /// The color to blend with the decoration's [fillColor] with, if the
  /// decoration is being hovered over by a mouse pointer.
  ///
  /// By default the [hoverColor] is based on the current [Theme].
  ///
  /// The decoration's container is the area, defined by the border's
  /// [InputBorder.getOuterPath], which is filled if [filled] is
  /// true and bordered per the [border].
  ///
  /// The container will be filled when hovered over even if [filled] is false.
  final Color? hoverColor;

  /// The border to display when the [InputDecorator] does not have the focus and
  /// is showing an error.
  ///
  /// See also:
  ///
  ///  * [InputDecorator.isFocused], which is true if the [InputDecorator]'s child
  ///    has the focus.
  ///  * [InputDecoration.errorText], the error shown by the [InputDecorator], if non-null.
  ///  * [border], for a description of where the [InputDecorator] border appears.
  ///  * [UnderlineInputBorder], an [InputDecorator] border which draws a horizontal
  ///    line at the bottom of the input decorator's container.
  ///  * [OutlineInputBorder], an [InputDecorator] border which draws a
  ///    rounded rectangle around the input decorator's container.
  ///  * [InputBorder.none], which doesn't draw a border.
  ///  * [focusedBorder], displayed when [InputDecorator.isFocused] is true
  ///    and [InputDecoration.errorText] is null.
  ///  * [focusedErrorBorder], displayed when [InputDecorator.isFocused] is true
  ///    and [InputDecoration.errorText] is non-null.
  ///  * [disabledBorder], displayed when [InputDecoration.enabled] is false
  ///    and [InputDecoration.errorText] is null.
  ///  * [enabledBorder], displayed when [InputDecoration.enabled] is true
  ///    and [InputDecoration.errorText] is null.
  final InputBorder? errorBorder;

  /// The border to display when the [InputDecorator] has the focus and is not
  /// showing an error.
  ///
  /// See also:
  ///
  ///  * [InputDecorator.isFocused], which is true if the [InputDecorator]'s child
  ///    has the focus.
  ///  * [InputDecoration.errorText], the error shown by the [InputDecorator], if non-null.
  ///  * [border], for a description of where the [InputDecorator] border appears.
  ///  * [UnderlineInputBorder], an [InputDecorator] border which draws a horizontal
  ///    line at the bottom of the input decorator's container.
  ///  * [OutlineInputBorder], an [InputDecorator] border which draws a
  ///    rounded rectangle around the input decorator's container.
  ///  * [InputBorder.none], which doesn't draw a border.
  ///  * [errorBorder], displayed when [InputDecorator.isFocused] is false
  ///    and [InputDecoration.errorText] is non-null.
  ///  * [focusedErrorBorder], displayed when [InputDecorator.isFocused] is true
  ///    and [InputDecoration.errorText] is non-null.
  ///  * [disabledBorder], displayed when [InputDecoration.enabled] is false
  ///    and [InputDecoration.errorText] is null.
  ///  * [enabledBorder], displayed when [InputDecoration.enabled] is true
  ///    and [InputDecoration.errorText] is null.
  final InputBorder? focusedBorder;

  /// The border to display when the [InputDecorator] has the focus and is
  /// showing an error.
  ///
  /// See also:
  ///
  ///  * [InputDecorator.isFocused], which is true if the [InputDecorator]'s child
  ///    has the focus.
  ///  * [InputDecoration.errorText], the error shown by the [InputDecorator], if non-null.
  ///  * [border], for a description of where the [InputDecorator] border appears.
  ///  * [UnderlineInputBorder], an [InputDecorator] border which draws a horizontal
  ///    line at the bottom of the input decorator's container.
  ///  * [OutlineInputBorder], an [InputDecorator] border which draws a
  ///    rounded rectangle around the input decorator's container.
  ///  * [InputBorder.none], which doesn't draw a border.
  ///  * [errorBorder], displayed when [InputDecorator.isFocused] is false
  ///    and [InputDecoration.errorText] is non-null.
  ///  * [focusedBorder], displayed when [InputDecorator.isFocused] is true
  ///    and [InputDecoration.errorText] is null.
  ///  * [disabledBorder], displayed when [InputDecoration.enabled] is false
  ///    and [InputDecoration.errorText] is null.
  ///  * [enabledBorder], displayed when [InputDecoration.enabled] is true
  ///    and [InputDecoration.errorText] is null.
  final InputBorder? focusedErrorBorder;

  /// The border to display when the [InputDecorator] is disabled and is not
  /// showing an error.
  ///
  /// See also:
  ///
  ///  * [InputDecoration.enabled], which is false if the [InputDecorator] is disabled.
  ///  * [InputDecoration.errorText], the error shown by the [InputDecorator], if non-null.
  ///  * [border], for a description of where the [InputDecorator] border appears.
  ///  * [UnderlineInputBorder], an [InputDecorator] border which draws a horizontal
  ///    line at the bottom of the input decorator's container.
  ///  * [OutlineInputBorder], an [InputDecorator] border which draws a
  ///    rounded rectangle around the input decorator's container.
  ///  * [InputBorder.none], which doesn't draw a border.
  ///  * [errorBorder], displayed when [InputDecorator.isFocused] is false
  ///    and [InputDecoration.errorText] is non-null.
  ///  * [focusedBorder], displayed when [InputDecorator.isFocused] is true
  ///    and [InputDecoration.errorText] is null.
  ///  * [focusedErrorBorder], displayed when [InputDecorator.isFocused] is true
  ///    and [InputDecoration.errorText] is non-null.
  ///  * [enabledBorder], displayed when [InputDecoration.enabled] is true
  ///    and [InputDecoration.errorText] is null.
  final InputBorder? disabledBorder;

  /// The border to display when the [InputDecorator] is enabled and is not
  /// showing an error.
  ///
  /// See also:
  ///
  ///  * [InputDecoration.enabled], which is false if the [InputDecorator] is disabled.
  ///  * [InputDecoration.errorText], the error shown by the [InputDecorator], if non-null.
  ///  * [border], for a description of where the [InputDecorator] border appears.
  ///  * [UnderlineInputBorder], an [InputDecorator] border which draws a horizontal
  ///    line at the bottom of the input decorator's container.
  ///  * [OutlineInputBorder], an [InputDecorator] border which draws a
  ///    rounded rectangle around the input decorator's container.
  ///  * [InputBorder.none], which doesn't draw a border.
  ///  * [errorBorder], displayed when [InputDecorator.isFocused] is false
  ///    and [InputDecoration.errorText] is non-null.
  ///  * [focusedBorder], displayed when [InputDecorator.isFocused] is true
  ///    and [InputDecoration.errorText] is null.
  ///  * [focusedErrorBorder], displayed when [InputDecorator.isFocused] is true
  ///    and [InputDecoration.errorText] is non-null.
  ///  * [disabledBorder], displayed when [InputDecoration.enabled] is false
  ///    and [InputDecoration.errorText] is null.
  final InputBorder? enabledBorder;

  /// The shape of the border to draw around the decoration's container.
  ///
  /// If [border] is a [MaterialStateUnderlineInputBorder]
  /// or [MaterialStateOutlineInputBorder], then the effective border can depend on
  /// the [MaterialState.focused] state, i.e. if the [TextField] is focused or not.
  ///
  /// The decoration's container is the area which is filled if [filled] is
  /// true and bordered per the [border]. It's the area adjacent to
  /// [InputDecoration.icon] and above the widgets that contain
  /// [InputDecoration.helperText], [InputDecoration.errorText], and
  /// [InputDecoration.counterText].
  ///
  /// The border's bounds, i.e. the value of `border.getOuterPath()`, define
  /// the area to be filled.
  ///
  /// This property is only used when the appropriate one of [errorBorder],
  /// [focusedBorder], [focusedErrorBorder], [disabledBorder], or [enabledBorder]
  /// is not specified. This border's [InputBorder.borderSide] property is
  /// configured by the InputDecorator, depending on the values of
  /// [InputDecoration.errorText], [InputDecoration.enabled],
  /// [InputDecorator.isFocused] and the current [Theme].
  ///
  /// Typically one of [UnderlineInputBorder] or [OutlineInputBorder].
  /// If null, InputDecorator's default is `const UnderlineInputBorder()`.
  ///
  /// See also:
  ///
  ///  * [InputBorder.none], which doesn't draw a border.
  ///  * [UnderlineInputBorder], which draws a horizontal line at the
  ///    bottom of the input decorator's container.
  ///  * [OutlineInputBorder], an [InputDecorator] border which draws a
  ///    rounded rectangle around the input decorator's container.
  final InputBorder? border;

  /// Typically set to true when the [InputDecorator] contains a multiline
  /// [TextField] ([TextField.maxLines] is null or > 1) to override the default
  /// behavior of aligning the label with the center of the [TextField].
  final bool alignLabelWithHint;

  /// Defines minimum and maximum sizes for the [InputDecorator].
  ///
  /// Typically the decorator will fill the horizontal space it is given. For
  /// larger screens, it may be useful to have the maximum width clamped to
  /// a given value so it doesn't fill the whole screen. This property
  /// allows you to control how big the decorator will be in its available
  /// space.
  ///
  /// If null, then the decorator will fill the available width with
  /// a default height based on text size.
  ///
  /// See also:
  ///
  ///  * [InputDecoration.constraints], which can override this setting for a
  ///    given decorator.
  final BoxConstraints? constraints;

  /// Creates a copy of this object but with the given fields replaced with the
  /// new values.
  InputDecorationTheme copyWith({
    TextStyle? labelStyle,
    TextStyle? floatingLabelStyle,
    TextStyle? helperStyle,
    int? helperMaxLines,
    TextStyle? hintStyle,
    TextStyle? errorStyle,
    int? errorMaxLines,
    FloatingLabelBehavior? floatingLabelBehavior,
    FloatingLabelAlignment? floatingLabelAlignment,
    bool? isDense,
    EdgeInsetsGeometry? contentPadding,
    bool? isCollapsed,
    Color? iconColor,
    TextStyle? prefixStyle,
    Color? prefixIconColor,
    TextStyle? suffixStyle,
    Color? suffixIconColor,
    TextStyle? counterStyle,
    bool? filled,
    Color? fillColor,
    BorderSide? activeIndicatorBorder,
    BorderSide? outlineBorder,
    Color? focusColor,
    Color? hoverColor,
    InputBorder? errorBorder,
    InputBorder? focusedBorder,
    InputBorder? focusedErrorBorder,
    InputBorder? disabledBorder,
    InputBorder? enabledBorder,
    InputBorder? border,
    bool? alignLabelWithHint,
    BoxConstraints? constraints,
  }) {
    return InputDecorationTheme(
      labelStyle: labelStyle ?? this.labelStyle,
      floatingLabelStyle: floatingLabelStyle ?? this.floatingLabelStyle,
      helperStyle: helperStyle ?? this.helperStyle,
      helperMaxLines: helperMaxLines ?? this.helperMaxLines,
      hintStyle: hintStyle ?? this.hintStyle,
      errorStyle: errorStyle ?? this.errorStyle,
      errorMaxLines: errorMaxLines ?? this.errorMaxLines,
      floatingLabelBehavior: floatingLabelBehavior ?? this.floatingLabelBehavior,
      floatingLabelAlignment: floatingLabelAlignment ?? this.floatingLabelAlignment,
      isDense: isDense ?? this.isDense,
      contentPadding: contentPadding ?? this.contentPadding,
      iconColor: iconColor,
      isCollapsed: isCollapsed ?? this.isCollapsed,
      prefixStyle: prefixStyle ?? this.prefixStyle,
      prefixIconColor: prefixIconColor ?? this.prefixIconColor,
      suffixStyle: suffixStyle ?? this.suffixStyle,
      suffixIconColor: suffixIconColor ?? this.suffixIconColor,
      counterStyle: counterStyle ?? this.counterStyle,
      filled: filled ?? this.filled,
      fillColor: fillColor ?? this.fillColor,
      activeIndicatorBorder: activeIndicatorBorder ?? this.activeIndicatorBorder,
      outlineBorder: outlineBorder ?? this.outlineBorder,
      focusColor: focusColor ?? this.focusColor,
      hoverColor: hoverColor ?? this.hoverColor,
      errorBorder: errorBorder ?? this.errorBorder,
      focusedBorder: focusedBorder ?? this.focusedBorder,
      focusedErrorBorder: focusedErrorBorder ?? this.focusedErrorBorder,
      disabledBorder: disabledBorder ?? this.disabledBorder,
      enabledBorder: enabledBorder ?? this.enabledBorder,
      border: border ?? this.border,
      alignLabelWithHint: alignLabelWithHint ?? this.alignLabelWithHint,
      constraints: constraints ?? this.constraints,
    );
  }

  @override
  int get hashCode => Object.hash(
    labelStyle,
    floatingLabelStyle,
    helperStyle,
    helperMaxLines,
    hintStyle,
    errorStyle,
    errorMaxLines,
    floatingLabelBehavior,
    floatingLabelAlignment,
    isDense,
    contentPadding,
    isCollapsed,
    iconColor,
    prefixStyle,
    prefixIconColor,
    suffixStyle,
    suffixIconColor,
    counterStyle,
    filled,
    Object.hash(
      fillColor,
      activeIndicatorBorder,
      outlineBorder,
      focusColor,
      hoverColor,
      errorBorder,
      focusedBorder,
      focusedErrorBorder,
      disabledBorder,
      enabledBorder,
      border,
      alignLabelWithHint,
      constraints,
    ),
  );

  @override
  bool operator ==(Object other) {
    if (identical(this, other)) {
      return true;
    }
    if (other.runtimeType != runtimeType) {
      return false;
    }
    return other is InputDecorationTheme
        && other.labelStyle == labelStyle
        && other.floatingLabelStyle == floatingLabelStyle
        && other.helperStyle == helperStyle
        && other.helperMaxLines == helperMaxLines
        && other.hintStyle == hintStyle
        && other.errorStyle == errorStyle
        && other.errorMaxLines == errorMaxLines
        && other.isDense == isDense
        && other.contentPadding == contentPadding
        && other.isCollapsed == isCollapsed
        && other.iconColor == iconColor
        && other.prefixStyle == prefixStyle
        && other.prefixIconColor == prefixIconColor
        && other.suffixStyle == suffixStyle
        && other.suffixIconColor == suffixIconColor
        && other.counterStyle == counterStyle
        && other.floatingLabelBehavior == floatingLabelBehavior
        && other.floatingLabelAlignment == floatingLabelAlignment
        && other.filled == filled
        && other.fillColor == fillColor
        && other.activeIndicatorBorder == activeIndicatorBorder
        && other.outlineBorder == outlineBorder
        && other.focusColor == focusColor
        && other.hoverColor == hoverColor
        && other.errorBorder == errorBorder
        && other.focusedBorder == focusedBorder
        && other.focusedErrorBorder == focusedErrorBorder
        && other.disabledBorder == disabledBorder
        && other.enabledBorder == enabledBorder
        && other.border == border
        && other.alignLabelWithHint == alignLabelWithHint
        && other.constraints == constraints
        && other.disabledBorder == disabledBorder;
  }

  @override
  void debugFillProperties(DiagnosticPropertiesBuilder properties) {
    super.debugFillProperties(properties);
    const InputDecorationTheme defaultTheme = InputDecorationTheme();
    properties.add(DiagnosticsProperty<TextStyle>('labelStyle', labelStyle, defaultValue: defaultTheme.labelStyle));
    properties.add(DiagnosticsProperty<TextStyle>('floatingLabelStyle', floatingLabelStyle, defaultValue: defaultTheme.floatingLabelStyle));
    properties.add(DiagnosticsProperty<TextStyle>('helperStyle', helperStyle, defaultValue: defaultTheme.helperStyle));
    properties.add(IntProperty('helperMaxLines', helperMaxLines, defaultValue: defaultTheme.helperMaxLines));
    properties.add(DiagnosticsProperty<TextStyle>('hintStyle', hintStyle, defaultValue: defaultTheme.hintStyle));
    properties.add(DiagnosticsProperty<TextStyle>('errorStyle', errorStyle, defaultValue: defaultTheme.errorStyle));
    properties.add(IntProperty('errorMaxLines', errorMaxLines, defaultValue: defaultTheme.errorMaxLines));
    properties.add(DiagnosticsProperty<FloatingLabelBehavior>('floatingLabelBehavior', floatingLabelBehavior, defaultValue: defaultTheme.floatingLabelBehavior));
    properties.add(DiagnosticsProperty<FloatingLabelAlignment>('floatingLabelAlignment', floatingLabelAlignment, defaultValue: defaultTheme.floatingLabelAlignment));
    properties.add(DiagnosticsProperty<bool>('isDense', isDense, defaultValue: defaultTheme.isDense));
    properties.add(DiagnosticsProperty<EdgeInsetsGeometry>('contentPadding', contentPadding, defaultValue: defaultTheme.contentPadding));
    properties.add(DiagnosticsProperty<bool>('isCollapsed', isCollapsed, defaultValue: defaultTheme.isCollapsed));
    properties.add(DiagnosticsProperty<Color>('iconColor', iconColor, defaultValue: defaultTheme.iconColor));
    properties.add(DiagnosticsProperty<Color>('prefixIconColor', prefixIconColor, defaultValue: defaultTheme.prefixIconColor));
    properties.add(DiagnosticsProperty<TextStyle>('prefixStyle', prefixStyle, defaultValue: defaultTheme.prefixStyle));
    properties.add(DiagnosticsProperty<Color>('suffixIconColor', suffixIconColor, defaultValue: defaultTheme.suffixIconColor));
    properties.add(DiagnosticsProperty<TextStyle>('suffixStyle', suffixStyle, defaultValue: defaultTheme.suffixStyle));
    properties.add(DiagnosticsProperty<TextStyle>('counterStyle', counterStyle, defaultValue: defaultTheme.counterStyle));
    properties.add(DiagnosticsProperty<bool>('filled', filled, defaultValue: defaultTheme.filled));
    properties.add(ColorProperty('fillColor', fillColor, defaultValue: defaultTheme.fillColor));
    properties.add(DiagnosticsProperty<BorderSide>('activeIndicatorBorder', activeIndicatorBorder, defaultValue: defaultTheme.activeIndicatorBorder));
    properties.add(DiagnosticsProperty<BorderSide>('outlineBorder', outlineBorder, defaultValue: defaultTheme.outlineBorder));
    properties.add(ColorProperty('focusColor', focusColor, defaultValue: defaultTheme.focusColor));
    properties.add(ColorProperty('hoverColor', hoverColor, defaultValue: defaultTheme.hoverColor));
    properties.add(DiagnosticsProperty<InputBorder>('errorBorder', errorBorder, defaultValue: defaultTheme.errorBorder));
    properties.add(DiagnosticsProperty<InputBorder>('focusedBorder', focusedBorder, defaultValue: defaultTheme.focusedErrorBorder));
    properties.add(DiagnosticsProperty<InputBorder>('focusedErrorBorder', focusedErrorBorder, defaultValue: defaultTheme.focusedErrorBorder));
    properties.add(DiagnosticsProperty<InputBorder>('disabledBorder', disabledBorder, defaultValue: defaultTheme.disabledBorder));
    properties.add(DiagnosticsProperty<InputBorder>('enabledBorder', enabledBorder, defaultValue: defaultTheme.enabledBorder));
    properties.add(DiagnosticsProperty<InputBorder>('border', border, defaultValue: defaultTheme.border));
    properties.add(DiagnosticsProperty<bool>('alignLabelWithHint', alignLabelWithHint, defaultValue: defaultTheme.alignLabelWithHint));
    properties.add(DiagnosticsProperty<BoxConstraints>('constraints', constraints, defaultValue: defaultTheme.constraints));
  }
}

class _InputDecoratorDefaultsM2 extends InputDecorationTheme {
  const _InputDecoratorDefaultsM2(this.context)
      : super();

  final BuildContext context;

  @override
  TextStyle? get hintStyle => MaterialStateTextStyle.resolveWith((Set<MaterialState> states) {
    if (states.contains(MaterialState.disabled)) {
      return TextStyle(color: Theme.of(context).disabledColor);
    }
    return TextStyle(color: Theme.of(context).hintColor);
  });

  @override
  TextStyle? get labelStyle => MaterialStateTextStyle.resolveWith((Set<MaterialState> states) {
    if (states.contains(MaterialState.disabled)) {
      return TextStyle(color: Theme.of(context).disabledColor);
    }
    return TextStyle(color: Theme.of(context).hintColor);
  });

  @override
  TextStyle? get floatingLabelStyle => MaterialStateTextStyle.resolveWith((Set<MaterialState> states) {
    if (states.contains(MaterialState.disabled)) {
      return TextStyle(color: Theme.of(context).disabledColor);
    }
    if (states.contains(MaterialState.error)) {
      return TextStyle(color: Theme.of(context).colorScheme.error);
    }
    if (states.contains(MaterialState.focused)) {
      return TextStyle(color: Theme.of(context).colorScheme.primary);
    }
    return TextStyle(color: Theme.of(context).hintColor);
  });

  @override
  TextStyle? get helperStyle => MaterialStateTextStyle.resolveWith((Set<MaterialState> states) {
    final ThemeData themeData= Theme.of(context);
    if (states.contains(MaterialState.disabled)) {
      return themeData.textTheme.bodySmall!.copyWith(color: Colors.transparent);
    }

    return themeData.textTheme.bodySmall!.copyWith(color: themeData.hintColor);
  });

  @override
  TextStyle? get errorStyle => MaterialStateTextStyle.resolveWith((Set<MaterialState> states) {
    final ThemeData themeData= Theme.of(context);
    if (states.contains(MaterialState.disabled)) {
      return themeData.textTheme.bodySmall!.copyWith(color: Colors.transparent);
    }
    return themeData.textTheme.bodySmall!.copyWith(color: themeData.colorScheme.error);
  });

  @override
  Color? get fillColor => MaterialStateColor.resolveWith((Set<MaterialState> states) {
    if (states.contains(MaterialState.disabled)) {
      // dark theme: 5% white
      // light theme: 2% black
      switch (Theme.of(context).brightness) {
        case Brightness.dark:
          return const Color(0x0DFFFFFF);
        case Brightness.light:
          return const Color(0x05000000) ;
      }
    }
    // dark theme: 10% white
    // light theme: 4% black
    switch (Theme.of(context).brightness) {
      case Brightness.dark: return const Color(0x1AFFFFFF);
      case Brightness.light:return const Color(0x0A000000) ;
    }
  });

  @override
  Color? get iconColor => MaterialStateColor.resolveWith((Set<MaterialState> states) {
    if (states.contains(MaterialState.disabled) && !states.contains(MaterialState.focused)) {
      return Theme.of(context).disabledColor;
    }
    if (states.contains(MaterialState.focused)) {
      return Theme.of(context).colorScheme.primary;
    }
    switch (Theme.of(context).brightness) {
      case Brightness.dark:
        return Colors.white70;
      case Brightness.light:
        return Colors.black45;
    }
  });

  @override
  Color? get prefixIconColor => MaterialStateColor.resolveWith((Set<MaterialState> states) {
    if (states.contains(MaterialState.disabled) && !states.contains(MaterialState.focused)) {
      return Theme.of(context).disabledColor;
    }
    if (states.contains(MaterialState.focused)) {
      return Theme.of(context).colorScheme.primary;
    }
    switch (Theme.of(context).brightness) {
      case Brightness.dark:
        return Colors.white70;
      case Brightness.light:
        return Colors.black45;
    }
  });

  @override
  Color? get suffixIconColor => MaterialStateColor.resolveWith((Set<MaterialState> states) {
    if (states.contains(MaterialState.disabled) && !states.contains(MaterialState.focused)) {
      return Theme.of(context).disabledColor;
    }
    if (states.contains(MaterialState.focused)) {
      return Theme.of(context).colorScheme.primary;
    }
    switch (Theme.of(context).brightness) {
      case Brightness.dark:
        return Colors.white70;
      case Brightness.light:
        return Colors.black45;
    }
  });
}

// BEGIN GENERATED TOKEN PROPERTIES - InputDecorator

// Do not edit by hand. The code between the "BEGIN GENERATED" and
// "END GENERATED" comments are generated from data in the Material
// Design token database by the script:
//   dev/tools/gen_defaults/bin/gen_defaults.dart.

// Token database version: v0_152

class _InputDecoratorDefaultsM3 extends InputDecorationTheme {
   _InputDecoratorDefaultsM3(this.context)
    : super();

  final BuildContext context;

  late final ColorScheme _colors = Theme.of(context).colorScheme;
  late final TextTheme _textTheme = Theme.of(context).textTheme;

  @override
  TextStyle? get hintStyle => MaterialStateTextStyle.resolveWith((Set<MaterialState> states) {
    if (states.contains(MaterialState.disabled)) {
      return TextStyle(color: Theme.of(context).disabledColor);
    }
    return TextStyle(color: Theme.of(context).hintColor);
  });

  @override
  Color? get fillColor => MaterialStateColor.resolveWith((Set<MaterialState> states) {
    if (states.contains(MaterialState.disabled)) {
      return _colors.onSurface.withOpacity(0.04);
    }
    return _colors.surfaceVariant;
  });

  @override
  BorderSide? get activeIndicatorBorder => MaterialStateBorderSide.resolveWith((Set<MaterialState> states) {
      if (states.contains(MaterialState.error)) {
        if (states.contains(MaterialState.focused)) {
          return BorderSide(color: _colors.error, width: 2.0);
        }
        if (states.contains(MaterialState.hovered)) {
          return BorderSide(color: _colors.onErrorContainer);
        }
        return BorderSide(color: _colors.error);
      }
      if (states.contains(MaterialState.focused)) {
        return BorderSide(color: _colors.primary, width: 2.0);
      }
      if (states.contains(MaterialState.hovered)) {
        return BorderSide(color: _colors.onSurface);
      }
      if (states.contains(MaterialState.disabled)) {
        return BorderSide(color: _colors.onSurface.withOpacity(0.38));
      }
      return BorderSide(color: _colors.onSurfaceVariant);
    });

  @override
  BorderSide? get outlineBorder => MaterialStateBorderSide.resolveWith((Set<MaterialState> states) {
      if (states.contains(MaterialState.error)) {
        if (states.contains(MaterialState.focused)) {
          return BorderSide(color: _colors.error, width: 2.0);
        }
        if (states.contains(MaterialState.hovered)) {
          return BorderSide(color: _colors.onErrorContainer);
        }
        return BorderSide(color: _colors.error);
      }
      if (states.contains(MaterialState.focused)) {
        return BorderSide(color: _colors.primary, width: 2.0);
      }
      if (states.contains(MaterialState.hovered)) {
        return BorderSide(color: _colors.onSurface);
      }
      if (states.contains(MaterialState.disabled)) {
        return BorderSide(color: _colors.onSurface.withOpacity(0.12));
      }
      return BorderSide(color: _colors.outline);
    });

  @override
  Color? get iconColor => _colors.onSurfaceVariant;

  @override
  Color? get prefixIconColor => MaterialStateColor.resolveWith((Set<MaterialState> states) {
    if (states.contains(MaterialState.disabled)) {
      return _colors.onSurface.withOpacity(0.38);
    }
    return _colors.onSurfaceVariant;
  });

  @override
  Color? get suffixIconColor => MaterialStateColor.resolveWith((Set<MaterialState> states) {
    if(states.contains(MaterialState.error)) {
      if (states.contains(MaterialState.hovered)) {
        return _colors.onErrorContainer;
      }
      return _colors.error;
    }
    if (states.contains(MaterialState.disabled)) {
      return _colors.onSurface.withOpacity(0.38);
    }
    return _colors.onSurfaceVariant;
  });

  @override
  TextStyle? get labelStyle => MaterialStateTextStyle.resolveWith((Set<MaterialState> states) {
    final TextStyle textStyle = _textTheme.bodyLarge ?? const TextStyle();
    if(states.contains(MaterialState.error)) {
      if (states.contains(MaterialState.focused)) {
        return textStyle.copyWith(color:_colors.error);
      }
      if (states.contains(MaterialState.hovered)) {
        return textStyle.copyWith(color:_colors.onErrorContainer);
      }
      return textStyle.copyWith(color:_colors.error);
    }
    if (states.contains(MaterialState.focused)) {
      return textStyle.copyWith(color:_colors.primary);
    }
    if (states.contains(MaterialState.hovered)) {
      return textStyle.copyWith(color:_colors.onSurfaceVariant);
    }
    if (states.contains(MaterialState.disabled)) {
      return textStyle.copyWith(color:_colors.onSurface.withOpacity(0.38));
    }
    return textStyle.copyWith(color:_colors.onSurfaceVariant);
  });

  @override
  TextStyle? get floatingLabelStyle => MaterialStateTextStyle.resolveWith((Set<MaterialState> states) {
    final TextStyle textStyle = _textTheme.bodyLarge ?? const TextStyle();
    if(states.contains(MaterialState.error)) {
      if (states.contains(MaterialState.focused)) {
        return textStyle.copyWith(color:_colors.error);
      }
      if (states.contains(MaterialState.hovered)) {
        return textStyle.copyWith(color:_colors.onErrorContainer);
      }
      return textStyle.copyWith(color:_colors.error);
    }
    if (states.contains(MaterialState.focused)) {
      return textStyle.copyWith(color:_colors.primary);
    }
    if (states.contains(MaterialState.hovered)) {
      return textStyle.copyWith(color:_colors.onSurfaceVariant);
    }
    if (states.contains(MaterialState.disabled)) {
      return textStyle.copyWith(color:_colors.onSurface.withOpacity(0.38));
    }
    return textStyle.copyWith(color:_colors.onSurfaceVariant);
  });

  @override
  TextStyle? get helperStyle => MaterialStateTextStyle.resolveWith((Set<MaterialState> states) {
    final TextStyle textStyle = _textTheme.bodySmall ?? const TextStyle();
    if (states.contains(MaterialState.disabled)) {
      return textStyle.copyWith(color:_colors.onSurface.withOpacity(0.38));
    }
    return textStyle.copyWith(color:_colors.onSurfaceVariant);
  });

  @override
  TextStyle? get errorStyle => MaterialStateTextStyle.resolveWith((Set<MaterialState> states) {
    final TextStyle textStyle = _textTheme.bodySmall ?? const TextStyle();
    return textStyle.copyWith(color:_colors.error);
  });
}

// END GENERATED TOKEN PROPERTIES - InputDecorator<|MERGE_RESOLUTION|>--- conflicted
+++ resolved
@@ -478,7 +478,6 @@
     if (_error == null && widget.helperText != null) {
       return _buildHelper();
     }
-
 
     if (widget.errorText != null) {
       return Stack(
@@ -2624,13 +2623,8 @@
     this.semanticCounterText,
     this.alignLabelWithHint,
     this.constraints,
-<<<<<<< HEAD
     this.errorBuilder,
-  }) : assert(enabled != null),
-       assert(!(label != null && labelText != null), 'Declaring both label and labelText is not supported.'),
-=======
   }) : assert(!(label != null && labelText != null), 'Declaring both label and labelText is not supported.'),
->>>>>>> c35efdaa
        assert(!(prefix != null && prefixText != null), 'Declaring both prefix and prefixText is not supported.'),
        assert(!(suffix != null && suffixText != null), 'Declaring both suffix and suffixText is not supported.');
 
