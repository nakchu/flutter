--- conflicted
+++ resolved
@@ -790,19 +790,7 @@
 
   void _removeEntry() {
     Tooltip._openedTooltips.remove(this);
-<<<<<<< HEAD
     _entry?.remove();
-=======
-    _mouseIn.remove(this);
-    _dismissTimer?.cancel();
-    _dismissTimer = null;
-    _showTimer?.cancel();
-    _showTimer = null;
-    if (!_isConcealed) {
-      _entry?.remove();
-    }
-    _isConcealed = false;
->>>>>>> 6b73885e
     _entry?.dispose();
     _entry = null;
   }
