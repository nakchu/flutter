--- conflicted
+++ resolved
@@ -100,12 +100,8 @@
     Key? key,
     required this.child,
     this.displacement = 40.0,
-<<<<<<< HEAD
     this.edgeDistance = 0.0,
-    @required this.onRefresh,
-=======
     required this.onRefresh,
->>>>>>> 36bed2b4
     this.color,
     this.backgroundColor,
     this.notificationPredicate = defaultScrollNotificationPredicate,
@@ -463,15 +459,9 @@
     return Stack(
       children: <Widget>[
         child,
-<<<<<<< HEAD
-        Positioned(
-          top: _isIndicatorAtTop ? widget.edgeDistance : null,
-          bottom: !_isIndicatorAtTop ? widget.edgeDistance : null,
-=======
         if (_mode != null) Positioned(
-          top: _isIndicatorAtTop! ? 0.0 : null,
-          bottom: !_isIndicatorAtTop! ? 0.0 : null,
->>>>>>> 36bed2b4
+          top: _isIndicatorAtTop! ? widget.edgeDistance : null,
+          bottom: !_isIndicatorAtTop! ? widget.edgeDistance : null,
           left: 0.0,
           right: 0.0,
           child: SizeTransition(
