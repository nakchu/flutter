--- conflicted
+++ resolved
@@ -194,37 +194,23 @@
         ),
       ),
     );
-<<<<<<< HEAD
+    BoxConstraints constraints;
+    switch (widget.materialTapTargetSize) {
+      case MaterialTapTargetSize.padded:
+        constraints = const BoxConstraints(minWidth: 48.0, minHeight: 48.0);
+        break;
+      case MaterialTapTargetSize.shrinkWrap:
+        constraints = const BoxConstraints();
+        break;
+    }
     result = new _RedirectingHitDetectionWidget(
-      constraints: widget.outerConstraints ?? const BoxConstraints(),
+      constraints: constraints,
       child: new Center(
         child: result,
         widthFactor: 1.0,
         heightFactor: 1.0,
       ),
     );
-=======
-
-    switch (widget.materialTapTargetSize) {
-      case MaterialTapTargetSize.padded:
-        result = new ConstrainedBox(
-          constraints: const BoxConstraints(minWidth: 48.0, minHeight: 48.0),
-          child: new GestureDetector(
-            behavior: HitTestBehavior.translucent,
-            excludeFromSemantics: true,
-            onTap: widget.onPressed,
-            child: new Center(
-              child: result,
-              widthFactor: 1.0,
-              heightFactor: 1.0,
-            ),
-          ),
-        );
-        break;
-      case MaterialTapTargetSize.shrinkWrap:
-        break;
-    }
->>>>>>> 2e205bea
 
     return new Semantics(
       container: true,
@@ -433,17 +419,6 @@
     final ThemeData theme = Theme.of(context);
     final ButtonThemeData buttonTheme = ButtonTheme.of(context);
     final Color textColor = _getTextColor(theme, buttonTheme, color);
-<<<<<<< HEAD
-    BoxConstraints outerConstraints;
-    switch (theme.materialTapTargetSize) {
-      case MaterialTapTargetSize.padded:
-        outerConstraints = const BoxConstraints(minHeight: 248.0, minWidth: 148.0);
-        break;
-      case MaterialTapTargetSize.shrinkWrap:
-        break;
-    }
-=======
->>>>>>> 2e205bea
 
     return new RawMaterialButton(
       onPressed: onPressed,
