// Copyright 2015 The Chromium Authors. All rights reserved.
// Use of this source code is governed by a BSD-style license that can be
// found in the LICENSE file.

import 'dart:math' as math;

import 'package:flutter/widgets.dart';

import 'button_theme.dart';
import 'colors.dart';
import 'constants.dart';
import 'debug.dart';
import 'icons.dart';
import 'ink_well.dart';
import 'input_decorator.dart';
import 'material.dart';
import 'material_localizations.dart';
import 'scrollbar.dart';
import 'shadows.dart';
import 'theme.dart';

const Duration _kDropdownMenuDuration = Duration(milliseconds: 300);
const double _kMenuItemHeight = 48.0;
const double _kDenseButtonHeight = 24.0;
const EdgeInsets _kMenuItemPadding = EdgeInsets.symmetric(horizontal: 16.0);
const EdgeInsetsGeometry _kAlignedButtonPadding = EdgeInsetsDirectional.only(start: 16.0, end: 4.0);
const EdgeInsets _kUnalignedButtonPadding = EdgeInsets.zero;
const EdgeInsets _kAlignedMenuMargin = EdgeInsets.zero;
const EdgeInsetsGeometry _kUnalignedMenuMargin = EdgeInsetsDirectional.only(start: 16.0, end: 24.0);

class _DropdownMenuPainter extends CustomPainter {
  _DropdownMenuPainter({
    this.color,
    this.elevation,
    this.selectedIndex,
    this.resize,
  }) : _painter = BoxDecoration(
         // If you add an image here, you must provide a real
         // configuration in the paint() function and you must provide some sort
         // of onChanged callback here.
         color: color,
         borderRadius: BorderRadius.circular(2.0),
         boxShadow: kElevationToShadow[elevation],
       ).createBoxPainter(),
       super(repaint: resize);

  final Color color;
  final int elevation;
  final int selectedIndex;
  final Animation<double> resize;

  final BoxPainter _painter;

  @override
  void paint(Canvas canvas, Size size) {
    final double selectedItemOffset = selectedIndex * _kMenuItemHeight + kMaterialListPadding.top;
    final Tween<double> top = Tween<double>(
      begin: selectedItemOffset.clamp(0.0, size.height - _kMenuItemHeight),
      end: 0.0,
    );

    final Tween<double> bottom = Tween<double>(
      begin: (top.begin + _kMenuItemHeight).clamp(_kMenuItemHeight, size.height),
      end: size.height,
    );

    final Rect rect = Rect.fromLTRB(0.0, top.evaluate(resize), size.width, bottom.evaluate(resize));

    _painter.paint(canvas, rect.topLeft, ImageConfiguration(size: rect.size));
  }

  @override
  bool shouldRepaint(_DropdownMenuPainter oldPainter) {
    return oldPainter.color != color
        || oldPainter.elevation != elevation
        || oldPainter.selectedIndex != selectedIndex
        || oldPainter.resize != resize;
  }
}

// Do not use the platform-specific default scroll configuration.
// Dropdown menus should never overscroll or display an overscroll indicator.
class _DropdownScrollBehavior extends ScrollBehavior {
  const _DropdownScrollBehavior();

  @override
  TargetPlatform getPlatform(BuildContext context) => Theme.of(context).platform;

  @override
  Widget buildViewportChrome(BuildContext context, Widget child, AxisDirection axisDirection) => child;

  @override
  ScrollPhysics getScrollPhysics(BuildContext context) => const ClampingScrollPhysics();
}

class _DropdownMenu<T> extends StatefulWidget {
  const _DropdownMenu({
    Key key,
    this.padding,
    this.route,
  }) : super(key: key);

  final _DropdownRoute<T> route;
  final EdgeInsets padding;

  @override
  _DropdownMenuState<T> createState() => _DropdownMenuState<T>();
}

class _DropdownMenuState<T> extends State<_DropdownMenu<T>> {
  CurvedAnimation _fadeOpacity;
  CurvedAnimation _resize;

  @override
  void initState() {
    super.initState();
    // We need to hold these animations as state because of their curve
    // direction. When the route's animation reverses, if we were to recreate
    // the CurvedAnimation objects in build, we'd lose
    // CurvedAnimation._curveDirection.
    _fadeOpacity = CurvedAnimation(
      parent: widget.route.animation,
      curve: const Interval(0.0, 0.25),
      reverseCurve: const Interval(0.75, 1.0),
    );
    _resize = CurvedAnimation(
      parent: widget.route.animation,
      curve: const Interval(0.25, 0.5),
      reverseCurve: const Threshold(0.0),
    );
  }

  @override
  Widget build(BuildContext context) {
    // The menu is shown in three stages (unit timing in brackets):
    // [0s - 0.25s] - Fade in a rect-sized menu container with the selected item.
    // [0.25s - 0.5s] - Grow the otherwise empty menu container from the center
    //   until it's big enough for as many items as we're going to show.
    // [0.5s - 1.0s] Fade in the remaining visible items from top to bottom.
    //
    // When the menu is dismissed we just fade the entire thing out
    // in the first 0.25s.
    assert(debugCheckHasMaterialLocalizations(context));
    final MaterialLocalizations localizations = MaterialLocalizations.of(context);
    final _DropdownRoute<T> route = widget.route;
    final double unit = 0.5 / (route.items.length + 1.5);
    final List<Widget> children = <Widget>[];
    for (int itemIndex = 0; itemIndex < route.items.length; ++itemIndex) {
      CurvedAnimation opacity;
      if (itemIndex == route.selectedIndex) {
        opacity = CurvedAnimation(parent: route.animation, curve: const Threshold(0.0));
      } else {
        final double start = (0.5 + (itemIndex + 1) * unit).clamp(0.0, 1.0);
        final double end = (start + 1.5 * unit).clamp(0.0, 1.0);
        opacity = CurvedAnimation(parent: route.animation, curve: Interval(start, end));
      }
      children.add(FadeTransition(
        opacity: opacity,
        child: InkWell(
          child: Container(
            padding: widget.padding,
            child: route.items[itemIndex],
          ),
          onTap: () => Navigator.pop(
            context,
            _DropdownRouteResult<T>(route.items[itemIndex].value),
          ),
        ),
      ));
    }

    return FadeTransition(
      opacity: _fadeOpacity,
      child: CustomPaint(
        painter: _DropdownMenuPainter(
          color: Theme.of(context).canvasColor,
          elevation: route.elevation,
          selectedIndex: route.selectedIndex,
          resize: _resize,
        ),
        child: Semantics(
          scopesRoute: true,
          namesRoute: true,
          explicitChildNodes: true,
          label: localizations.popupMenuLabel,
          child: Material(
              type: MaterialType.transparency,
              textStyle: route.style,
              child: ScrollConfiguration(
                behavior: const _DropdownScrollBehavior(),
                child: Scrollbar(
                  child: ListView(
                    controller: widget.route.scrollController,
                    padding: kMaterialListPadding,
                    itemExtent: _kMenuItemHeight,
                    shrinkWrap: true,
                    children: children,
                  ),
                ),
              ),
            ),
          ),
        ),
      );
  }
}

class _DropdownMenuRouteLayout<T> extends SingleChildLayoutDelegate {
  _DropdownMenuRouteLayout({
    @required this.buttonRect,
    @required this.menuTop,
    @required this.menuHeight,
    @required this.textDirection,
  });

  final Rect buttonRect;
  final double menuTop;
  final double menuHeight;
  final TextDirection textDirection;

  @override
  BoxConstraints getConstraintsForChild(BoxConstraints constraints) {
    // The maximum height of a simple menu should be one or more rows less than
    // the view height. This ensures a tappable area outside of the simple menu
    // with which to dismiss the menu.
    //   -- https://material.io/design/components/menus.html#usage
    final double maxHeight = math.max(0.0, constraints.maxHeight - 2 * _kMenuItemHeight);
    // The width of a menu should be at most the view width. This ensures that
    // the menu does not extend past the left and right edges of the screen.
    final double width = math.min(constraints.maxWidth, buttonRect.width);
    return BoxConstraints(
      minWidth: width,
      maxWidth: width,
      minHeight: 0.0,
      maxHeight: maxHeight,
    );
  }

  @override
  Offset getPositionForChild(Size size, Size childSize) {
    assert(() {
      final Rect container = Offset.zero & size;
      if (container.intersect(buttonRect) == buttonRect) {
        // If the button was entirely on-screen, then verify
        // that the menu is also on-screen.
        // If the button was a bit off-screen, then, oh well.
        assert(menuTop >= 0.0);
        assert(menuTop + menuHeight <= size.height);
      }
      return true;
    }());
    assert(textDirection != null);
    double left;
    switch (textDirection) {
      case TextDirection.rtl:
      left = buttonRect.right.clamp(0.0, size.width) - childSize.width;
        break;
      case TextDirection.ltr:
        left = buttonRect.left.clamp(0.0, size.width - childSize.width);
        break;
    }
    return Offset(left, menuTop);
  }

  @override
  bool shouldRelayout(_DropdownMenuRouteLayout<T> oldDelegate) {
    return buttonRect != oldDelegate.buttonRect
        || menuTop != oldDelegate.menuTop
        || menuHeight != oldDelegate.menuHeight
        || textDirection != oldDelegate.textDirection;
  }
}

// We box the return value so that the return value can be null. Otherwise,
// canceling the route (which returns null) would get confused with actually
// returning a real null value.
class _DropdownRouteResult<T> {
  const _DropdownRouteResult(this.result);

  final T result;

  @override
  bool operator ==(dynamic other) {
    if (other is! _DropdownRouteResult<T>)
      return false;
    final _DropdownRouteResult<T> typedOther = other;
    return result == typedOther.result;
  }

  @override
  int get hashCode => result.hashCode;
}

class _DropdownRoute<T> extends PopupRoute<_DropdownRouteResult<T>> {
  _DropdownRoute({
    this.items,
    this.padding,
    this.buttonRect,
    this.selectedIndex,
    this.elevation = 8,
    this.theme,
    @required this.style,
    this.barrierLabel,
  }) : assert(style != null);

  final List<DropdownMenuItem<T>> items;
  final EdgeInsetsGeometry padding;
  final Rect buttonRect;
  final int selectedIndex;
  final int elevation;
  final ThemeData theme;
  final TextStyle style;

  ScrollController scrollController;

  @override
  Duration get transitionDuration => _kDropdownMenuDuration;

  @override
  bool get barrierDismissible => true;

  @override
  Color get barrierColor => null;

  @override
  final String barrierLabel;

  @override
  Widget buildPage(BuildContext context, Animation<double> animation, Animation<double> secondaryAnimation) {
    return LayoutBuilder(
      builder: (BuildContext context, BoxConstraints constraints) {
        return _DropdownRoutePage<T>(
          route: this,
          constraints: constraints,
          items: items,
          padding: padding,
          buttonRect: buttonRect,
          selectedIndex: selectedIndex,
          elevation: elevation,
          theme: theme,
          style: style,
        );
      }
    );
  }

  void _dismiss() {
    navigator?.removeRoute(this);
  }
}

class _DropdownRoutePage<T> extends StatelessWidget {
  const _DropdownRoutePage({
    Key key,
    this.route,
    this.constraints,
    this.items,
    this.padding,
    this.buttonRect,
    this.selectedIndex,
    this.elevation = 8,
    this.theme,
    this.style,
  }) : super(key: key);

  final _DropdownRoute<T> route;
  final BoxConstraints constraints;
  final List<DropdownMenuItem<T>> items;
  final EdgeInsetsGeometry padding;
  final Rect buttonRect;
  final int selectedIndex;
  final int elevation;
  final ThemeData theme;
  final TextStyle style;

  @override
  Widget build(BuildContext context) {
    assert(debugCheckHasDirectionality(context));
    final double availableHeight = constraints.maxHeight;
    final double maxMenuHeight = availableHeight - 2.0 * _kMenuItemHeight;

    final double buttonTop = buttonRect.top;
    final double buttonBottom = math.min(buttonRect.bottom, availableHeight);

    // If the button is placed on the bottom or top of the screen, its top or
    // bottom may be less than [_kMenuItemHeight] from the edge of the screen.
    // In this case, we want to change the menu limits to align with the top
    // or bottom edge of the button.
    final double topLimit = math.min(_kMenuItemHeight, buttonTop);
    final double bottomLimit = math.max(availableHeight - _kMenuItemHeight, buttonBottom);

    final double selectedItemOffset = selectedIndex * _kMenuItemHeight + kMaterialListPadding.top;

    double menuTop = (buttonTop - selectedItemOffset) - (_kMenuItemHeight - buttonRect.height) / 2.0;
    final double preferredMenuHeight = (items.length * _kMenuItemHeight) + kMaterialListPadding.vertical;

    // If there are too many elements in the menu, we need to shrink it down
    // so it is at most the maxMenuHeight.
    final double menuHeight = math.min(maxMenuHeight, preferredMenuHeight);

    double menuBottom = menuTop + menuHeight;

    // If the computed top or bottom of the menu are outside of the range
    // specified, we need to bring them into range. If the item height is larger
    // than the button height and the button is at the very bottom or top of the
    // screen, the menu will be aligned with the bottom or top of the button
    // respectively.
    if (menuTop < topLimit)
      menuTop = math.min(buttonTop, topLimit);

    if (menuBottom > bottomLimit) {
      menuBottom = math.max(buttonBottom, bottomLimit);
      menuTop = menuBottom - menuHeight;
    }

    if (route.scrollController == null) {
      // The limit is asymmetrical because we do not care how far positive the
      // limit goes. We are only concerned about the case where the value of
      // [buttonTop - menuTop] is larger than selectedItemOffset, ie. when
      // the button is close to the bottom of the screen and the selected item
      // is close to 0.
      final double scrollOffset = preferredMenuHeight > maxMenuHeight ? math.max(0.0, selectedItemOffset - (buttonTop - menuTop)) : 0.0;
      route.scrollController = ScrollController(initialScrollOffset: scrollOffset);
    }

    final TextDirection textDirection = Directionality.of(context);
    Widget menu = _DropdownMenu<T>(
      route: route,
      padding: padding.resolve(textDirection),
    );

    if (theme != null)
      menu = Theme(data: theme, child: menu);

    return MediaQuery.removePadding(
      context: context,
      removeTop: true,
      removeBottom: true,
      removeLeft: true,
      removeRight: true,
      child: Builder(
        builder: (BuildContext context) {
          return CustomSingleChildLayout(
            delegate: _DropdownMenuRouteLayout<T>(
              buttonRect: buttonRect,
              menuTop: menuTop,
              menuHeight: menuHeight,
              textDirection: textDirection,
            ),
            child: menu,
          );
        },
      ),
    );
  }
}

/// An item in a menu created by a [DropdownButton].
///
/// The type `T` is the type of the value the entry represents. All the entries
/// in a given menu must represent values with consistent types.
class DropdownMenuItem<T> extends StatelessWidget {
  /// Creates an item for a dropdown menu.
  ///
  /// The [child] argument is required.
  const DropdownMenuItem({
    Key key,
    this.value,
    @required this.child,
  }) : assert(child != null),
       super(key: key);

  /// The widget below this widget in the tree.
  ///
  /// Typically a [Text] widget.
  final Widget child;

  /// The value to return if the user selects this menu item.
  ///
  /// Eventually returned in a call to [DropdownButton.onChanged].
  final T value;

  @override
  Widget build(BuildContext context) {
    return Container(
      height: _kMenuItemHeight,
      alignment: AlignmentDirectional.centerStart,
      child: child,
    );
  }
}

/// An inherited widget that causes any descendant [DropdownButton]
/// widgets to not include their regular underline.
///
/// This is used by [DataTable] to remove the underline from any
/// [DropdownButton] widgets placed within material data tables, as
/// required by the material design specification.
class DropdownButtonHideUnderline extends InheritedWidget {
  /// Creates a [DropdownButtonHideUnderline]. A non-null [child] must
  /// be given.
  const DropdownButtonHideUnderline({
    Key key,
    @required Widget child,
  }) : assert(child != null),
       super(key: key, child: child);

  /// Returns whether the underline of [DropdownButton] widgets should
  /// be hidden.
  static bool at(BuildContext context) {
    return context.inheritFromWidgetOfExactType(DropdownButtonHideUnderline) != null;
  }

  @override
  bool updateShouldNotify(DropdownButtonHideUnderline oldWidget) => false;
}

/// A material design button for selecting from a list of items.
///
/// A dropdown button lets the user select from a number of items. The button
/// shows the currently selected item as well as an arrow that opens a menu for
/// selecting another item.
///
/// The type `T` is the type of the [value] that each dropdown item represents.
/// All the entries in a given menu must represent values with consistent types.
/// Typically, an enum is used. Each [DropdownMenuItem] in [items] must be
/// specialized with that same type argument.
///
/// The [onChanged] callback should update a state variable that defines the
/// dropdown's value. It should also call [State.setState] to rebuild the
/// dropdown with the new value.
///
/// {@tool snippet --template=stateful_widget_scaffold}
///
/// This sample shows a `DropdownButton` whose value is one of
/// "One", "Two", "Free", or "Four".
///
/// ```dart preamble
/// String dropdownValue = 'One';
/// ```
///
/// ```dart
/// Widget build(BuildContext context) {
///   return Scaffold(
///     body: Center(
///       child: DropdownButton<String>(
///         value: dropdownValue,
///         onChanged: (String newValue) {
///           setState(() {
///             dropdownValue = newValue;
///           });
///         },
///         items: <String>['One', 'Two', 'Free', 'Four']
///           .map<DropdownMenuItem<String>>((String value) {
///             return DropdownMenuItem<String>(
///               value: value,
///               child: Text(value),
///             );
///           })
///           .toList(),
///       ),
///     ),
///   );
/// }
/// ```
/// {@end-tool}
///
/// If the [onChanged] callback is null or the list of [items] is null
/// then the dropdown button will be disabled, i.e. its arrow will be
/// displayed in grey and it will not respond to input. A disabled button
/// will display the [disabledHint] widget if it is non-null.
///
/// Requires one of its ancestors to be a [Material] widget.
///
/// See also:
///
///  * [DropdownMenuItem], the class used to represent the [items].
///  * [DropdownButtonHideUnderline], which prevents its descendant dropdown buttons
///    from displaying their underlines.
///  * [RaisedButton], [FlatButton], ordinary buttons that trigger a single action.
///  * <https://material.io/design/components/menus.html#dropdown-menu>
class DropdownButton<T> extends StatefulWidget {
  /// Creates a dropdown button.
  ///
  /// The [items] must have distinct values. If [value] isn't null then it
  /// must be equal to one of the [DropDownMenuItem] values. If [items] or
  /// [onChanged] is null, the button will be disabled, the down arrow
  /// will be greyed out, and the [disabledHint] will be shown (if provided).
  ///
  /// The [elevation] and [iconSize] arguments must not be null (they both have
  /// defaults, so do not need to be specified). The boolean [isDense] and
  /// [isExpanded] arguments must not be null.
  DropdownButton({
    Key key,
    @required this.items,
    this.value,
    this.hint,
    this.disabledHint,
    @required this.onChanged,
    this.elevation = 8,
    this.style,
<<<<<<< HEAD
    this.underline,
=======
    this.icon,
    this.iconDisabledColor,
    this.iconEnabledColor,
>>>>>>> 9e95df99
    this.iconSize = 24.0,
    this.isDense = false,
    this.isExpanded = false,
  }) : assert(items == null || items.isEmpty || value == null || items.where((DropdownMenuItem<T> item) => item.value == value).length == 1),
       assert(elevation != null),
       assert(iconSize != null),
       assert(isDense != null),
       assert(isExpanded != null),
       super(key: key);

  /// The list of items the user can select.
  ///
  /// If the [onChanged] callback is null or the list of items is null
  /// then the dropdown button will be disabled, i.e. its arrow will be
  /// displayed in grey and it will not respond to input. A disabled button
  /// will display the [disabledHint] widget if it is non-null.
  final List<DropdownMenuItem<T>> items;

  /// The value of the currently selected [DropdownMenuItem], or null if no
  /// item has been selected. If `value` is null then the menu is popped up as
  /// if the first item were selected.
  final T value;

  /// Displayed if [value] is null.
  final Widget hint;

  /// A message to show when the dropdown is disabled.
  ///
  /// Displayed if [items] or [onChanged] is null.
  final Widget disabledHint;

  /// Called when the user selects an item.
  ///
  /// If the [onChanged] callback is null or the list of [items] is null
  /// then the dropdown button will be disabled, i.e. its arrow will be
  /// displayed in grey and it will not respond to input. A disabled button
  /// will display the [disabledHint] widget if it is non-null.
  final ValueChanged<T> onChanged;

  /// The z-coordinate at which to place the menu when open.
  ///
  /// The following elevations have defined shadows: 1, 2, 3, 4, 6, 8, 9, 12,
  /// 16, and 24. See [kElevationToShadow].
  ///
  /// Defaults to 8, the appropriate elevation for dropdown buttons.
  final int elevation;

  /// The text style to use for text in the dropdown button and the dropdown
  /// menu that appears when you tap the button.
  ///
  /// Defaults to the [TextTheme.subhead] value of the current
  /// [ThemeData.textTheme] of the current [Theme].
  final TextStyle style;

<<<<<<< HEAD
  /// The widget to use for drawing the drop-down button's underline.
  ///
  /// Defaults to a 0.0 width bottom border with color 0xFFBDBDBD.
  final Widget underline;
=======
  /// The widget to use for the drop-down button's icon.
  ///
  /// Defaults to an [Icon] with the [Icons.arrow_drop_down] glyph.
  final Widget icon;

  /// The color of any [Icon] descendant of [icon] if this button is disabled,
  /// i.e. if [onChanged] is null.
  ///
  /// Defaults to [Colors.grey.shade400] when the theme's
  /// [ThemeData.brightness] is [Brightness.light] and to
  /// [Colors.white10] when it is [Brightness.dark]
  final Color iconDisabledColor;

  /// The color of any [Icon] descendant of [icon] if this button is enabled,
  /// i.e. if [onChanged] is defined.
  ///
  /// Defaults to [Colors.grey.shade700] when the theme's
  /// [ThemeData.brightness] is [Brightness.light] and to
  /// [Colors.white70] when it is [Brightness.dark]
  final Color iconEnabledColor;
>>>>>>> 9e95df99

  /// The size to use for the drop-down button's down arrow icon button.
  ///
  /// Defaults to 24.0.
  final double iconSize;

  /// Reduce the button's height.
  ///
  /// By default this button's height is the same as its menu items' heights.
  /// If isDense is true, the button's height is reduced by about half. This
  /// can be useful when the button is embedded in a container that adds
  /// its own decorations, like [InputDecorator].
  final bool isDense;

  /// Set the dropdown's inner contents to horizontally fill its parent.
  ///
  /// By default this button's inner width is the minimum size of its contents.
  /// If [isExpanded] is true, the inner width is expanded to fill its
  /// surrounding container.
  final bool isExpanded;

  @override
  _DropdownButtonState<T> createState() => _DropdownButtonState<T>();
}

class _DropdownButtonState<T> extends State<DropdownButton<T>> with WidgetsBindingObserver {
  int _selectedIndex;
  _DropdownRoute<T> _dropdownRoute;

  @override
  void initState() {
    super.initState();
    _updateSelectedIndex();
    WidgetsBinding.instance.addObserver(this);
  }

  @override
  void dispose() {
    WidgetsBinding.instance.removeObserver(this);
    _removeDropdownRoute();
    super.dispose();
  }

  // Typically called because the device's orientation has changed.
  // Defined by WidgetsBindingObserver
  @override
  void didChangeMetrics() {
    _removeDropdownRoute();
  }

  void _removeDropdownRoute() {
    _dropdownRoute?._dismiss();
    _dropdownRoute = null;
  }

  @override
  void didUpdateWidget(DropdownButton<T> oldWidget) {
    super.didUpdateWidget(oldWidget);
    _updateSelectedIndex();
  }

  void _updateSelectedIndex() {
    if (!_enabled) {
      return;
    }

    assert(widget.value == null ||
      widget.items.where((DropdownMenuItem<T> item) => item.value == widget.value).length == 1);
    _selectedIndex = null;
    for (int itemIndex = 0; itemIndex < widget.items.length; itemIndex++) {
      if (widget.items[itemIndex].value == widget.value) {
        _selectedIndex = itemIndex;
        return;
      }
    }
  }

  TextStyle get _textStyle => widget.style ?? Theme.of(context).textTheme.subhead;

  void _handleTap() {
    final RenderBox itemBox = context.findRenderObject();
    final Rect itemRect = itemBox.localToGlobal(Offset.zero) & itemBox.size;
    final TextDirection textDirection = Directionality.of(context);
    final EdgeInsetsGeometry menuMargin = ButtonTheme.of(context).alignedDropdown
      ?_kAlignedMenuMargin
      : _kUnalignedMenuMargin;

    assert(_dropdownRoute == null);
    _dropdownRoute = _DropdownRoute<T>(
      items: widget.items,
      buttonRect: menuMargin.resolve(textDirection).inflateRect(itemRect),
      padding: _kMenuItemPadding.resolve(textDirection),
      selectedIndex: _selectedIndex ?? 0,
      elevation: widget.elevation,
      theme: Theme.of(context, shadowThemeOnly: true),
      style: _textStyle,
      barrierLabel: MaterialLocalizations.of(context).modalBarrierDismissLabel,
    );

    Navigator.push(context, _dropdownRoute).then<void>((_DropdownRouteResult<T> newValue) {
      _dropdownRoute = null;
      if (!mounted || newValue == null)
        return;
      if (widget.onChanged != null)
        widget.onChanged(newValue.result);
    });
  }

  // When isDense is true, reduce the height of this button from _kMenuItemHeight to
  // _kDenseButtonHeight, but don't make it smaller than the text that it contains.
  // Similarly, we don't reduce the height of the button so much that its icon
  // would be clipped.
  double get _denseButtonHeight {
    return math.max(_textStyle.fontSize, math.max(widget.iconSize, _kDenseButtonHeight));
  }

  Color get _iconColor {
    // These colors are not defined in the Material Design spec.
    if (_enabled) {
      if (widget.iconEnabledColor != null) {
        return widget.iconEnabledColor;
      }

      switch(Theme.of(context).brightness) {
        case Brightness.light:
          return Colors.grey.shade700;
        case Brightness.dark:
          return Colors.white70;
      }
    } else {
      if (widget.iconDisabledColor != null) {
        return widget.iconDisabledColor;
      }

      switch(Theme.of(context).brightness) {
        case Brightness.light:
          return Colors.grey.shade400;
        case Brightness.dark:
          return Colors.white10;
      }
    }

    assert(false);
    return null;
  }

  bool get _enabled => widget.items != null && widget.items.isNotEmpty && widget.onChanged != null;

  @override
  Widget build(BuildContext context) {
    assert(debugCheckHasMaterial(context));
    assert(debugCheckHasMaterialLocalizations(context));

    // The width of the button and the menu are defined by the widest
    // item and the width of the hint.
    final List<Widget> items = _enabled ? List<Widget>.from(widget.items) : <Widget>[];
    int hintIndex;
    if (widget.hint != null || (!_enabled && widget.disabledHint != null)) {
      final Widget emplacedHint =
        _enabled ? widget.hint : DropdownMenuItem<Widget>(child: widget.disabledHint ?? widget.hint);
      hintIndex = items.length;
      items.add(DefaultTextStyle(
        style: _textStyle.copyWith(color: Theme.of(context).hintColor),
        child: IgnorePointer(
          child: emplacedHint,
          ignoringSemantics: false,
        ),
      ));
    }

    final EdgeInsetsGeometry padding = ButtonTheme.of(context).alignedDropdown
      ? _kAlignedButtonPadding
      : _kUnalignedButtonPadding;

    // If value is null (then _selectedIndex is null) or if disabled then we
    // display the hint or nothing at all.
    final int index = _enabled ? (_selectedIndex ?? hintIndex) : hintIndex;
    Widget innerItemsWidget;
    if (items.isEmpty) {
      innerItemsWidget = Container();
    } else {
      innerItemsWidget = IndexedStack(
        index: index,
        alignment: AlignmentDirectional.centerStart,
        children: items,
      );
    }

    const Icon defaultIcon = Icon(Icons.arrow_drop_down);

    Widget result = DefaultTextStyle(
      style: _textStyle,
      child: Container(
        padding: padding.resolve(Directionality.of(context)),
        height: widget.isDense ? _denseButtonHeight : null,
        child: Row(
          mainAxisAlignment: MainAxisAlignment.spaceBetween,
          mainAxisSize: MainAxisSize.min,
          children: <Widget>[
            widget.isExpanded ? Expanded(child: innerItemsWidget) : innerItemsWidget,
            IconTheme(
              data: IconThemeData(
                color: _iconColor,
                size: widget.iconSize,
              ),
              child: widget.icon ?? defaultIcon,
            ),
          ],
        ),
      ),
    );

    if (!DropdownButtonHideUnderline.at(context)) {
      final double bottom = widget.isDense ? 0.0 : 8.0;
      result = Stack(
        children: <Widget>[
          result,
          Positioned(
            left: 0.0,
            right: 0.0,
            bottom: bottom,
            child: widget.underline ?? Container(
              height: 1.0,
              decoration: const BoxDecoration(
                border: Border(bottom: BorderSide(color: Color(0xFFBDBDBD), width: 0.0))
              ),
            ),
          ),
        ],
      );
    }

    return Semantics(
      button: true,
      child: GestureDetector(
        onTap: _enabled ? _handleTap : null,
        behavior: HitTestBehavior.opaque,
        child: result,
      ),
    );
  }
}

/// A convenience widget that wraps a [DropdownButton] in a [FormField].
class DropdownButtonFormField<T> extends FormField<T> {
  /// Creates a [DropdownButton] widget wrapped in an [InputDecorator] and
  /// [FormField].
  ///
  /// The [DropdownButton] [items] parameters must not be null.
  DropdownButtonFormField({
    Key key,
    T value,
    @required List<DropdownMenuItem<T>> items,
    this.onChanged,
    InputDecoration decoration = const InputDecoration(),
    FormFieldSetter<T> onSaved,
    FormFieldValidator<T> validator,
    Widget hint,
  }) : assert(decoration != null),
       super(
         key: key,
         onSaved: onSaved,
         initialValue: value,
         validator: validator,
         builder: (FormFieldState<T> field) {
           final InputDecoration effectiveDecoration = decoration
             .applyDefaults(Theme.of(field.context).inputDecorationTheme);
           return InputDecorator(
             decoration: effectiveDecoration.copyWith(errorText: field.errorText),
             isEmpty: value == null,
             child: DropdownButtonHideUnderline(
               child: DropdownButton<T>(
                 isDense: true,
                 value: value,
                 items: items,
                 hint: hint,
                 onChanged: field.didChange,
               ),
             ),
           );
         }
       );

  /// Called when the user selects an item.
  final ValueChanged<T> onChanged;

  @override
  FormFieldState<T> createState() => _DropdownButtonFormFieldState<T>();
}

class _DropdownButtonFormFieldState<T> extends FormFieldState<T> {
  @override
  DropdownButtonFormField<T> get widget => super.widget;

  @override
  void didChange(T value) {
    super.didChange(value);
    if (widget.onChanged != null)
      widget.onChanged(value);
  }
}<|MERGE_RESOLUTION|>--- conflicted
+++ resolved
@@ -599,13 +599,10 @@
     @required this.onChanged,
     this.elevation = 8,
     this.style,
-<<<<<<< HEAD
     this.underline,
-=======
     this.icon,
     this.iconDisabledColor,
     this.iconEnabledColor,
->>>>>>> 9e95df99
     this.iconSize = 24.0,
     this.isDense = false,
     this.isExpanded = false,
@@ -660,12 +657,11 @@
   /// [ThemeData.textTheme] of the current [Theme].
   final TextStyle style;
 
-<<<<<<< HEAD
   /// The widget to use for drawing the drop-down button's underline.
   ///
   /// Defaults to a 0.0 width bottom border with color 0xFFBDBDBD.
   final Widget underline;
-=======
+
   /// The widget to use for the drop-down button's icon.
   ///
   /// Defaults to an [Icon] with the [Icons.arrow_drop_down] glyph.
@@ -686,7 +682,6 @@
   /// [ThemeData.brightness] is [Brightness.light] and to
   /// [Colors.white70] when it is [Brightness.dark]
   final Color iconEnabledColor;
->>>>>>> 9e95df99
 
   /// The size to use for the drop-down button's down arrow icon button.
   ///
