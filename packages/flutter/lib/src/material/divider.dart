--- conflicted
+++ resolved
@@ -103,20 +103,13 @@
       { Color color, double width = 0.0 }) {
     assert(width != null);
     return BorderSide(
-<<<<<<< HEAD
-      color: color ?? Theme
-          .of(context)
-          .dividerColor,
-=======
       color: color ?? Theme.of(context).dividerColor,
->>>>>>> 1eb38abd
       width: width,
     );
   }
 
   @override
   Widget build(BuildContext context) {
-<<<<<<< HEAD
     if (axis == Axis.Vertical) {
       return SizedBox(
         width: height,
@@ -128,17 +121,6 @@
               border: Border(
                 left: createBorderSide(context, color: color),
               ),
-=======
-    return SizedBox(
-      height: height,
-      child: Center(
-        child: Container(
-          height: 0.0,
-          margin: EdgeInsetsDirectional.only(start: indent),
-          decoration: BoxDecoration(
-            border: Border(
-              bottom: createBorderSide(context, color: color),
->>>>>>> 1eb38abd
             ),
           ),
         ),
