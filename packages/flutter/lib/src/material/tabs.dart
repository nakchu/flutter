--- conflicted
+++ resolved
@@ -1418,10 +1418,7 @@
       indicatorSize: indicatorSize,
       indicatorPadding: widget.indicatorPadding,
       tabKeys: _tabKeys,
-<<<<<<< HEAD
-=======
       // Passing old painter so that the constructor can copy some values from it.
->>>>>>> 9fee27b2
       old: oldPainter,
       labelPaddings: _labelPaddings,
       dividerColor: widget.dividerColor ?? tabBarTheme.dividerColor ?? _defaults.dividerColor,
