--- conflicted
+++ resolved
@@ -621,17 +621,14 @@
 
 // Positioning of the menu on the screen.
 class _PopupMenuRouteLayout extends SingleChildLayoutDelegate {
-<<<<<<< HEAD
-  _PopupMenuRouteLayout(this.position, this.itemSizes, this.selectedItemIndex, this.textDirection, this.avoidBounds);
-=======
   _PopupMenuRouteLayout(
     this.position,
     this.itemSizes,
     this.selectedItemIndex,
     this.textDirection,
     this.padding,
+    this.avoidBounds,
   );
->>>>>>> f5670419
 
   // Rectangle of underlying button, relative to the overlay's dimensions.
   final RelativeRect position;
@@ -647,13 +644,11 @@
   // Whether to prefer going to the left or to the right.
   final TextDirection textDirection;
 
-<<<<<<< HEAD
+  // The padding of unsafe area.
+  EdgeInsets padding;
+
   // List of rectangles that we should avoid overlapping. Unusable screen area.
   final List<Rect> avoidBounds;
-=======
-  // The padding of unsafe area.
-  EdgeInsets padding;
->>>>>>> f5670419
 
   // We put the child wherever position specifies, so long as it will fit within
   // the specified parent size padded (inset) by 8. If necessary, we adjust the
@@ -726,15 +721,14 @@
     double y = wantedPosition.dy;
     // Avoid going outside an area defined as the rectangle 8.0 pixels from the
     // edge of the screen in every direction.
-<<<<<<< HEAD
-    if (x < screen.left + _kMenuScreenPadding)
-      x = screen.left + _kMenuScreenPadding;
-    else if (x + childSize.width > screen.right - _kMenuScreenPadding)
-      x = screen.right - childSize.width - _kMenuScreenPadding;
-    if (y < screen.top + _kMenuScreenPadding)
-      y = _kMenuScreenPadding;
-    else if (y + childSize.height > screen.bottom - _kMenuScreenPadding)
-      y = screen.bottom - childSize.height - _kMenuScreenPadding;
+    if (x < screen.left + _kMenuScreenPadding + padding.left)
+      x = screen.left + _kMenuScreenPadding + padding.left;
+    else if (x + childSize.width > screen.right - _kMenuScreenPadding - padding.right)
+      x = screen.right - childSize.width - _kMenuScreenPadding - padding.right;
+    if (y < screen.top + _kMenuScreenPadding + padding.top)
+      y = _kMenuScreenPadding + padding.top;
+    else if (y + childSize.height > screen.bottom - _kMenuScreenPadding - padding.bottom)
+      y = screen.bottom - childSize.height - _kMenuScreenPadding - padding.bottom;
 
     return Offset(x,y);
   }
@@ -772,18 +766,6 @@
       });
     }
     return areas.toList();
-=======
-    if (x < _kMenuScreenPadding + padding.left)
-      x = _kMenuScreenPadding + padding.left;
-    else if (x + childSize.width > size.width - _kMenuScreenPadding - padding.right)
-      x = size.width - childSize.width - _kMenuScreenPadding - padding.right  ;
-    if (y < _kMenuScreenPadding + padding.top)
-      y = _kMenuScreenPadding + padding.top;
-    else if (y + childSize.height > size.height - _kMenuScreenPadding - padding.bottom)
-      y = size.height - padding.bottom - _kMenuScreenPadding - childSize.height ;
-
-    return Offset(x, y);
->>>>>>> f5670419
   }
 
 
@@ -795,17 +777,11 @@
     assert(itemSizes.length == oldDelegate.itemSizes.length);
 
     return position != oldDelegate.position
-<<<<<<< HEAD
-        || selectedItemIndex != oldDelegate.selectedItemIndex
-        || textDirection != oldDelegate.textDirection
-        || !listEquals(itemSizes, oldDelegate.itemSizes)
-        || !listEquals(avoidBounds, oldDelegate.avoidBounds);
-=======
       || selectedItemIndex != oldDelegate.selectedItemIndex
       || textDirection != oldDelegate.textDirection
       || !listEquals(itemSizes, oldDelegate.itemSizes)
-      || padding != oldDelegate.padding;
->>>>>>> f5670419
+      || padding != oldDelegate.padding
+      || !listEquals(avoidBounds, oldDelegate.avoidBounds);
   }
 }
 
@@ -880,11 +856,8 @@
               itemSizes,
               selectedItemIndex,
               Directionality.of(context),
-<<<<<<< HEAD
+              mediaQuery.padding,
               _displayFeaturesInNavigator(context),
-=======
-              mediaQuery.padding,
->>>>>>> f5670419
             ),
             child: capturedThemes.wrap(menu),
           );
