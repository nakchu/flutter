// Copyright 2014 The Flutter Authors. All rights reserved.
// Use of this source code is governed by a BSD-style license that can be
// found in the LICENSE file.

import 'package:flutter/foundation.dart';
import 'package:flutter/gestures.dart';
import 'package:flutter/rendering.dart';
import 'package:flutter/widgets.dart';

import 'constants.dart';
import 'debug.dart';
import 'material_state.dart';
import 'theme.dart';
import 'theme_data.dart';
import 'toggleable.dart';

const double _kOuterRadius = 8.0;
const double _kInnerRadius = 4.5;

/// A material design radio button.
///
/// Used to select between a number of mutually exclusive values. When one radio
/// button in a group is selected, the other radio buttons in the group cease to
/// be selected. The values are of type `T`, the type parameter of the [Radio]
/// class. Enums are commonly used for this purpose.
///
/// The radio button itself does not maintain any state. Instead, selecting the
/// radio invokes the [onChanged] callback, passing [value] as a parameter. If
/// [groupValue] and [value] match, this radio will be selected. Most widgets
/// will respond to [onChanged] by calling [State.setState] to update the
/// radio button's [groupValue].
///
/// {@tool dartpad --template=stateful_widget_scaffold_center}
///
/// Here is an example of Radio widgets wrapped in ListTiles, which is similar
/// to what you could get with the RadioListTile widget.
///
/// The currently selected character is passed into `groupValue`, which is
/// maintained by the example's `State`. In this case, the first `Radio`
/// will start off selected because `_character` is initialized to
/// `SingingCharacter.lafayette`.
///
/// If the second radio button is pressed, the example's state is updated
/// with `setState`, updating `_character` to `SingingCharacter.jefferson`.
/// This causes the buttons to rebuild with the updated `groupValue`, and
/// therefore the selection of the second button.
///
/// Requires one of its ancestors to be a [Material] widget.
///
/// ```dart preamble
/// enum SingingCharacter { lafayette, jefferson }
/// ```
///
/// ```dart
/// SingingCharacter _character = SingingCharacter.lafayette;
///
/// Widget build(BuildContext context) {
///   return Column(
///     children: <Widget>[
///       ListTile(
///         title: const Text('Lafayette'),
///         leading: Radio(
///           value: SingingCharacter.lafayette,
///           groupValue: _character,
///           onChanged: (SingingCharacter value) {
///             setState(() { _character = value; });
///           },
///         ),
///       ),
///       ListTile(
///         title: const Text('Thomas Jefferson'),
///         leading: Radio(
///           value: SingingCharacter.jefferson,
///           groupValue: _character,
///           onChanged: (SingingCharacter value) {
///             setState(() { _character = value; });
///           },
///         ),
///       ),
///     ],
///   );
/// }
/// ```
/// {@end-tool}
///
/// See also:
///
///  * [RadioListTile], which combines this widget with a [ListTile] so that
///    you can give the radio button a label.
///  * [Slider], for selecting a value in a range.
///  * [Checkbox] and [Switch], for toggling a particular value on or off.
///  * <https://material.io/design/components/selection-controls.html#radio-buttons>
class Radio<T> extends StatefulWidget {
  /// Creates a material design radio button.
  ///
  /// The radio button itself does not maintain any state. Instead, when the
  /// radio button is selected, the widget calls the [onChanged] callback. Most
  /// widgets that use a radio button will listen for the [onChanged] callback
  /// and rebuild the radio button with a new [groupValue] to update the visual
  /// appearance of the radio button.
  ///
  /// The following arguments are required:
  ///
  /// * [value] and [groupValue] together determine whether the radio button is
  ///   selected.
  /// * [onChanged] is called when the user selects this radio button.
  const Radio({
    Key? key,
    required this.value,
    required this.groupValue,
    required this.onChanged,
    this.mouseCursor,
    this.toggleable = false,
    this.activeColor,
    this.focusColor,
    this.hoverColor,
    this.splashRadius,
    this.materialTapTargetSize,
    this.visualDensity,
    this.focusNode,
    this.autofocus = false,
  }) : assert(autofocus != null),
       assert(toggleable != null),
       super(key: key);

  /// The value represented by this radio button.
  final T value;

  /// The currently selected value for a group of radio buttons.
  ///
  /// This radio button is considered selected if its [value] matches the
  /// [groupValue].
  final T? groupValue;

  /// Called when the user selects this radio button.
  ///
  /// The radio button passes [value] as a parameter to this callback. The radio
  /// button does not actually change state until the parent widget rebuilds the
  /// radio button with the new [groupValue].
  ///
  /// If null, the radio button will be displayed as disabled.
  ///
  /// The provided callback will not be invoked if this radio button is already
  /// selected.
  ///
  /// The callback provided to [onChanged] should update the state of the parent
  /// [StatefulWidget] using the [State.setState] method, so that the parent
  /// gets rebuilt; for example:
  ///
  /// ```dart
  /// Radio<SingingCharacter>(
  ///   value: SingingCharacter.lafayette,
  ///   groupValue: _character,
  ///   onChanged: (SingingCharacter newValue) {
  ///     setState(() {
  ///       _character = newValue;
  ///     });
  ///   },
  /// )
  /// ```
  final ValueChanged<T?>? onChanged;

  /// The cursor for a mouse pointer when it enters or is hovering over the
  /// widget.
  ///
  /// If [mouseCursor] is a [MaterialStateProperty<MouseCursor>],
  /// [MaterialStateProperty.resolve] is used for the following [MaterialState]s:
  ///
  ///  * [MaterialState.selected].
  ///  * [MaterialState.hovered].
  ///  * [MaterialState.focused].
  ///  * [MaterialState.disabled].
  ///
  /// If this property is null, [MaterialStateMouseCursor.clickable] will be used.
  final MouseCursor? mouseCursor;

  /// Set to true if this radio button is allowed to be returned to an
  /// indeterminate state by selecting it again when selected.
  ///
  /// To indicate returning to an indeterminate state, [onChanged] will be
  /// called with null.
  ///
  /// If true, [onChanged] can be called with [value] when selected while
  /// [groupValue] != [value], or with null when selected again while
  /// [groupValue] == [value].
  ///
  /// If false, [onChanged] will be called with [value] when it is selected
  /// while [groupValue] != [value], and only by selecting another radio button
  /// in the group (i.e. changing the value of [groupValue]) can this radio
  /// button be unselected.
  ///
  /// The default is false.
  ///
  /// {@tool dartpad --template=stateful_widget_scaffold}
  /// This example shows how to enable deselecting a radio button by setting the
  /// [toggleable] attribute.
  ///
  /// ```dart
  /// int groupValue;
  /// static const List<String> selections = <String>[
  ///   'Hercules Mulligan',
  ///   'Eliza Hamilton',
  ///   'Philip Schuyler',
  ///   'Maria Reynolds',
  ///   'Samuel Seabury',
  /// ];
  ///
  /// @override
  /// Widget build(BuildContext context) {
  ///   return Scaffold(
  ///     body: ListView.builder(
  ///       itemBuilder: (context, index) {
  ///         return Row(
  ///           mainAxisSize: MainAxisSize.min,
  ///           crossAxisAlignment: CrossAxisAlignment.center,
  ///           children: <Widget>[
  ///             Radio<int>(
  ///                 value: index,
  ///                 groupValue: groupValue,
  ///                 // TRY THIS: Try setting the toggleable value to false and
  ///                 // see how that changes the behavior of the widget.
  ///                 toggleable: true,
  ///                 onChanged: (int value) {
  ///                   setState(() {
  ///                     groupValue = value;
  ///                   });
  ///                 }),
  ///             Text(selections[index]),
  ///           ],
  ///         );
  ///       },
  ///       itemCount: selections.length,
  ///     ),
  ///   );
  /// }
  /// ```
  /// {@end-tool}
  final bool toggleable;

  /// The color to use when this radio button is selected.
  ///
  /// Defaults to [ThemeData.toggleableActiveColor].
  ///
  /// If [activeColor] is a [MaterialStateColor], it will be resolved in the
  /// following states:
  ///
  ///  * [MaterialState.selected].
  ///  * [MaterialState.hovered].
  ///  * [MaterialState.focused].
  ///  * [MaterialState.disabled].
  ///
  /// Note, the [activeColor] is only used when this [Radio] is selected.
  final Color? activeColor;

  /// Configures the minimum size of the tap target.
  ///
  /// Defaults to [ThemeData.materialTapTargetSize].
  ///
  /// See also:
  ///
  ///  * [MaterialTapTargetSize], for a description of how this affects tap targets.
  final MaterialTapTargetSize? materialTapTargetSize;

  /// Defines how compact the radio's layout will be.
  ///
  /// {@macro flutter.material.themedata.visualDensity}
  ///
  /// See also:
  ///
  ///  * [ThemeData.visualDensity], which specifies the [visualDensity] for all
  ///    widgets within a [Theme].
  final VisualDensity? visualDensity;

  /// The color for the radio's [Material] when it has the input focus.
  final Color? focusColor;

  /// The color for the radio's [Material] when a pointer is hovering over it.
  final Color? hoverColor;

  /// The splash radius of the circular [Material] ink response.
  ///
  /// If null, then [kRadialReactionRadius] is used.
  final double? splashRadius;

  /// {@macro flutter.widgets.Focus.focusNode}
  final FocusNode? focusNode;

  /// {@macro flutter.widgets.Focus.autofocus}
  final bool autofocus;

  @override
  _RadioState<T> createState() => _RadioState<T>();
}

class _RadioState<T> extends State<Radio<T>> with TickerProviderStateMixin {
  bool get enabled => widget.onChanged != null;
  late Map<Type, Action<Intent>> _actionMap;

  @override
  void initState() {
    super.initState();
    _actionMap = <Type, Action<Intent>>{
      ActivateIntent: CallbackAction<ActivateIntent>(
        onInvoke: _actionHandler,
      ),
    };
  }

  void _actionHandler(ActivateIntent intent) {
    if (widget.onChanged != null) {
      widget.onChanged!(widget.value);
    }
    final RenderObject renderObject = context.findRenderObject()!;
    renderObject.sendSemanticsEvent(const TapSemanticEvent());
  }

  bool _focused = false;
  void _handleHighlightChanged(bool focused) {
    if (_focused != focused) {
      setState(() { _focused = focused; });
    }
  }

  bool _hovering = false;
  void _handleHoverChanged(bool hovering) {
    if (_hovering != hovering) {
      setState(() { _hovering = hovering; });
    }
  }

  Color _getInactiveColor(ThemeData themeData) {
    return enabled ? themeData.unselectedWidgetColor : themeData.disabledColor;
  }

  void _handleChanged(bool? selected) {
    if (selected == null) {
      widget.onChanged!(null);
      return;
    }
    if (selected) {
      widget.onChanged!(widget.value);
    }
  }

  bool get _selected => widget.value == widget.groupValue;

  Set<MaterialState> get _states => <MaterialState>{
    if (!enabled) MaterialState.disabled,
    if (_hovering) MaterialState.hovered,
    if (_focused) MaterialState.focused,
    if (_selected) MaterialState.selected,
  };

  @override
  Widget build(BuildContext context) {
    assert(debugCheckHasMaterial(context));
    final ThemeData themeData = Theme.of(context)!;
    Size size;
    switch (widget.materialTapTargetSize ?? themeData.materialTapTargetSize) {
      case MaterialTapTargetSize.padded:
        size = const Size(kMinInteractiveDimension, kMinInteractiveDimension);
        break;
      case MaterialTapTargetSize.shrinkWrap:
        size = const Size(kMinInteractiveDimension - 8.0, kMinInteractiveDimension - 8.0);
        break;
    }
    size += (widget.visualDensity ?? themeData.visualDensity).baseSizeAdjustment;
    final BoxConstraints additionalConstraints = BoxConstraints.tight(size);
    final MouseCursor effectiveMouseCursor = MaterialStateProperty.resolveAs<MouseCursor>(
      widget.mouseCursor ?? MaterialStateMouseCursor.clickable,
      _states,
    );
    final Color activeColor = widget.activeColor ?? themeData.toggleableActiveColor;
    final Color effectiveActiveColor = MaterialStateProperty.resolveAs<Color>(
      activeColor,
      _states,
    );


    return FocusableActionDetector(
      actions: _actionMap,
      focusNode: widget.focusNode,
      autofocus: widget.autofocus,
      mouseCursor: effectiveMouseCursor,
      enabled: enabled,
      onShowFocusHighlight: _handleHighlightChanged,
      onShowHoverHighlight: _handleHoverChanged,
      child: Builder(
        builder: (BuildContext context) {
          return _RadioRenderObjectWidget(
            selected: _selected,
            activeColor: effectiveActiveColor,
            useActiveColorInDisabledState: activeColor is MaterialStateProperty<Color>,
            inactiveColor: _getInactiveColor(themeData),
            focusColor: widget.focusColor ?? themeData.focusColor,
            hoverColor: widget.hoverColor ?? themeData.hoverColor,
            splashRadius: widget.splashRadius ?? kRadialReactionRadius,
            onChanged: enabled ? _handleChanged : null,
            toggleable: widget.toggleable,
            additionalConstraints: additionalConstraints,
            vsync: this,
            hasFocus: _focused,
            hovering: _hovering,
          );
        },
      ),
    );
  }
}

class _RadioRenderObjectWidget extends LeafRenderObjectWidget {
  const _RadioRenderObjectWidget({
    Key? key,
    required this.selected,
    required this.activeColor,
    required this.inactiveColor,
    required this.focusColor,
    required this.hoverColor,
    required this.additionalConstraints,
    this.onChanged,
    required this.toggleable,
    required this.vsync,
    required this.hasFocus,
    required this.hovering,
<<<<<<< HEAD
    required this.useActiveColorInDisabledState,
=======
    required this.splashRadius,
>>>>>>> 6ce36198
  }) : assert(selected != null),
       assert(activeColor != null),
       assert(inactiveColor != null),
       assert(vsync != null),
       assert(toggleable != null),
       super(key: key);

  final bool selected;
  final bool hasFocus;
  final bool hovering;
  final Color inactiveColor;
  final Color activeColor;
  final Color focusColor;
  final Color hoverColor;
  final double splashRadius;
  final ValueChanged<bool?>? onChanged;
  final bool toggleable;
  final TickerProvider vsync;
  final BoxConstraints additionalConstraints;
  final bool useActiveColorInDisabledState;

  @override
  _RenderRadio createRenderObject(BuildContext context) => _RenderRadio(
    value: selected,
    activeColor: activeColor,
    inactiveColor: inactiveColor,
    focusColor: focusColor,
    hoverColor: hoverColor,
    splashRadius: splashRadius,
    onChanged: onChanged,
    tristate: toggleable,
    vsync: vsync,
    additionalConstraints: additionalConstraints,
    hasFocus: hasFocus,
    hovering: hovering,
    useActiveColorInDisabledState: useActiveColorInDisabledState,
  );

  @override
  void updateRenderObject(BuildContext context, _RenderRadio renderObject) {
    renderObject
      ..value = selected
      ..activeColor = activeColor
      ..inactiveColor = inactiveColor
      ..focusColor = focusColor
      ..hoverColor = hoverColor
      ..splashRadius = splashRadius
      ..onChanged = onChanged
      ..tristate = toggleable
      ..additionalConstraints = additionalConstraints
      ..vsync = vsync
      ..hasFocus = hasFocus
      ..hovering = hovering
      ..useActiveColorInDisabledState = useActiveColorInDisabledState;
  }
}

class _RenderRadio extends RenderToggleable {
  _RenderRadio({
    required bool value,
    required Color activeColor,
    required Color inactiveColor,
    required Color focusColor,
    required Color hoverColor,
    required double splashRadius,
    required ValueChanged<bool?>? onChanged,
    required bool tristate,
    required BoxConstraints additionalConstraints,
    required TickerProvider vsync,
    required bool hasFocus,
    required bool hovering,
    required bool useActiveColorInDisabledState,
  }) :  _useActiveColorInDisabledState = useActiveColorInDisabledState,
        super(
         value: value,
         activeColor: activeColor,
         inactiveColor: inactiveColor,
         focusColor: focusColor,
         hoverColor: hoverColor,
         splashRadius: splashRadius,
         onChanged: onChanged,
         tristate: tristate,
         additionalConstraints: additionalConstraints,
         vsync: vsync,
         hasFocus: hasFocus,
         hovering: hovering,
       );

  /// If the active color is a [MaterialStateProperty<Color>], then we should
  /// use that in the active state instead of the inactive color (the default),
  /// since the user may be customizing the active + disabled color.
  bool get useActiveColorInDisabledState => _useActiveColorInDisabledState;
  bool _useActiveColorInDisabledState;
  set useActiveColorInDisabledState(bool value) {
    if (useActiveColorInDisabledState == value)
      return;
    _useActiveColorInDisabledState = value;
    markNeedsPaint();
  }

  @override
  void paint(PaintingContext context, Offset offset) {
    final Canvas canvas = context.canvas;

    paintRadialReaction(canvas, offset, size.center(Offset.zero));

    final Offset center = (offset & size).center;
    final Color radioColor = onChanged != null || useActiveColorInDisabledState
      ? activeColor
      : inactiveColor;

    // Outer circle
    final Paint paint = Paint()
      ..color = Color.lerp(inactiveColor, radioColor, position.value)!
      ..style = PaintingStyle.stroke
      ..strokeWidth = 2.0;
    canvas.drawCircle(center, _kOuterRadius, paint);

    // Inner circle
    if (!position.isDismissed) {
      paint.style = PaintingStyle.fill;
      canvas.drawCircle(center, _kInnerRadius * position.value, paint);
    }
  }

  @override
  void describeSemanticsConfiguration(SemanticsConfiguration config) {
    super.describeSemanticsConfiguration(config);
    config
      ..isInMutuallyExclusiveGroup = true
      ..isChecked = value == true;
  }
}<|MERGE_RESOLUTION|>--- conflicted
+++ resolved
@@ -422,11 +422,8 @@
     required this.vsync,
     required this.hasFocus,
     required this.hovering,
-<<<<<<< HEAD
+    required this.splashRadius,
     required this.useActiveColorInDisabledState,
-=======
-    required this.splashRadius,
->>>>>>> 6ce36198
   }) : assert(selected != null),
        assert(activeColor != null),
        assert(inactiveColor != null),
