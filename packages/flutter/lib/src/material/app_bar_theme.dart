// Copyright 2014 The Flutter Authors. All rights reserved.
// Use of this source code is governed by a BSD-style license that can be
// found in the LICENSE file.

import 'dart:ui' show lerpDouble;

import 'package:flutter/foundation.dart';
import 'package:flutter/services.dart';
import 'package:flutter/widgets.dart';

import 'theme.dart';

/// Overrides the default values of visual properties for descendant
/// [AppBar] widgets.
///
/// Descendant widgets obtain the current [AppBarTheme] object with
/// `AppBarTheme.of(context)`. Instances of [AppBarTheme] can be customized
/// with [AppBarTheme.copyWith].
///
/// Typically an [AppBarTheme] is specified as part of the overall [Theme] with
/// [ThemeData.appBarTheme].
///
/// All [AppBarTheme] properties are `null` by default. When null, the [AppBar]
/// compute its own default values, typically based on the overall theme's
/// [ThemeData.colorScheme], [ThemeData.textTheme], and [ThemeData.iconTheme].
@immutable
class AppBarTheme with Diagnosticable {
  /// Creates a theme that can be used for [ThemeData.appBarTheme].
  const AppBarTheme({
    Color? color,
    Color? backgroundColor,
    this.foregroundColor,
    this.elevation,
    this.scrolledUnderElevation,
    this.shadowColor,
    this.surfaceTintColor,
    this.shape,
    this.iconTheme,
    this.actionsIconTheme,
    this.centerTitle,
    this.titleSpacing,
    this.toolbarHeight,
    this.toolbarTextStyle,
    this.titleTextStyle,
    this.systemOverlayStyle,
  }) : assert(
         color == null || backgroundColor == null,
         'The color and backgroundColor parameters mean the same thing. Only specify one.',
       ),
       backgroundColor = backgroundColor ?? color;

<<<<<<< HEAD
  /// This property is deprecated, please use [systemOverlayStyle] instead.
  ///
  /// Overrides the default value of the obsolete [AppBar.brightness]
  /// property which implicitly defines [AppBar.systemOverlayStyle] in
  /// all descendant [AppBar] widgets.
  ///
  /// See also:
  ///
  ///  * [systemOverlayStyle], which overrides the default value of
  ///    [AppBar.systemOverlayStyle] in all descendant [AppBar] widgets.
  @Deprecated(
    'This property is no longer used, please use systemOverlayStyle instead. '
    'This feature was deprecated after v2.4.0-0.0.pre.',
  )
  final Brightness? brightness;
=======
  /// This property is deprecated, please use [backgroundColor] instead.
  ///
  /// Obsolete property that overrides the default value of
  /// [AppBar.backgroundColor] in all descendant [AppBar] widgets.
  ///
  /// See also:
  ///
  ///  * [backgroundColor], which serves this same purpose
  ///    as this property, but has a name that's consistent with
  ///    [AppBar.backgroundColor].
  ///  * [AppBar.backwardsCompatibility], which forces [AppBar] to depend
  ///    on this obsolete property.
  @Deprecated(
    'This property is no longer used, please use backgroundColor instead. '
    'This feature was deprecated after v2.4.0-0.0.pre.',
  )
  Color? get color => backgroundColor;
>>>>>>> 07c548c6

  /// Overrides the default value of [AppBar.backgroundColor] in all
  /// descendant [AppBar] widgets.
  ///
  /// See also:
  ///
  ///  * [foregroundColor], which overrides the default value of
  ///    [AppBar.foregroundColor] in all descendant [AppBar] widgets.
  final Color? backgroundColor;

  /// Overrides the default value of [AppBar.foregroundColor] in all
  /// descendant [AppBar] widgets.
  ///
  /// See also:
  ///
  ///  * [backgroundColor], which overrides the default value of
  ///    [AppBar.backgroundColor] in all descendant [AppBar] widgets.
  final Color? foregroundColor;

  /// Overrides the default value of [AppBar.elevation] in all
  /// descendant [AppBar] widgets.
  final double? elevation;

  /// Overrides the default value of [AppBar.scrolledUnderElevation] in all
  /// descendant [AppBar] widgets.
  final double? scrolledUnderElevation;

  /// Overrides the default value of [AppBar.shadowColor] in all
  /// descendant [AppBar] widgets.
  final Color? shadowColor;

  /// Overrides the default value of [AppBar.surfaceTintColor] in all
  /// descendant [AppBar] widgets.
  final Color? surfaceTintColor;

  /// Overrides the default value of [AppBar.shape] in all
  /// descendant [AppBar] widgets.
  final ShapeBorder? shape;

  /// Overrides the default value of [AppBar.iconTheme] in all
  /// descendant [AppBar] widgets.
  ///
  /// See also:
  ///
  ///  * [actionsIconTheme], which overrides the default value of
  ///    [AppBar.actionsIconTheme] in all descendant [AppBar] widgets.
  ///  * [foregroundColor], which overrides the default value
  ///    [AppBar.foregroundColor] in all descendant [AppBar] widgets.
  final IconThemeData? iconTheme;

  /// Overrides the default value of [AppBar.actionsIconTheme] in all
  /// descendant [AppBar] widgets.
  ///
  /// See also:
  ///
  ///  * [iconTheme], which overrides the default value of
  ///    [AppBar.iconTheme] in all descendant [AppBar] widgets.
  ///  * [foregroundColor], which overrides the default value
  ///    [AppBar.foregroundColor] in all descendant [AppBar] widgets.
  final IconThemeData? actionsIconTheme;

  /// Overrides the default value of [AppBar.centerTitle]
  /// property in all descendant [AppBar] widgets.
  final bool? centerTitle;

  /// Overrides the default value of the obsolete [AppBar.titleSpacing]
  /// property in all descendant [AppBar] widgets.
  ///
  /// If null, [AppBar] uses default value of [NavigationToolbar.kMiddleSpacing].
  final double? titleSpacing;

  /// Overrides the default value of the [AppBar.toolbarHeight]
  /// property in all descendant [AppBar] widgets.
  ///
  /// See also:
  ///
  ///  * [AppBar.preferredHeightFor], which computes the overall
  ///    height of an AppBar widget, taking this value into account.
  final double? toolbarHeight;

  /// Overrides the default value of the obsolete [AppBar.toolbarTextStyle]
  /// property in all descendant [AppBar] widgets.
  ///
  /// See also:
  ///
  ///  * [titleTextStyle], which overrides the default of [AppBar.titleTextStyle]
  ///    in all descendant [AppBar] widgets.
  final TextStyle? toolbarTextStyle;

  /// Overrides the default value of [AppBar.titleTextStyle]
  /// property in all descendant [AppBar] widgets.
  ///
  /// See also:
  ///
  ///  * [toolbarTextStyle], which overrides the default of [AppBar.toolbarTextStyle]
  ///    in all descendant [AppBar] widgets.
  final TextStyle? titleTextStyle;

  /// Overrides the default value of [AppBar.systemOverlayStyle]
  /// property in all descendant [AppBar] widgets.
  final SystemUiOverlayStyle? systemOverlayStyle;

  /// Creates a copy of this object with the given fields replaced with the
  /// new values.
  AppBarTheme copyWith({
    IconThemeData? actionsIconTheme,
    Color? color,
    Color? backgroundColor,
    Color? foregroundColor,
    double? elevation,
    double? scrolledUnderElevation,
    Color? shadowColor,
    Color? surfaceTintColor,
    ShapeBorder? shape,
    IconThemeData? iconTheme,
    bool? centerTitle,
    double? titleSpacing,
    double? toolbarHeight,
    TextStyle? toolbarTextStyle,
    TextStyle? titleTextStyle,
    SystemUiOverlayStyle? systemOverlayStyle,
  }) {
    assert(
      color == null || backgroundColor == null,
      'The color and backgroundColor parameters mean the same thing. Only specify one.',
    );
    return AppBarTheme(
      backgroundColor: backgroundColor ?? color ?? this.backgroundColor,
      foregroundColor: foregroundColor ?? this.foregroundColor,
      elevation: elevation ?? this.elevation,
      scrolledUnderElevation: scrolledUnderElevation ?? this.scrolledUnderElevation,
      shadowColor: shadowColor ?? this.shadowColor,
      surfaceTintColor: surfaceTintColor ?? this.surfaceTintColor,
      shape: shape ?? this.shape,
      iconTheme: iconTheme ?? this.iconTheme,
      actionsIconTheme: actionsIconTheme ?? this.actionsIconTheme,
      centerTitle: centerTitle ?? this.centerTitle,
      titleSpacing: titleSpacing ?? this.titleSpacing,
      toolbarHeight: toolbarHeight ?? this.toolbarHeight,
      toolbarTextStyle: toolbarTextStyle ?? this.toolbarTextStyle,
      titleTextStyle: titleTextStyle ?? this.titleTextStyle,
      systemOverlayStyle: systemOverlayStyle ?? this.systemOverlayStyle,
    );
  }

  /// The [ThemeData.appBarTheme] property of the ambient [Theme].
  static AppBarTheme of(BuildContext context) {
    return Theme.of(context).appBarTheme;
  }

  /// Linearly interpolate between two AppBar themes.
  ///
  /// The argument `t` must not be null.
  ///
  /// {@macro dart.ui.shadow.lerp}
  static AppBarTheme lerp(AppBarTheme? a, AppBarTheme? b, double t) {
    return AppBarTheme(
      backgroundColor: Color.lerp(a?.backgroundColor, b?.backgroundColor, t),
      foregroundColor: Color.lerp(a?.foregroundColor, b?.foregroundColor, t),
      elevation: lerpDouble(a?.elevation, b?.elevation, t),
      scrolledUnderElevation: lerpDouble(a?.scrolledUnderElevation, b?.scrolledUnderElevation, t),
      shadowColor: Color.lerp(a?.shadowColor, b?.shadowColor, t),
      surfaceTintColor: Color.lerp(a?.surfaceTintColor, b?.surfaceTintColor, t),
      shape: ShapeBorder.lerp(a?.shape, b?.shape, t),
      iconTheme: IconThemeData.lerp(a?.iconTheme, b?.iconTheme, t),
      actionsIconTheme: IconThemeData.lerp(a?.actionsIconTheme, b?.actionsIconTheme, t),
      centerTitle: t < 0.5 ? a?.centerTitle : b?.centerTitle,
      titleSpacing: lerpDouble(a?.titleSpacing, b?.titleSpacing, t),
      toolbarHeight: lerpDouble(a?.toolbarHeight, b?.toolbarHeight, t),
      toolbarTextStyle: TextStyle.lerp(a?.toolbarTextStyle, b?.toolbarTextStyle, t),
      titleTextStyle: TextStyle.lerp(a?.titleTextStyle, b?.titleTextStyle, t),
      systemOverlayStyle: t < 0.5 ? a?.systemOverlayStyle : b?.systemOverlayStyle,
    );
  }

  @override
  int get hashCode => Object.hash(
    backgroundColor,
    foregroundColor,
    elevation,
    scrolledUnderElevation,
    shadowColor,
    surfaceTintColor,
    shape,
    iconTheme,
    actionsIconTheme,
    centerTitle,
    titleSpacing,
    toolbarHeight,
    toolbarTextStyle,
    titleTextStyle,
    systemOverlayStyle,
  );

  @override
  bool operator ==(Object other) {
    if (identical(this, other)) {
      return true;
    }
    if (other.runtimeType != runtimeType) {
      return false;
    }
    return other is AppBarTheme
        && other.backgroundColor == backgroundColor
        && other.foregroundColor == foregroundColor
        && other.elevation == elevation
        && other.scrolledUnderElevation == scrolledUnderElevation
        && other.shadowColor == shadowColor
        && other.surfaceTintColor == surfaceTintColor
        && other.shape == shape
        && other.iconTheme == iconTheme
        && other.actionsIconTheme == actionsIconTheme
        && other.centerTitle == centerTitle
        && other.titleSpacing == titleSpacing
        && other.toolbarHeight == toolbarHeight
        && other.toolbarTextStyle == toolbarTextStyle
        && other.titleTextStyle == titleTextStyle
        && other.systemOverlayStyle == systemOverlayStyle;
  }

  @override
  void debugFillProperties(DiagnosticPropertiesBuilder properties) {
    super.debugFillProperties(properties);
    properties.add(ColorProperty('backgroundColor', backgroundColor, defaultValue: null));
    properties.add(ColorProperty('foregroundColor', foregroundColor, defaultValue: null));
    properties.add(DiagnosticsProperty<double>('elevation', elevation, defaultValue: null));
    properties.add(DiagnosticsProperty<double>('scrolledUnderElevation', scrolledUnderElevation, defaultValue: null));
    properties.add(ColorProperty('shadowColor', shadowColor, defaultValue: null));
    properties.add(ColorProperty('surfaceTintColor', surfaceTintColor, defaultValue: null));
    properties.add(DiagnosticsProperty<ShapeBorder>('shape', shape, defaultValue: null));
    properties.add(DiagnosticsProperty<IconThemeData>('iconTheme', iconTheme, defaultValue: null));
    properties.add(DiagnosticsProperty<IconThemeData>('actionsIconTheme', actionsIconTheme, defaultValue: null));
    properties.add(DiagnosticsProperty<bool>('centerTitle', centerTitle, defaultValue: null));
    properties.add(DiagnosticsProperty<double>('titleSpacing', titleSpacing, defaultValue: null));
    properties.add(DiagnosticsProperty<double>('toolbarHeight', toolbarHeight, defaultValue: null));
    properties.add(DiagnosticsProperty<TextStyle>('toolbarTextStyle', toolbarTextStyle, defaultValue: null));
    properties.add(DiagnosticsProperty<TextStyle>('titleTextStyle', titleTextStyle, defaultValue: null));
  }
}<|MERGE_RESOLUTION|>--- conflicted
+++ resolved
@@ -48,42 +48,6 @@
          'The color and backgroundColor parameters mean the same thing. Only specify one.',
        ),
        backgroundColor = backgroundColor ?? color;
-
-<<<<<<< HEAD
-  /// This property is deprecated, please use [systemOverlayStyle] instead.
-  ///
-  /// Overrides the default value of the obsolete [AppBar.brightness]
-  /// property which implicitly defines [AppBar.systemOverlayStyle] in
-  /// all descendant [AppBar] widgets.
-  ///
-  /// See also:
-  ///
-  ///  * [systemOverlayStyle], which overrides the default value of
-  ///    [AppBar.systemOverlayStyle] in all descendant [AppBar] widgets.
-  @Deprecated(
-    'This property is no longer used, please use systemOverlayStyle instead. '
-    'This feature was deprecated after v2.4.0-0.0.pre.',
-  )
-  final Brightness? brightness;
-=======
-  /// This property is deprecated, please use [backgroundColor] instead.
-  ///
-  /// Obsolete property that overrides the default value of
-  /// [AppBar.backgroundColor] in all descendant [AppBar] widgets.
-  ///
-  /// See also:
-  ///
-  ///  * [backgroundColor], which serves this same purpose
-  ///    as this property, but has a name that's consistent with
-  ///    [AppBar.backgroundColor].
-  ///  * [AppBar.backwardsCompatibility], which forces [AppBar] to depend
-  ///    on this obsolete property.
-  @Deprecated(
-    'This property is no longer used, please use backgroundColor instead. '
-    'This feature was deprecated after v2.4.0-0.0.pre.',
-  )
-  Color? get color => backgroundColor;
->>>>>>> 07c548c6
 
   /// Overrides the default value of [AppBar.backgroundColor] in all
   /// descendant [AppBar] widgets.
