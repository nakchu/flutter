--- conflicted
+++ resolved
@@ -480,15 +480,8 @@
   Widget build(BuildContext context) {
     assert(debugCheckHasMaterialLocalizations(context));
     final ThemeData theme = widget.delegate.appBarTheme(context);
-<<<<<<< HEAD
-    final String searchFieldLabel = widget.delegate.searchFieldLabel ??
-        MaterialLocalizations.of(context).searchFieldLabel;
-=======
     final String searchFieldLabel = widget.delegate.searchFieldLabel
       ?? MaterialLocalizations.of(context).searchFieldLabel;
-    final TextStyle searchFieldStyle = widget.delegate.searchFieldStyle
-      ?? theme.inputDecorationTheme.hintStyle;
->>>>>>> b7586d87
     Widget body;
     switch (widget.delegate._currentBody) {
       case _SearchBody.suggestions:
@@ -519,7 +512,6 @@
       scopesRoute: true,
       namesRoute: true,
       label: routeName,
-<<<<<<< HEAD
       child: Theme(
         data: theme,
         child: Scaffold(
@@ -537,28 +529,6 @@
               decoration: InputDecoration(
                 hintText: searchFieldLabel,
               ),
-=======
-      child: Scaffold(
-        appBar: AppBar(
-          backgroundColor: theme.primaryColor,
-          iconTheme: theme.primaryIconTheme,
-          textTheme: theme.primaryTextTheme,
-          brightness: theme.primaryColorBrightness,
-          leading: widget.delegate.buildLeading(context),
-          title: TextField(
-            controller: widget.delegate._queryTextController,
-            focusNode: focusNode,
-            style: theme.textTheme.headline6,
-            textInputAction: widget.delegate.textInputAction,
-            keyboardType: widget.delegate.keyboardType,
-            onSubmitted: (String _) {
-              widget.delegate.showResults(context);
-            },
-            decoration: InputDecoration(
-              border: InputBorder.none,
-              hintText: searchFieldLabel,
-              hintStyle: searchFieldStyle,
->>>>>>> b7586d87
             ),
             actions: widget.delegate.buildActions(context),
           ),
