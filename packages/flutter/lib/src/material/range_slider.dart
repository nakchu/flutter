--- conflicted
+++ resolved
@@ -1053,15 +1053,9 @@
   void _updateLabelPainter(Thumb thumb) {
     if (labels == null) {
       return;
-<<<<<<< HEAD
-    }
-    String text;
-    TextPainter labelPainter;
-=======
-
+    }
     final String text;
     final TextPainter labelPainter;
->>>>>>> 438c4ff2
     switch (thumb) {
       case Thumb.start:
         text = labels!.start;
@@ -1347,7 +1341,7 @@
 
     final bool startThumbSelected = _lastThumbSelection == Thumb.start;
     final bool endThumbSelected = _lastThumbSelection == Thumb.end;
-    final Size resolvedscreenSize = screenSize.isEmpty ? size : screenSize;
+    final Size resolvedScreenSize = screenSize.isEmpty ? size : screenSize;
 
     if (!_overlayAnimation.isDismissed) {
       if (startThumbSelected) {
@@ -1363,7 +1357,7 @@
           textDirection: _textDirection,
           value: startValue,
           textScaleFactor: _textScaleFactor,
-          sizeWithOverflow: resolvedscreenSize,
+          sizeWithOverflow: resolvedScreenSize,
         );
       }
       if (endThumbSelected) {
@@ -1379,7 +1373,7 @@
           textDirection: _textDirection,
           value: endValue,
           textScaleFactor: _textScaleFactor,
-          sizeWithOverflow: resolvedscreenSize,
+          sizeWithOverflow: resolvedScreenSize,
         );
       }
     }
@@ -1427,10 +1421,6 @@
     final double bottomValue = isLastThumbStart ? endValue : startValue;
     final double topValue = isLastThumbStart ? startValue : endValue;
     final bool shouldPaintValueIndicators = isEnabled && labels != null && !_valueIndicatorAnimation.isDismissed && showValueIndicator;
-<<<<<<< HEAD
-    final Size resolvedScreenSize = screenSize.isEmpty ? size : screenSize;
-=======
->>>>>>> 438c4ff2
 
     if (shouldPaintValueIndicators) {
       _state.paintBottomValueIndicator = (PaintingContext context, Offset offset) {
