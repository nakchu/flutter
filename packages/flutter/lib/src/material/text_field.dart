// Copyright 2014 The Flutter Authors. All rights reserved.
// Use of this source code is governed by a BSD-style license that can be
// found in the LICENSE file.

import 'dart:ui' as ui show BoxHeightStyle, BoxWidthStyle;

import 'package:flutter/cupertino.dart';
import 'package:flutter/foundation.dart';
import 'package:flutter/gestures.dart';
import 'package:flutter/rendering.dart';
import 'package:flutter/services.dart';

import 'adaptive_text_selection_toolbar.dart';
import 'colors.dart';
import 'debug.dart';
import 'desktop_text_selection.dart';
import 'feedback.dart';
import 'input_decorator.dart';
import 'magnifier.dart';
import 'material_localizations.dart';
import 'material_state.dart';
import 'selectable_text.dart' show iOSHorizontalOffset;
import 'spell_check_suggestions_toolbar.dart';
import 'text_selection.dart';
import 'theme.dart';

export 'package:flutter/services.dart' show SmartDashesType, SmartQuotesType, TextCapitalization, TextInputAction, TextInputType;

// Examples can assume:
// late BuildContext context;
// late FocusNode myFocusNode;

/// Signature for the [TextField.buildCounter] callback.
typedef InputCounterWidgetBuilder = Widget? Function(
  /// The build context for the TextField.
  BuildContext context, {
  /// The length of the string currently in the input.
  required int currentLength,
  /// The maximum string length that can be entered into the TextField.
  required int? maxLength,
  /// Whether or not the TextField is currently focused. Mainly provided for
  /// the [liveRegion] parameter in the [Semantics] widget for accessibility.
  required bool isFocused,
});

class _TextFieldSelectionGestureDetectorBuilder extends TextSelectionGestureDetectorBuilder {
  _TextFieldSelectionGestureDetectorBuilder({
    required _TextFieldState state,
  }) : _state = state,
       super(delegate: state);

  final _TextFieldState _state;

  @override
  void onForcePressStart(ForcePressDetails details) {
    super.onForcePressStart(details);
    if (delegate.selectionEnabled && shouldShowSelectionToolbar) {
      editableText.showToolbar();
    }
  }

  @override
  void onForcePressEnd(ForcePressDetails details) {
    // Not required.
  }

  @override
  void onSingleTapUp(TapDragUpDetails details) {
    super.onSingleTapUp(details);
    _state._requestKeyboard();
    _state.widget.onTap?.call();
  }

  @override
  void onSingleLongTapStart(LongPressStartDetails details) {
    super.onSingleLongTapStart(details);
    if (delegate.selectionEnabled) {
      switch (Theme.of(_state.context).platform) {
        case TargetPlatform.iOS:
        case TargetPlatform.macOS:
          break;
        case TargetPlatform.android:
        case TargetPlatform.fuchsia:
        case TargetPlatform.linux:
        case TargetPlatform.windows:
          Feedback.forLongPress(_state.context);
          break;
      }
    }
  }
}

/// A Material Design text field.
///
/// A text field lets the user enter text, either with hardware keyboard or with
/// an onscreen keyboard.
///
/// The text field calls the [onChanged] callback whenever the user changes the
/// text in the field. If the user indicates that they are done typing in the
/// field (e.g., by pressing a button on the soft keyboard), the text field
/// calls the [onSubmitted] callback.
///
/// To control the text that is displayed in the text field, use the
/// [controller]. For example, to set the initial value of the text field, use
/// a [controller] that already contains some text. The [controller] can also
/// control the selection and composing region (and to observe changes to the
/// text, selection, and composing region).
///
/// By default, a text field has a [decoration] that draws a divider below the
/// text field. You can use the [decoration] property to control the decoration,
/// for example by adding a label or an icon. If you set the [decoration]
/// property to null, the decoration will be removed entirely, including the
/// extra padding introduced by the decoration to save space for the labels.
///
/// If [decoration] is non-null (which is the default), the text field requires
/// one of its ancestors to be a [Material] widget.
///
/// To integrate the [TextField] into a [Form] with other [FormField] widgets,
/// consider using [TextFormField].
///
/// {@template flutter.material.textfield.wantKeepAlive}
/// When the widget has focus, it will prevent itself from disposing via its
/// underlying [EditableText]'s [AutomaticKeepAliveClientMixin.wantKeepAlive] in
/// order to avoid losing the selection. Removing the focus will allow it to be
/// disposed.
/// {@endtemplate}
///
/// Remember to call [TextEditingController.dispose] of the [TextEditingController]
/// when it is no longer needed. This will ensure we discard any resources used
/// by the object.
///
/// {@tool snippet}
/// This example shows how to create a [TextField] that will obscure input. The
/// [InputDecoration] surrounds the field in a border using [OutlineInputBorder]
/// and adds a label.
///
/// ![](https://flutter.github.io/assets-for-api-docs/assets/material/text_field.png)
///
/// ```dart
/// const TextField(
///   obscureText: true,
///   decoration: InputDecoration(
///     border: OutlineInputBorder(),
///     labelText: 'Password',
///   ),
/// )
/// ```
/// {@end-tool}
///
/// ## Reading values
///
/// A common way to read a value from a TextField is to use the [onSubmitted]
/// callback. This callback is applied to the text field's current value when
/// the user finishes editing.
///
/// {@tool dartpad}
/// This sample shows how to get a value from a TextField via the [onSubmitted]
/// callback.
///
/// ** See code in examples/api/lib/material/text_field/text_field.1.dart **
/// {@end-tool}
///
/// {@macro flutter.widgets.EditableText.lifeCycle}
///
/// For most applications the [onSubmitted] callback will be sufficient for
/// reacting to user input.
///
/// The [onEditingComplete] callback also runs when the user finishes editing.
/// It's different from [onSubmitted] because it has a default value which
/// updates the text controller and yields the keyboard focus. Applications that
/// require different behavior can override the default [onEditingComplete]
/// callback.
///
/// Keep in mind you can also always read the current string from a TextField's
/// [TextEditingController] using [TextEditingController.text].
///
/// ## Handling emojis and other complex characters
/// {@macro flutter.widgets.EditableText.onChanged}
///
/// In the live Dartpad example above, try typing the emoji 👨‍👩‍👦
/// into the field and submitting. Because the example code measures the length
/// with `value.characters.length`, the emoji is correctly counted as a single
/// character.
///
/// {@macro flutter.widgets.editableText.showCaretOnScreen}
///
/// {@macro flutter.widgets.editableText.accessibility}
///
/// See also:
///
///  * [TextFormField], which integrates with the [Form] widget.
///  * [InputDecorator], which shows the labels and other visual elements that
///    surround the actual text editing widget.
///  * [EditableText], which is the raw text editing control at the heart of a
///    [TextField]. The [EditableText] widget is rarely used directly unless
///    you are implementing an entirely different design language, such as
///    Cupertino.
///  * <https://material.io/design/components/text-fields.html>
///  * Cookbook: [Create and style a text field](https://flutter.dev/docs/cookbook/forms/text-input)
///  * Cookbook: [Handle changes to a text field](https://flutter.dev/docs/cookbook/forms/text-field-changes)
///  * Cookbook: [Retrieve the value of a text field](https://flutter.dev/docs/cookbook/forms/retrieve-input)
///  * Cookbook: [Focus and text fields](https://flutter.dev/docs/cookbook/forms/focus)
class TextField extends StatefulWidget {
  /// Creates a Material Design text field.
  ///
  /// If [decoration] is non-null (which is the default), the text field requires
  /// one of its ancestors to be a [Material] widget.
  ///
  /// To remove the decoration entirely (including the extra padding introduced
  /// by the decoration to save space for the labels), set the [decoration] to
  /// null.
  ///
  /// The [maxLines] property can be set to null to remove the restriction on
  /// the number of lines. By default, it is one, meaning this is a single-line
  /// text field. [maxLines] must not be zero.
  ///
  /// The [maxLength] property is set to null by default, which means the
  /// number of characters allowed in the text field is not restricted. If
  /// [maxLength] is set a character counter will be displayed below the
  /// field showing how many characters have been entered. If the value is
  /// set to a positive integer it will also display the maximum allowed
  /// number of characters to be entered. If the value is set to
  /// [TextField.noMaxLength] then only the current length is displayed.
  ///
  /// After [maxLength] characters have been input, additional input
  /// is ignored, unless [maxLengthEnforcement] is set to
  /// [MaxLengthEnforcement.none].
  /// The text field enforces the length with a [LengthLimitingTextInputFormatter],
  /// which is evaluated after the supplied [inputFormatters], if any.
  /// The [maxLength] value must be either null or greater than zero.
  ///
  /// If [maxLengthEnforcement] is set to [MaxLengthEnforcement.none], then more
  /// than [maxLength] characters may be entered, and the error counter and
  /// divider will switch to the [decoration].errorStyle when the limit is
  /// exceeded.
  ///
  /// The text cursor is not shown if [showCursor] is false or if [showCursor]
  /// is null (the default) and [readOnly] is true.
  ///
  /// The [selectionHeightStyle] and [selectionWidthStyle] properties allow
  /// changing the shape of the selection highlighting. These properties default
  /// to [ui.BoxHeightStyle.tight] and [ui.BoxWidthStyle.tight] respectively and
  /// must not be null.
  ///
  /// The [textAlign], [autofocus], [obscureText], [readOnly], [autocorrect],
  /// [scrollPadding], [maxLines], [maxLength], [selectionHeightStyle],
  /// [selectionWidthStyle], [enableSuggestions], and
  /// [enableIMEPersonalizedLearning] arguments must not be null.
  ///
  /// See also:
  ///
  ///  * [maxLength], which discusses the precise meaning of "number of
  ///    characters" and how it may differ from the intuitive meaning.
  const TextField({
    super.key,
    this.controller,
    this.focusNode,
    this.decoration = const InputDecoration(),
    TextInputType? keyboardType,
    this.textInputAction,
    this.textCapitalization = TextCapitalization.none,
    this.style,
    this.strutStyle,
    this.textAlign = TextAlign.start,
    this.textAlignVertical,
    this.textDirection,
    this.readOnly = false,
    @Deprecated(
      'Use `contextMenuBuilder` instead. '
      'This feature was deprecated after v3.3.0-0.5.pre.',
    )
    this.toolbarOptions,
    this.showCursor,
    this.autofocus = false,
    this.obscuringCharacter = '•',
    this.obscureText = false,
    this.autocorrect = true,
    SmartDashesType? smartDashesType,
    SmartQuotesType? smartQuotesType,
    this.enableSuggestions = true,
    this.maxLines = 1,
    this.minLines,
    this.expands = false,
    this.maxLength,
    this.maxLengthEnforcement,
    this.onChanged,
    this.onEditingComplete,
    this.onSubmitted,
    this.onAppPrivateCommand,
    this.inputFormatters,
    this.enabled,
    this.cursorWidth = 2.0,
    this.cursorHeight,
    this.cursorRadius,
    this.cursorColor,
    this.selectionHeightStyle = ui.BoxHeightStyle.tight,
    this.selectionWidthStyle = ui.BoxWidthStyle.tight,
    this.keyboardAppearance,
    this.scrollPadding = const EdgeInsets.all(20.0),
    this.dragStartBehavior = DragStartBehavior.start,
    bool? enableInteractiveSelection,
    this.selectionControls,
    this.onTap,
    this.onTapOutside,
    this.mouseCursor,
    this.buildCounter,
    this.scrollController,
    this.scrollPhysics,
    this.autofillHints = const <String>[],
    this.contentInsertionConfiguration,
    this.clipBehavior = Clip.hardEdge,
    this.restorationId,
    this.scribbleEnabled = true,
    this.enableIMEPersonalizedLearning = true,
    this.contextMenuBuilder = _defaultContextMenuBuilder,
    this.canRequestFocus = true,
    this.spellCheckConfiguration,
    this.magnifierConfiguration,
  }) : assert(obscuringCharacter.length == 1),
       smartDashesType = smartDashesType ?? (obscureText ? SmartDashesType.disabled : SmartDashesType.enabled),
       smartQuotesType = smartQuotesType ?? (obscureText ? SmartQuotesType.disabled : SmartQuotesType.enabled),
       assert(maxLines == null || maxLines > 0),
       assert(minLines == null || minLines > 0),
       assert(
         (maxLines == null) || (minLines == null) || (maxLines >= minLines),
         "minLines can't be greater than maxLines",
       ),
       assert(
         !expands || (maxLines == null && minLines == null),
         'minLines and maxLines must be null when expands is true.',
       ),
       assert(!obscureText || maxLines == 1, 'Obscured fields cannot be multiline.'),
       assert(maxLength == null || maxLength == TextField.noMaxLength || maxLength > 0),
       // Assert the following instead of setting it directly to avoid surprising the user by silently changing the value they set.
       assert(
         !identical(textInputAction, TextInputAction.newline) ||
         maxLines == 1 ||
         !identical(keyboardType, TextInputType.text),
         'Use keyboardType TextInputType.multiline when using TextInputAction.newline on a multiline TextField.',
       ),
       keyboardType = keyboardType ?? (maxLines == 1 ? TextInputType.text : TextInputType.multiline),
       enableInteractiveSelection = enableInteractiveSelection ?? (!readOnly || !obscureText);

  /// {@macro flutter.widgets.magnifier.TextMagnifierConfiguration.intro}
  ///
  /// {@macro flutter.widgets.magnifier.intro}
  ///
  /// {@macro flutter.widgets.magnifier.TextMagnifierConfiguration.details}
  ///
  /// By default, builds a [CupertinoTextMagnifier] on iOS and [TextMagnifier]
  /// on Android, and builds nothing on all other platforms. If it is desired to
  /// suppress the magnifier, consider passing [TextMagnifierConfiguration.disabled].
  ///
  /// {@tool dartpad}
  /// This sample demonstrates how to customize the magnifier that this text field uses.
  ///
  /// ** See code in examples/api/lib/widgets/text_magnifier/text_magnifier.0.dart **
  /// {@end-tool}
  final TextMagnifierConfiguration? magnifierConfiguration;

  /// Controls the text being edited.
  ///
  /// If null, this widget will create its own [TextEditingController].
  final TextEditingController? controller;

  /// Defines the keyboard focus for this widget.
  ///
  /// The [focusNode] is a long-lived object that's typically managed by a
  /// [StatefulWidget] parent. See [FocusNode] for more information.
  ///
  /// To give the keyboard focus to this widget, provide a [focusNode] and then
  /// use the current [FocusScope] to request the focus:
  ///
  /// ```dart
  /// FocusScope.of(context).requestFocus(myFocusNode);
  /// ```
  ///
  /// This happens automatically when the widget is tapped.
  ///
  /// To be notified when the widget gains or loses the focus, add a listener
  /// to the [focusNode]:
  ///
  /// ```dart
  /// myFocusNode.addListener(() { print(myFocusNode.hasFocus); });
  /// ```
  ///
  /// If null, this widget will create its own [FocusNode].
  ///
  /// ## Keyboard
  ///
  /// Requesting the focus will typically cause the keyboard to be shown
  /// if it's not showing already.
  ///
  /// On Android, the user can hide the keyboard - without changing the focus -
  /// with the system back button. They can restore the keyboard's visibility
  /// by tapping on a text field. The user might hide the keyboard and
  /// switch to a physical keyboard, or they might just need to get it
  /// out of the way for a moment, to expose something it's
  /// obscuring. In this case requesting the focus again will not
  /// cause the focus to change, and will not make the keyboard visible.
  ///
  /// This widget builds an [EditableText] and will ensure that the keyboard is
  /// showing when it is tapped by calling [EditableTextState.requestKeyboard()].
  final FocusNode? focusNode;

  /// The decoration to show around the text field.
  ///
  /// By default, draws a horizontal line under the text field but can be
  /// configured to show an icon, label, hint text, and error text.
  ///
  /// Specify null to remove the decoration entirely (including the
  /// extra padding introduced by the decoration to save space for the labels).
  final InputDecoration? decoration;

  /// {@macro flutter.widgets.editableText.keyboardType}
  final TextInputType keyboardType;

  /// The type of action button to use for the keyboard.
  ///
  /// Defaults to [TextInputAction.newline] if [keyboardType] is
  /// [TextInputType.multiline] and [TextInputAction.done] otherwise.
  final TextInputAction? textInputAction;

  /// {@macro flutter.widgets.editableText.textCapitalization}
  final TextCapitalization textCapitalization;

  /// The style to use for the text being edited.
  ///
  /// This text style is also used as the base style for the [decoration].
  ///
  /// If null, defaults to the `titleMedium` text style from the current [Theme].
  final TextStyle? style;

  /// {@macro flutter.widgets.editableText.strutStyle}
  final StrutStyle? strutStyle;

  /// {@macro flutter.widgets.editableText.textAlign}
  final TextAlign textAlign;

  /// {@macro flutter.material.InputDecorator.textAlignVertical}
  final TextAlignVertical? textAlignVertical;

  /// {@macro flutter.widgets.editableText.textDirection}
  final TextDirection? textDirection;

  /// {@macro flutter.widgets.editableText.autofocus}
  final bool autofocus;

  /// {@macro flutter.widgets.editableText.obscuringCharacter}
  final String obscuringCharacter;

  /// {@macro flutter.widgets.editableText.obscureText}
  final bool obscureText;

  /// {@macro flutter.widgets.editableText.autocorrect}
  final bool autocorrect;

  /// {@macro flutter.services.TextInputConfiguration.smartDashesType}
  final SmartDashesType smartDashesType;

  /// {@macro flutter.services.TextInputConfiguration.smartQuotesType}
  final SmartQuotesType smartQuotesType;

  /// {@macro flutter.services.TextInputConfiguration.enableSuggestions}
  final bool enableSuggestions;

  /// {@macro flutter.widgets.editableText.maxLines}
  ///  * [expands], which determines whether the field should fill the height of
  ///    its parent.
  final int? maxLines;

  /// {@macro flutter.widgets.editableText.minLines}
  ///  * [expands], which determines whether the field should fill the height of
  ///    its parent.
  final int? minLines;

  /// {@macro flutter.widgets.editableText.expands}
  final bool expands;

  /// {@macro flutter.widgets.editableText.readOnly}
  final bool readOnly;

  /// Configuration of toolbar options.
  ///
  /// If not set, select all and paste will default to be enabled. Copy and cut
  /// will be disabled if [obscureText] is true. If [readOnly] is true,
  /// paste and cut will be disabled regardless.
  @Deprecated(
    'Use `contextMenuBuilder` instead. '
    'This feature was deprecated after v3.3.0-0.5.pre.',
  )
  final ToolbarOptions? toolbarOptions;

  /// {@macro flutter.widgets.editableText.showCursor}
  final bool? showCursor;

  /// If [maxLength] is set to this value, only the "current input length"
  /// part of the character counter is shown.
  static const int noMaxLength = -1;

  /// The maximum number of characters (Unicode grapheme clusters) to allow in
  /// the text field.
  ///
  /// If set, a character counter will be displayed below the
  /// field showing how many characters have been entered. If set to a number
  /// greater than 0, it will also display the maximum number allowed. If set
  /// to [TextField.noMaxLength] then only the current character count is displayed.
  ///
  /// After [maxLength] characters have been input, additional input
  /// is ignored, unless [maxLengthEnforcement] is set to
  /// [MaxLengthEnforcement.none].
  ///
  /// The text field enforces the length with a [LengthLimitingTextInputFormatter],
  /// which is evaluated after the supplied [inputFormatters], if any.
  ///
  /// This value must be either null, [TextField.noMaxLength], or greater than 0.
  /// If null (the default) then there is no limit to the number of characters
  /// that can be entered. If set to [TextField.noMaxLength], then no limit will
  /// be enforced, but the number of characters entered will still be displayed.
  ///
  /// Whitespace characters (e.g. newline, space, tab) are included in the
  /// character count.
  ///
  /// If [maxLengthEnforcement] is [MaxLengthEnforcement.none], then more than
  /// [maxLength] characters may be entered, but the error counter and divider
  /// will switch to the [decoration]'s [InputDecoration.errorStyle] when the
  /// limit is exceeded.
  ///
  /// {@macro flutter.services.lengthLimitingTextInputFormatter.maxLength}
  final int? maxLength;

  /// Determines how the [maxLength] limit should be enforced.
  ///
  /// {@macro flutter.services.textFormatter.effectiveMaxLengthEnforcement}
  ///
  /// {@macro flutter.services.textFormatter.maxLengthEnforcement}
  final MaxLengthEnforcement? maxLengthEnforcement;

  /// {@macro flutter.widgets.editableText.onChanged}
  ///
  /// See also:
  ///
  ///  * [inputFormatters], which are called before [onChanged]
  ///    runs and can validate and change ("format") the input value.
  ///  * [onEditingComplete], [onSubmitted]:
  ///    which are more specialized input change notifications.
  final ValueChanged<String>? onChanged;

  /// {@macro flutter.widgets.editableText.onEditingComplete}
  final VoidCallback? onEditingComplete;

  /// {@macro flutter.widgets.editableText.onSubmitted}
  ///
  /// See also:
  ///
  ///  * [TextInputAction.next] and [TextInputAction.previous], which
  ///    automatically shift the focus to the next/previous focusable item when
  ///    the user is done editing.
  final ValueChanged<String>? onSubmitted;

  /// {@macro flutter.widgets.editableText.onAppPrivateCommand}
  final AppPrivateCommandCallback? onAppPrivateCommand;

  /// {@macro flutter.widgets.editableText.inputFormatters}
  final List<TextInputFormatter>? inputFormatters;

  /// If false the text field is "disabled": it ignores taps and its
  /// [decoration] is rendered in grey.
  ///
  /// If non-null this property overrides the [decoration]'s
  /// [InputDecoration.enabled] property.
  final bool? enabled;

  /// {@macro flutter.widgets.editableText.cursorWidth}
  final double cursorWidth;

  /// {@macro flutter.widgets.editableText.cursorHeight}
  final double? cursorHeight;

  /// {@macro flutter.widgets.editableText.cursorRadius}
  final Radius? cursorRadius;

  /// The color of the cursor.
  ///
  /// The cursor indicates the current location of text insertion point in
  /// the field.
  ///
  /// If this is null it will default to the ambient
  /// [DefaultSelectionStyle.cursorColor]. If that is null, and the
  /// [ThemeData.platform] is [TargetPlatform.iOS] or [TargetPlatform.macOS]
  /// it will use [CupertinoThemeData.primaryColor]. Otherwise it will use
  /// the value of [ColorScheme.primary] of [ThemeData.colorScheme].
  final Color? cursorColor;

  /// Controls how tall the selection highlight boxes are computed to be.
  ///
  /// See [ui.BoxHeightStyle] for details on available styles.
  final ui.BoxHeightStyle selectionHeightStyle;

  /// Controls how wide the selection highlight boxes are computed to be.
  ///
  /// See [ui.BoxWidthStyle] for details on available styles.
  final ui.BoxWidthStyle selectionWidthStyle;

  /// The appearance of the keyboard.
  ///
  /// This setting is only honored on iOS devices.
  ///
  /// If unset, defaults to [ThemeData.brightness].
  final Brightness? keyboardAppearance;

  /// {@macro flutter.widgets.editableText.scrollPadding}
  final EdgeInsets scrollPadding;

  /// {@macro flutter.widgets.editableText.enableInteractiveSelection}
  final bool enableInteractiveSelection;

  /// {@macro flutter.widgets.editableText.selectionControls}
  final TextSelectionControls? selectionControls;

  /// {@macro flutter.widgets.scrollable.dragStartBehavior}
  final DragStartBehavior dragStartBehavior;

  /// {@macro flutter.widgets.editableText.selectionEnabled}
  bool get selectionEnabled => enableInteractiveSelection;

  /// {@template flutter.material.textfield.onTap}
  /// Called for each distinct tap except for every second tap of a double tap.
  ///
  /// The text field builds a [GestureDetector] to handle input events like tap,
  /// to trigger focus requests, to move the caret, adjust the selection, etc.
  /// Handling some of those events by wrapping the text field with a competing
  /// GestureDetector is problematic.
  ///
  /// To unconditionally handle taps, without interfering with the text field's
  /// internal gesture detector, provide this callback.
  ///
  /// If the text field is created with [enabled] false, taps will not be
  /// recognized.
  ///
  /// To be notified when the text field gains or loses the focus, provide a
  /// [focusNode] and add a listener to that.
  ///
  /// To listen to arbitrary pointer events without competing with the
  /// text field's internal gesture detector, use a [Listener].
  /// {@endtemplate}
  final GestureTapCallback? onTap;

  /// {@macro flutter.widgets.editableText.onTapOutside}
  ///
  /// {@tool dartpad}
  /// This example shows how to use a `TextFieldTapRegion` to wrap a set of
  /// "spinner" buttons that increment and decrement a value in the [TextField]
  /// without causing the text field to lose keyboard focus.
  ///
  /// This example includes a generic `SpinnerField<T>` class that you can copy
  /// into your own project and customize.
  ///
  /// ** See code in examples/api/lib/widgets/tap_region/text_field_tap_region.0.dart **
  /// {@end-tool}
  ///
  /// See also:
  ///
  ///  * [TapRegion] for how the region group is determined.
  final TapRegionCallback? onTapOutside;

  /// The cursor for a mouse pointer when it enters or is hovering over the
  /// widget.
  ///
  /// If [mouseCursor] is a [MaterialStateProperty<MouseCursor>],
  /// [MaterialStateProperty.resolve] is used for the following [MaterialState]s:
  ///
  ///  * [MaterialState.error].
  ///  * [MaterialState.hovered].
  ///  * [MaterialState.focused].
  ///  * [MaterialState.disabled].
  ///
  /// If this property is null, [MaterialStateMouseCursor.textable] will be used.
  ///
  /// The [mouseCursor] is the only property of [TextField] that controls the
  /// appearance of the mouse pointer. All other properties related to "cursor"
  /// stand for the text cursor, which is usually a blinking vertical line at
  /// the editing position.
  final MouseCursor? mouseCursor;

  /// Callback that generates a custom [InputDecoration.counter] widget.
  ///
  /// See [InputCounterWidgetBuilder] for an explanation of the passed in
  /// arguments. The returned widget will be placed below the line in place of
  /// the default widget built when [InputDecoration.counterText] is specified.
  ///
  /// The returned widget will be wrapped in a [Semantics] widget for
  /// accessibility, but it also needs to be accessible itself. For example,
  /// if returning a Text widget, set the [Text.semanticsLabel] property.
  ///
  /// {@tool snippet}
  /// ```dart
  /// Widget counter(
  ///   BuildContext context,
  ///   {
  ///     required int currentLength,
  ///     required int? maxLength,
  ///     required bool isFocused,
  ///   }
  /// ) {
  ///   return Text(
  ///     '$currentLength of $maxLength characters',
  ///     semanticsLabel: 'character count',
  ///   );
  /// }
  /// ```
  /// {@end-tool}
  ///
  /// If buildCounter returns null, then no counter and no Semantics widget will
  /// be created at all.
  final InputCounterWidgetBuilder? buildCounter;

  /// {@macro flutter.widgets.editableText.scrollPhysics}
  final ScrollPhysics? scrollPhysics;

  /// {@macro flutter.widgets.editableText.scrollController}
  final ScrollController? scrollController;

  /// {@macro flutter.widgets.editableText.autofillHints}
  /// {@macro flutter.services.AutofillConfiguration.autofillHints}
  final Iterable<String>? autofillHints;

  /// {@macro flutter.material.Material.clipBehavior}
  ///
  /// Defaults to [Clip.hardEdge].
  final Clip clipBehavior;

  /// {@template flutter.material.textfield.restorationId}
  /// Restoration ID to save and restore the state of the text field.
  ///
  /// If non-null, the text field will persist and restore its current scroll
  /// offset and - if no [controller] has been provided - the content of the
  /// text field. If a [controller] has been provided, it is the responsibility
  /// of the owner of that controller to persist and restore it, e.g. by using
  /// a [RestorableTextEditingController].
  ///
  /// The state of this widget is persisted in a [RestorationBucket] claimed
  /// from the surrounding [RestorationScope] using the provided restoration ID.
  ///
  /// See also:
  ///
  ///  * [RestorationManager], which explains how state restoration works in
  ///    Flutter.
  /// {@endtemplate}
  final String? restorationId;

  /// {@macro flutter.widgets.editableText.scribbleEnabled}
  final bool scribbleEnabled;

  /// {@macro flutter.services.TextInputConfiguration.enableIMEPersonalizedLearning}
  final bool enableIMEPersonalizedLearning;

  /// {@macro flutter.widgets.editableText.contentInsertionConfiguration}
  final ContentInsertionConfiguration? contentInsertionConfiguration;

  /// {@macro flutter.widgets.EditableText.contextMenuBuilder}
  ///
  /// If not provided, will build a default menu based on the platform.
  ///
  /// See also:
  ///
  ///  * [AdaptiveTextSelectionToolbar], which is built by default.
  final EditableTextContextMenuBuilder? contextMenuBuilder;

  /// Determine whether this text field can request the primary focus.
  ///
  /// Defaults to true. If false, the text field will not request focus
  /// when tapped, or when its context menu is displayed. If false it will not
  /// be possible to move the focus to the text field with tab key.
  final bool canRequestFocus;

  static Widget _defaultContextMenuBuilder(BuildContext context, EditableTextState editableTextState) {
    return AdaptiveTextSelectionToolbar.editableText(
      editableTextState: editableTextState,
    );
  }

  /// {@macro flutter.widgets.EditableText.spellCheckConfiguration}
  ///
  /// If [SpellCheckConfiguration.misspelledTextStyle] is not specified in this
  /// configuration, then [materialMisspelledTextStyle] is used by default.
  final SpellCheckConfiguration? spellCheckConfiguration;

  /// The [TextStyle] used to indicate misspelled words in the Material style.
  ///
  /// See also:
  ///  * [SpellCheckConfiguration.misspelledTextStyle], the style configured to
  ///    mark misspelled words with.
  ///  * [CupertinoTextField.cupertinoMisspelledTextStyle], the style configured
  ///    to mark misspelled words with in the Cupertino style.
  static const TextStyle materialMisspelledTextStyle =
    TextStyle(
      decoration: TextDecoration.underline,
      decorationColor: Colors.red,
      decorationStyle: TextDecorationStyle.wavy,
  );

  /// Default builder for the spell check suggestions toolbar in the Material
  /// style.
  ///
  /// See also:
  ///  * [SpellCheckConfiguration.spellCheckSuggestionsToolbarBuilder], the
  //     builder configured to show a spell check suggestions toolbar.
  @visibleForTesting
  static Widget defaultSpellCheckSuggestionsToolbarBuilder(
    BuildContext context,
    EditableTextState editableTextState,
  ) {
    final Offset anchor =
      SpellCheckSuggestionsToolbar.getToolbarAnchor(editableTextState.contextMenuAnchors);
    final List<ContextMenuButtonItem>? buttonItems =
      SpellCheckSuggestionsToolbar.buildButtonItems(context, editableTextState);

    if (buttonItems == null){
      return const SizedBox.shrink();
    }

    return SpellCheckSuggestionsToolbar(
      anchor: anchor,
      buttonItems: buttonItems,
    );
  }

  @override
  State<TextField> createState() => _TextFieldState();

  @override
  void debugFillProperties(DiagnosticPropertiesBuilder properties) {
    super.debugFillProperties(properties);
    properties.add(DiagnosticsProperty<TextEditingController>('controller', controller, defaultValue: null));
    properties.add(DiagnosticsProperty<FocusNode>('focusNode', focusNode, defaultValue: null));
    properties.add(DiagnosticsProperty<bool>('enabled', enabled, defaultValue: null));
    properties.add(DiagnosticsProperty<InputDecoration>('decoration', decoration, defaultValue: const InputDecoration()));
    properties.add(DiagnosticsProperty<TextInputType>('keyboardType', keyboardType, defaultValue: TextInputType.text));
    properties.add(DiagnosticsProperty<TextStyle>('style', style, defaultValue: null));
    properties.add(DiagnosticsProperty<bool>('autofocus', autofocus, defaultValue: false));
    properties.add(DiagnosticsProperty<String>('obscuringCharacter', obscuringCharacter, defaultValue: '•'));
    properties.add(DiagnosticsProperty<bool>('obscureText', obscureText, defaultValue: false));
    properties.add(DiagnosticsProperty<bool>('autocorrect', autocorrect, defaultValue: true));
    properties.add(EnumProperty<SmartDashesType>('smartDashesType', smartDashesType, defaultValue: obscureText ? SmartDashesType.disabled : SmartDashesType.enabled));
    properties.add(EnumProperty<SmartQuotesType>('smartQuotesType', smartQuotesType, defaultValue: obscureText ? SmartQuotesType.disabled : SmartQuotesType.enabled));
    properties.add(DiagnosticsProperty<bool>('enableSuggestions', enableSuggestions, defaultValue: true));
    properties.add(IntProperty('maxLines', maxLines, defaultValue: 1));
    properties.add(IntProperty('minLines', minLines, defaultValue: null));
    properties.add(DiagnosticsProperty<bool>('expands', expands, defaultValue: false));
    properties.add(IntProperty('maxLength', maxLength, defaultValue: null));
    properties.add(EnumProperty<MaxLengthEnforcement>('maxLengthEnforcement', maxLengthEnforcement, defaultValue: null));
    properties.add(EnumProperty<TextInputAction>('textInputAction', textInputAction, defaultValue: null));
    properties.add(EnumProperty<TextCapitalization>('textCapitalization', textCapitalization, defaultValue: TextCapitalization.none));
    properties.add(EnumProperty<TextAlign>('textAlign', textAlign, defaultValue: TextAlign.start));
    properties.add(DiagnosticsProperty<TextAlignVertical>('textAlignVertical', textAlignVertical, defaultValue: null));
    properties.add(EnumProperty<TextDirection>('textDirection', textDirection, defaultValue: null));
    properties.add(DoubleProperty('cursorWidth', cursorWidth, defaultValue: 2.0));
    properties.add(DoubleProperty('cursorHeight', cursorHeight, defaultValue: null));
    properties.add(DiagnosticsProperty<Radius>('cursorRadius', cursorRadius, defaultValue: null));
    properties.add(ColorProperty('cursorColor', cursorColor, defaultValue: null));
    properties.add(DiagnosticsProperty<Brightness>('keyboardAppearance', keyboardAppearance, defaultValue: null));
    properties.add(DiagnosticsProperty<EdgeInsetsGeometry>('scrollPadding', scrollPadding, defaultValue: const EdgeInsets.all(20.0)));
    properties.add(FlagProperty('selectionEnabled', value: selectionEnabled, defaultValue: true, ifFalse: 'selection disabled'));
    properties.add(DiagnosticsProperty<TextSelectionControls>('selectionControls', selectionControls, defaultValue: null));
    properties.add(DiagnosticsProperty<ScrollController>('scrollController', scrollController, defaultValue: null));
    properties.add(DiagnosticsProperty<ScrollPhysics>('scrollPhysics', scrollPhysics, defaultValue: null));
    properties.add(DiagnosticsProperty<Clip>('clipBehavior', clipBehavior, defaultValue: Clip.hardEdge));
    properties.add(DiagnosticsProperty<bool>('scribbleEnabled', scribbleEnabled, defaultValue: true));
    properties.add(DiagnosticsProperty<bool>('enableIMEPersonalizedLearning', enableIMEPersonalizedLearning, defaultValue: true));
    properties.add(DiagnosticsProperty<SpellCheckConfiguration>('spellCheckConfiguration', spellCheckConfiguration, defaultValue: null));
    properties.add(DiagnosticsProperty<List<String>>('contentCommitMimeTypes', contentInsertionConfiguration?.allowedMimeTypes ?? const <String>[], defaultValue: contentInsertionConfiguration == null ? const <String>[] : kDefaultContentInsertionMimeTypes));
  }
}

class _TextFieldState extends State<TextField> with RestorationMixin implements TextSelectionGestureDetectorBuilderDelegate, AutofillClient {
  RestorableTextEditingController? _controller;
  TextEditingController get _effectiveController => widget.controller ?? _controller!.value;

  FocusNode? _focusNode;
  FocusNode get _effectiveFocusNode => widget.focusNode ?? (_focusNode ??= FocusNode());

  MaxLengthEnforcement get _effectiveMaxLengthEnforcement => widget.maxLengthEnforcement
    ?? LengthLimitingTextInputFormatter.getDefaultMaxLengthEnforcement(Theme.of(context).platform);

  bool _isHovering = false;

  bool get needsCounter => widget.maxLength != null
    && widget.decoration != null
    && widget.decoration!.counterText == null;

  bool _showSelectionHandles = false;

  late _TextFieldSelectionGestureDetectorBuilder _selectionGestureDetectorBuilder;

  // API for TextSelectionGestureDetectorBuilderDelegate.
  @override
  late bool forcePressEnabled;

  @override
  final GlobalKey<EditableTextState> editableTextKey = GlobalKey<EditableTextState>();

  @override
  bool get selectionEnabled => widget.selectionEnabled;
  // End of API for TextSelectionGestureDetectorBuilderDelegate.

  bool get _isEnabled =>  widget.enabled ?? widget.decoration?.enabled ?? true;

  int get _currentLength => _effectiveController.value.text.characters.length;

  bool get _hasIntrinsicError => widget.maxLength != null && widget.maxLength! > 0 && _effectiveController.value.text.characters.length > widget.maxLength!;

  bool get _hasError => widget.decoration?.errorText != null || _hasIntrinsicError;

  InputDecoration _getEffectiveDecoration() {
    final MaterialLocalizations localizations = MaterialLocalizations.of(context);
    final ThemeData themeData = Theme.of(context);
    final InputDecoration effectiveDecoration = (widget.decoration ?? const InputDecoration())
      .applyDefaults(themeData.inputDecorationTheme)
      .copyWith(
        enabled: _isEnabled,
        hintMaxLines: widget.decoration?.hintMaxLines ?? widget.maxLines,
      );

    // No need to build anything if counter or counterText were given directly.
    if (effectiveDecoration.counter != null || effectiveDecoration.counterText != null) {
      return effectiveDecoration;
    }

    // If buildCounter was provided, use it to generate a counter widget.
    Widget? counter;
    final int currentLength = _currentLength;
    if (effectiveDecoration.counter == null
        && effectiveDecoration.counterText == null
        && widget.buildCounter != null) {
      final bool isFocused = _effectiveFocusNode.hasFocus;
      final Widget? builtCounter = widget.buildCounter!(
        context,
        currentLength: currentLength,
        maxLength: widget.maxLength,
        isFocused: isFocused,
      );
      // If buildCounter returns null, don't add a counter widget to the field.
      if (builtCounter != null) {
        counter = Semantics(
          container: true,
          liveRegion: isFocused,
          child: builtCounter,
        );
      }
      return effectiveDecoration.copyWith(counter: counter);
    }

    if (widget.maxLength == null) {
      return effectiveDecoration;
    } // No counter widget

    String counterText = '$currentLength';
    String semanticCounterText = '';

    // Handle a real maxLength (positive number)
    if (widget.maxLength! > 0) {
      // Show the maxLength in the counter
      counterText += '/${widget.maxLength}';
      final int remaining = (widget.maxLength! - currentLength).clamp(0, widget.maxLength!); // ignore_clamp_double_lint
      semanticCounterText = localizations.remainingTextFieldCharacterCount(remaining);
    }

    if (_hasIntrinsicError) {
      return effectiveDecoration.copyWith(
        errorText: effectiveDecoration.errorText ?? '',
        counterStyle: effectiveDecoration.errorStyle
          ?? (themeData.useMaterial3 ? _m3CounterErrorStyle(context): _m2CounterErrorStyle(context)),
        counterText: counterText,
        semanticCounterText: semanticCounterText,
      );
    }

    return effectiveDecoration.copyWith(
      counterText: counterText,
      semanticCounterText: semanticCounterText,
    );
  }

  @override
  void initState() {
    super.initState();
    _selectionGestureDetectorBuilder = _TextFieldSelectionGestureDetectorBuilder(state: this);
    if (widget.controller == null) {
      _createLocalController();
    }
    _effectiveFocusNode.canRequestFocus = widget.canRequestFocus && _isEnabled;
    _effectiveFocusNode.addListener(_handleFocusChanged);
  }

  bool get _canRequestFocus {
    final NavigationMode mode = MediaQuery.maybeNavigationModeOf(context) ?? NavigationMode.traditional;
    switch (mode) {
      case NavigationMode.traditional:
        return widget.canRequestFocus && _isEnabled;
      case NavigationMode.directional:
        return true;
    }
  }

  @override
  void didChangeDependencies() {
    super.didChangeDependencies();
    _effectiveFocusNode.canRequestFocus = _canRequestFocus;
  }

  @override
  void didUpdateWidget(TextField oldWidget) {
    super.didUpdateWidget(oldWidget);
    if (widget.controller == null && oldWidget.controller != null) {
      _createLocalController(oldWidget.controller!.value);
    } else if (widget.controller != null && oldWidget.controller == null) {
      unregisterFromRestoration(_controller!);
      _controller!.dispose();
      _controller = null;
    }

    if (widget.focusNode != oldWidget.focusNode) {
      (oldWidget.focusNode ?? _focusNode)?.removeListener(_handleFocusChanged);
      (widget.focusNode ?? _focusNode)?.addListener(_handleFocusChanged);
    }

    _effectiveFocusNode.canRequestFocus = _canRequestFocus;

    if (_effectiveFocusNode.hasFocus && widget.readOnly != oldWidget.readOnly && _isEnabled) {
      if(_effectiveController.selection.isCollapsed) {
        _showSelectionHandles = !widget.readOnly;
      }
    }
  }

  @override
  void restoreState(RestorationBucket? oldBucket, bool initialRestore) {
    if (_controller != null) {
      _registerController();
    }
  }

  void _registerController() {
    assert(_controller != null);
    registerForRestoration(_controller!, 'controller');
  }

  void _createLocalController([TextEditingValue? value]) {
    assert(_controller == null);
    _controller = value == null
        ? RestorableTextEditingController()
        : RestorableTextEditingController.fromValue(value);
    if (!restorePending) {
      _registerController();
    }
  }

  @override
  String? get restorationId => widget.restorationId;

  @override
  void dispose() {
    _effectiveFocusNode.removeListener(_handleFocusChanged);
    _focusNode?.dispose();
    _controller?.dispose();
    super.dispose();
  }

  EditableTextState? get _editableText => editableTextKey.currentState;

  void _requestKeyboard() {
    _editableText?.requestKeyboard();
  }

  bool _shouldShowSelectionHandles(SelectionChangedCause? cause) {
    // When the text field is activated by something that doesn't trigger the
    // selection overlay, we shouldn't show the handles either.
    if (!_selectionGestureDetectorBuilder.shouldShowSelectionToolbar) {
      return false;
    }

    if (cause == SelectionChangedCause.keyboard) {
      return false;
    }

    if (widget.readOnly && _effectiveController.selection.isCollapsed) {
      return false;
    }

    if (!_isEnabled) {
      return false;
    }

    if (cause == SelectionChangedCause.longPress || cause == SelectionChangedCause.scribble) {
      return true;
    }

    if (_effectiveController.text.isNotEmpty) {
      return true;
    }

    return false;
  }

  void _handleFocusChanged() {
    setState(() {
      // Rebuild the widget on focus change to show/hide the text selection
      // highlight.
    });
  }

  void _handleSelectionChanged(TextSelection selection, SelectionChangedCause? cause) {
    final bool willShowSelectionHandles = _shouldShowSelectionHandles(cause);
    if (willShowSelectionHandles != _showSelectionHandles) {
      setState(() {
        _showSelectionHandles = willShowSelectionHandles;
      });
    }

    switch (Theme.of(context).platform) {
      case TargetPlatform.iOS:
<<<<<<< HEAD
=======
      case TargetPlatform.macOS:
      case TargetPlatform.linux:
      case TargetPlatform.windows:
      case TargetPlatform.fuchsia:
      case TargetPlatform.android:
        if (cause == SelectionChangedCause.longPress
            || cause == SelectionChangedCause.drag) {
          _editableText?.bringIntoView(selection.extent);
        }
        break;
    }

    switch (Theme.of(context).platform) {
      case TargetPlatform.iOS:
>>>>>>> 25712d95
      case TargetPlatform.fuchsia:
      case TargetPlatform.android:
        break;
      case TargetPlatform.macOS:
      case TargetPlatform.linux:
      case TargetPlatform.windows:
        if (cause == SelectionChangedCause.drag) {
          _editableText?.hideToolbar();
        }
        break;
    }
  }

  /// Toggle the toolbar when a selection handle is tapped.
  void _handleSelectionHandleTapped() {
    if (_effectiveController.selection.isCollapsed) {
      _editableText!.toggleToolbar();
    }
  }

  void _handleHover(bool hovering) {
    if (hovering != _isHovering) {
      setState(() {
        _isHovering = hovering;
      });
    }
  }

  // AutofillClient implementation start.
  @override
  String get autofillId => _editableText!.autofillId;

  @override
  void autofill(TextEditingValue newEditingValue) => _editableText!.autofill(newEditingValue);

  @override
  TextInputConfiguration get textInputConfiguration {
    final List<String>? autofillHints = widget.autofillHints?.toList(growable: false);
    final AutofillConfiguration autofillConfiguration = autofillHints != null
      ? AutofillConfiguration(
          uniqueIdentifier: autofillId,
          autofillHints: autofillHints,
          currentEditingValue: _effectiveController.value,
          hintText: (widget.decoration ?? const InputDecoration()).hintText,
        )
      : AutofillConfiguration.disabled;

    return _editableText!.textInputConfiguration.copyWith(autofillConfiguration: autofillConfiguration);
  }
  // AutofillClient implementation end.

  @override
  Widget build(BuildContext context) {
    assert(debugCheckHasMaterial(context));
    assert(debugCheckHasMaterialLocalizations(context));
    assert(debugCheckHasDirectionality(context));
    assert(
      !(widget.style != null && widget.style!.inherit == false &&
        (widget.style!.fontSize == null || widget.style!.textBaseline == null)),
      'inherit false style must supply fontSize and textBaseline',
    );

    final ThemeData theme = Theme.of(context);
    final DefaultSelectionStyle selectionStyle = DefaultSelectionStyle.of(context);
    final TextStyle style = (theme.useMaterial3 ? _m3InputStyle(context) : theme.textTheme.titleMedium!).merge(widget.style);
    final Brightness keyboardAppearance = widget.keyboardAppearance ?? theme.brightness;
    final TextEditingController controller = _effectiveController;
    final FocusNode focusNode = _effectiveFocusNode;
    final List<TextInputFormatter> formatters = <TextInputFormatter>[
      ...?widget.inputFormatters,
      if (widget.maxLength != null)
        LengthLimitingTextInputFormatter(
          widget.maxLength,
          maxLengthEnforcement: _effectiveMaxLengthEnforcement,
        ),
    ];

    // Set configuration as disabled if not otherwise specified. If specified,
    // ensure that configuration uses Material text style for misspelled words
    // unless a custom style is specified.
    final SpellCheckConfiguration spellCheckConfiguration =
      widget.spellCheckConfiguration != null &&
      widget.spellCheckConfiguration != const SpellCheckConfiguration.disabled()
        ? widget.spellCheckConfiguration!.copyWith(
            misspelledTextStyle: widget.spellCheckConfiguration!.misspelledTextStyle
              ?? TextField.materialMisspelledTextStyle,
            spellCheckSuggestionsToolbarBuilder:
              widget.spellCheckConfiguration!.spellCheckSuggestionsToolbarBuilder
                ?? TextField.defaultSpellCheckSuggestionsToolbarBuilder
          )
        : const SpellCheckConfiguration.disabled();

    TextSelectionControls? textSelectionControls = widget.selectionControls;
    final bool paintCursorAboveText;
    final bool cursorOpacityAnimates;
    Offset? cursorOffset;
    final Color cursorColor;
    final Color selectionColor;
    Color? autocorrectionTextRectColor;
    Radius? cursorRadius = widget.cursorRadius;
    VoidCallback? handleDidGainAccessibilityFocus;

    switch (theme.platform) {
      case TargetPlatform.iOS:
        final CupertinoThemeData cupertinoTheme = CupertinoTheme.of(context);
        forcePressEnabled = true;
        textSelectionControls ??= cupertinoTextSelectionHandleControls;
        paintCursorAboveText = true;
        cursorOpacityAnimates = true;
        cursorColor = widget.cursorColor ?? selectionStyle.cursorColor ?? cupertinoTheme.primaryColor;
        selectionColor = selectionStyle.selectionColor ?? cupertinoTheme.primaryColor.withOpacity(0.40);
        cursorRadius ??= const Radius.circular(2.0);
        cursorOffset = Offset(iOSHorizontalOffset / MediaQuery.devicePixelRatioOf(context), 0);
        autocorrectionTextRectColor = selectionColor;
        break;

      case TargetPlatform.macOS:
        final CupertinoThemeData cupertinoTheme = CupertinoTheme.of(context);
        forcePressEnabled = false;
        textSelectionControls ??= cupertinoDesktopTextSelectionHandleControls;
        paintCursorAboveText = true;
        cursorOpacityAnimates = false;
        cursorColor = widget.cursorColor ?? selectionStyle.cursorColor ?? cupertinoTheme.primaryColor;
        selectionColor = selectionStyle.selectionColor ?? cupertinoTheme.primaryColor.withOpacity(0.40);
        cursorRadius ??= const Radius.circular(2.0);
        cursorOffset = Offset(iOSHorizontalOffset / MediaQuery.devicePixelRatioOf(context), 0);
        handleDidGainAccessibilityFocus = () {
          // Automatically activate the TextField when it receives accessibility focus.
          if (!_effectiveFocusNode.hasFocus && _effectiveFocusNode.canRequestFocus) {
            _effectiveFocusNode.requestFocus();
          }
        };
        break;

      case TargetPlatform.android:
      case TargetPlatform.fuchsia:
        forcePressEnabled = false;
        textSelectionControls ??= materialTextSelectionHandleControls;
        paintCursorAboveText = false;
        cursorOpacityAnimates = false;
        cursorColor = widget.cursorColor ?? selectionStyle.cursorColor ?? theme.colorScheme.primary;
        selectionColor = selectionStyle.selectionColor ?? theme.colorScheme.primary.withOpacity(0.40);
        break;

      case TargetPlatform.linux:
        forcePressEnabled = false;
        textSelectionControls ??= desktopTextSelectionHandleControls;
        paintCursorAboveText = false;
        cursorOpacityAnimates = false;
        cursorColor = widget.cursorColor ?? selectionStyle.cursorColor ?? theme.colorScheme.primary;
        selectionColor = selectionStyle.selectionColor ?? theme.colorScheme.primary.withOpacity(0.40);
        break;

      case TargetPlatform.windows:
        forcePressEnabled = false;
        textSelectionControls ??= desktopTextSelectionHandleControls;
        paintCursorAboveText = false;
        cursorOpacityAnimates = false;
        cursorColor = widget.cursorColor ?? selectionStyle.cursorColor ?? theme.colorScheme.primary;
        selectionColor = selectionStyle.selectionColor ?? theme.colorScheme.primary.withOpacity(0.40);
        handleDidGainAccessibilityFocus = () {
          // Automatically activate the TextField when it receives accessibility focus.
          if (!_effectiveFocusNode.hasFocus && _effectiveFocusNode.canRequestFocus) {
            _effectiveFocusNode.requestFocus();
          }
        };
        break;
    }

    Widget child = RepaintBoundary(
      child: UnmanagedRestorationScope(
        bucket: bucket,
        child: EditableText(
          key: editableTextKey,
          readOnly: widget.readOnly || !_isEnabled,
          toolbarOptions: widget.toolbarOptions,
          showCursor: widget.showCursor,
          showSelectionHandles: _showSelectionHandles,
          controller: controller,
          focusNode: focusNode,
          keyboardType: widget.keyboardType,
          textInputAction: widget.textInputAction,
          textCapitalization: widget.textCapitalization,
          style: style,
          strutStyle: widget.strutStyle,
          textAlign: widget.textAlign,
          textDirection: widget.textDirection,
          autofocus: widget.autofocus,
          obscuringCharacter: widget.obscuringCharacter,
          obscureText: widget.obscureText,
          autocorrect: widget.autocorrect,
          smartDashesType: widget.smartDashesType,
          smartQuotesType: widget.smartQuotesType,
          enableSuggestions: widget.enableSuggestions,
          maxLines: widget.maxLines,
          minLines: widget.minLines,
          expands: widget.expands,
          // Only show the selection highlight when the text field is focused.
          selectionColor: focusNode.hasFocus ? selectionColor : null,
          selectionControls: widget.selectionEnabled ? textSelectionControls : null,
          onChanged: widget.onChanged,
          onSelectionChanged: _handleSelectionChanged,
          onEditingComplete: widget.onEditingComplete,
          onSubmitted: widget.onSubmitted,
          onAppPrivateCommand: widget.onAppPrivateCommand,
          onSelectionHandleTapped: _handleSelectionHandleTapped,
          onTapOutside: widget.onTapOutside,
          inputFormatters: formatters,
          rendererIgnoresPointer: true,
          mouseCursor: MouseCursor.defer, // TextField will handle the cursor
          cursorWidth: widget.cursorWidth,
          cursorHeight: widget.cursorHeight,
          cursorRadius: cursorRadius,
          cursorColor: cursorColor,
          selectionHeightStyle: widget.selectionHeightStyle,
          selectionWidthStyle: widget.selectionWidthStyle,
          cursorOpacityAnimates: cursorOpacityAnimates,
          cursorOffset: cursorOffset,
          paintCursorAboveText: paintCursorAboveText,
          backgroundCursorColor: CupertinoColors.inactiveGray,
          scrollPadding: widget.scrollPadding,
          keyboardAppearance: keyboardAppearance,
          enableInteractiveSelection: widget.enableInteractiveSelection,
          dragStartBehavior: widget.dragStartBehavior,
          scrollController: widget.scrollController,
          scrollPhysics: widget.scrollPhysics,
          autofillClient: this,
          autocorrectionTextRectColor: autocorrectionTextRectColor,
          clipBehavior: widget.clipBehavior,
          restorationId: 'editable',
          scribbleEnabled: widget.scribbleEnabled,
          enableIMEPersonalizedLearning: widget.enableIMEPersonalizedLearning,
          contentInsertionConfiguration: widget.contentInsertionConfiguration,
          contextMenuBuilder: widget.contextMenuBuilder,
          spellCheckConfiguration: spellCheckConfiguration,
          magnifierConfiguration: widget.magnifierConfiguration ?? TextMagnifier.adaptiveMagnifierConfiguration,
        ),
      ),
    );

    if (widget.decoration != null) {
      child = AnimatedBuilder(
        animation: Listenable.merge(<Listenable>[ focusNode, controller ]),
        builder: (BuildContext context, Widget? child) {
          return InputDecorator(
            decoration: _getEffectiveDecoration(),
            baseStyle: widget.style,
            textAlign: widget.textAlign,
            textAlignVertical: widget.textAlignVertical,
            isHovering: _isHovering,
            isFocused: focusNode.hasFocus,
            isEmpty: controller.value.text.isEmpty,
            expands: widget.expands,
            child: child,
          );
        },
        child: child,
      );
    }
    final MouseCursor effectiveMouseCursor = MaterialStateProperty.resolveAs<MouseCursor>(
      widget.mouseCursor ?? MaterialStateMouseCursor.textable,
      <MaterialState>{
        if (!_isEnabled) MaterialState.disabled,
        if (_isHovering) MaterialState.hovered,
        if (focusNode.hasFocus) MaterialState.focused,
        if (_hasError) MaterialState.error,
      },
    );

    final int? semanticsMaxValueLength;
    if (_effectiveMaxLengthEnforcement != MaxLengthEnforcement.none &&
      widget.maxLength != null &&
      widget.maxLength! > 0) {
      semanticsMaxValueLength = widget.maxLength;
    } else {
      semanticsMaxValueLength = null;
    }

    return MouseRegion(
      cursor: effectiveMouseCursor,
      onEnter: (PointerEnterEvent event) => _handleHover(true),
      onExit: (PointerExitEvent event) => _handleHover(false),
      child: TextFieldTapRegion(
        child: IgnorePointer(
          ignoring: !_isEnabled,
          child: AnimatedBuilder(
            animation: controller, // changes the _currentLength
            builder: (BuildContext context, Widget? child) {
              return Semantics(
                maxValueLength: semanticsMaxValueLength,
                currentValueLength: _currentLength,
                onTap: widget.readOnly ? null : () {
                  if (!_effectiveController.selection.isValid) {
                    _effectiveController.selection = TextSelection.collapsed(offset: _effectiveController.text.length);
                  }
                  _requestKeyboard();
                },
                onDidGainAccessibilityFocus: handleDidGainAccessibilityFocus,
                child: child,
              );
            },
            child: _selectionGestureDetectorBuilder.buildGestureDetector(
              behavior: HitTestBehavior.translucent,
              child: child,
            ),
          ),
        ),
      ),
    );
  }
}

TextStyle _m2CounterErrorStyle(BuildContext context) =>
  Theme.of(context).textTheme.bodySmall!.copyWith(color: Theme.of(context).colorScheme.error);

// BEGIN GENERATED TOKEN PROPERTIES - TextField

// Do not edit by hand. The code between the "BEGIN GENERATED" and
// "END GENERATED" comments are generated from data in the Material
// Design token database by the script:
//   dev/tools/gen_defaults/bin/gen_defaults.dart.

// Token database version: v0_158

TextStyle _m3InputStyle(BuildContext context) => Theme.of(context).textTheme.bodyLarge!;

TextStyle _m3CounterErrorStyle(BuildContext context) =>
  Theme.of(context).textTheme.bodySmall!.copyWith(color: Theme.of(context).colorScheme.error);

// END GENERATED TOKEN PROPERTIES - TextField<|MERGE_RESOLUTION|>--- conflicted
+++ resolved
@@ -1120,23 +1120,6 @@
 
     switch (Theme.of(context).platform) {
       case TargetPlatform.iOS:
-<<<<<<< HEAD
-=======
-      case TargetPlatform.macOS:
-      case TargetPlatform.linux:
-      case TargetPlatform.windows:
-      case TargetPlatform.fuchsia:
-      case TargetPlatform.android:
-        if (cause == SelectionChangedCause.longPress
-            || cause == SelectionChangedCause.drag) {
-          _editableText?.bringIntoView(selection.extent);
-        }
-        break;
-    }
-
-    switch (Theme.of(context).platform) {
-      case TargetPlatform.iOS:
->>>>>>> 25712d95
       case TargetPlatform.fuchsia:
       case TargetPlatform.android:
         break;
