// Copyright 2014 The Flutter Authors. All rights reserved.
// Use of this source code is governed by a BSD-style license that can be
// found in the LICENSE file.

import 'dart:ui' as ui show BoxHeightStyle, BoxWidthStyle;

import 'package:flutter/cupertino.dart';
import 'package:flutter/foundation.dart';
import 'package:flutter/gestures.dart';
import 'package:flutter/rendering.dart';
import 'package:flutter/services.dart';

import 'adaptive_text_selection_toolbar.dart';
import 'color_scheme.dart';
import 'colors.dart';
import 'debug.dart';
import 'desktop_text_selection.dart';
import 'feedback.dart';
import 'input_decorator.dart';
import 'magnifier.dart';
import 'material_localizations.dart';
import 'material_state.dart';
import 'selectable_text.dart' show iOSHorizontalOffset;
import 'spell_check_suggestions_toolbar.dart';
import 'text_selection.dart';
import 'theme.dart';

export 'package:flutter/services.dart' show SmartDashesType, SmartQuotesType, TextCapitalization, TextInputAction, TextInputType;

// Examples can assume:
// late BuildContext context;
// late FocusNode myFocusNode;

/// Signature for the [TextField.buildCounter] callback.
typedef InputCounterWidgetBuilder = Widget? Function(
  /// The build context for the TextField.
  BuildContext context, {
  /// The length of the string currently in the input.
  required int currentLength,
  /// The maximum string length that can be entered into the TextField.
  required int? maxLength,
  /// Whether or not the TextField is currently focused. Mainly provided for
  /// the [liveRegion] parameter in the [Semantics] widget for accessibility.
  required bool isFocused,
});

class _TextFieldSelectionGestureDetectorBuilder extends TextSelectionGestureDetectorBuilder {
  _TextFieldSelectionGestureDetectorBuilder({
    required _TextFieldState state,
  }) : _state = state,
       super(delegate: state);

  final _TextFieldState _state;

  @override
  void onForcePressStart(ForcePressDetails details) {
    super.onForcePressStart(details);
    if (delegate.selectionEnabled && shouldShowSelectionToolbar) {
      editableText.showToolbar();
    }
  }

  @override
  void onForcePressEnd(ForcePressDetails details) {
    // Not required.
  }

  @override
  void onSingleTapUp(TapDragUpDetails details) {
    super.onSingleTapUp(details);
    _state._requestKeyboard();
    _state.widget.onTap?.call();
  }

  @override
  void onSingleLongTapStart(LongPressStartDetails details) {
    super.onSingleLongTapStart(details);
    if (delegate.selectionEnabled) {
      switch (Theme.of(_state.context).platform) {
        case TargetPlatform.iOS:
        case TargetPlatform.macOS:
          break;
        case TargetPlatform.android:
        case TargetPlatform.fuchsia:
        case TargetPlatform.linux:
        case TargetPlatform.windows:
          Feedback.forLongPress(_state.context);
      }
    }
  }
}

/// A Material Design text field.
///
/// A text field lets the user enter text, either with hardware keyboard or with
/// an onscreen keyboard.
///
/// The text field calls the [onChanged] callback whenever the user changes the
/// text in the field. If the user indicates that they are done typing in the
/// field (e.g., by pressing a button on the soft keyboard), the text field
/// calls the [onSubmitted] callback.
///
/// To control the text that is displayed in the text field, use the
/// [controller]. For example, to set the initial value of the text field, use
/// a [controller] that already contains some text. The [controller] can also
/// control the selection and composing region (and to observe changes to the
/// text, selection, and composing region).
///
/// By default, a text field has a [decoration] that draws a divider below the
/// text field. You can use the [decoration] property to control the decoration,
/// for example by adding a label or an icon. If you set the [decoration]
/// property to null, the decoration will be removed entirely, including the
/// extra padding introduced by the decoration to save space for the labels.
///
/// If [decoration] is non-null (which is the default), the text field requires
/// one of its ancestors to be a [Material] widget.
///
/// To integrate the [TextField] into a [Form] with other [FormField] widgets,
/// consider using [TextFormField].
///
/// {@template flutter.material.textfield.wantKeepAlive}
/// When the widget has focus, it will prevent itself from disposing via its
/// underlying [EditableText]'s [AutomaticKeepAliveClientMixin.wantKeepAlive] in
/// order to avoid losing the selection. Removing the focus will allow it to be
/// disposed.
/// {@endtemplate}
///
/// Remember to call [TextEditingController.dispose] of the [TextEditingController]
/// when it is no longer needed. This will ensure we discard any resources used
/// by the object.
///
/// ## Obscured Input
///
/// {@tool dartpad}
/// This example shows how to create a [TextField] that will obscure input. The
/// [InputDecoration] surrounds the field in a border using [OutlineInputBorder]
/// and adds a label.
///
/// ** See code in examples/api/lib/material/text_field/text_field.0.dart **
/// {@end-tool}
///
/// ## Reading values
///
/// A common way to read a value from a TextField is to use the [onSubmitted]
/// callback. This callback is applied to the text field's current value when
/// the user finishes editing.
///
/// {@tool dartpad}
/// This sample shows how to get a value from a TextField via the [onSubmitted]
/// callback.
///
/// ** See code in examples/api/lib/material/text_field/text_field.1.dart **
/// {@end-tool}
///
/// {@macro flutter.widgets.EditableText.lifeCycle}
///
/// For most applications the [onSubmitted] callback will be sufficient for
/// reacting to user input.
///
/// The [onEditingComplete] callback also runs when the user finishes editing.
/// It's different from [onSubmitted] because it has a default value which
/// updates the text controller and yields the keyboard focus. Applications that
/// require different behavior can override the default [onEditingComplete]
/// callback.
///
/// Keep in mind you can also always read the current string from a TextField's
/// [TextEditingController] using [TextEditingController.text].
///
/// ## Handling emojis and other complex characters
/// {@macro flutter.widgets.EditableText.onChanged}
///
/// In the live Dartpad example above, try typing the emoji 👨‍👩‍👦
/// into the field and submitting. Because the example code measures the length
/// with `value.characters.length`, the emoji is correctly counted as a single
/// character.
///
/// {@macro flutter.widgets.editableText.showCaretOnScreen}
///
/// {@macro flutter.widgets.editableText.accessibility}
///
/// See also:
///
///  * [TextFormField], which integrates with the [Form] widget.
///  * [InputDecorator], which shows the labels and other visual elements that
///    surround the actual text editing widget.
///  * [EditableText], which is the raw text editing control at the heart of a
///    [TextField]. The [EditableText] widget is rarely used directly unless
///    you are implementing an entirely different design language, such as
///    Cupertino.
///  * <https://material.io/design/components/text-fields.html>
///  * Cookbook: [Create and style a text field](https://flutter.dev/docs/cookbook/forms/text-input)
///  * Cookbook: [Handle changes to a text field](https://flutter.dev/docs/cookbook/forms/text-field-changes)
///  * Cookbook: [Retrieve the value of a text field](https://flutter.dev/docs/cookbook/forms/retrieve-input)
///  * Cookbook: [Focus and text fields](https://flutter.dev/docs/cookbook/forms/focus)
class TextField extends StatefulWidget {
  /// Creates a Material Design text field.
  ///
  /// If [decoration] is non-null (which is the default), the text field requires
  /// one of its ancestors to be a [Material] widget.
  ///
  /// To remove the decoration entirely (including the extra padding introduced
  /// by the decoration to save space for the labels), set the [decoration] to
  /// null.
  ///
  /// The [maxLines] property can be set to null to remove the restriction on
  /// the number of lines. By default, it is one, meaning this is a single-line
  /// text field. [maxLines] must not be zero.
  ///
  /// The [maxLength] property is set to null by default, which means the
  /// number of characters allowed in the text field is not restricted. If
  /// [maxLength] is set a character counter will be displayed below the
  /// field showing how many characters have been entered. If the value is
  /// set to a positive integer it will also display the maximum allowed
  /// number of characters to be entered. If the value is set to
  /// [TextField.noMaxLength] then only the current length is displayed.
  ///
  /// After [maxLength] characters have been input, additional input
  /// is ignored, unless [maxLengthEnforcement] is set to
  /// [MaxLengthEnforcement.none].
  /// The text field enforces the length with a [LengthLimitingTextInputFormatter],
  /// which is evaluated after the supplied [inputFormatters], if any.
  /// The [maxLength] value must be either null or greater than zero.
  ///
  /// If [maxLengthEnforcement] is set to [MaxLengthEnforcement.none], then more
  /// than [maxLength] characters may be entered, and the error counter and
  /// divider will switch to the [decoration].errorStyle when the limit is
  /// exceeded.
  ///
  /// The text cursor is not shown if [showCursor] is false or if [showCursor]
  /// is null (the default) and [readOnly] is true.
  ///
  /// The [selectionHeightStyle] and [selectionWidthStyle] properties allow
  /// changing the shape of the selection highlighting. These properties default
  /// to [ui.BoxHeightStyle.tight] and [ui.BoxWidthStyle.tight] respectively and
  /// must not be null.
  ///
  /// The [textAlign], [autofocus], [obscureText], [readOnly], [autocorrect],
  /// [scrollPadding], [maxLines], [maxLength], [selectionHeightStyle],
  /// [selectionWidthStyle], [enableSuggestions], and
  /// [enableIMEPersonalizedLearning] arguments must not be null.
  ///
  /// See also:
  ///
  ///  * [maxLength], which discusses the precise meaning of "number of
  ///    characters" and how it may differ from the intuitive meaning.
  const TextField({
    super.key,
    this.controller,
    this.focusNode,
    this.undoController,
    this.decoration = const InputDecoration(),
    TextInputType? keyboardType,
    this.textInputAction,
    this.textCapitalization = TextCapitalization.none,
    this.style,
    this.strutStyle,
    this.textAlign = TextAlign.start,
    this.textAlignVertical,
    this.textDirection,
    this.readOnly = false,
    @Deprecated(
      'Use `contextMenuBuilder` instead. '
      'This feature was deprecated after v3.3.0-0.5.pre.',
    )
    this.toolbarOptions,
    this.showCursor,
    this.autofocus = false,
    this.obscuringCharacter = '•',
    this.obscureText = false,
    this.autocorrect = true,
    SmartDashesType? smartDashesType,
    SmartQuotesType? smartQuotesType,
    this.enableSuggestions = true,
    this.maxLines = 1,
    this.minLines,
    this.expands = false,
    this.maxLength,
    this.maxLengthEnforcement,
    this.onChanged,
    this.onEditingComplete,
    this.onSubmitted,
    this.onAppPrivateCommand,
    this.inputFormatters,
    this.enabled,
    this.cursorWidth = 2.0,
    this.cursorHeight,
    this.cursorRadius,
    this.cursorOpacityAnimates,
    this.cursorColor,
    this.selectionHeightStyle = ui.BoxHeightStyle.tight,
    this.selectionWidthStyle = ui.BoxWidthStyle.tight,
    this.keyboardAppearance,
    this.scrollPadding = const EdgeInsets.all(20.0),
    this.dragStartBehavior = DragStartBehavior.start,
    bool? enableInteractiveSelection,
    this.selectionControls,
    this.onTap,
    this.onTapOutside,
    this.mouseCursor,
    this.buildCounter,
    this.scrollController,
    this.scrollPhysics,
    this.autofillHints = const <String>[],
    this.contentInsertionConfiguration,
    this.clipBehavior = Clip.hardEdge,
    this.restorationId,
    this.scribbleEnabled = true,
    this.enableIMEPersonalizedLearning = true,
    this.contextMenuBuilder = _defaultContextMenuBuilder,
    this.canRequestFocus = true,
    this.spellCheckConfiguration,
    this.magnifierConfiguration,
  }) : assert(obscuringCharacter.length == 1),
       smartDashesType = smartDashesType ?? (obscureText ? SmartDashesType.disabled : SmartDashesType.enabled),
       smartQuotesType = smartQuotesType ?? (obscureText ? SmartQuotesType.disabled : SmartQuotesType.enabled),
       assert(maxLines == null || maxLines > 0),
       assert(minLines == null || minLines > 0),
       assert(
         (maxLines == null) || (minLines == null) || (maxLines >= minLines),
         "minLines can't be greater than maxLines",
       ),
       assert(
         !expands || (maxLines == null && minLines == null),
         'minLines and maxLines must be null when expands is true.',
       ),
       assert(!obscureText || maxLines == 1, 'Obscured fields cannot be multiline.'),
       assert(maxLength == null || maxLength == TextField.noMaxLength || maxLength > 0),
       // Assert the following instead of setting it directly to avoid surprising the user by silently changing the value they set.
       assert(
         !identical(textInputAction, TextInputAction.newline) ||
         maxLines == 1 ||
         !identical(keyboardType, TextInputType.text),
         'Use keyboardType TextInputType.multiline when using TextInputAction.newline on a multiline TextField.',
       ),
       keyboardType = keyboardType ?? (maxLines == 1 ? TextInputType.text : TextInputType.multiline),
       enableInteractiveSelection = enableInteractiveSelection ?? (!readOnly || !obscureText);

  /// {@macro flutter.widgets.magnifier.TextMagnifierConfiguration.intro}
  ///
  /// {@macro flutter.widgets.magnifier.intro}
  ///
  /// {@macro flutter.widgets.magnifier.TextMagnifierConfiguration.details}
  ///
  /// By default, builds a [CupertinoTextMagnifier] on iOS and [TextMagnifier]
  /// on Android, and builds nothing on all other platforms. If it is desired to
  /// suppress the magnifier, consider passing [TextMagnifierConfiguration.disabled].
  ///
  /// {@tool dartpad}
  /// This sample demonstrates how to customize the magnifier that this text field uses.
  ///
  /// ** See code in examples/api/lib/widgets/text_magnifier/text_magnifier.0.dart **
  /// {@end-tool}
  final TextMagnifierConfiguration? magnifierConfiguration;

  /// Controls the text being edited.
  ///
  /// If null, this widget will create its own [TextEditingController].
  final TextEditingController? controller;

  /// Defines the keyboard focus for this widget.
  ///
  /// The [focusNode] is a long-lived object that's typically managed by a
  /// [StatefulWidget] parent. See [FocusNode] for more information.
  ///
  /// To give the keyboard focus to this widget, provide a [focusNode] and then
  /// use the current [FocusScope] to request the focus:
  ///
  /// ```dart
  /// FocusScope.of(context).requestFocus(myFocusNode);
  /// ```
  ///
  /// This happens automatically when the widget is tapped.
  ///
  /// To be notified when the widget gains or loses the focus, add a listener
  /// to the [focusNode]:
  ///
  /// ```dart
  /// myFocusNode.addListener(() { print(myFocusNode.hasFocus); });
  /// ```
  ///
  /// If null, this widget will create its own [FocusNode].
  ///
  /// ## Keyboard
  ///
  /// Requesting the focus will typically cause the keyboard to be shown
  /// if it's not showing already.
  ///
  /// On Android, the user can hide the keyboard - without changing the focus -
  /// with the system back button. They can restore the keyboard's visibility
  /// by tapping on a text field. The user might hide the keyboard and
  /// switch to a physical keyboard, or they might just need to get it
  /// out of the way for a moment, to expose something it's
  /// obscuring. In this case requesting the focus again will not
  /// cause the focus to change, and will not make the keyboard visible.
  ///
  /// This widget builds an [EditableText] and will ensure that the keyboard is
  /// showing when it is tapped by calling [EditableTextState.requestKeyboard()].
  final FocusNode? focusNode;

  /// The decoration to show around the text field.
  ///
  /// By default, draws a horizontal line under the text field but can be
  /// configured to show an icon, label, hint text, and error text.
  ///
  /// Specify null to remove the decoration entirely (including the
  /// extra padding introduced by the decoration to save space for the labels).
  final InputDecoration? decoration;

  /// {@macro flutter.widgets.editableText.keyboardType}
  final TextInputType keyboardType;

  /// The type of action button to use for the keyboard.
  ///
  /// Defaults to [TextInputAction.newline] if [keyboardType] is
  /// [TextInputType.multiline] and [TextInputAction.done] otherwise.
  final TextInputAction? textInputAction;

  /// {@macro flutter.widgets.editableText.textCapitalization}
  final TextCapitalization textCapitalization;

  /// The style to use for the text being edited.
  ///
  /// This text style is also used as the base style for the [decoration].
  ///
  /// If null, defaults to the `titleMedium` text style from the current [Theme].
  final TextStyle? style;

  /// {@macro flutter.widgets.editableText.strutStyle}
  final StrutStyle? strutStyle;

  /// {@macro flutter.widgets.editableText.textAlign}
  final TextAlign textAlign;

  /// {@macro flutter.material.InputDecorator.textAlignVertical}
  final TextAlignVertical? textAlignVertical;

  /// {@macro flutter.widgets.editableText.textDirection}
  final TextDirection? textDirection;

  /// {@macro flutter.widgets.editableText.autofocus}
  final bool autofocus;

  /// {@macro flutter.widgets.editableText.obscuringCharacter}
  final String obscuringCharacter;

  /// {@macro flutter.widgets.editableText.obscureText}
  final bool obscureText;

  /// {@macro flutter.widgets.editableText.autocorrect}
  final bool autocorrect;

  /// {@macro flutter.services.TextInputConfiguration.smartDashesType}
  final SmartDashesType smartDashesType;

  /// {@macro flutter.services.TextInputConfiguration.smartQuotesType}
  final SmartQuotesType smartQuotesType;

  /// {@macro flutter.services.TextInputConfiguration.enableSuggestions}
  final bool enableSuggestions;

  /// {@macro flutter.widgets.editableText.maxLines}
  ///  * [expands], which determines whether the field should fill the height of
  ///    its parent.
  final int? maxLines;

  /// {@macro flutter.widgets.editableText.minLines}
  ///  * [expands], which determines whether the field should fill the height of
  ///    its parent.
  final int? minLines;

  /// {@macro flutter.widgets.editableText.expands}
  final bool expands;

  /// {@macro flutter.widgets.editableText.readOnly}
  final bool readOnly;

  /// Configuration of toolbar options.
  ///
  /// If not set, select all and paste will default to be enabled. Copy and cut
  /// will be disabled if [obscureText] is true. If [readOnly] is true,
  /// paste and cut will be disabled regardless.
  @Deprecated(
    'Use `contextMenuBuilder` instead. '
    'This feature was deprecated after v3.3.0-0.5.pre.',
  )
  final ToolbarOptions? toolbarOptions;

  /// {@macro flutter.widgets.editableText.showCursor}
  final bool? showCursor;

  /// If [maxLength] is set to this value, only the "current input length"
  /// part of the character counter is shown.
  static const int noMaxLength = -1;

  /// The maximum number of characters (Unicode grapheme clusters) to allow in
  /// the text field.
  ///
  /// If set, a character counter will be displayed below the
  /// field showing how many characters have been entered. If set to a number
  /// greater than 0, it will also display the maximum number allowed. If set
  /// to [TextField.noMaxLength] then only the current character count is displayed.
  ///
  /// After [maxLength] characters have been input, additional input
  /// is ignored, unless [maxLengthEnforcement] is set to
  /// [MaxLengthEnforcement.none].
  ///
  /// The text field enforces the length with a [LengthLimitingTextInputFormatter],
  /// which is evaluated after the supplied [inputFormatters], if any.
  ///
  /// This value must be either null, [TextField.noMaxLength], or greater than 0.
  /// If null (the default) then there is no limit to the number of characters
  /// that can be entered. If set to [TextField.noMaxLength], then no limit will
  /// be enforced, but the number of characters entered will still be displayed.
  ///
  /// Whitespace characters (e.g. newline, space, tab) are included in the
  /// character count.
  ///
  /// If [maxLengthEnforcement] is [MaxLengthEnforcement.none], then more than
  /// [maxLength] characters may be entered, but the error counter and divider
  /// will switch to the [decoration]'s [InputDecoration.errorStyle] when the
  /// limit is exceeded.
  ///
  /// {@macro flutter.services.lengthLimitingTextInputFormatter.maxLength}
  final int? maxLength;

  /// Determines how the [maxLength] limit should be enforced.
  ///
  /// {@macro flutter.services.textFormatter.effectiveMaxLengthEnforcement}
  ///
  /// {@macro flutter.services.textFormatter.maxLengthEnforcement}
  final MaxLengthEnforcement? maxLengthEnforcement;

  /// {@macro flutter.widgets.editableText.onChanged}
  ///
  /// See also:
  ///
  ///  * [inputFormatters], which are called before [onChanged]
  ///    runs and can validate and change ("format") the input value.
  ///  * [onEditingComplete], [onSubmitted]:
  ///    which are more specialized input change notifications.
  final ValueChanged<String>? onChanged;

  /// {@macro flutter.widgets.editableText.onEditingComplete}
  final VoidCallback? onEditingComplete;

  /// {@macro flutter.widgets.editableText.onSubmitted}
  ///
  /// See also:
  ///
  ///  * [TextInputAction.next] and [TextInputAction.previous], which
  ///    automatically shift the focus to the next/previous focusable item when
  ///    the user is done editing.
  final ValueChanged<String>? onSubmitted;

  /// {@macro flutter.widgets.editableText.onAppPrivateCommand}
  final AppPrivateCommandCallback? onAppPrivateCommand;

  /// {@macro flutter.widgets.editableText.inputFormatters}
  final List<TextInputFormatter>? inputFormatters;

  /// If false the text field is "disabled": it ignores taps and its
  /// [decoration] is rendered in grey.
  ///
  /// If non-null this property overrides the [decoration]'s
  /// [InputDecoration.enabled] property.
  final bool? enabled;

  /// {@macro flutter.widgets.editableText.cursorWidth}
  final double cursorWidth;

  /// {@macro flutter.widgets.editableText.cursorHeight}
  final double? cursorHeight;

  /// {@macro flutter.widgets.editableText.cursorRadius}
  final Radius? cursorRadius;

  /// {@macro flutter.widgets.editableText.cursorOpacityAnimates}
  final bool? cursorOpacityAnimates;

  /// The color of the cursor.
  ///
  /// The cursor indicates the current location of text insertion point in
  /// the field.
  ///
  /// If this is null it will default to the ambient
  /// [DefaultSelectionStyle.cursorColor]. If that is null, and the
  /// [ThemeData.platform] is [TargetPlatform.iOS] or [TargetPlatform.macOS]
  /// it will use [CupertinoThemeData.primaryColor]. Otherwise it will use
  /// the value of [ColorScheme.primary] of [ThemeData.colorScheme].
  final Color? cursorColor;

  /// Controls how tall the selection highlight boxes are computed to be.
  ///
  /// See [ui.BoxHeightStyle] for details on available styles.
  final ui.BoxHeightStyle selectionHeightStyle;

  /// Controls how wide the selection highlight boxes are computed to be.
  ///
  /// See [ui.BoxWidthStyle] for details on available styles.
  final ui.BoxWidthStyle selectionWidthStyle;

  /// The appearance of the keyboard.
  ///
  /// This setting is only honored on iOS devices.
  ///
  /// If unset, defaults to [ThemeData.brightness].
  final Brightness? keyboardAppearance;

  /// {@macro flutter.widgets.editableText.scrollPadding}
  final EdgeInsets scrollPadding;

  /// {@macro flutter.widgets.editableText.enableInteractiveSelection}
  final bool enableInteractiveSelection;

  /// {@macro flutter.widgets.editableText.selectionControls}
  final TextSelectionControls? selectionControls;

  /// {@macro flutter.widgets.scrollable.dragStartBehavior}
  final DragStartBehavior dragStartBehavior;

  /// {@macro flutter.widgets.editableText.selectionEnabled}
  bool get selectionEnabled => enableInteractiveSelection;

  /// {@template flutter.material.textfield.onTap}
  /// Called for each distinct tap except for every second tap of a double tap.
  ///
  /// The text field builds a [GestureDetector] to handle input events like tap,
  /// to trigger focus requests, to move the caret, adjust the selection, etc.
  /// Handling some of those events by wrapping the text field with a competing
  /// GestureDetector is problematic.
  ///
  /// To unconditionally handle taps, without interfering with the text field's
  /// internal gesture detector, provide this callback.
  ///
  /// If the text field is created with [enabled] false, taps will not be
  /// recognized.
  ///
  /// To be notified when the text field gains or loses the focus, provide a
  /// [focusNode] and add a listener to that.
  ///
  /// To listen to arbitrary pointer events without competing with the
  /// text field's internal gesture detector, use a [Listener].
  /// {@endtemplate}
  final GestureTapCallback? onTap;

  /// {@macro flutter.widgets.editableText.onTapOutside}
  ///
  /// {@tool dartpad}
  /// This example shows how to use a `TextFieldTapRegion` to wrap a set of
  /// "spinner" buttons that increment and decrement a value in the [TextField]
  /// without causing the text field to lose keyboard focus.
  ///
  /// This example includes a generic `SpinnerField<T>` class that you can copy
  /// into your own project and customize.
  ///
  /// ** See code in examples/api/lib/widgets/tap_region/text_field_tap_region.0.dart **
  /// {@end-tool}
  ///
  /// See also:
  ///
  ///  * [TapRegion] for how the region group is determined.
  final TapRegionCallback? onTapOutside;

  /// The cursor for a mouse pointer when it enters or is hovering over the
  /// widget.
  ///
  /// If [mouseCursor] is a [MaterialStateProperty<MouseCursor>],
  /// [MaterialStateProperty.resolve] is used for the following [MaterialState]s:
  ///
  ///  * [MaterialState.error].
  ///  * [MaterialState.hovered].
  ///  * [MaterialState.focused].
  ///  * [MaterialState.disabled].
  ///
  /// If this property is null, [MaterialStateMouseCursor.textable] will be used.
  ///
  /// The [mouseCursor] is the only property of [TextField] that controls the
  /// appearance of the mouse pointer. All other properties related to "cursor"
  /// stand for the text cursor, which is usually a blinking vertical line at
  /// the editing position.
  final MouseCursor? mouseCursor;

  /// Callback that generates a custom [InputDecoration.counter] widget.
  ///
  /// See [InputCounterWidgetBuilder] for an explanation of the passed in
  /// arguments. The returned widget will be placed below the line in place of
  /// the default widget built when [InputDecoration.counterText] is specified.
  ///
  /// The returned widget will be wrapped in a [Semantics] widget for
  /// accessibility, but it also needs to be accessible itself. For example,
  /// if returning a Text widget, set the [Text.semanticsLabel] property.
  ///
  /// {@tool snippet}
  /// ```dart
  /// Widget counter(
  ///   BuildContext context,
  ///   {
  ///     required int currentLength,
  ///     required int? maxLength,
  ///     required bool isFocused,
  ///   }
  /// ) {
  ///   return Text(
  ///     '$currentLength of $maxLength characters',
  ///     semanticsLabel: 'character count',
  ///   );
  /// }
  /// ```
  /// {@end-tool}
  ///
  /// If buildCounter returns null, then no counter and no Semantics widget will
  /// be created at all.
  final InputCounterWidgetBuilder? buildCounter;

  /// {@macro flutter.widgets.editableText.scrollPhysics}
  final ScrollPhysics? scrollPhysics;

  /// {@macro flutter.widgets.editableText.scrollController}
  final ScrollController? scrollController;

  /// {@macro flutter.widgets.editableText.autofillHints}
  /// {@macro flutter.services.AutofillConfiguration.autofillHints}
  final Iterable<String>? autofillHints;

  /// {@macro flutter.material.Material.clipBehavior}
  ///
  /// Defaults to [Clip.hardEdge].
  final Clip clipBehavior;

  /// {@template flutter.material.textfield.restorationId}
  /// Restoration ID to save and restore the state of the text field.
  ///
  /// If non-null, the text field will persist and restore its current scroll
  /// offset and - if no [controller] has been provided - the content of the
  /// text field. If a [controller] has been provided, it is the responsibility
  /// of the owner of that controller to persist and restore it, e.g. by using
  /// a [RestorableTextEditingController].
  ///
  /// The state of this widget is persisted in a [RestorationBucket] claimed
  /// from the surrounding [RestorationScope] using the provided restoration ID.
  ///
  /// See also:
  ///
  ///  * [RestorationManager], which explains how state restoration works in
  ///    Flutter.
  /// {@endtemplate}
  final String? restorationId;

  /// {@macro flutter.widgets.editableText.scribbleEnabled}
  final bool scribbleEnabled;

  /// {@macro flutter.services.TextInputConfiguration.enableIMEPersonalizedLearning}
  final bool enableIMEPersonalizedLearning;

  /// {@macro flutter.widgets.editableText.contentInsertionConfiguration}
  final ContentInsertionConfiguration? contentInsertionConfiguration;

  /// {@macro flutter.widgets.EditableText.contextMenuBuilder}
  ///
  /// If not provided, will build a default menu based on the platform.
  ///
  /// See also:
  ///
  ///  * [AdaptiveTextSelectionToolbar], which is built by default.
  final EditableTextContextMenuBuilder? contextMenuBuilder;

  /// Determine whether this text field can request the primary focus.
  ///
  /// Defaults to true. If false, the text field will not request focus
  /// when tapped, or when its context menu is displayed. If false it will not
  /// be possible to move the focus to the text field with tab key.
  final bool canRequestFocus;

  /// {@macro flutter.widgets.undoHistory.controller}
  final UndoHistoryController? undoController;

  static Widget _defaultContextMenuBuilder(BuildContext context, EditableTextState editableTextState) {
    return AdaptiveTextSelectionToolbar.editableText(
      editableTextState: editableTextState,
    );
  }

  /// {@macro flutter.widgets.EditableText.spellCheckConfiguration}
  ///
  /// If [SpellCheckConfiguration.misspelledTextStyle] is not specified in this
  /// configuration, then [materialMisspelledTextStyle] is used by default.
  final SpellCheckConfiguration? spellCheckConfiguration;

  /// The [TextStyle] used to indicate misspelled words in the Material style.
  ///
  /// See also:
  ///  * [SpellCheckConfiguration.misspelledTextStyle], the style configured to
  ///    mark misspelled words with.
  ///  * [CupertinoTextField.cupertinoMisspelledTextStyle], the style configured
  ///    to mark misspelled words with in the Cupertino style.
  static const TextStyle materialMisspelledTextStyle =
    TextStyle(
      decoration: TextDecoration.underline,
      decorationColor: Colors.red,
      decorationStyle: TextDecorationStyle.wavy,
  );

  /// Default builder for [TextField]'s spell check suggestions toolbar.
  ///
  /// On Apple platforms, builds an iOS-style toolbar. Everywhere else, builds
  /// an Android-style toolbar.
  ///
  /// See also:
  ///  * [spellCheckConfiguration], where this is typically specified for
  ///    [TextField].
  ///  * [SpellCheckConfiguration.spellCheckSuggestionsToolbarBuilder], the
  ///    parameter for which this is the default value for [TextField].
  ///  * [CupertinoTextField.defaultSpellCheckSuggestionsToolbarBuilder], which
  ///    is like this but specifies the default for [CupertinoTextField].
  @visibleForTesting
  static Widget defaultSpellCheckSuggestionsToolbarBuilder(
    BuildContext context,
    EditableTextState editableTextState,
  ) {
<<<<<<< HEAD
    final Offset anchor =
      SpellCheckSuggestionsToolbar.getToolbarAnchor(editableTextState.contextMenuAnchors);
    final List<ContextMenuButtonItem>? buttonItems =
      SpellCheckSuggestionsToolbar.buildButtonItems(editableTextState);

    if (buttonItems == null) {
      return const SizedBox.shrink();
=======
    switch (defaultTargetPlatform) {
      case TargetPlatform.iOS:
      case TargetPlatform.macOS:
        return CupertinoSpellCheckSuggestionsToolbar.editableText(
          editableTextState: editableTextState,
        );
      case TargetPlatform.android:
      case TargetPlatform.fuchsia:
      case TargetPlatform.linux:
      case TargetPlatform.windows:
        return SpellCheckSuggestionsToolbar.editableText(
          editableTextState: editableTextState,
        );
>>>>>>> 13f4fe40
    }
  }

  @override
  State<TextField> createState() => _TextFieldState();

  @override
  void debugFillProperties(DiagnosticPropertiesBuilder properties) {
    super.debugFillProperties(properties);
    properties.add(DiagnosticsProperty<TextEditingController>('controller', controller, defaultValue: null));
    properties.add(DiagnosticsProperty<FocusNode>('focusNode', focusNode, defaultValue: null));
    properties.add(DiagnosticsProperty<UndoHistoryController>('undoController', undoController, defaultValue: null));
    properties.add(DiagnosticsProperty<bool>('enabled', enabled, defaultValue: null));
    properties.add(DiagnosticsProperty<InputDecoration>('decoration', decoration, defaultValue: const InputDecoration()));
    properties.add(DiagnosticsProperty<TextInputType>('keyboardType', keyboardType, defaultValue: TextInputType.text));
    properties.add(DiagnosticsProperty<TextStyle>('style', style, defaultValue: null));
    properties.add(DiagnosticsProperty<bool>('autofocus', autofocus, defaultValue: false));
    properties.add(DiagnosticsProperty<String>('obscuringCharacter', obscuringCharacter, defaultValue: '•'));
    properties.add(DiagnosticsProperty<bool>('obscureText', obscureText, defaultValue: false));
    properties.add(DiagnosticsProperty<bool>('autocorrect', autocorrect, defaultValue: true));
    properties.add(EnumProperty<SmartDashesType>('smartDashesType', smartDashesType, defaultValue: obscureText ? SmartDashesType.disabled : SmartDashesType.enabled));
    properties.add(EnumProperty<SmartQuotesType>('smartQuotesType', smartQuotesType, defaultValue: obscureText ? SmartQuotesType.disabled : SmartQuotesType.enabled));
    properties.add(DiagnosticsProperty<bool>('enableSuggestions', enableSuggestions, defaultValue: true));
    properties.add(IntProperty('maxLines', maxLines, defaultValue: 1));
    properties.add(IntProperty('minLines', minLines, defaultValue: null));
    properties.add(DiagnosticsProperty<bool>('expands', expands, defaultValue: false));
    properties.add(IntProperty('maxLength', maxLength, defaultValue: null));
    properties.add(EnumProperty<MaxLengthEnforcement>('maxLengthEnforcement', maxLengthEnforcement, defaultValue: null));
    properties.add(EnumProperty<TextInputAction>('textInputAction', textInputAction, defaultValue: null));
    properties.add(EnumProperty<TextCapitalization>('textCapitalization', textCapitalization, defaultValue: TextCapitalization.none));
    properties.add(EnumProperty<TextAlign>('textAlign', textAlign, defaultValue: TextAlign.start));
    properties.add(DiagnosticsProperty<TextAlignVertical>('textAlignVertical', textAlignVertical, defaultValue: null));
    properties.add(EnumProperty<TextDirection>('textDirection', textDirection, defaultValue: null));
    properties.add(DoubleProperty('cursorWidth', cursorWidth, defaultValue: 2.0));
    properties.add(DoubleProperty('cursorHeight', cursorHeight, defaultValue: null));
    properties.add(DiagnosticsProperty<Radius>('cursorRadius', cursorRadius, defaultValue: null));
    properties.add(DiagnosticsProperty<bool>('cursorOpacityAnimates', cursorOpacityAnimates, defaultValue: null));
    properties.add(ColorProperty('cursorColor', cursorColor, defaultValue: null));
    properties.add(DiagnosticsProperty<Brightness>('keyboardAppearance', keyboardAppearance, defaultValue: null));
    properties.add(DiagnosticsProperty<EdgeInsetsGeometry>('scrollPadding', scrollPadding, defaultValue: const EdgeInsets.all(20.0)));
    properties.add(FlagProperty('selectionEnabled', value: selectionEnabled, defaultValue: true, ifFalse: 'selection disabled'));
    properties.add(DiagnosticsProperty<TextSelectionControls>('selectionControls', selectionControls, defaultValue: null));
    properties.add(DiagnosticsProperty<ScrollController>('scrollController', scrollController, defaultValue: null));
    properties.add(DiagnosticsProperty<ScrollPhysics>('scrollPhysics', scrollPhysics, defaultValue: null));
    properties.add(DiagnosticsProperty<Clip>('clipBehavior', clipBehavior, defaultValue: Clip.hardEdge));
    properties.add(DiagnosticsProperty<bool>('scribbleEnabled', scribbleEnabled, defaultValue: true));
    properties.add(DiagnosticsProperty<bool>('enableIMEPersonalizedLearning', enableIMEPersonalizedLearning, defaultValue: true));
    properties.add(DiagnosticsProperty<SpellCheckConfiguration>('spellCheckConfiguration', spellCheckConfiguration, defaultValue: null));
    properties.add(DiagnosticsProperty<List<String>>('contentCommitMimeTypes', contentInsertionConfiguration?.allowedMimeTypes ?? const <String>[], defaultValue: contentInsertionConfiguration == null ? const <String>[] : kDefaultContentInsertionMimeTypes));
  }
}

class _TextFieldState extends State<TextField> with RestorationMixin implements TextSelectionGestureDetectorBuilderDelegate, AutofillClient {
  RestorableTextEditingController? _controller;
  TextEditingController get _effectiveController => widget.controller ?? _controller!.value;

  FocusNode? _focusNode;
  FocusNode get _effectiveFocusNode => widget.focusNode ?? (_focusNode ??= FocusNode());

  MaxLengthEnforcement get _effectiveMaxLengthEnforcement => widget.maxLengthEnforcement
    ?? LengthLimitingTextInputFormatter.getDefaultMaxLengthEnforcement(Theme.of(context).platform);

  bool _isHovering = false;

  bool get needsCounter => widget.maxLength != null
    && widget.decoration != null
    && widget.decoration!.counterText == null;

  bool _showSelectionHandles = false;

  late _TextFieldSelectionGestureDetectorBuilder _selectionGestureDetectorBuilder;

  // API for TextSelectionGestureDetectorBuilderDelegate.
  @override
  late bool forcePressEnabled;

  @override
  final GlobalKey<EditableTextState> editableTextKey = GlobalKey<EditableTextState>();

  @override
  bool get selectionEnabled => widget.selectionEnabled;
  // End of API for TextSelectionGestureDetectorBuilderDelegate.

  bool get _isEnabled =>  widget.enabled ?? widget.decoration?.enabled ?? true;

  int get _currentLength => _effectiveController.value.text.characters.length;

  bool get _hasIntrinsicError => widget.maxLength != null && widget.maxLength! > 0 && _effectiveController.value.text.characters.length > widget.maxLength!;

  bool get _hasError => widget.decoration?.errorText != null || _hasIntrinsicError;

  Color get _errorColor => widget.decoration?.errorStyle?.color ?? Theme.of(context).colorScheme.error;

  InputDecoration _getEffectiveDecoration() {
    final MaterialLocalizations localizations = MaterialLocalizations.of(context);
    final ThemeData themeData = Theme.of(context);
    final InputDecoration effectiveDecoration = (widget.decoration ?? const InputDecoration())
      .applyDefaults(themeData.inputDecorationTheme)
      .copyWith(
        enabled: _isEnabled,
        hintMaxLines: widget.decoration?.hintMaxLines ?? widget.maxLines,
      );

    // No need to build anything if counter or counterText were given directly.
    if (effectiveDecoration.counter != null || effectiveDecoration.counterText != null) {
      return effectiveDecoration;
    }

    // If buildCounter was provided, use it to generate a counter widget.
    Widget? counter;
    final int currentLength = _currentLength;
    if (effectiveDecoration.counter == null
        && effectiveDecoration.counterText == null
        && widget.buildCounter != null) {
      final bool isFocused = _effectiveFocusNode.hasFocus;
      final Widget? builtCounter = widget.buildCounter!(
        context,
        currentLength: currentLength,
        maxLength: widget.maxLength,
        isFocused: isFocused,
      );
      // If buildCounter returns null, don't add a counter widget to the field.
      if (builtCounter != null) {
        counter = Semantics(
          container: true,
          liveRegion: isFocused,
          child: builtCounter,
        );
      }
      return effectiveDecoration.copyWith(counter: counter);
    }

    if (widget.maxLength == null) {
      return effectiveDecoration;
    } // No counter widget

    String counterText = '$currentLength';
    String semanticCounterText = '';

    // Handle a real maxLength (positive number)
    if (widget.maxLength! > 0) {
      // Show the maxLength in the counter
      counterText += '/${widget.maxLength}';
      final int remaining = (widget.maxLength! - currentLength).clamp(0, widget.maxLength!); // ignore_clamp_double_lint
      semanticCounterText = localizations.remainingTextFieldCharacterCount(remaining);
    }

    if (_hasIntrinsicError) {
      return effectiveDecoration.copyWith(
        errorText: effectiveDecoration.errorText ?? '',
        counterStyle: effectiveDecoration.errorStyle
          ?? (themeData.useMaterial3 ? _m3CounterErrorStyle(context): _m2CounterErrorStyle(context)),
        counterText: counterText,
        semanticCounterText: semanticCounterText,
      );
    }

    return effectiveDecoration.copyWith(
      counterText: counterText,
      semanticCounterText: semanticCounterText,
    );
  }

  @override
  void initState() {
    super.initState();
    _selectionGestureDetectorBuilder = _TextFieldSelectionGestureDetectorBuilder(state: this);
    if (widget.controller == null) {
      _createLocalController();
    }
    _effectiveFocusNode.canRequestFocus = widget.canRequestFocus && _isEnabled;
    _effectiveFocusNode.addListener(_handleFocusChanged);
  }

  bool get _canRequestFocus {
    final NavigationMode mode = MediaQuery.maybeNavigationModeOf(context) ?? NavigationMode.traditional;
    switch (mode) {
      case NavigationMode.traditional:
        return widget.canRequestFocus && _isEnabled;
      case NavigationMode.directional:
        return true;
    }
  }

  @override
  void didChangeDependencies() {
    super.didChangeDependencies();
    _effectiveFocusNode.canRequestFocus = _canRequestFocus;
  }

  @override
  void didUpdateWidget(TextField oldWidget) {
    super.didUpdateWidget(oldWidget);
    if (widget.controller == null && oldWidget.controller != null) {
      _createLocalController(oldWidget.controller!.value);
    } else if (widget.controller != null && oldWidget.controller == null) {
      unregisterFromRestoration(_controller!);
      _controller!.dispose();
      _controller = null;
    }

    if (widget.focusNode != oldWidget.focusNode) {
      (oldWidget.focusNode ?? _focusNode)?.removeListener(_handleFocusChanged);
      (widget.focusNode ?? _focusNode)?.addListener(_handleFocusChanged);
    }

    _effectiveFocusNode.canRequestFocus = _canRequestFocus;

    if (_effectiveFocusNode.hasFocus && widget.readOnly != oldWidget.readOnly && _isEnabled) {
      if(_effectiveController.selection.isCollapsed) {
        _showSelectionHandles = !widget.readOnly;
      }
    }
  }

  @override
  void restoreState(RestorationBucket? oldBucket, bool initialRestore) {
    if (_controller != null) {
      _registerController();
    }
  }

  void _registerController() {
    assert(_controller != null);
    registerForRestoration(_controller!, 'controller');
  }

  void _createLocalController([TextEditingValue? value]) {
    assert(_controller == null);
    _controller = value == null
        ? RestorableTextEditingController()
        : RestorableTextEditingController.fromValue(value);
    if (!restorePending) {
      _registerController();
    }
  }

  @override
  String? get restorationId => widget.restorationId;

  @override
  void dispose() {
    _effectiveFocusNode.removeListener(_handleFocusChanged);
    _focusNode?.dispose();
    _controller?.dispose();
    super.dispose();
  }

  EditableTextState? get _editableText => editableTextKey.currentState;

  void _requestKeyboard() {
    _editableText?.requestKeyboard();
  }

  bool _shouldShowSelectionHandles(SelectionChangedCause? cause) {
    // When the text field is activated by something that doesn't trigger the
    // selection overlay, we shouldn't show the handles either.
    if (!_selectionGestureDetectorBuilder.shouldShowSelectionToolbar) {
      return false;
    }

    if (cause == SelectionChangedCause.keyboard) {
      return false;
    }

    if (widget.readOnly && _effectiveController.selection.isCollapsed) {
      return false;
    }

    if (!_isEnabled) {
      return false;
    }

    if (cause == SelectionChangedCause.longPress || cause == SelectionChangedCause.scribble) {
      return true;
    }

    if (_effectiveController.text.isNotEmpty) {
      return true;
    }

    return false;
  }

  void _handleFocusChanged() {
    setState(() {
      // Rebuild the widget on focus change to show/hide the text selection
      // highlight.
    });
  }

  void _handleSelectionChanged(TextSelection selection, SelectionChangedCause? cause) {
    final bool willShowSelectionHandles = _shouldShowSelectionHandles(cause);
    if (willShowSelectionHandles != _showSelectionHandles) {
      setState(() {
        _showSelectionHandles = willShowSelectionHandles;
      });
    }

    switch (Theme.of(context).platform) {
      case TargetPlatform.iOS:
      case TargetPlatform.macOS:
      case TargetPlatform.linux:
      case TargetPlatform.windows:
      case TargetPlatform.fuchsia:
      case TargetPlatform.android:
        if (cause == SelectionChangedCause.longPress) {
          _editableText?.bringIntoView(selection.extent);
        }
    }

    switch (Theme.of(context).platform) {
      case TargetPlatform.iOS:
      case TargetPlatform.fuchsia:
      case TargetPlatform.android:
        break;
      case TargetPlatform.macOS:
      case TargetPlatform.linux:
      case TargetPlatform.windows:
        if (cause == SelectionChangedCause.drag) {
          _editableText?.hideToolbar();
        }
    }
  }

  /// Toggle the toolbar when a selection handle is tapped.
  void _handleSelectionHandleTapped() {
    if (_effectiveController.selection.isCollapsed) {
      _editableText!.toggleToolbar();
    }
  }

  void _handleHover(bool hovering) {
    if (hovering != _isHovering) {
      setState(() {
        _isHovering = hovering;
      });
    }
  }

  // AutofillClient implementation start.
  @override
  String get autofillId => _editableText!.autofillId;

  @override
  void autofill(TextEditingValue newEditingValue) => _editableText!.autofill(newEditingValue);

  @override
  TextInputConfiguration get textInputConfiguration {
    final List<String>? autofillHints = widget.autofillHints?.toList(growable: false);
    final AutofillConfiguration autofillConfiguration = autofillHints != null
      ? AutofillConfiguration(
          uniqueIdentifier: autofillId,
          autofillHints: autofillHints,
          currentEditingValue: _effectiveController.value,
          hintText: (widget.decoration ?? const InputDecoration()).hintText,
        )
      : AutofillConfiguration.disabled;

    return _editableText!.textInputConfiguration.copyWith(autofillConfiguration: autofillConfiguration);
  }
  // AutofillClient implementation end.

  Set<MaterialState> get _materialState {
    return <MaterialState>{
      if (!_isEnabled) MaterialState.disabled,
      if (_isHovering) MaterialState.hovered,
      if (_effectiveFocusNode.hasFocus) MaterialState.focused,
      if (_hasError) MaterialState.error,
    };
  }

  TextStyle _getInputStyleForState(TextStyle style) {
    final ThemeData theme = Theme.of(context);
    final TextStyle stateStyle = MaterialStateProperty.resolveAs(theme.useMaterial3 ? _m3StateInputStyle(context)! : _m2StateInputStyle(context)!, _materialState);
    final TextStyle providedStyle = MaterialStateProperty.resolveAs(style, _materialState);
    return providedStyle.merge(stateStyle);
  }

  @override
  Widget build(BuildContext context) {
    assert(debugCheckHasMaterial(context));
    assert(debugCheckHasMaterialLocalizations(context));
    assert(debugCheckHasDirectionality(context));
    assert(
      !(widget.style != null && widget.style!.inherit == false &&
        (widget.style!.fontSize == null || widget.style!.textBaseline == null)),
      'inherit false style must supply fontSize and textBaseline',
    );

    final ThemeData theme = Theme.of(context);
    final DefaultSelectionStyle selectionStyle = DefaultSelectionStyle.of(context);
    final TextStyle style = _getInputStyleForState(theme.useMaterial3 ? _m3InputStyle(context) : theme.textTheme.titleMedium!).merge(widget.style);
    final Brightness keyboardAppearance = widget.keyboardAppearance ?? theme.brightness;
    final TextEditingController controller = _effectiveController;
    final FocusNode focusNode = _effectiveFocusNode;
    final List<TextInputFormatter> formatters = <TextInputFormatter>[
      ...?widget.inputFormatters,
      if (widget.maxLength != null)
        LengthLimitingTextInputFormatter(
          widget.maxLength,
          maxLengthEnforcement: _effectiveMaxLengthEnforcement,
        ),
    ];

    // Set configuration as disabled if not otherwise specified. If specified,
    // ensure that configuration uses Material text style for misspelled words
    // unless a custom style is specified.
    final SpellCheckConfiguration spellCheckConfiguration =
      widget.spellCheckConfiguration != null &&
      widget.spellCheckConfiguration != const SpellCheckConfiguration.disabled()
        ? widget.spellCheckConfiguration!.copyWith(
            misspelledTextStyle: widget.spellCheckConfiguration!.misspelledTextStyle
              ?? TextField.materialMisspelledTextStyle,
            spellCheckSuggestionsToolbarBuilder:
              widget.spellCheckConfiguration!.spellCheckSuggestionsToolbarBuilder
                ?? TextField.defaultSpellCheckSuggestionsToolbarBuilder,
          )
        : const SpellCheckConfiguration.disabled();

    TextSelectionControls? textSelectionControls = widget.selectionControls;
    final bool paintCursorAboveText;
    bool? cursorOpacityAnimates = widget.cursorOpacityAnimates;
    Offset? cursorOffset;
    final Color cursorColor;
    final Color selectionColor;
    Color? autocorrectionTextRectColor;
    Radius? cursorRadius = widget.cursorRadius;
    VoidCallback? handleDidGainAccessibilityFocus;

    switch (theme.platform) {
      case TargetPlatform.iOS:
        final CupertinoThemeData cupertinoTheme = CupertinoTheme.of(context);
        forcePressEnabled = true;
        textSelectionControls ??= cupertinoTextSelectionHandleControls;
        paintCursorAboveText = true;
        cursorOpacityAnimates ??= true;
        cursorColor = _hasError ? _errorColor : widget.cursorColor ?? selectionStyle.cursorColor ?? cupertinoTheme.primaryColor;
        selectionColor = selectionStyle.selectionColor ?? cupertinoTheme.primaryColor.withOpacity(0.40);
        cursorRadius ??= const Radius.circular(2.0);
        cursorOffset = Offset(iOSHorizontalOffset / MediaQuery.devicePixelRatioOf(context), 0);
        autocorrectionTextRectColor = selectionColor;

      case TargetPlatform.macOS:
        final CupertinoThemeData cupertinoTheme = CupertinoTheme.of(context);
        forcePressEnabled = false;
        textSelectionControls ??= cupertinoDesktopTextSelectionHandleControls;
        paintCursorAboveText = true;
        cursorOpacityAnimates ??= false;
        cursorColor = _hasError ? _errorColor : widget.cursorColor ?? selectionStyle.cursorColor ?? cupertinoTheme.primaryColor;
        selectionColor = selectionStyle.selectionColor ?? cupertinoTheme.primaryColor.withOpacity(0.40);
        cursorRadius ??= const Radius.circular(2.0);
        cursorOffset = Offset(iOSHorizontalOffset / MediaQuery.devicePixelRatioOf(context), 0);
        handleDidGainAccessibilityFocus = () {
          // Automatically activate the TextField when it receives accessibility focus.
          if (!_effectiveFocusNode.hasFocus && _effectiveFocusNode.canRequestFocus) {
            _effectiveFocusNode.requestFocus();
          }
        };

      case TargetPlatform.android:
      case TargetPlatform.fuchsia:
        forcePressEnabled = false;
        textSelectionControls ??= materialTextSelectionHandleControls;
        paintCursorAboveText = false;
        cursorOpacityAnimates ??= false;
        cursorColor = _hasError ? _errorColor : widget.cursorColor ?? selectionStyle.cursorColor ?? theme.colorScheme.primary;
        selectionColor = selectionStyle.selectionColor ?? theme.colorScheme.primary.withOpacity(0.40);

      case TargetPlatform.linux:
        forcePressEnabled = false;
        textSelectionControls ??= desktopTextSelectionHandleControls;
        paintCursorAboveText = false;
        cursorOpacityAnimates ??= false;
        cursorColor = _hasError ? _errorColor : widget.cursorColor ?? selectionStyle.cursorColor ?? theme.colorScheme.primary;
        selectionColor = selectionStyle.selectionColor ?? theme.colorScheme.primary.withOpacity(0.40);

      case TargetPlatform.windows:
        forcePressEnabled = false;
        textSelectionControls ??= desktopTextSelectionHandleControls;
        paintCursorAboveText = false;
        cursorOpacityAnimates ??= false;
        cursorColor = _hasError ? _errorColor : widget.cursorColor ?? selectionStyle.cursorColor ?? theme.colorScheme.primary;
        selectionColor = selectionStyle.selectionColor ?? theme.colorScheme.primary.withOpacity(0.40);
        handleDidGainAccessibilityFocus = () {
          // Automatically activate the TextField when it receives accessibility focus.
          if (!_effectiveFocusNode.hasFocus && _effectiveFocusNode.canRequestFocus) {
            _effectiveFocusNode.requestFocus();
          }
        };
    }

    Widget child = RepaintBoundary(
      child: UnmanagedRestorationScope(
        bucket: bucket,
        child: EditableText(
          key: editableTextKey,
          readOnly: widget.readOnly || !_isEnabled,
          toolbarOptions: widget.toolbarOptions,
          showCursor: widget.showCursor,
          showSelectionHandles: _showSelectionHandles,
          controller: controller,
          focusNode: focusNode,
          undoController: widget.undoController,
          keyboardType: widget.keyboardType,
          textInputAction: widget.textInputAction,
          textCapitalization: widget.textCapitalization,
          style: style,
          strutStyle: widget.strutStyle,
          textAlign: widget.textAlign,
          textDirection: widget.textDirection,
          autofocus: widget.autofocus,
          obscuringCharacter: widget.obscuringCharacter,
          obscureText: widget.obscureText,
          autocorrect: widget.autocorrect,
          smartDashesType: widget.smartDashesType,
          smartQuotesType: widget.smartQuotesType,
          enableSuggestions: widget.enableSuggestions,
          maxLines: widget.maxLines,
          minLines: widget.minLines,
          expands: widget.expands,
          // Only show the selection highlight when the text field is focused.
          selectionColor: focusNode.hasFocus ? selectionColor : null,
          selectionControls: widget.selectionEnabled ? textSelectionControls : null,
          onChanged: widget.onChanged,
          onSelectionChanged: _handleSelectionChanged,
          onEditingComplete: widget.onEditingComplete,
          onSubmitted: widget.onSubmitted,
          onAppPrivateCommand: widget.onAppPrivateCommand,
          onSelectionHandleTapped: _handleSelectionHandleTapped,
          onTapOutside: widget.onTapOutside,
          inputFormatters: formatters,
          rendererIgnoresPointer: true,
          mouseCursor: MouseCursor.defer, // TextField will handle the cursor
          cursorWidth: widget.cursorWidth,
          cursorHeight: widget.cursorHeight,
          cursorRadius: cursorRadius,
          cursorColor: cursorColor,
          selectionHeightStyle: widget.selectionHeightStyle,
          selectionWidthStyle: widget.selectionWidthStyle,
          cursorOpacityAnimates: cursorOpacityAnimates,
          cursorOffset: cursorOffset,
          paintCursorAboveText: paintCursorAboveText,
          backgroundCursorColor: CupertinoColors.inactiveGray,
          scrollPadding: widget.scrollPadding,
          keyboardAppearance: keyboardAppearance,
          enableInteractiveSelection: widget.enableInteractiveSelection,
          dragStartBehavior: widget.dragStartBehavior,
          scrollController: widget.scrollController,
          scrollPhysics: widget.scrollPhysics,
          autofillClient: this,
          autocorrectionTextRectColor: autocorrectionTextRectColor,
          clipBehavior: widget.clipBehavior,
          restorationId: 'editable',
          scribbleEnabled: widget.scribbleEnabled,
          enableIMEPersonalizedLearning: widget.enableIMEPersonalizedLearning,
          contentInsertionConfiguration: widget.contentInsertionConfiguration,
          contextMenuBuilder: widget.contextMenuBuilder,
          spellCheckConfiguration: spellCheckConfiguration,
          magnifierConfiguration: widget.magnifierConfiguration ?? TextMagnifier.adaptiveMagnifierConfiguration,
        ),
      ),
    );

    if (widget.decoration != null) {
      child = AnimatedBuilder(
        animation: Listenable.merge(<Listenable>[ focusNode, controller ]),
        builder: (BuildContext context, Widget? child) {
          return InputDecorator(
            decoration: _getEffectiveDecoration(),
            baseStyle: widget.style,
            textAlign: widget.textAlign,
            textAlignVertical: widget.textAlignVertical,
            isHovering: _isHovering,
            isFocused: focusNode.hasFocus,
            isEmpty: controller.value.text.isEmpty,
            expands: widget.expands,
            child: child,
          );
        },
        child: child,
      );
    }
    final MouseCursor effectiveMouseCursor = MaterialStateProperty.resolveAs<MouseCursor>(
      widget.mouseCursor ?? MaterialStateMouseCursor.textable,
      _materialState,
    );

    final int? semanticsMaxValueLength;
    if (_effectiveMaxLengthEnforcement != MaxLengthEnforcement.none &&
      widget.maxLength != null &&
      widget.maxLength! > 0) {
      semanticsMaxValueLength = widget.maxLength;
    } else {
      semanticsMaxValueLength = null;
    }

    return MouseRegion(
      cursor: effectiveMouseCursor,
      onEnter: (PointerEnterEvent event) => _handleHover(true),
      onExit: (PointerExitEvent event) => _handleHover(false),
      child: TextFieldTapRegion(
        child: IgnorePointer(
          ignoring: !_isEnabled,
          child: AnimatedBuilder(
            animation: controller, // changes the _currentLength
            builder: (BuildContext context, Widget? child) {
              return Semantics(
                maxValueLength: semanticsMaxValueLength,
                currentValueLength: _currentLength,
                onTap: widget.readOnly ? null : () {
                  if (!_effectiveController.selection.isValid) {
                    _effectiveController.selection = TextSelection.collapsed(offset: _effectiveController.text.length);
                  }
                  _requestKeyboard();
                },
                onDidGainAccessibilityFocus: handleDidGainAccessibilityFocus,
                child: child,
              );
            },
            child: _selectionGestureDetectorBuilder.buildGestureDetector(
              behavior: HitTestBehavior.translucent,
              child: child,
            ),
          ),
        ),
      ),
    );
  }
}

TextStyle? _m2StateInputStyle(BuildContext context) => MaterialStateTextStyle.resolveWith((Set<MaterialState> states) {
  final ThemeData theme = Theme.of(context);
  if (states.contains(MaterialState.disabled)) {
    return TextStyle(color: theme.disabledColor);
  }
  return TextStyle(color: theme.textTheme.titleMedium?.color);
});

TextStyle _m2CounterErrorStyle(BuildContext context) =>
  Theme.of(context).textTheme.bodySmall!.copyWith(color: Theme.of(context).colorScheme.error);

// BEGIN GENERATED TOKEN PROPERTIES - TextField

// Do not edit by hand. The code between the "BEGIN GENERATED" and
// "END GENERATED" comments are generated from data in the Material
// Design token database by the script:
//   dev/tools/gen_defaults/bin/gen_defaults.dart.

// Token database version: v0_162

TextStyle? _m3StateInputStyle(BuildContext context) => MaterialStateTextStyle.resolveWith((Set<MaterialState> states) {
  if (states.contains(MaterialState.disabled)) {
    return TextStyle(color: Theme.of(context).textTheme.bodyLarge!.color?.withOpacity(0.38));
  }
  return TextStyle(color: Theme.of(context).textTheme.bodyLarge!.color);
});

TextStyle _m3InputStyle(BuildContext context) => Theme.of(context).textTheme.bodyLarge!;

TextStyle _m3CounterErrorStyle(BuildContext context) =>
  Theme.of(context).textTheme.bodySmall!.copyWith(color: Theme.of(context).colorScheme.error);

// END GENERATED TOKEN PROPERTIES - TextField<|MERGE_RESOLUTION|>--- conflicted
+++ resolved
@@ -817,15 +817,6 @@
     BuildContext context,
     EditableTextState editableTextState,
   ) {
-<<<<<<< HEAD
-    final Offset anchor =
-      SpellCheckSuggestionsToolbar.getToolbarAnchor(editableTextState.contextMenuAnchors);
-    final List<ContextMenuButtonItem>? buttonItems =
-      SpellCheckSuggestionsToolbar.buildButtonItems(editableTextState);
-
-    if (buttonItems == null) {
-      return const SizedBox.shrink();
-=======
     switch (defaultTargetPlatform) {
       case TargetPlatform.iOS:
       case TargetPlatform.macOS:
@@ -839,7 +830,6 @@
         return SpellCheckSuggestionsToolbar.editableText(
           editableTextState: editableTextState,
         );
->>>>>>> 13f4fe40
     }
   }
 
