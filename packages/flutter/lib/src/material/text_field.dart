// Copyright 2015 The Chromium Authors. All rights reserved.
// Use of this source code is governed by a BSD-style license that can be
// found in the LICENSE file.

import 'dart:collection';

import 'package:flutter/cupertino.dart';
import 'package:flutter/rendering.dart';
import 'package:flutter/services.dart';
import 'package:flutter/widgets.dart';

import 'debug.dart';
import 'feedback.dart';
import 'ink_well.dart' show InteractiveInkFeature;
import 'input_decorator.dart';
import 'material.dart';
import 'material_localizations.dart';
import 'text_selection.dart';
import 'theme.dart';

export 'package:flutter/services.dart' show TextInputType, TextInputAction, TextCapitalization;

/// A material design text field.
///
/// A text field lets the user enter text, either with hardware keyboard or with
/// an onscreen keyboard.
///
/// The text field calls the [onChanged] callback whenever the user changes the
/// text in the field. If the user indicates that they are done typing in the
/// field (e.g., by pressing a button on the soft keyboard), the text field
/// calls the [onSubmitted] callback.
///
/// To control the text that is displayed in the text field, use the
/// [controller]. For example, to set the initial value of the text field, use
/// a [controller] that already contains some text. The [controller] can also
/// control the selection and composing region (and to observe changes to the
/// text, selection, and composing region).
///
/// By default, a text field has a [decoration] that draws a divider below the
/// text field. You can use the [decoration] property to control the decoration,
/// for example by adding a label or an icon. If you set the [decoration]
/// property to null, the decoration will be removed entirely, including the
/// extra padding introduced by the decoration to save space for the labels.
///
/// If [decoration] is non-null (which is the default), the text field requires
/// one of its ancestors to be a [Material] widget. When the [TextField] is
/// tapped an ink splash that paints on the material is triggered, see
/// [ThemeData.splashFactory].
///
/// To integrate the [TextField] into a [Form] with other [FormField] widgets,
/// consider using [TextFormField].
///
/// See also:
///
///  * <https://material.google.com/components/text-fields.html>
///  * [TextFormField], which integrates with the [Form] widget.
///  * [InputDecorator], which shows the labels and other visual elements that
///    surround the actual text editing widget.
///  * [EditableText], which is the raw text editing control at the heart of a
///    [TextField]. (The [EditableText] widget is rarely used directly unless
///    you are implementing an entirely different design language, such as
///    Cupertino.)
class TextField extends StatefulWidget {
  /// Creates a Material Design text field.
  ///
  /// If [decoration] is non-null (which is the default), the text field requires
  /// one of its ancestors to be a [Material] widget.
  ///
  /// To remove the decoration entirely (including the extra padding introduced
  /// by the decoration to save space for the labels), set the [decoration] to
  /// null.
  ///
  /// The [maxLines] property can be set to null to remove the restriction on
  /// the number of lines. By default, it is one, meaning this is a single-line
  /// text field. [maxLines] must not be zero.
  ///
  /// The [maxLength] property is set to null by default, which means the
  /// number of characters allowed in the text field is not restricted. If
  /// [maxLength] is set, a character counter will be displayed below the
  /// field, showing how many characters have been entered and how many are
  /// allowed unless the value is set to [noMaxLength] in which case only the
  /// current length is displayed.
  ///
  /// After [maxLength] characters have been input, additional input
  /// is ignored, unless [maxLengthEnforced] is set to false. The TextField
  /// enforces the length with a [LengthLimitingTextInputFormatter], which is
  /// evaluated after the supplied [inputFormatters], if any. The [maxLength]
  /// value must be either null or greater than zero.
  ///
  /// If [maxLengthEnforced] is set to false, then more than [maxLength]
  /// characters may be entered, and the error counter and divider will
  /// switch to the [decoration.errorStyle] when the limit is exceeded.
  ///
  /// The [textAlign], [autofocus], [obscureText], [autocorrect],
  /// [maxLengthEnforced], [scrollPadding], [maxLines], and [maxLength]
  /// arguments must not be null.
  ///
  /// See also:
  ///
  ///  * [maxLength], which discusses the precise meaning of "number of
  ///    characters" and how it may differ from the intuitive meaning.
  const TextField({
    Key key,
    this.controller,
    this.focusNode,
    this.decoration = const InputDecoration(),
    TextInputType keyboardType,
    this.textInputAction,
    this.textCapitalization = TextCapitalization.none,
    this.style,
    this.textAlign = TextAlign.start,
    this.textDirection,
    this.autofocus = false,
    this.obscureText = false,
    this.autocorrect = true,
    this.maxLines = 1,
    this.maxLength,
    this.maxLengthEnforced = true,
    this.onChanged,
    this.onEditingComplete,
    this.onSubmitted,
    this.inputFormatters,
    this.enabled,
    this.cursorWidth = 2.0,
    this.cursorRadius,
    this.cursorColor,
    this.keyboardAppearance,
    this.scrollPadding = const EdgeInsets.all(20.0),
<<<<<<< HEAD
    this.enableInteractiveSelection,
=======
    this.enableInteractiveSelection = true,
    this.onTap,
>>>>>>> f5b02e3c
  }) : assert(textAlign != null),
       assert(autofocus != null),
       assert(obscureText != null),
       assert(autocorrect != null),
       assert(maxLengthEnforced != null),
       assert(scrollPadding != null),
       assert(maxLines == null || maxLines > 0),
       assert(maxLength == null || maxLength > 0),
       keyboardType = keyboardType ?? (maxLines == 1 ? TextInputType.text : TextInputType.multiline),
       super(key: key);

  /// Controls the text being edited.
  ///
  /// If null, this widget will create its own [TextEditingController].
  final TextEditingController controller;

  /// Defines the keyboard focus for this widget.
  ///
  /// The [focusNode] is a long-lived object that's typically managed by a
  /// [StatefulWidget] parent. See [FocusNode] for more information.
  ///
  /// To give the keyboard focus to this widget, provide a [focusNode] and then
  /// use the current [FocusScope] to request the focus:
  ///
  /// ```dart
  /// FocusScope.of(context).requestFocus(myFocusNode);
  /// ```
  ///
  /// This happens automatically when the widget is tapped.
  ///
  /// To be notified when the widget gains or loses the focus, add a listener
  /// to the [focusNode]:
  ///
  /// ```dart
  /// focusNode.addListener(() { print(myFocusNode.hasFocus); });
  /// ```
  ///
  /// If null, this widget will create its own [FocusNode].
  ///
  /// ## Keyboard
  ///
  /// Requesting the focus will typically cause the the keyboard to be shown
  /// if it's not showing already.
  ///
  /// On Android, the user can hide the keyboard - withouth changing the focus -
  /// with the system back button. They can restore the keyboard's visibility
  /// by tapping on a text field.  The user might hide the keyboard and
  /// switch to a physical keyboard, or they might just need to get it
  /// out of the way for a moment, to expose something it's
  /// obscuring. In this case requesting the focus again will not
  /// cause the focus to change, and will not make the keyboard visible.
  ///
  /// This widget builds an [EditableText] and will ensure that the keyboard is
  /// showing when it is tapped by calling [EditableTextState.requestKeyboard()].
  final FocusNode focusNode;

  /// The decoration to show around the text field.
  ///
  /// By default, draws a horizontal line under the text field but can be
  /// configured to show an icon, label, hint text, and error text.
  ///
  /// Specify null to remove the decoration entirely (including the
  /// extra padding introduced by the decoration to save space for the labels).
  final InputDecoration decoration;

  /// {@macro flutter.widgets.editableText.keyboardType}
  final TextInputType keyboardType;

  /// The type of action button to use for the keyboard.
  ///
  /// Defaults to [TextInputAction.newline] if [keyboardType] is
  /// [TextInputType.multiline] and [TextInputAction.done] otherwise.
  final TextInputAction textInputAction;

  /// {@macro flutter.widgets.editableText.textCapitalization}
  final TextCapitalization textCapitalization;

  /// The style to use for the text being edited.
  ///
  /// This text style is also used as the base style for the [decoration].
  ///
  /// If null, defaults to the `subhead` text style from the current [Theme].
  final TextStyle style;

  /// {@macro flutter.widgets.editableText.textAlign}
  final TextAlign textAlign;

  /// {@macro flutter.widgets.editableText.textDirection}
  final TextDirection textDirection;

  /// {@macro flutter.widgets.editableText.autofocus}
  final bool autofocus;

  /// {@macro flutter.widgets.editableText.obscureText}
  final bool obscureText;

  /// {@macro flutter.widgets.editableText.autocorrect}
  final bool autocorrect;

  /// {@macro flutter.widgets.editableText.maxLines}
  final int maxLines;

  /// If [maxLength] is set to this value, only the "current input length"
  /// part of the character counter is shown.
  static const int noMaxLength = 9007199254740992; // math.pow(2, 53);

  /// The maximum number of characters (Unicode scalar values) to allow in the
  /// text field.
  ///
  /// If set, a character counter will be displayed below the
  /// field, showing how many characters have been entered and how many are
  /// allowed. After [maxLength] characters have been input, additional input
  /// is ignored, unless [maxLengthEnforced] is set to false. The TextField
  /// enforces the length with a [LengthLimitingTextInputFormatter], which is
  /// evaluated after the supplied [inputFormatters], if any.
  ///
  /// This value must be either null or greater than zero. If set to null
  /// (the default), there is no limit to the number of characters allowed.
  ///
  /// Whitespace characters (e.g. newline, space, tab) are included in the
  /// character count.
  ///
  /// If [maxLengthEnforced] is set to false, then more than [maxLength]
  /// characters may be entered, but the error counter and divider will
  /// switch to the [decoration.errorStyle] when the limit is exceeded.
  ///
  /// ## Limitations
  ///
  /// The TextField does not currently count Unicode grapheme clusters (i.e.
  /// characters visible to the user), it counts Unicode scalar values, which
  /// leaves out a number of useful possible characters (like many emoji and
  /// composed characters), so this will be inaccurate in the presence of those
  /// characters. If you expect to encounter these kinds of characters, be
  /// generous in the maxLength used.
  ///
  /// For instance, the character "ö" can be represented as '\u{006F}\u{0308}',
  /// which is the letter "o" followed by a composed diaeresis "¨", or it can
  /// be represented as '\u{00F6}', which is the Unicode scalar value "LATIN
  /// SMALL LETTER O WITH DIAERESIS". In the first case, the text field will
  /// count two characters, and the second case will be counted as one
  /// character, even though the user can see no difference in the input.
  ///
  /// Similarly, some emoji are represented by multiple scalar values. The
  /// Unicode "THUMBS UP SIGN + MEDIUM SKIN TONE MODIFIER", "👍🏽", should be
  /// counted as a single character, but because it is a combination of two
  /// Unicode scalar values, '\u{1F44D}\u{1F3FD}', it is counted as two
  /// characters.
  ///
  /// See also:
  ///
  ///  * [LengthLimitingTextInputFormatter] for more information on how it
  ///    counts characters, and how it may differ from the intuitive meaning.
  final int maxLength;

  /// If true, prevents the field from allowing more than [maxLength]
  /// characters.
  ///
  /// If [maxLength] is set, [maxLengthEnforced] indicates whether or not to
  /// enforce the limit, or merely provide a character counter and warning when
  /// [maxLength] is exceeded.
  final bool maxLengthEnforced;

  /// {@macro flutter.widgets.editableText.onChanged}
  final ValueChanged<String> onChanged;

  /// {@macro flutter.widgets.editableText.onEditingComplete}
  final VoidCallback onEditingComplete;

  /// {@macro flutter.widgets.editableText.onSubmitted}
  final ValueChanged<String> onSubmitted;

  /// {@macro flutter.widgets.editableText.inputFormatters}
  final List<TextInputFormatter> inputFormatters;

  /// If false the textfield is "disabled": it ignores taps and its
  /// [decoration] is rendered in grey.
  ///
  /// If non-null this property overrides the [decoration]'s
  /// [Decoration.enabled] property.
  final bool enabled;

  /// {@macro flutter.widgets.editableText.cursorWidth}
  final double cursorWidth;

  /// {@macro flutter.widgets.editableText.cursorRadius}
  final Radius cursorRadius;

  /// The color to use when painting the cursor.
  ///
  /// Defaults to the theme's `cursorColor` when null.
  final Color cursorColor;

  /// The appearance of the keyboard.
  ///
  /// This setting is only honored on iOS devices.
  ///
  /// If unset, defaults to the brightness of [ThemeData.primaryColorBrightness].
  final Brightness keyboardAppearance;

  /// {@macro flutter.widgets.editableText.scrollPadding}
  final EdgeInsets scrollPadding;

  /// {@macro flutter.widgets.editableText.enableInteractiveSelection}
  final bool enableInteractiveSelection;

<<<<<<< HEAD
  /// {@macro flutter.rendering.editable.selectionEnabled}
  bool get selectionEnabled {
    return enableInteractiveSelection ?? !obscureText;
  }
=======
  /// Called when the user taps on this textfield.
  ///
  /// The textfield builds a [GestureDetector] to handle input events like tap,
  /// to trigger focus requests, to move the caret, adjust the selection, etc.
  /// Handling some of those events by wrapping the textfield with a competing
  /// GestureDetector is problematic.
  ///
  /// To unconditionally handle taps, without interfering with the textfield's
  /// internal gesture detector, provide this callback.
  ///
  /// If the textfield is created with [enabled] false, taps will not be
  /// recognized.
  ///
  /// To be notified when the textfield gains or loses the focus, provide a
  /// [focusNode] and add a listener to that.
  ///
  /// To listen to arbitrary pointer events without competing with the
  /// textfield's internal gesture detector, use a [Listener].
  final GestureTapCallback onTap;
>>>>>>> f5b02e3c

  @override
  _TextFieldState createState() => _TextFieldState();

  @override
  void debugFillProperties(DiagnosticPropertiesBuilder properties) {
    super.debugFillProperties(properties);
    properties.add(DiagnosticsProperty<TextEditingController>('controller', controller, defaultValue: null));
    properties.add(DiagnosticsProperty<FocusNode>('focusNode', focusNode, defaultValue: null));
    properties.add(DiagnosticsProperty<bool>('enabled', enabled, defaultValue: null));
    properties.add(DiagnosticsProperty<InputDecoration>('decoration', decoration));
    properties.add(DiagnosticsProperty<TextInputType>('keyboardType', keyboardType, defaultValue: TextInputType.text));
    properties.add(DiagnosticsProperty<TextStyle>('style', style, defaultValue: null));
    properties.add(DiagnosticsProperty<bool>('autofocus', autofocus, defaultValue: false));
    properties.add(DiagnosticsProperty<bool>('obscureText', obscureText, defaultValue: false));
    properties.add(DiagnosticsProperty<bool>('autocorrect', autocorrect, defaultValue: false));
    properties.add(IntProperty('maxLines', maxLines, defaultValue: 1));
    properties.add(IntProperty('maxLength', maxLength, defaultValue: null));
    properties.add(FlagProperty('maxLengthEnforced', value: maxLengthEnforced, ifTrue: 'max length enforced'));
    properties.add(DiagnosticsProperty<GestureTapCallback>('onTap', onTap, defaultValue: false));
  }
}

class _TextFieldState extends State<TextField> with AutomaticKeepAliveClientMixin {
  final GlobalKey<EditableTextState> _editableTextKey = GlobalKey<EditableTextState>();

  Set<InteractiveInkFeature> _splashes;
  InteractiveInkFeature _currentSplash;

  TextEditingController _controller;
  TextEditingController get _effectiveController => widget.controller ?? _controller;

  FocusNode _focusNode;
  FocusNode get _effectiveFocusNode => widget.focusNode ?? (_focusNode ??= FocusNode());

  bool get needsCounter => widget.maxLength != null
    && widget.decoration != null
    && widget.decoration.counterText == null;

  InputDecoration _getEffectiveDecoration() {
    final MaterialLocalizations localizations = MaterialLocalizations.of(context);
    final InputDecoration effectiveDecoration = (widget.decoration ?? const InputDecoration())
      .applyDefaults(Theme.of(context).inputDecorationTheme)
      .copyWith(
        enabled: widget.enabled,
      );

    if (!needsCounter)
      return effectiveDecoration;

    final int currentLength = _effectiveController.value.text.runes.length;
    String counterText = '$currentLength';
    String semanticCounterText = '';

    if (widget.maxLength != TextField.noMaxLength) {
      counterText += '/${widget.maxLength}';
      final int remaining = (widget.maxLength - currentLength).clamp(0, widget.maxLength);
      semanticCounterText = localizations.remainingTextFieldCharacterCount(remaining);
    }

    // Handle length exceeds maxLength
    if (_effectiveController.value.text.runes.length > widget.maxLength) {
      final ThemeData themeData = Theme.of(context);
      return effectiveDecoration.copyWith(
        errorText: effectiveDecoration.errorText ?? '',
        counterStyle: effectiveDecoration.errorStyle
          ?? themeData.textTheme.caption.copyWith(color: themeData.errorColor),
        counterText: counterText,
        semanticCounterText: semanticCounterText,
      );
    }
    return effectiveDecoration.copyWith(
      counterText: counterText,
      semanticCounterText: semanticCounterText,
    );
  }

  @override
  void initState() {
    super.initState();
    if (widget.controller == null)
      _controller = TextEditingController();
  }

  @override
  void didUpdateWidget(TextField oldWidget) {
    super.didUpdateWidget(oldWidget);
    if (widget.controller == null && oldWidget.controller != null)
      _controller = TextEditingController.fromValue(oldWidget.controller.value);
    else if (widget.controller != null && oldWidget.controller == null)
      _controller = null;
    final bool isEnabled = widget.enabled ?? widget.decoration?.enabled ?? true;
    final bool wasEnabled = oldWidget.enabled ?? oldWidget.decoration?.enabled ?? true;
    if (wasEnabled && !isEnabled) {
      _effectiveFocusNode.unfocus();
    }
  }

  @override
  void dispose() {
    _focusNode?.dispose();
    super.dispose();
  }

  void _requestKeyboard() {
    _editableTextKey.currentState?.requestKeyboard();
  }

  void _handleSelectionChanged(TextSelection selection, SelectionChangedCause cause) {
    if (cause == SelectionChangedCause.longPress)
      Feedback.forLongPress(context);
  }

  InteractiveInkFeature _createInkFeature(TapDownDetails details) {
    final MaterialInkController inkController = Material.of(context);
    final BuildContext editableContext = _editableTextKey.currentContext;
    final RenderBox referenceBox = InputDecorator.containerOf(editableContext) ?? editableContext.findRenderObject();
    final Offset position = referenceBox.globalToLocal(details.globalPosition);
    final Color color = Theme.of(context).splashColor;

    InteractiveInkFeature splash;
    void handleRemoved() {
      if (_splashes != null) {
        assert(_splashes.contains(splash));
        _splashes.remove(splash);
        if (_currentSplash == splash)
          _currentSplash = null;
        updateKeepAlive();
      } // else we're probably in deactivate()
    }

    splash = Theme.of(context).splashFactory.create(
      controller: inkController,
      referenceBox: referenceBox,
      position: position,
      color: color,
      containedInkWell: true,
      // TODO(hansmuller): splash clip borderRadius should match the input decorator's border.
      borderRadius: BorderRadius.zero,
      onRemoved: handleRemoved,
      textDirection: Directionality.of(context),
    );

    return splash;
  }

  RenderEditable get _renderEditable => _editableTextKey.currentState.renderEditable;

  void _handleTapDown(TapDownDetails details) {
    _renderEditable.handleTapDown(details);
    _startSplash(details);
  }

  void _handleTap() {
    if (widget.selectionEnabled)
      _renderEditable.handleTap();
    _requestKeyboard();
    _confirmCurrentSplash();
    if (widget.onTap != null)
      widget.onTap();
  }

  void _handleTapCancel() {
    _cancelCurrentSplash();
  }

  void _handleLongPress() {
    if (widget.selectionEnabled)
      _renderEditable.handleLongPress();
    _confirmCurrentSplash();
  }

  void _startSplash(TapDownDetails details) {
    if (_effectiveFocusNode.hasFocus)
      return;
    final InteractiveInkFeature splash = _createInkFeature(details);
    _splashes ??= HashSet<InteractiveInkFeature>();
    _splashes.add(splash);
    _currentSplash = splash;
    updateKeepAlive();
  }

  void _confirmCurrentSplash() {
    _currentSplash?.confirm();
    _currentSplash = null;
  }

  void _cancelCurrentSplash() {
    _currentSplash?.cancel();
  }

  @override
  bool get wantKeepAlive => _splashes != null && _splashes.isNotEmpty;

  @override
  void deactivate() {
    if (_splashes != null) {
      final Set<InteractiveInkFeature> splashes = _splashes;
      _splashes = null;
      for (InteractiveInkFeature splash in splashes)
        splash.dispose();
      _currentSplash = null;
    }
    assert(_currentSplash == null);
    super.deactivate();
  }

  @override
  Widget build(BuildContext context) {
    super.build(context); // See AutomaticKeepAliveClientMixin.
    assert(debugCheckHasMaterial(context));
    // TODO(jonahwilliams): uncomment out this check once we have migrated tests.
    // assert(debugCheckHasMaterialLocalizations(context));
    assert(debugCheckHasDirectionality(context));
    final ThemeData themeData = Theme.of(context);
    final TextStyle style = widget.style ?? themeData.textTheme.subhead;
    final Brightness keyboardAppearance = widget.keyboardAppearance ?? themeData.primaryColorBrightness;
    final TextEditingController controller = _effectiveController;
    final FocusNode focusNode = _effectiveFocusNode;
    final List<TextInputFormatter> formatters = widget.inputFormatters ?? <TextInputFormatter>[];
    if (widget.maxLength != null && widget.maxLengthEnforced)
      formatters.add(LengthLimitingTextInputFormatter(widget.maxLength));

    Widget child = RepaintBoundary(
      child: EditableText(
        key: _editableTextKey,
        controller: controller,
        focusNode: focusNode,
        keyboardType: widget.keyboardType,
        textInputAction: widget.textInputAction,
        textCapitalization: widget.textCapitalization,
        style: style,
        textAlign: widget.textAlign,
        textDirection: widget.textDirection,
        autofocus: widget.autofocus,
        obscureText: widget.obscureText,
        autocorrect: widget.autocorrect,
        maxLines: widget.maxLines,
        selectionColor: themeData.textSelectionColor,
        selectionControls: widget.selectionEnabled
          ? (themeData.platform == TargetPlatform.iOS
             ? cupertinoTextSelectionControls
             : materialTextSelectionControls)
          : null,
        onChanged: widget.onChanged,
        onEditingComplete: widget.onEditingComplete,
        onSubmitted: widget.onSubmitted,
        onSelectionChanged: _handleSelectionChanged,
        inputFormatters: formatters,
        rendererIgnoresPointer: true,
        cursorWidth: widget.cursorWidth,
        cursorRadius: widget.cursorRadius,
        cursorColor: widget.cursorColor ?? Theme.of(context).cursorColor,
        scrollPadding: widget.scrollPadding,
        keyboardAppearance: keyboardAppearance,
        enableInteractiveSelection: widget.enableInteractiveSelection,
      ),
    );

    if (widget.decoration != null) {
      child = AnimatedBuilder(
        animation: Listenable.merge(<Listenable>[ focusNode, controller ]),
        builder: (BuildContext context, Widget child) {
          return InputDecorator(
            decoration: _getEffectiveDecoration(),
            baseStyle: widget.style,
            textAlign: widget.textAlign,
            isFocused: focusNode.hasFocus,
            isEmpty: controller.value.text.isEmpty,
            child: child,
          );
        },
        child: child,
      );
    }

    return Semantics(
      onTap: () {
        if (!_effectiveController.selection.isValid)
          _effectiveController.selection = TextSelection.collapsed(offset: _effectiveController.text.length);
        _requestKeyboard();
      },
      child: IgnorePointer(
        ignoring: !(widget.enabled ?? widget.decoration?.enabled ?? true),
        child: GestureDetector(
          behavior: HitTestBehavior.translucent,
          onTapDown: _handleTapDown,
          onTap: _handleTap,
          onTapCancel: _handleTapCancel,
          onLongPress: _handleLongPress,
          excludeFromSemantics: true,
          child: child,
        ),
      ),
    );
  }
}<|MERGE_RESOLUTION|>--- conflicted
+++ resolved
@@ -126,12 +126,8 @@
     this.cursorColor,
     this.keyboardAppearance,
     this.scrollPadding = const EdgeInsets.all(20.0),
-<<<<<<< HEAD
     this.enableInteractiveSelection,
-=======
-    this.enableInteractiveSelection = true,
     this.onTap,
->>>>>>> f5b02e3c
   }) : assert(textAlign != null),
        assert(autofocus != null),
        assert(obscureText != null),
@@ -337,12 +333,11 @@
   /// {@macro flutter.widgets.editableText.enableInteractiveSelection}
   final bool enableInteractiveSelection;
 
-<<<<<<< HEAD
   /// {@macro flutter.rendering.editable.selectionEnabled}
   bool get selectionEnabled {
     return enableInteractiveSelection ?? !obscureText;
   }
-=======
+
   /// Called when the user taps on this textfield.
   ///
   /// The textfield builds a [GestureDetector] to handle input events like tap,
@@ -362,7 +357,6 @@
   /// To listen to arbitrary pointer events without competing with the
   /// textfield's internal gesture detector, use a [Listener].
   final GestureTapCallback onTap;
->>>>>>> f5b02e3c
 
   @override
   _TextFieldState createState() => _TextFieldState();
