--- conflicted
+++ resolved
@@ -878,80 +878,6 @@
     }
   }
 
-<<<<<<< HEAD
-  InteractiveInkFeature _createInkFeature(Offset globalPosition) {
-    final MaterialInkController inkController = Material.of(context);
-    final ThemeData themeData = Theme.of(context);
-    final BuildContext editableContext = editableTextKey.currentContext;
-    final RenderBox referenceBox = InputDecorator.containerOf(editableContext) ?? editableContext.findRenderObject();
-    final Offset position = referenceBox.globalToLocal(globalPosition);
-    final Color color = themeData.splashColor;
-
-    InteractiveInkFeature splash;
-    void handleRemoved() {
-      if (_splashes != null) {
-        assert(_splashes.contains(splash));
-        _splashes.remove(splash);
-        if (_currentSplash == splash)
-          _currentSplash = null;
-        updateKeepAlive();
-      } // else we're probably in deactivate()
-    }
-
-    splash = themeData.splashFactory.create(
-      controller: inkController,
-      referenceBox: referenceBox,
-      position: position,
-      color: color,
-      containedInkWell: true,
-      // TODO(hansmuller): splash clip borderRadius should match the input decorator's border.
-      borderRadius: BorderRadius.zero,
-      onRemoved: handleRemoved,
-      textDirection: Directionality.of(context),
-    );
-
-    return splash;
-  }
-
-  void _startSplash(Offset globalPosition) {
-    if (_effectiveFocusNode.hasFocus)
-      return;
-    final InteractiveInkFeature splash = _createInkFeature(globalPosition);
-    _splashes ??= HashSet<InteractiveInkFeature>();
-    _splashes.add(splash);
-    _currentSplash = splash;
-    updateKeepAlive();
-  }
-
-  void _confirmCurrentSplash() {
-    _currentSplash?.confirm();
-    _currentSplash = null;
-  }
-
-  void _cancelCurrentSplash() {
-    _currentSplash?.cancel();
-  }
-
-  @override
-  bool get wantKeepAlive => _splashes != null && _splashes.isNotEmpty;
-
-  @override
-  void deactivate() {
-    if (_splashes != null) {
-      final Set<InteractiveInkFeature> splashes = _splashes;
-      _splashes = null;
-      for (InteractiveInkFeature splash in splashes)
-        splash.dispose();
-      _currentSplash = null;
-    }
-    assert(_currentSplash == null);
-    super.deactivate();
-  }
-=======
-  void _handleMouseEnter(PointerEnterEvent event) => _handleHover(true);
-  void _handleMouseExit(PointerExitEvent event) => _handleHover(false);
->>>>>>> 11d02351
-
   void _handleHover(bool hovering) {
     if (hovering != _isHovering) {
       setState(() {
