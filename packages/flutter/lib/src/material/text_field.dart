// Copyright 2015 The Chromium Authors. All rights reserved.
// Use of this source code is governed by a BSD-style license that can be
// found in the LICENSE file.

import 'dart:collection';

import 'package:flutter/cupertino.dart';
import 'package:flutter/rendering.dart';
import 'package:flutter/services.dart';
import 'package:flutter/widgets.dart';

import 'debug.dart';
import 'feedback.dart';
import 'ink_well.dart' show InteractiveInkFeature;
import 'input_decorator.dart';
import 'material.dart';
import 'text_selection.dart';
import 'theme.dart';

export 'package:flutter/services.dart' show TextInputType, TextInputAction;

/// A material design text field.
///
/// A text field lets the user enter text, either with hardware keyboard or with
/// an onscreen keyboard.
///
/// The text field calls the [onChanged] callback whenever the user changes the
/// text in the field. If the user indicates that they are done typing in the
/// field (e.g., by pressing a button on the soft keyboard), the text field
/// calls the [onSubmitted] callback.
///
/// To control the text that is displayed in the text field, use the
/// [controller]. For example, to set the initial value of the text field, use
/// a [controller] that already contains some text. The [controller] can also
/// control the selection and composing region (and to observe changes to the
/// text, selection, and composing region).
///
/// By default, a text field has a [decoration] that draws a divider below the
/// text field. You can use the [decoration] property to control the decoration,
/// for example by adding a label or an icon. If you set the [decoration]
/// property to null, the decoration will be removed entirely, including the
/// extra padding introduced by the decoration to save space for the labels.
///
/// If [decoration] is non-null (which is the default), the text field requires
/// one of its ancestors to be a [Material] widget. When the [TextField] is
/// tapped an ink splash that paints on the material is triggered, see
/// [ThemeData.splashFactory].
///
/// To integrate the [TextField] into a [Form] with other [FormField] widgets,
/// consider using [TextFormField].
///
/// See also:
///
///  * <https://material.google.com/components/text-fields.html>
///  * [TextFormField], which integrates with the [Form] widget.
///  * [InputDecorator], which shows the labels and other visual elements that
///    surround the actual text editing widget.
///  * [EditableText], which is the raw text editing control at the heart of a
///    [TextField]. (The [EditableText] widget is rarely used directly unless
///    you are implementing an entirely different design language, such as
///    Cupertino.)
class TextField extends StatefulWidget {
  /// Creates a Material Design text field.
  ///
  /// If [decoration] is non-null (which is the default), the text field requires
  /// one of its ancestors to be a [Material] widget.
  ///
  /// To remove the decoration entirely (including the extra padding introduced
  /// by the decoration to save space for the labels), set the [decoration] to
  /// null.
  ///
  /// The [maxLines] property can be set to null to remove the restriction on
  /// the number of lines. By default, it is one, meaning this is a single-line
  /// text field. [maxLines] must not be zero. If [maxLines] is not one, then
  /// [keyboardType] is ignored, and the [TextInputType.multiline] keyboard
  /// type is used.
  ///
  /// The [maxLength] property is set to null by default, which means the
  /// number of characters allowed in the text field is not restricted. If
  /// [maxLength] is set, a character counter will be displayed below the
  /// field, showing how many characters have been entered and how many are
  /// allowed. After [maxLength] characters have been input, additional input
  /// is ignored, unless [maxLengthEnforced] is set to false. The TextField
  /// enforces the length with a [LengthLimitingTextInputFormatter], which is
  /// evaluated after the supplied [inputFormatters], if any. The [maxLength]
  /// value must be either null or greater than zero.
  ///
  /// If [maxLengthEnforced] is set to false, then more than [maxLength]
  /// characters may be entered, and the error counter and divider will
  /// switch to the [decoration.errorStyle] when the limit is exceeded.
  ///
  /// The [keyboardType], [textAlign], [autofocus], [obscureText], and
  /// [autocorrect] arguments must not be null.
  ///
  /// See also:
  ///
  ///  * [maxLength], which discusses the precise meaning of "number of
  ///    characters" and how it may differ from the intuitive meaning.
  const TextField({
    Key key,
    this.controller,
    this.focusNode,
    this.decoration = const InputDecoration(),
    TextInputType keyboardType = TextInputType.text,
    this.textInputAction = TextInputAction.done,
    this.style,
    this.textAlign = TextAlign.start,
    this.autofocus = false,
    this.obscureText = false,
    this.autocorrect = true,
    this.maxLines = 1,
    this.maxLength,
    this.maxLengthEnforced = true,
    this.onChanged,
    this.onSubmitted,
    this.inputFormatters,
    this.enabled,
<<<<<<< HEAD
    this.scrollPadding = const EdgeInsets.all(20.0),
=======
    this.keyboardAppearance,
>>>>>>> e4e8ab47
  }) : assert(keyboardType != null),
       assert(textInputAction != null),
       assert(textAlign != null),
       assert(autofocus != null),
       assert(obscureText != null),
       assert(autocorrect != null),
       assert(maxLengthEnforced != null),
       assert(scrollPadding != null),
       assert(maxLines == null || maxLines > 0),
       assert(maxLength == null || maxLength > 0),
       keyboardType = maxLines == 1 ? keyboardType : TextInputType.multiline,
       super(key: key);

  /// Controls the text being edited.
  ///
  /// If null, this widget will create its own [TextEditingController].
  final TextEditingController controller;

  /// Controls whether this widget has keyboard focus.
  ///
  /// If null, this widget will create its own [FocusNode].
  final FocusNode focusNode;

  /// The decoration to show around the text field.
  ///
  /// By default, draws a horizontal line under the text field but can be
  /// configured to show an icon, label, hint text, and error text.
  ///
  /// Specify null to remove the decoration entirely (including the
  /// extra padding introduced by the decoration to save space for the labels).
  final InputDecoration decoration;

  /// The type of keyboard to use for editing the text.
  ///
  /// Defaults to [TextInputType.text]. Must not be null. If
  /// [maxLines] is not one, then [keyboardType] is ignored, and the
  /// [TextInputType.multiline] keyboard type is used.
  final TextInputType keyboardType;

  /// The type of action button to use for the keyboard.
  ///
  /// Defaults to [TextInputAction.done]. Must not be null.
  final TextInputAction textInputAction;

  /// The style to use for the text being edited.
  ///
  /// This text style is also used as the base style for the [decoration].
  ///
  /// If null, defaults to the `subhead` text style from the current [Theme].
  final TextStyle style;

  /// How the text being edited should be aligned horizontally.
  ///
  /// Defaults to [TextAlign.start].
  final TextAlign textAlign;

  /// Whether this text field should focus itself if nothing else is already
  /// focused.
  ///
  /// If true, the keyboard will open as soon as this text field obtains focus.
  /// Otherwise, the keyboard is only shown after the user taps the text field.
  ///
  /// Defaults to false. Cannot be null.
  // See https://github.com/flutter/flutter/issues/7035 for the rationale for this
  // keyboard behavior.
  final bool autofocus;

  /// Whether to hide the text being edited (e.g., for passwords).
  ///
  /// When this is set to true, all the characters in the text field are
  /// replaced by U+2022 BULLET characters (•).
  ///
  /// Defaults to false. Cannot be null.
  final bool obscureText;

  /// Whether to enable autocorrection.
  ///
  /// Defaults to true. Cannot be null.
  final bool autocorrect;

  /// The maximum number of lines for the text to span, wrapping if necessary.
  ///
  /// If this is 1 (the default), the text will not wrap, but will scroll
  /// horizontally instead.
  ///
  /// If this is null, there is no limit to the number of lines. If it is not
  /// null, the value must be greater than zero.
  final int maxLines;

  /// The maximum number of characters (Unicode scalar values) to allow in the
  /// text field.
  ///
  /// If set, a character counter will be displayed below the
  /// field, showing how many characters have been entered and how many are
  /// allowed. After [maxLength] characters have been input, additional input
  /// is ignored, unless [maxLengthEnforced] is set to false. The TextField
  /// enforces the length with a [LengthLimitingTextInputFormatter], which is
  /// evaluated after the supplied [inputFormatters], if any.
  ///
  /// This value must be either null or greater than zero. If set to null
  /// (the default), there is no limit to the number of characters allowed.
  ///
  /// Whitespace characters (e.g. newline, space, tab) are included in the
  /// character count.
  ///
  /// If [maxLengthEnforced] is set to false, then more than [maxLength]
  /// characters may be entered, but the error counter and divider will
  /// switch to the [decoration.errorStyle] when the limit is exceeded.
  ///
  /// ## Limitations
  ///
  /// The TextField does not currently count Unicode grapheme clusters (i.e.
  /// characters visible to the user), it counts Unicode scalar values, which
  /// leaves out a number of useful possible characters (like many emoji and
  /// composed characters), so this will be inaccurate in the presence of those
  /// characters. If you expect to encounter these kinds of characters, be
  /// generous in the maxLength used.
  ///
  /// For instance, the character "ö" can be represented as '\u{006F}\u{0308}',
  /// which is the letter "o" followed by a composed diaeresis "¨", or it can
  /// be represented as '\u{00F6}', which is the Unicode scalar value "LATIN
  /// SMALL LETTER O WITH DIAERESIS". In the first case, the text field will
  /// count two characters, and the second case will be counted as one
  /// character, even though the user can see no difference in the input.
  ///
  /// Similarly, some emoji are represented by multiple scalar values. The
  /// Unicode "THUMBS UP SIGN + MEDIUM SKIN TONE MODIFIER", "👍🏽", should be
  /// counted as a single character, but because it is a combination of two
  /// Unicode scalar values, '\u{1F44D}\u{1F3FD}', it is counted as two
  /// characters.
  ///
  /// See also:
  ///
  ///  * [LengthLimitingTextInputFormatter] for more information on how it
  ///    counts characters, and how it may differ from the intuitive meaning.
  final int maxLength;

  /// If true, prevents the field from allowing more than [maxLength]
  /// characters.
  ///
  /// If [maxLength] is set, [maxLengthEnforced] indicates whether or not to
  /// enforce the limit, or merely provide a character counter and warning when
  /// [maxLength] is exceeded.
  final bool maxLengthEnforced;

  /// Called when the text being edited changes.
  final ValueChanged<String> onChanged;

  /// Called when the user indicates that they are done editing the text in the
  /// field.
  final ValueChanged<String> onSubmitted;

  /// Optional input validation and formatting overrides.
  ///
  /// Formatters are run in the provided order when the text input changes.
  final List<TextInputFormatter> inputFormatters;

  /// If false the textfield is "disabled": it ignores taps and its
  /// [decoration] is rendered in grey.
  ///
  /// If non-null this property overrides the [decoration]'s
  /// [Decoration.enabled] property.
  final bool enabled;

<<<<<<< HEAD
  /// Enlarges the visible area when scrolling into view due to focus gain
  ///
  /// When this widget receives focus and is not completely visible (for example scrolled partially off the screen or overlapped by the keyboard)
  /// then it will attempt to make itself visible by scrolling.
  /// This value controls how much bigger the visible area after the scroll should be.
  ///
  /// Defaults to EdgeInserts.all(20.0)
  final EdgeInsets scrollPadding;
=======
  /// The appearance of the keyboard.
  /// 
  /// This setting is only honored on iOS devices.
  /// 
  /// If unset, defaults to the brightness of [ThemeData.primaryColorBrightness].
  final Brightness keyboardAppearance;
>>>>>>> e4e8ab47

  @override
  _TextFieldState createState() => new _TextFieldState();

  @override
  void debugFillProperties(DiagnosticPropertiesBuilder properties) {
    super.debugFillProperties(properties);
    properties.add(new DiagnosticsProperty<TextEditingController>('controller', controller, defaultValue: null));
    properties.add(new DiagnosticsProperty<FocusNode>('focusNode', focusNode, defaultValue: null));
    properties.add(new DiagnosticsProperty<InputDecoration>('decoration', decoration));
    properties.add(new DiagnosticsProperty<TextInputType>('keyboardType', keyboardType, defaultValue: TextInputType.text));
    properties.add(new DiagnosticsProperty<TextStyle>('style', style, defaultValue: null));
    properties.add(new DiagnosticsProperty<bool>('autofocus', autofocus, defaultValue: false));
    properties.add(new DiagnosticsProperty<bool>('obscureText', obscureText, defaultValue: false));
    properties.add(new DiagnosticsProperty<bool>('autocorrect', autocorrect, defaultValue: false));
    properties.add(new IntProperty('maxLines', maxLines, defaultValue: 1));
    properties.add(new IntProperty('maxLength', maxLength, defaultValue: null));
    properties.add(new FlagProperty('maxLengthEnforced', value: maxLengthEnforced, ifTrue: 'max length enforced'));
  }
}

class _TextFieldState extends State<TextField> with AutomaticKeepAliveClientMixin {
  final GlobalKey<EditableTextState> _editableTextKey = new GlobalKey<EditableTextState>();

  Set<InteractiveInkFeature> _splashes;
  InteractiveInkFeature _currentSplash;

  TextEditingController _controller;
  TextEditingController get _effectiveController => widget.controller ?? _controller;

  FocusNode _focusNode;
  FocusNode get _effectiveFocusNode => widget.focusNode ?? (_focusNode ??= new FocusNode());

  bool get needsCounter => widget.maxLength != null
    && widget.decoration != null
    && widget.decoration.counterText == null;

  InputDecoration _getEffectiveDecoration() {
    final InputDecoration effectiveDecoration = (widget.decoration ?? const InputDecoration())
      .applyDefaults(Theme.of(context).inputDecorationTheme)
      .copyWith(
        enabled: widget.enabled,
      );

    if (!needsCounter)
      return effectiveDecoration;

    final String counterText = '${_effectiveController.value.text.runes.length}/${widget.maxLength}';
    if (_effectiveController.value.text.runes.length > widget.maxLength) {
      final ThemeData themeData = Theme.of(context);
      return effectiveDecoration.copyWith(
        errorText: effectiveDecoration.errorText ?? '',
        counterStyle: effectiveDecoration.errorStyle
          ?? themeData.textTheme.caption.copyWith(color: themeData.errorColor),
        counterText: counterText,
      );
    }
    return effectiveDecoration.copyWith(counterText: counterText);
  }

  @override
  void initState() {
    super.initState();
    if (widget.controller == null)
      _controller = new TextEditingController();
  }

  @override
  void didUpdateWidget(TextField oldWidget) {
    super.didUpdateWidget(oldWidget);
    if (widget.controller == null && oldWidget.controller != null)
      _controller = new TextEditingController.fromValue(oldWidget.controller.value);
    else if (widget.controller != null && oldWidget.controller == null)
      _controller = null;
    final bool isEnabled = widget.enabled ?? widget.decoration?.enabled ?? true;
    final bool wasEnabled = oldWidget.enabled ?? oldWidget.decoration?.enabled ?? true;
    if (wasEnabled && !isEnabled) {
      _effectiveFocusNode.unfocus();
    }
  }

  @override
  void dispose() {
    _focusNode?.dispose();
    super.dispose();
  }

  void _requestKeyboard() {
    _editableTextKey.currentState?.requestKeyboard();
  }

  void _handleSelectionChanged(TextSelection selection, SelectionChangedCause cause) {
    if (cause == SelectionChangedCause.longPress)
      Feedback.forLongPress(context);
  }

  InteractiveInkFeature _createInkFeature(TapDownDetails details) {
    final MaterialInkController inkController = Material.of(context);
    final BuildContext editableContext = _editableTextKey.currentContext;
    final RenderBox referenceBox = InputDecorator.containerOf(editableContext) ?? editableContext.findRenderObject();
    final Offset position = referenceBox.globalToLocal(details.globalPosition);
    final Color color = Theme.of(context).splashColor;

    InteractiveInkFeature splash;
    void handleRemoved() {
      if (_splashes != null) {
        assert(_splashes.contains(splash));
        _splashes.remove(splash);
        if (_currentSplash == splash)
          _currentSplash = null;
        updateKeepAlive();
      } // else we're probably in deactivate()
    }

    splash = Theme.of(context).splashFactory.create(
      controller: inkController,
      referenceBox: referenceBox,
      position: position,
      color: color,
      containedInkWell: true,
      // TODO(hansmuller): splash clip borderRadius should match the input decorator's border.
      borderRadius: BorderRadius.zero,
      onRemoved: handleRemoved,
    );

    return splash;
  }

  RenderEditable get _renderEditable => _editableTextKey.currentState.renderEditable;

  void _handleTapDown(TapDownDetails details) {
    _renderEditable.handleTapDown(details);
    _startSplash(details);
  }

  void _handleTap() {
    _renderEditable.handleTap();
    _requestKeyboard();
    _confirmCurrentSplash();
  }

  void _handleTapCancel() {
    _cancelCurrentSplash();
  }

  void _handleLongPress() {
    _renderEditable.handleLongPress();
    _confirmCurrentSplash();
  }

  void _startSplash(TapDownDetails details) {
    if (_effectiveFocusNode.hasFocus)
      return;
    final InteractiveInkFeature splash = _createInkFeature(details);
    _splashes ??= new HashSet<InteractiveInkFeature>();
    _splashes.add(splash);
    _currentSplash = splash;
    updateKeepAlive();
  }

  void _confirmCurrentSplash() {
    _currentSplash?.confirm();
    _currentSplash = null;
  }

  void _cancelCurrentSplash() {
    _currentSplash?.cancel();
  }

  @override
  bool get wantKeepAlive => _splashes != null && _splashes.isNotEmpty;

  @override
  void deactivate() {
    if (_splashes != null) {
      final Set<InteractiveInkFeature> splashes = _splashes;
      _splashes = null;
      for (InteractiveInkFeature splash in splashes)
        splash.dispose();
      _currentSplash = null;
    }
    assert(_currentSplash == null);
    super.deactivate();
  }

  @override
  Widget build(BuildContext context) {
    super.build(context); // See AutomaticKeepAliveClientMixin.
    assert(debugCheckHasMaterial(context));
    final ThemeData themeData = Theme.of(context);
    final TextStyle style = widget.style ?? themeData.textTheme.subhead;
    final Brightness keyboardAppearance = widget.keyboardAppearance ?? themeData.primaryColorBrightness;
    final TextEditingController controller = _effectiveController;
    final FocusNode focusNode = _effectiveFocusNode;
    final List<TextInputFormatter> formatters = widget.inputFormatters ?? <TextInputFormatter>[];
    if (widget.maxLength != null && widget.maxLengthEnforced)
      formatters.add(new LengthLimitingTextInputFormatter(widget.maxLength));

    Widget child = new RepaintBoundary(
      child: new EditableText(
        key: _editableTextKey,
        controller: controller,
        focusNode: focusNode,
        keyboardType: widget.keyboardType,
        textInputAction: widget.textInputAction,
        style: style,
        textAlign: widget.textAlign,
        autofocus: widget.autofocus,
        obscureText: widget.obscureText,
        autocorrect: widget.autocorrect,
        maxLines: widget.maxLines,
        cursorColor: themeData.textSelectionColor,
        selectionColor: themeData.textSelectionColor,
        selectionControls: themeData.platform == TargetPlatform.iOS
            ? cupertinoTextSelectionControls
            : materialTextSelectionControls,
        onChanged: widget.onChanged,
        onSubmitted: widget.onSubmitted,
        onSelectionChanged: _handleSelectionChanged,
        inputFormatters: formatters,
        rendererIgnoresPointer: true,
<<<<<<< HEAD
        scrollPadding: widget.scrollPadding,
=======
        keyboardAppearance: keyboardAppearance,
>>>>>>> e4e8ab47
      ),
    );

    if (widget.decoration != null) {
      child = new AnimatedBuilder(
        animation: new Listenable.merge(<Listenable>[ focusNode, controller ]),
        builder: (BuildContext context, Widget child) {
          return new InputDecorator(
            decoration: _getEffectiveDecoration(),
            baseStyle: widget.style,
            textAlign: widget.textAlign,
            isFocused: focusNode.hasFocus,
            isEmpty: controller.value.text.isEmpty,
            child: child,
          );
        },
        child: child,
      );
    }

    return new Semantics(
      onTap: () {
        if (!_effectiveController.selection.isValid)
          _effectiveController.selection = new TextSelection.collapsed(offset: _effectiveController.text.length);
        _requestKeyboard();
      },
      child: new IgnorePointer(
        ignoring: !(widget.enabled ?? widget.decoration?.enabled ?? true),
        child: new GestureDetector(
          behavior: HitTestBehavior.translucent,
          onTapDown: _handleTapDown,
          onTap: _handleTap,
          onTapCancel: _handleTapCancel,
          onLongPress: _handleLongPress,
          excludeFromSemantics: true,
          child: child,
        ),
      ),
    );
  }
}<|MERGE_RESOLUTION|>--- conflicted
+++ resolved
@@ -115,11 +115,8 @@
     this.onSubmitted,
     this.inputFormatters,
     this.enabled,
-<<<<<<< HEAD
+    this.keyboardAppearance,
     this.scrollPadding = const EdgeInsets.all(20.0),
-=======
-    this.keyboardAppearance,
->>>>>>> e4e8ab47
   }) : assert(keyboardType != null),
        assert(textInputAction != null),
        assert(textAlign != null),
@@ -284,7 +281,13 @@
   /// [Decoration.enabled] property.
   final bool enabled;
 
-<<<<<<< HEAD
+  /// The appearance of the keyboard.
+  ///
+  /// This setting is only honored on iOS devices.
+  ///
+  /// If unset, defaults to the brightness of [ThemeData.primaryColorBrightness].
+  final Brightness keyboardAppearance;
+
   /// Enlarges the visible area when scrolling into view due to focus gain
   ///
   /// When this widget receives focus and is not completely visible (for example scrolled partially off the screen or overlapped by the keyboard)
@@ -293,14 +296,6 @@
   ///
   /// Defaults to EdgeInserts.all(20.0)
   final EdgeInsets scrollPadding;
-=======
-  /// The appearance of the keyboard.
-  /// 
-  /// This setting is only honored on iOS devices.
-  /// 
-  /// If unset, defaults to the brightness of [ThemeData.primaryColorBrightness].
-  final Brightness keyboardAppearance;
->>>>>>> e4e8ab47
 
   @override
   _TextFieldState createState() => new _TextFieldState();
@@ -522,11 +517,8 @@
         onSelectionChanged: _handleSelectionChanged,
         inputFormatters: formatters,
         rendererIgnoresPointer: true,
-<<<<<<< HEAD
         scrollPadding: widget.scrollPadding,
-=======
         keyboardAppearance: keyboardAppearance,
->>>>>>> e4e8ab47
       ),
     );
 
