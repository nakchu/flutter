// Copyright 2015 The Chromium Authors. All rights reserved.
// Use of this source code is governed by a BSD-style license that can be
// found in the LICENSE file.

import 'package:flutter/cupertino.dart';
import 'package:flutter/foundation.dart';
import 'package:flutter/widgets.dart';

import 'theme.dart';

// Used for Android and Fuchsia.
class _MountainViewPageTransition extends AnimatedWidget {
  _MountainViewPageTransition({
    Key key,
    this.routeAnimation,
    this.child,
  }) : super(
    key: key,
    listenable: _kTween.animate(new CurvedAnimation(
      parent: routeAnimation, // The route's linear 0.0 - 1.0 animation.
      curve: Curves.fastOutSlowIn
    )
  ));

  static final FractionalOffsetTween _kTween = new FractionalOffsetTween(
    begin: const FractionalOffset(0.0, 0.25),
    end: FractionalOffset.topLeft
  );

  final Widget child;
  final Animation<double> routeAnimation;

  @override
  Widget build(BuildContext context) {
    // TODO(ianh): tell the transform to be un-transformed for hit testing
    return new SlideTransition(
      position: listenable,
      child: new FadeTransition(
        opacity: new CurvedAnimation(
          parent: routeAnimation,
          curve: Curves.easeIn, // Eyeballed from other Material apps.
        ),
        child: child,
      ),
    );
  }
}

/// A modal route that replaces the entire screen with a material design transition.
///
/// The entrance transition for the page slides the page upwards and fades it
/// in. The exit transition is the same, but in reverse.
///
/// By default, when a modal route is replaced by another, the previous route
/// remains in memory. To free all the resources when this is not necessary, set
/// [maintainState] to false.
///
/// Specify whether the incoming page is a fullscreen modal dialog. On iOS, those
/// pages animate bottom->up rather than right->left.
class MaterialPageRoute<T> extends PageRoute<T> {
  /// Creates a page route for use in a material design app.
  MaterialPageRoute({
    this.builder,
    RouteSettings settings: const RouteSettings(),
    this.maintainState: true,
    this.fullscreenDialog: false,
  }) : super(settings: settings) {
    assert(builder != null);
    assert(opaque);
  }

  /// Builds the primary contents of the route.
  final WidgetBuilder builder;
  final bool fullscreenDialog;

  @override
  final bool maintainState;

  @override
  Duration get transitionDuration => const Duration(milliseconds: 300);

  @override
  Color get barrierColor => null;

  @override
  bool canTransitionFrom(TransitionRoute<dynamic> nextRoute) {
    return nextRoute is MaterialPageRoute<dynamic>;
  }

  @override
  bool canTransitionTo(TransitionRoute<dynamic> nextRoute) {
    if (!(nextRoute is MaterialPageRoute<dynamic>))
      return false;
    final MaterialPageRoute<dynamic> nextMaterialPageRoute = nextRoute;
    return !nextMaterialPageRoute.fullscreenDialog;
  }

  @override
  void dispose() {
    _backGestureController?.dispose();
    super.dispose();
  }

  CupertinoBackGestureController _backGestureController;

  /// Support for dismissing this route with a horizontal swipe is enabled
  /// for [TargetPlatform.iOS]. If attempts to dismiss this route might be
  /// vetoed because a [WillPopCallback] was defined for the route then the
  /// platform-specific back gesture is disabled.
  ///
  /// See also:
  ///
  ///  * [hasScopedWillPopCallback], which is true if a `willPop` callback
  ///    is defined for this route.
  @override
  NavigationGestureController startPopGesture() {
    // If attempts to dismiss this route might be vetoed, then do not
    // allow the user to dismiss the route with a swipe.
    if (hasScopedWillPopCallback)
      return null;
    if (fullscreenDialog)
      return null;
    if (controller.status != AnimationStatus.completed)
      return null;
    assert(_backGestureController == null);
    _backGestureController = new CupertinoBackGestureController(
      navigator: navigator,
      controller: controller,
    );

    controller.addStatusListener(handleBackGestureEnded);
    return _backGestureController;
  }

  void handleBackGestureEnded(AnimationStatus status) {
    if (status == AnimationStatus.completed) {
      _backGestureController?.dispose();
      _backGestureController = null;
      controller.removeStatusListener(handleBackGestureEnded);
    }
  }

  @override
  Widget buildPage(BuildContext context, Animation<double> animation, Animation<double> forwardAnimation) {
    final Widget result = builder(context);
    assert(() {
      if (result == null) {
        throw new FlutterError(
          'The builder for route "${settings.name}" returned null.\n'
          'Route builders must never return null.'
        );
      }
      return true;
    });
    return result;
  }

  @override
  Widget buildTransitions(BuildContext context, Animation<double> animation, Animation<double> forwardAnimation, Widget child) {
    if (Theme.of(context).platform == TargetPlatform.iOS) {
      if (fullscreenDialog)
        return new CupertinoFullscreenDialogTransition(
          animation: animation,
          child: child,
        );
      else
        return new CupertinoPageTransition(
          incomingRouteAnimation: animation,
          outgoingRouteAnimation: forwardAnimation,
          child: child,
        );
    } else {
      return new _MountainViewPageTransition(
<<<<<<< HEAD
        animation: animation,
        child: child,
=======
        routeAnimation: animation,
        child: child
>>>>>>> 9581bb49
      );
    }
  }

  @override
  String get debugLabel => '${super.debugLabel}(${settings.name})';
}<|MERGE_RESOLUTION|>--- conflicted
+++ resolved
@@ -171,13 +171,8 @@
         );
     } else {
       return new _MountainViewPageTransition(
-<<<<<<< HEAD
-        animation: animation,
-        child: child,
-=======
         routeAnimation: animation,
         child: child
->>>>>>> 9581bb49
       );
     }
   }
