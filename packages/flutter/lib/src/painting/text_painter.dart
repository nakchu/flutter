--- conflicted
+++ resolved
@@ -414,43 +414,18 @@
     return _isUtf16Surrogate(prevCodeUnit) ? offset - 2 : offset - 1;
   }
 
-<<<<<<< HEAD
+  // Unicode value for a zero width joiner character.
+  static const int _zwjUtf16 = 0x200d;
+
   // Get the Offset of the cursor (in pixels) based off the near edge of the
   // character upstream from the given string offset.
-=======
-  // Unicode value for a zero width joiner character.
-  static const int _zwjUtf16 = 0x200d;
-
   // TODO(garyq): Use actual extended grapheme cluster length instead of
   // an increasing cluster length amount to achieve deterministic performance.
->>>>>>> f6c1476f
   Offset _getOffsetFromUpstream(int offset, Rect caretPrototype) {
     final int prevCodeUnit = _text.codeUnitAt(max(0, offset - 1));
     if (prevCodeUnit == null)
       return null;
-<<<<<<< HEAD
-    final int prevRuneOffset = _isUtf16Surrogate(prevCodeUnit) ? offset - 2 : offset - 1;
-    final List<TextBox> boxes = _paragraph.getBoxesForRange(prevRuneOffset, offset);
-    if (boxes.isEmpty)
-      return null;
-    final TextBox box = boxes[0];
-    final double caretEnd = box.end;
-
-    // If the upstream character is a newline, cursor is at start of next line
-    const int NEWLINE_CODE_UNIT = 10;
-    if (prevCodeUnit == NEWLINE_CODE_UNIT) {
-      return Offset(_emptyOffset.dx, box.bottom);
-    }
-
-    final double dx = box.direction == TextDirection.rtl ? caretEnd - caretPrototype.width : caretEnd;
-    return Offset(dx, box.top);
-  }
-
-  // Get the Offset of the cursor (in pixels) based off the near edge of the
-  // character downstream from the given string offset.
-  Offset _getOffsetFromDownstream(int offset, Rect caretPrototype) {
-    final int nextCodeUnit = _text.codeUnitAt(offset);
-=======
+
     // Check for multi-code-unit glyphs such as emojis or zero width joiner
     final bool needsSearch = _isUtf16Surrogate(prevCodeUnit) || _text.codeUnitAt(offset) == _zwjUtf16;
     int graphemeClusterLength = needsSearch ? 2 : 1;
@@ -474,6 +449,13 @@
         continue;
       }
       final TextBox box = boxes[0];
+
+      // If the upstream character is a newline, cursor is at start of next line
+      const int NEWLINE_CODE_UNIT = 10;
+      if (prevCodeUnit == NEWLINE_CODE_UNIT) {
+        return Offset(_emptyOffset.dx, box.bottom);
+      }
+
       final double caretEnd = box.end;
       final double dx = box.direction == TextDirection.rtl ? caretEnd - caretPrototype.width : caretEnd;
       return Offset(dx, box.top);
@@ -481,12 +463,13 @@
     return null;
   }
 
+  // Get the Offset of the cursor (in pixels) based off the near edge of the
+  // character downstream from the given string offset.
   // TODO(garyq): Use actual extended grapheme cluster length instead of
   // an increasing cluster length amount to achieve deterministic performance.
   Offset _getOffsetFromDownstream(int offset, Rect caretPrototype) {
     // We cap the offset at the final index of the _text.
     final int nextCodeUnit = _text.codeUnitAt(min(offset, _text.text == null ? 0 : _text.text.length - 1));
->>>>>>> f6c1476f
     if (nextCodeUnit == null)
       return null;
     // Check for multi-code-unit glyphs such as emojis or zero width joiner
