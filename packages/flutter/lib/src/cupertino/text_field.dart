// Copyright 2018 The Chromium Authors. All rights reserved.
// Use of this source code is governed by a BSD-style license that can be
// found in the LICENSE file.
import 'package:flutter/rendering.dart';
import 'package:flutter/services.dart';
import 'package:flutter/widgets.dart';

import 'colors.dart';
import 'icons.dart';
import 'text_selection.dart';
import 'theme.dart';

export 'package:flutter/services.dart' show TextInputType, TextInputAction, TextCapitalization;

// Value extracted via color reader from iOS simulator.
const BorderSide _kDefaultRoundedBorderSide = BorderSide(
  color: CupertinoColors.lightBackgroundGray,
  style: BorderStyle.solid,
  width: 0.0,
);
const Border _kDefaultRoundedBorder = Border(
  top: _kDefaultRoundedBorderSide,
  bottom: _kDefaultRoundedBorderSide,
  left: _kDefaultRoundedBorderSide,
  right: _kDefaultRoundedBorderSide,
);
// Counted manually on magnified simulator.
const BoxDecoration _kDefaultRoundedBorderDecoration = BoxDecoration(
  border: _kDefaultRoundedBorder,
  borderRadius: BorderRadius.all(Radius.circular(4.0)),
);

// Value extracted via color reader from iOS simulator.
const Color _kSelectionHighlightColor = Color(0x667FAACF);
const Color _kInactiveTextColor = Color(0xFFC2C2C2);
const Color _kDisabledBackground = Color(0xFFFAFAFA);

/// Visibility of text field overlays based on the state of the current text entry.
///
/// Used to toggle the visibility behavior of the optional decorating widgets
/// surrounding the [EditableText] such as the clear text button.
enum OverlayVisibilityMode {
  /// Overlay will never appear regardless of the text entry state.
  never,

  /// Overlay will only appear when the current text entry is not empty.
  ///
  /// This includes pre-filled text that the user did not type in manually. But
  /// does not include text in placeholders.
  editing,

  /// Overlay will only appear when the current text entry is empty.
  ///
  /// This also includes not having pre-filled text that the user did not type
  /// in manually. Texts in placeholders are ignored.
  notEditing,

  /// Always show the overlay regardless of the text entry state.
  always,
}

/// An iOS-style text field.
///
/// A text field lets the user enter text, either with a hardware keyboard or with
/// an onscreen keyboard.
///
/// This widget corresponds to both a `UITextField` and an editable `UITextView`
/// on iOS.
///
/// The text field calls the [onChanged] callback whenever the user changes the
/// text in the field. If the user indicates that they are done typing in the
/// field (e.g., by pressing a button on the soft keyboard), the text field
/// calls the [onSubmitted] callback.
///
/// To control the text that is displayed in the text field, use the
/// [controller]. For example, to set the initial value of the text field, use
/// a [controller] that already contains some text such as:
///
/// {@tool sample}
///
/// ```dart
/// class MyPrefilledText extends StatefulWidget {
///   @override
///   _MyPrefilledTextState createState() => _MyPrefilledTextState();
/// }
///
/// class _MyPrefilledTextState extends State<MyPrefilledText> {
///   TextEditingController _textController;
///
///   @override
///   void initState() {
///     super.initState();
///     _textController = TextEditingController(text: 'initial text');
///   }
///
///   @override
///   Widget build(BuildContext context) {
///     return CupertinoTextField(controller: _textController);
///   }
/// }
/// ```
/// {@end-tool}
///
/// The [controller] can also control the selection and composing region (and to
/// observe changes to the text, selection, and composing region).
///
/// The text field has an overridable [decoration] that, by default, draws a
/// rounded rectangle border around the text field. If you set the [decoration]
/// property to null, the decoration will be removed entirely.
///
/// See also:
///
///  * <https://developer.apple.com/documentation/uikit/uitextfield>
///  * [TextField], an alternative text field widget that follows the Material
///    Design UI conventions.
///  * [EditableText], which is the raw text editing control at the heart of a
///    [TextField].
class CupertinoTextField extends StatefulWidget {
  /// Creates an iOS-style text field.
  ///
  /// To provide a prefilled text entry, pass in a [TextEditingController] with
  /// an initial value to the [controller] parameter.
  ///
  /// To provide a hint placeholder text that appears when the text entry is
  /// empty, pass a [String] to the [placeholder] parameter.
  ///
  /// The [maxLines] property can be set to null to remove the restriction on
  /// the number of lines. In this mode, the intrinsic height of the widget will
  /// grow as the number of lines of text grows. By default, it is `1`, meaning
  /// this is a single-line text field and will scroll horizontally when
  /// overflown. [maxLines] must not be zero.
  ///
  /// See also:
  ///
  ///  * [maxLength], which discusses the precise meaning of "number of
  ///    characters" and how it may differ from the intuitive meaning.
  const CupertinoTextField({
    Key key,
    this.controller,
    this.focusNode,
    this.decoration = _kDefaultRoundedBorderDecoration,
    this.padding = const EdgeInsets.all(6.0),
    this.placeholder,
    this.prefix,
    this.prefixMode = OverlayVisibilityMode.always,
    this.suffix,
    this.suffixMode = OverlayVisibilityMode.always,
    this.clearButtonMode = OverlayVisibilityMode.never,
    TextInputType keyboardType,
    this.textInputAction,
    this.textCapitalization = TextCapitalization.none,
    this.style,
    this.textAlign = TextAlign.start,
    this.autofocus = false,
    this.obscureText = false,
    this.autocorrect = true,
    this.maxLines = 1,
    this.maxLength,
    this.maxLengthEnforced = true,
    this.onChanged,
    this.onEditingComplete,
    this.onSubmitted,
    this.inputFormatters,
    this.enabled,
    this.cursorWidth = 2.0,
    this.cursorRadius,
    this.cursorColor = CupertinoColors.activeBlue,
    this.keyboardAppearance,
    this.scrollPadding = const EdgeInsets.all(20.0),
  }) : assert(textAlign != null),
       assert(autofocus != null),
       assert(obscureText != null),
       assert(autocorrect != null),
       assert(maxLengthEnforced != null),
       assert(scrollPadding != null),
       assert(maxLines == null || maxLines > 0),
       assert(maxLength == null || maxLength > 0),
       assert(clearButtonMode != null),
       assert(prefixMode != null),
       assert(suffixMode != null),
       keyboardType = keyboardType ?? (maxLines == 1 ? TextInputType.text : TextInputType.multiline),
       super(key: key);

  /// Controls the text being edited.
  ///
  /// If null, this widget will create its own [TextEditingController].
  final TextEditingController controller;

  /// Controls whether this widget has keyboard focus.
  ///
  /// If null, this widget will create its own [FocusNode].
  final FocusNode focusNode;

  /// Controls the [BoxDecoration] of the box behind the text input.
  ///
  /// Defaults to having a rounded rectangle grey border and can be null to have
  /// no box decoration.
  final BoxDecoration decoration;

  /// Padding around the text entry area between the [prefix] and [suffix]
  /// or the clear button when [clearButtonMode] is not never.
  ///
  /// Defaults to a padding of 6 pixels on all sides and can be null.
  final EdgeInsetsGeometry padding;

  /// A lighter colored placeholder hint that appears on the first line of the
  /// text field when the text entry is empty.
  ///
  /// Defaults to having no placeholder text.
  ///
  /// The text style of the placeholder text matches that of the text field's
  /// main text entry except a lighter font weight and a grey font color.
  final String placeholder;

  /// An optional [Widget] to display before the text.
  final Widget prefix;

  /// Controls the visibility of the [prefix] widget based on the state of
  /// text entry when the [prefix] argument is not null.
  ///
  /// Defaults to [OverlayVisibilityMode.always] and cannot be null.
  ///
  /// Has no effect when [prefix] is null.
  final OverlayVisibilityMode prefixMode;

  /// An optional [Widget] to display after the text.
  final Widget suffix;

  /// Controls the visibility of the [suffix] widget based on the state of
  /// text entry when the [suffix] argument is not null.
  ///
  /// Defaults to [OverlayVisibilityMode.always] and cannot be null.
  ///
  /// Has no effect when [suffix] is null.
  final OverlayVisibilityMode suffixMode;

  /// Show an iOS-style clear button to clear the current text entry.
  ///
  /// Can be made to appear depending on various text states of the
  /// [TextEditingController].
  ///
  /// Will only appear if no [suffix] widget is appearing.
  ///
  /// Defaults to never appearing and cannot be null.
  final OverlayVisibilityMode clearButtonMode;

  /// {@macro flutter.widgets.editableText.keyboardType}
  final TextInputType keyboardType;

  /// The type of action button to use for the keyboard.
  ///
  /// Defaults to [TextInputAction.newline] if [keyboardType] is
  /// [TextInputType.multiline] and [TextInputAction.done] otherwise.
  final TextInputAction textInputAction;

  /// {@macro flutter.widgets.editableText.textCapitalization}
  final TextCapitalization textCapitalization;

  /// The style to use for the text being edited.
  ///
  /// Also serves as a base for the [placeholder] text's style.
  ///
  /// Defaults to the standard iOS font style from [CupertinoTheme] if null.
  final TextStyle style;

  /// {@macro flutter.widgets.editableText.textAlign}
  final TextAlign textAlign;

  /// {@macro flutter.widgets.editableText.autofocus}
  final bool autofocus;

  /// {@macro flutter.widgets.editableText.obscureText}
  final bool obscureText;

  /// {@macro flutter.widgets.editableText.autocorrect}
  final bool autocorrect;

  /// {@macro flutter.widgets.editableText.maxLines}
  final int maxLines;

  /// The maximum number of characters (Unicode scalar values) to allow in the
  /// text field.
  ///
  /// If set, a character counter will be displayed below the
  /// field, showing how many characters have been entered and how many are
  /// allowed. After [maxLength] characters have been input, additional input
  /// is ignored, unless [maxLengthEnforced] is set to false. The TextField
  /// enforces the length with a [LengthLimitingTextInputFormatter], which is
  /// evaluated after the supplied [inputFormatters], if any.
  ///
  /// This value must be either null or greater than zero. If set to null
  /// (the default), there is no limit to the number of characters allowed.
  ///
  /// Whitespace characters (e.g. newline, space, tab) are included in the
  /// character count.
  ///
  /// ## Limitations
  ///
  /// The CupertinoTextField does not currently count Unicode grapheme clusters
  /// (i.e. characters visible to the user), it counts Unicode scalar values,
  /// which leaves out a number of useful possible characters (like many emoji
  /// and composed characters), so this will be inaccurate in the presence of
  /// those characters. If you expect to encounter these kinds of characters, be
  /// generous in the maxLength used.
  ///
  /// For instance, the character "ö" can be represented as '\u{006F}\u{0308}',
  /// which is the letter "o" followed by a composed diaeresis "¨", or it can
  /// be represented as '\u{00F6}', which is the Unicode scalar value "LATIN
  /// SMALL LETTER O WITH DIAERESIS". In the first case, the text field will
  /// count two characters, and the second case will be counted as one
  /// character, even though the user can see no difference in the input.
  ///
  /// Similarly, some emoji are represented by multiple scalar values. The
  /// Unicode "THUMBS UP SIGN + MEDIUM SKIN TONE MODIFIER", "👍🏽", should be
  /// counted as a single character, but because it is a combination of two
  /// Unicode scalar values, '\u{1F44D}\u{1F3FD}', it is counted as two
  /// characters.
  ///
  /// See also:
  ///
  ///  * [LengthLimitingTextInputFormatter] for more information on how it
  ///    counts characters, and how it may differ from the intuitive meaning.
  final int maxLength;

  /// If true, prevents the field from allowing more than [maxLength]
  /// characters.
  ///
  /// If [maxLength] is set, [maxLengthEnforced] indicates whether or not to
  /// enforce the limit, or merely provide a character counter and warning when
  /// [maxLength] is exceeded.
  final bool maxLengthEnforced;

  /// {@macro flutter.widgets.editableText.onChanged}
  final ValueChanged<String> onChanged;

  /// {@macro flutter.widgets.editableText.onEditingComplete}
  final VoidCallback onEditingComplete;

  /// {@macro flutter.widgets.editableText.onSubmitted}
  final ValueChanged<String> onSubmitted;

  /// {@macro flutter.widgets.editableText.inputFormatters}
  final List<TextInputFormatter> inputFormatters;

  /// Disables the text field when false.
  ///
  /// Text fields in disabled states have a light grey background and don't
  /// respond to touch events including the [prefix], [suffix] and the clear
  /// button.
  final bool enabled;

  /// {@macro flutter.widgets.editableText.cursorWidth}
  final double cursorWidth;

  /// {@macro flutter.widgets.editableText.cursorRadius}
  final Radius cursorRadius;

  /// The color to use when painting the cursor.
  ///
  /// Defaults to the standard iOS blue color. Cannot be null.
  final Color cursorColor;

  /// The appearance of the keyboard.
  ///
  /// This setting is only honored on iOS devices.
  ///
  /// If null, defaults to [Brightness.light].
  final Brightness keyboardAppearance;

  /// {@macro flutter.widgets.editableText.scrollPadding}
  final EdgeInsets scrollPadding;

  @override
  _CupertinoTextFieldState createState() => _CupertinoTextFieldState();

  @override
  void debugFillProperties(DiagnosticPropertiesBuilder properties) {
    super.debugFillProperties(properties);

    properties.add(DiagnosticsProperty<TextEditingController>('controller', controller, defaultValue: null));
    properties.add(DiagnosticsProperty<FocusNode>('focusNode', focusNode, defaultValue: null));
    properties.add(DiagnosticsProperty<BoxDecoration>('decoration', decoration));
    properties.add(DiagnosticsProperty<EdgeInsetsGeometry>('padding', padding));
    properties.add(StringProperty('placeholder', placeholder));
    properties.add(DiagnosticsProperty<OverlayVisibilityMode>('prefix', prefix == null ? null : prefixMode));
    properties.add(DiagnosticsProperty<OverlayVisibilityMode>('suffix', suffix == null ? null : suffixMode));
    properties.add(DiagnosticsProperty<OverlayVisibilityMode>('clearButtonMode', clearButtonMode));
    properties.add(DiagnosticsProperty<TextInputType>('keyboardType', keyboardType, defaultValue: TextInputType.text));
    properties.add(DiagnosticsProperty<TextStyle>('style', style, defaultValue: null));
    properties.add(DiagnosticsProperty<bool>('autofocus', autofocus, defaultValue: false));
    properties.add(DiagnosticsProperty<bool>('obscureText', obscureText, defaultValue: false));
    properties.add(DiagnosticsProperty<bool>('autocorrect', autocorrect, defaultValue: false));
    properties.add(IntProperty('maxLines', maxLines, defaultValue: 1));
    properties.add(IntProperty('maxLength', maxLength, defaultValue: null));
    properties.add(FlagProperty('maxLengthEnforced', value: maxLengthEnforced, ifTrue: 'max length enforced'));
  }
}

class _CupertinoTextFieldState extends State<CupertinoTextField> with AutomaticKeepAliveClientMixin {
  final GlobalKey<EditableTextState> _editableTextKey = GlobalKey<EditableTextState>();

  TextEditingController _controller;
  TextEditingController get _effectiveController => widget.controller ?? _controller;

  FocusNode _focusNode;
  FocusNode get _effectiveFocusNode => widget.focusNode ?? (_focusNode ??= FocusNode());

  @override
  void initState() {
    super.initState();
    if (widget.controller == null) {
      _controller = TextEditingController();
      _controller.addListener(updateKeepAlive);
    }
  }

  @override
  void didUpdateWidget(CupertinoTextField oldWidget) {
    super.didUpdateWidget(oldWidget);
    if (widget.controller == null && oldWidget.controller != null) {
      _controller = TextEditingController.fromValue(oldWidget.controller.value);
      _controller.addListener(updateKeepAlive);
    } else if (widget.controller != null && oldWidget.controller == null) {
      _controller = null;
    }
    final bool isEnabled = widget.enabled ?? true;
    final bool wasEnabled = oldWidget.enabled ?? true;
    if (wasEnabled && !isEnabled) {
      _effectiveFocusNode.unfocus();
    }
  }

  @override
  void dispose() {
    _focusNode?.dispose();
    _controller?.removeListener(updateKeepAlive);
    super.dispose();
  }

  void _requestKeyboard() {
    _editableTextKey.currentState?.requestKeyboard();
  }

  RenderEditable get _renderEditable => _editableTextKey.currentState.renderEditable;

  void _handleTapDown(TapDownDetails details) {
    _renderEditable.handleTapDown(details);
  }

  void _handleForcePressStarted(ForcePressDetails details) {
    // The cause is not keyboard press but we would still like to just
    // highlight the word without showing any handles or toolbar.
    _renderEditable.selectWordsInRange(from: details.globalPosition, cause: SelectionChangedCause.keyboard);
  }

  void _handleForcePressEnded(ForcePressDetails details) {
    // The cause is not technically double tap, but we would still like to show
    // the toolbar and handles.
    _renderEditable.selectWordsInRange(from: details.globalPosition, cause: SelectionChangedCause.doubleTap);
  }

  void _handleSingleTapUp(TapUpDetails details) {
    _renderEditable.selectWordEdge(cause: SelectionChangedCause.keyboard);
    _requestKeyboard();
  }

  void _handleSingleLongTapDown() {
    _renderEditable.selectPosition(cause: SelectionChangedCause.longPress);
  }

  void _handleDoubleTapDown(TapDownDetails details) {
    _renderEditable.selectWord(cause: SelectionChangedCause.doubleTap);
  }

  void _handleDoubleTapTimeout() {
    _renderEditable.selectWordEdge(cause: SelectionChangedCause.doubleTapTimeOut);
  }

  @override
  bool get wantKeepAlive => _controller?.text?.isNotEmpty == true;

  bool _shouldShowAttachment({
    OverlayVisibilityMode attachment,
    bool hasText,
  }) {
    switch (attachment) {
      case OverlayVisibilityMode.never:
        return false;
      case OverlayVisibilityMode.always:
        return true;
      case OverlayVisibilityMode.editing:
        return hasText;
      case OverlayVisibilityMode.notEditing:
        return !hasText;
    }
    assert(false);
    return null;
  }

  bool _showPrefixWidget(TextEditingValue text) {
    return widget.prefix != null && _shouldShowAttachment(
      attachment: widget.prefixMode,
      hasText: text.text.isNotEmpty,
    );
  }

  bool _showSuffixWidget(TextEditingValue text) {
    return widget.suffix != null && _shouldShowAttachment(
      attachment: widget.suffixMode,
      hasText: text.text.isNotEmpty,
    );
  }

  bool _showClearButton(TextEditingValue text) {
    return _shouldShowAttachment(
      attachment: widget.clearButtonMode,
      hasText: text.text.isNotEmpty,
    );
  }

  Widget _addTextDependentAttachments(Widget editableText, TextStyle textStyle) {
    assert(editableText != null);
    assert(textStyle != null);
    // If there are no surrounding widgets, just return the core editable text
    // part.
    if (widget.placeholder == null &&
        widget.clearButtonMode == OverlayVisibilityMode.never &&
        widget.prefix == null &&
        widget.suffix == null) {
      return editableText;
    }

    // Otherwise, listen to the current state of the text entry.
    return ValueListenableBuilder<TextEditingValue>(
      valueListenable: _effectiveController,
      child: editableText,
      builder: (BuildContext context, TextEditingValue text, Widget child) {
        final List<Widget> rowChildren = <Widget>[];

        // Insert a prefix at the front if the prefix visibility mode matches
        // the current text state.
        if (_showPrefixWidget(text)) {
          rowChildren.add(widget.prefix);
        }

        final List<Widget> stackChildren = <Widget>[];

        // In the middle part, stack the placeholder on top of the main EditableText
        // if needed.
        if (widget.placeholder != null && text.text.isEmpty) {
          stackChildren.add(
            Padding(
              padding: widget.padding,
              child: Text(
                widget.placeholder,
                maxLines: 1,
                overflow: TextOverflow.ellipsis,
                style: textStyle.merge(
                  const TextStyle(
                    color: _kInactiveTextColor,
                    fontWeight: FontWeight.w300,
                  ),
                ),
              ),
            ),
          );
        }

        rowChildren.add(Expanded(child: Stack(children: stackChildren..add(child))));

        // First add the explicit suffix if the suffix visibility mode matches.
        if (_showSuffixWidget(text)) {
          rowChildren.add(widget.suffix);
        // Otherwise, try to show a clear button if its visibility mode matches.
        } else if (_showClearButton(text)) {
          rowChildren.add(
            GestureDetector(
              onTap: widget.enabled ?? true
                  ? () => _effectiveController.clear()
                  : null,
              child: const Padding(
                padding: EdgeInsets.symmetric(horizontal: 6.0),
                child: Icon(
                  CupertinoIcons.clear_thick_circled,
                  size: 18.0,
                  color: _kInactiveTextColor,
                ),
              ),
            ),
          );
        }

        return Row(children: rowChildren);
      },
    );
  }

  @override
  Widget build(BuildContext context) {
    super.build(context); // See AutomaticKeepAliveClientMixin.
    assert(debugCheckHasDirectionality(context));
    final TextEditingController controller = _effectiveController;
    final List<TextInputFormatter> formatters = widget.inputFormatters ?? <TextInputFormatter>[];
    final bool enabled = widget.enabled ?? true;
    if (widget.maxLength != null && widget.maxLengthEnforced) {
      formatters.add(LengthLimitingTextInputFormatter(widget.maxLength));
    }
    final CupertinoThemeData themeData = CupertinoTheme.of(context);
    final TextStyle textStyle = widget.style ?? themeData.textTheme.textStyle;
    final Brightness keyboardAppearance = widget.keyboardAppearance ?? themeData.brightness;

    final Widget paddedEditable = Padding(
      padding: widget.padding,
      child: RepaintBoundary(
        child: EditableText(
          key: _editableTextKey,
          controller: controller,
          focusNode: _effectiveFocusNode,
          keyboardType: widget.keyboardType,
          textInputAction: widget.textInputAction,
          textCapitalization: widget.textCapitalization,
          style: textStyle,
          textAlign: widget.textAlign,
          autofocus: widget.autofocus,
          obscureText: widget.obscureText,
          autocorrect: widget.autocorrect,
          maxLines: widget.maxLines,
          selectionColor: _kSelectionHighlightColor,
          selectionControls: cupertinoTextSelectionControls,
          onChanged: widget.onChanged,
          onEditingComplete: widget.onEditingComplete,
          onSubmitted: widget.onSubmitted,
          inputFormatters: formatters,
          rendererIgnoresPointer: true,
          cursorWidth: widget.cursorWidth,
          cursorRadius: widget.cursorRadius,
          cursorColor: widget.cursorColor,
          backgroundCursorColor: CupertinoColors.inactiveGray,
          scrollPadding: widget.scrollPadding,
<<<<<<< HEAD
          fadeOutSelectionControls: true,
          showToolbarOnDoubleSlowTap: true,
          keyboardAppearance: widget.keyboardAppearance,
=======
          keyboardAppearance: keyboardAppearance,
>>>>>>> 7751144c
        ),
      ),
    );

    return Semantics(
      onTap: () {
        if (!controller.selection.isValid) {
          controller.selection = TextSelection.collapsed(offset: controller.text.length);
        }
        _requestKeyboard();
      },
      child: IgnorePointer(
        ignoring: !enabled,
        child: Container(
          decoration: widget.decoration,
          // The main decoration and the disabled scrim exists separately.
          child: Container(
            color: enabled ? null
                : CupertinoTheme.of(context).brightness == Brightness.light
                    ? _kDisabledBackground
                    : CupertinoColors.darkBackgroundGray,
            child: TextSelectionGestureDetector(
              onTapDown: _handleTapDown,
              onForcePressStart: _handleForcePressStarted,
              onForcePressEnd: _handleForcePressEnded,
              onSingleTapUp: _handleSingleTapUp,
              onSingleLongTapDown: _handleSingleLongTapDown,
              onDoubleTapDown: _handleDoubleTapDown,
              onDoubleTapTimeOut: _handleDoubleTapTimeout,
              behavior: HitTestBehavior.translucent,
              child: _addTextDependentAttachments(paddedEditable, textStyle),
            ),
          ),
        ),
      ),
    );
  }
}<|MERGE_RESOLUTION|>--- conflicted
+++ resolved
@@ -637,13 +637,9 @@
           cursorColor: widget.cursorColor,
           backgroundCursorColor: CupertinoColors.inactiveGray,
           scrollPadding: widget.scrollPadding,
-<<<<<<< HEAD
           fadeOutSelectionControls: true,
           showToolbarOnDoubleSlowTap: true,
-          keyboardAppearance: widget.keyboardAppearance,
-=======
           keyboardAppearance: keyboardAppearance,
->>>>>>> 7751144c
         ),
       ),
     );
