// Copyright 2014 The Flutter Authors. All rights reserved.
// Use of this source code is governed by a BSD-style license that can be
// found in the LICENSE file.

import 'dart:ui' as ui show BoxHeightStyle, BoxWidthStyle;

import 'package:flutter/foundation.dart' show defaultTargetPlatform;
import 'package:flutter/gestures.dart';
import 'package:flutter/rendering.dart';
import 'package:flutter/services.dart';
import 'package:flutter/widgets.dart';

import 'adaptive_text_selection_toolbar.dart';
import 'colors.dart';
import 'desktop_text_selection.dart';
import 'icons.dart';
import 'magnifier.dart';
import 'spell_check_suggestions_toolbar.dart';
import 'text_selection.dart';
import 'theme.dart';

export 'package:flutter/services.dart' show SmartDashesType, SmartQuotesType, TextCapitalization, TextInputAction, TextInputType;

const TextStyle _kDefaultPlaceholderStyle = TextStyle(
  fontWeight: FontWeight.w400,
  color: CupertinoColors.placeholderText,
);

// Value inspected from Xcode 11 & iOS 13.0 Simulator.
const BorderSide _kDefaultRoundedBorderSide = BorderSide(
  color: CupertinoDynamicColor.withBrightness(
    color: Color(0x33000000),
    darkColor: Color(0x33FFFFFF),
  ),
  width: 0.0,
);
const Border _kDefaultRoundedBorder = Border(
  top: _kDefaultRoundedBorderSide,
  bottom: _kDefaultRoundedBorderSide,
  left: _kDefaultRoundedBorderSide,
  right: _kDefaultRoundedBorderSide,
);

const BoxDecoration _kDefaultRoundedBorderDecoration = BoxDecoration(
  color: CupertinoDynamicColor.withBrightness(
    color: CupertinoColors.white,
    darkColor: CupertinoColors.black,
  ),
  border: _kDefaultRoundedBorder,
  borderRadius: BorderRadius.all(Radius.circular(5.0)),
);

const Color _kDisabledBackground = CupertinoDynamicColor.withBrightness(
  color: Color(0xFFFAFAFA),
  darkColor: Color(0xFF050505),
);

// Value inspected from Xcode 12 & iOS 14.0 Simulator.
// Note it may not be consistent with https://developer.apple.com/design/resources/.
const CupertinoDynamicColor _kClearButtonColor = CupertinoDynamicColor.withBrightness(
  color: Color(0x33000000),
  darkColor: Color(0x33FFFFFF),
);

// An eyeballed value that moves the cursor slightly left of where it is
// rendered for text on Android so it's positioning more accurately matches the
// native iOS text cursor positioning.
//
// This value is in device pixels, not logical pixels as is typically used
// throughout the codebase.
const int _iOSHorizontalCursorOffsetPixels = -2;

/// Visibility of text field overlays based on the state of the current text entry.
///
/// Used to toggle the visibility behavior of the optional decorating widgets
/// surrounding the [EditableText] such as the clear text button.
enum OverlayVisibilityMode {
  /// Overlay will never appear regardless of the text entry state.
  never,

  /// Overlay will only appear when the current text entry is not empty.
  ///
  /// This includes prefilled text that the user did not type in manually. But
  /// does not include text in placeholders.
  editing,

  /// Overlay will only appear when the current text entry is empty.
  ///
  /// This also includes not having prefilled text that the user did not type
  /// in manually. Texts in placeholders are ignored.
  notEditing,

  /// Always show the overlay regardless of the text entry state.
  always,
}

class _CupertinoTextFieldSelectionGestureDetectorBuilder extends TextSelectionGestureDetectorBuilder {
  _CupertinoTextFieldSelectionGestureDetectorBuilder({
    required _CupertinoTextFieldState state,
  }) : _state = state,
       super(delegate: state);

  final _CupertinoTextFieldState _state;

  @override
  void onSingleTapUp(TapDragUpDetails details) {
    // Because TextSelectionGestureDetector listens to taps that happen on
    // widgets in front of it, tapping the clear button will also trigger
    // this handler. If the clear button widget recognizes the up event,
    // then do not handle it.
    if (_state._clearGlobalKey.currentContext != null) {
      final RenderBox renderBox = _state._clearGlobalKey.currentContext!.findRenderObject()! as RenderBox;
      final Offset localOffset = renderBox.globalToLocal(details.globalPosition);
      if (renderBox.hitTest(BoxHitTestResult(), position: localOffset)) {
        return;
      }
    }
    super.onSingleTapUp(details);
    _state._requestKeyboard();
    _state.widget.onTap?.call();
  }

  @override
  void onDragSelectionEnd(TapDragEndDetails details) {
    _state._requestKeyboard();
  }
}

/// An iOS-style text field.
///
/// A text field lets the user enter text, either with a hardware keyboard or with
/// an onscreen keyboard.
///
/// This widget corresponds to both a `UITextField` and an editable `UITextView`
/// on iOS.
///
/// The text field calls the [onChanged] callback whenever the user changes the
/// text in the field. If the user indicates that they are done typing in the
/// field (e.g., by pressing a button on the soft keyboard), the text field
/// calls the [onSubmitted] callback.
///
/// {@macro flutter.widgets.EditableText.onChanged}
///
/// {@tool dartpad}
/// This example shows how to set the initial value of the [CupertinoTextField] using
/// a [controller] that already contains some text.
///
/// ** See code in examples/api/lib/cupertino/text_field/cupertino_text_field.0.dart **
/// {@end-tool}
///
/// The [controller] can also control the selection and composing region (and to
/// observe changes to the text, selection, and composing region).
///
/// The text field has an overridable [decoration] that, by default, draws a
/// rounded rectangle border around the text field. If you set the [decoration]
/// property to null, the decoration will be removed entirely.
///
/// {@macro flutter.material.textfield.wantKeepAlive}
///
/// Remember to call [TextEditingController.dispose] when it is no longer
/// needed. This will ensure we discard any resources used by the object.
///
/// {@macro flutter.widgets.editableText.showCaretOnScreen}
///
/// See also:
///
///  * <https://developer.apple.com/documentation/uikit/uitextfield>
///  * [TextField], an alternative text field widget that follows the Material
///    Design UI conventions.
///  * [EditableText], which is the raw text editing control at the heart of a
///    [TextField].
///  * Learn how to use a [TextEditingController] in one of our [cookbook recipes](https://flutter.dev/docs/cookbook/forms/text-field-changes#2-use-a-texteditingcontroller).
///  * <https://developer.apple.com/design/human-interface-guidelines/ios/controls/text-fields/>
class CupertinoTextField extends StatefulWidget {
  /// Creates an iOS-style text field.
  ///
  /// To provide a prefilled text entry, pass in a [TextEditingController] with
  /// an initial value to the [controller] parameter.
  ///
  /// To provide a hint placeholder text that appears when the text entry is
  /// empty, pass a [String] to the [placeholder] parameter.
  ///
  /// The [maxLines] property can be set to null to remove the restriction on
  /// the number of lines. In this mode, the intrinsic height of the widget will
  /// grow as the number of lines of text grows. By default, it is `1`, meaning
  /// this is a single-line text field and will scroll horizontally when
  /// it overflows. [maxLines] must not be zero.
  ///
  /// The text cursor is not shown if [showCursor] is false or if [showCursor]
  /// is null (the default) and [readOnly] is true.
  ///
  /// If specified, the [maxLength] property must be greater than zero.
  ///
  /// The [selectionHeightStyle] and [selectionWidthStyle] properties allow
  /// changing the shape of the selection highlighting. These properties default
  /// to [ui.BoxHeightStyle.tight] and [ui.BoxWidthStyle.tight] respectively and
  /// must not be null.
  ///
  /// The [autocorrect], [autofocus], [clearButtonMode], [dragStartBehavior],
  /// [expands], [obscureText], [prefixMode], [readOnly], [scrollPadding],
  /// [suffixMode], [textAlign], [selectionHeightStyle], [selectionWidthStyle],
  /// [enableSuggestions], and [enableIMEPersonalizedLearning] properties must
  /// not be null.
  ///
  /// {@macro flutter.widgets.editableText.accessibility}
  ///
  /// See also:
  ///
  ///  * [minLines], which is the minimum number of lines to occupy when the
  ///    content spans fewer lines.
  ///  * [expands], to allow the widget to size itself to its parent's height.
  ///  * [maxLength], which discusses the precise meaning of "number of
  ///    characters" and how it may differ from the intuitive meaning.
  const CupertinoTextField({
    super.key,
    this.controller,
    this.focusNode,
    this.undoController,
    this.decoration = _kDefaultRoundedBorderDecoration,
    this.padding = const EdgeInsets.all(7.0),
    this.placeholder,
    this.placeholderStyle = const TextStyle(
      fontWeight: FontWeight.w400,
      color: CupertinoColors.placeholderText,
    ),
    this.prefix,
    this.prefixMode = OverlayVisibilityMode.always,
    this.suffix,
    this.suffixMode = OverlayVisibilityMode.always,
    this.clearButtonMode = OverlayVisibilityMode.never,
    TextInputType? keyboardType,
    this.textInputAction,
    this.textCapitalization = TextCapitalization.none,
    this.style,
    this.strutStyle,
    this.textAlign = TextAlign.start,
    this.textAlignVertical,
    this.textDirection,
    this.readOnly = false,
    @Deprecated(
      'Use `contextMenuBuilder` instead. '
      'This feature was deprecated after v3.3.0-0.5.pre.',
    )
    this.toolbarOptions,
    this.showCursor,
    this.autofocus = false,
    this.obscuringCharacter = '•',
    this.obscureText = false,
    this.autocorrect = true,
    SmartDashesType? smartDashesType,
    SmartQuotesType? smartQuotesType,
    this.enableSuggestions = true,
    this.maxLines = 1,
    this.minLines,
    this.expands = false,
    this.maxLength,
    this.maxLengthEnforcement,
    this.onChanged,
    this.onEditingComplete,
    this.onSubmitted,
    this.onTapOutside,
    this.inputFormatters,
    this.enabled,
    this.cursorWidth = 2.0,
    this.cursorHeight,
    this.cursorRadius = const Radius.circular(2.0),
    this.cursorColor,
    this.selectionHeightStyle = ui.BoxHeightStyle.tight,
    this.selectionWidthStyle = ui.BoxWidthStyle.tight,
    this.keyboardAppearance,
    this.scrollPadding = const EdgeInsets.all(20.0),
    this.dragStartBehavior = DragStartBehavior.start,
    bool? enableInteractiveSelection,
    this.selectionControls,
    this.onTap,
    this.scrollController,
    this.scrollPhysics,
    this.autofillHints = const <String>[],
    this.contentInsertionConfiguration,
    this.clipBehavior = Clip.hardEdge,
    this.restorationId,
    this.scribbleEnabled = true,
    this.enableIMEPersonalizedLearning = true,
    this.contextMenuBuilder = _defaultContextMenuBuilder,
    this.spellCheckConfiguration,
    this.magnifierConfiguration,
  }) : assert(obscuringCharacter.length == 1),
       smartDashesType = smartDashesType ?? (obscureText ? SmartDashesType.disabled : SmartDashesType.enabled),
       smartQuotesType = smartQuotesType ?? (obscureText ? SmartQuotesType.disabled : SmartQuotesType.enabled),
       assert(maxLines == null || maxLines > 0),
       assert(minLines == null || minLines > 0),
       assert(
         (maxLines == null) || (minLines == null) || (maxLines >= minLines),
         "minLines can't be greater than maxLines",
       ),
       assert(
         !expands || (maxLines == null && minLines == null),
         'minLines and maxLines must be null when expands is true.',
       ),
       assert(!obscureText || maxLines == 1, 'Obscured fields cannot be multiline.'),
       assert(maxLength == null || maxLength > 0),
       // Assert the following instead of setting it directly to avoid surprising the user by silently changing the value they set.
       assert(
         !identical(textInputAction, TextInputAction.newline) ||
         maxLines == 1 ||
         !identical(keyboardType, TextInputType.text),
         'Use keyboardType TextInputType.multiline when using TextInputAction.newline on a multiline TextField.',
       ),
       keyboardType = keyboardType ?? (maxLines == 1 ? TextInputType.text : TextInputType.multiline),
       enableInteractiveSelection = enableInteractiveSelection ?? (!readOnly || !obscureText);

  /// Creates a borderless iOS-style text field.
  ///
  /// To provide a prefilled text entry, pass in a [TextEditingController] with
  /// an initial value to the [controller] parameter.
  ///
  /// To provide a hint placeholder text that appears when the text entry is
  /// empty, pass a [String] to the [placeholder] parameter.
  ///
  /// The [maxLines] property can be set to null to remove the restriction on
  /// the number of lines. In this mode, the intrinsic height of the widget will
  /// grow as the number of lines of text grows. By default, it is `1`, meaning
  /// this is a single-line text field and will scroll horizontally when
  /// it overflows. [maxLines] must not be zero.
  ///
  /// The text cursor is not shown if [showCursor] is false or if [showCursor]
  /// is null (the default) and [readOnly] is true.
  ///
  /// If specified, the [maxLength] property must be greater than zero.
  ///
  /// The [selectionHeightStyle] and [selectionWidthStyle] properties allow
  /// changing the shape of the selection highlighting. These properties default
  /// to [ui.BoxHeightStyle.tight] and [ui.BoxWidthStyle.tight] respectively and
  /// must not be null.
  ///
  /// The [autocorrect], [autofocus], [clearButtonMode], [dragStartBehavior],
  /// [expands], [obscureText], [prefixMode], [readOnly], [scrollPadding],
  /// [suffixMode], [textAlign], [selectionHeightStyle], [selectionWidthStyle],
  /// and [enableSuggestions] properties must not be null.
  ///
  /// See also:
  ///
  ///  * [minLines], which is the minimum number of lines to occupy when the
  ///    content spans fewer lines.
  ///  * [expands], to allow the widget to size itself to its parent's height.
  ///  * [maxLength], which discusses the precise meaning of "number of
  ///    characters" and how it may differ from the intuitive meaning.
  const CupertinoTextField.borderless({
    super.key,
    this.controller,
    this.focusNode,
    this.undoController,
    this.decoration,
    this.padding = const EdgeInsets.all(7.0),
    this.placeholder,
    this.placeholderStyle = _kDefaultPlaceholderStyle,
    this.prefix,
    this.prefixMode = OverlayVisibilityMode.always,
    this.suffix,
    this.suffixMode = OverlayVisibilityMode.always,
    this.clearButtonMode = OverlayVisibilityMode.never,
    TextInputType? keyboardType,
    this.textInputAction,
    this.textCapitalization = TextCapitalization.none,
    this.style,
    this.strutStyle,
    this.textAlign = TextAlign.start,
    this.textAlignVertical,
    this.textDirection,
    this.readOnly = false,
    @Deprecated(
      'Use `contextMenuBuilder` instead. '
      'This feature was deprecated after v3.3.0-0.5.pre.',
    )
    this.toolbarOptions,
    this.showCursor,
    this.autofocus = false,
    this.obscuringCharacter = '•',
    this.obscureText = false,
    this.autocorrect = true,
    SmartDashesType? smartDashesType,
    SmartQuotesType? smartQuotesType,
    this.enableSuggestions = true,
    this.maxLines = 1,
    this.minLines,
    this.expands = false,
    this.maxLength,
    this.maxLengthEnforcement,
    this.onChanged,
    this.onEditingComplete,
    this.onSubmitted,
    this.onTapOutside,
    this.inputFormatters,
    this.enabled,
    this.cursorWidth = 2.0,
    this.cursorHeight,
    this.cursorRadius = const Radius.circular(2.0),
    this.cursorColor,
    this.selectionHeightStyle = ui.BoxHeightStyle.tight,
    this.selectionWidthStyle = ui.BoxWidthStyle.tight,
    this.keyboardAppearance,
    this.scrollPadding = const EdgeInsets.all(20.0),
    this.dragStartBehavior = DragStartBehavior.start,
    bool? enableInteractiveSelection,
    this.selectionControls,
    this.onTap,
    this.scrollController,
    this.scrollPhysics,
    this.autofillHints = const <String>[],
    this.contentInsertionConfiguration,
    this.clipBehavior = Clip.hardEdge,
    this.restorationId,
    this.scribbleEnabled = true,
    this.enableIMEPersonalizedLearning = true,
    this.contextMenuBuilder = _defaultContextMenuBuilder,
    this.spellCheckConfiguration,
    this.magnifierConfiguration,
  }) : assert(obscuringCharacter.length == 1),
       smartDashesType = smartDashesType ?? (obscureText ? SmartDashesType.disabled : SmartDashesType.enabled),
       smartQuotesType = smartQuotesType ?? (obscureText ? SmartQuotesType.disabled : SmartQuotesType.enabled),
       assert(maxLines == null || maxLines > 0),
       assert(minLines == null || minLines > 0),
       assert(
         (maxLines == null) || (minLines == null) || (maxLines >= minLines),
         "minLines can't be greater than maxLines",
       ),
       assert(
         !expands || (maxLines == null && minLines == null),
         'minLines and maxLines must be null when expands is true.',
       ),
       assert(!obscureText || maxLines == 1, 'Obscured fields cannot be multiline.'),
       assert(maxLength == null || maxLength > 0),
       // Assert the following instead of setting it directly to avoid surprising the user by silently changing the value they set.
       assert(
         !identical(textInputAction, TextInputAction.newline) ||
         maxLines == 1 ||
         !identical(keyboardType, TextInputType.text),
         'Use keyboardType TextInputType.multiline when using TextInputAction.newline on a multiline TextField.',
       ),
       keyboardType = keyboardType ?? (maxLines == 1 ? TextInputType.text : TextInputType.multiline),
       enableInteractiveSelection = enableInteractiveSelection ?? (!readOnly || !obscureText);

  /// Controls the text being edited.
  ///
  /// If null, this widget will create its own [TextEditingController].
  final TextEditingController? controller;

  /// {@macro flutter.widgets.Focus.focusNode}
  final FocusNode? focusNode;

  /// Controls the [BoxDecoration] of the box behind the text input.
  ///
  /// Defaults to having a rounded rectangle grey border and can be null to have
  /// no box decoration.
  final BoxDecoration? decoration;

  /// Padding around the text entry area between the [prefix] and [suffix]
  /// or the clear button when [clearButtonMode] is not never.
  ///
  /// Defaults to a padding of 6 pixels on all sides and can be null.
  final EdgeInsetsGeometry padding;

  /// A lighter colored placeholder hint that appears on the first line of the
  /// text field when the text entry is empty.
  ///
  /// Defaults to having no placeholder text.
  ///
  /// The text style of the placeholder text matches that of the text field's
  /// main text entry except a lighter font weight and a grey font color.
  final String? placeholder;

  /// The style to use for the placeholder text.
  ///
  /// The [placeholderStyle] is merged with the [style] [TextStyle] when applied
  /// to the [placeholder] text. To avoid merging with [style], specify
  /// [TextStyle.inherit] as false.
  ///
  /// Defaults to the [style] property with w300 font weight and grey color.
  ///
  /// If specifically set to null, placeholder's style will be the same as [style].
  final TextStyle? placeholderStyle;

  /// An optional [Widget] to display before the text.
  final Widget? prefix;

  /// Controls the visibility of the [prefix] widget based on the state of
  /// text entry when the [prefix] argument is not null.
  ///
  /// Defaults to [OverlayVisibilityMode.always] and cannot be null.
  ///
  /// Has no effect when [prefix] is null.
  final OverlayVisibilityMode prefixMode;

  /// An optional [Widget] to display after the text.
  final Widget? suffix;

  /// Controls the visibility of the [suffix] widget based on the state of
  /// text entry when the [suffix] argument is not null.
  ///
  /// Defaults to [OverlayVisibilityMode.always] and cannot be null.
  ///
  /// Has no effect when [suffix] is null.
  final OverlayVisibilityMode suffixMode;

  /// Show an iOS-style clear button to clear the current text entry.
  ///
  /// Can be made to appear depending on various text states of the
  /// [TextEditingController].
  ///
  /// Will only appear if no [suffix] widget is appearing.
  ///
  /// Defaults to never appearing and cannot be null.
  final OverlayVisibilityMode clearButtonMode;

  /// {@macro flutter.widgets.editableText.keyboardType}
  final TextInputType keyboardType;

  /// The type of action button to use for the keyboard.
  ///
  /// Defaults to [TextInputAction.newline] if [keyboardType] is
  /// [TextInputType.multiline] and [TextInputAction.done] otherwise.
  final TextInputAction? textInputAction;

  /// {@macro flutter.widgets.editableText.textCapitalization}
  final TextCapitalization textCapitalization;

  /// The style to use for the text being edited.
  ///
  /// Also serves as a base for the [placeholder] text's style.
  ///
  /// Defaults to the standard iOS font style from [CupertinoTheme] if null.
  final TextStyle? style;

  /// {@macro flutter.widgets.editableText.strutStyle}
  final StrutStyle? strutStyle;

  /// {@macro flutter.widgets.editableText.textAlign}
  final TextAlign textAlign;

  /// Configuration of toolbar options.
  ///
  /// If not set, select all and paste will default to be enabled. Copy and cut
  /// will be disabled if [obscureText] is true. If [readOnly] is true,
  /// paste and cut will be disabled regardless.
  @Deprecated(
    'Use `contextMenuBuilder` instead. '
    'This feature was deprecated after v3.3.0-0.5.pre.',
  )
  final ToolbarOptions? toolbarOptions;

  /// {@macro flutter.material.InputDecorator.textAlignVertical}
  final TextAlignVertical? textAlignVertical;

  /// {@macro flutter.widgets.editableText.textDirection}
  final TextDirection? textDirection;

  /// {@macro flutter.widgets.editableText.readOnly}
  final bool readOnly;

  /// {@macro flutter.widgets.editableText.showCursor}
  final bool? showCursor;

  /// {@macro flutter.widgets.editableText.autofocus}
  final bool autofocus;

  /// {@macro flutter.widgets.editableText.obscuringCharacter}
  final String obscuringCharacter;

  /// {@macro flutter.widgets.editableText.obscureText}
  final bool obscureText;

  /// {@macro flutter.widgets.editableText.autocorrect}
  final bool autocorrect;

  /// {@macro flutter.services.TextInputConfiguration.smartDashesType}
  final SmartDashesType smartDashesType;

  /// {@macro flutter.services.TextInputConfiguration.smartQuotesType}
  final SmartQuotesType smartQuotesType;

  /// {@macro flutter.services.TextInputConfiguration.enableSuggestions}
  final bool enableSuggestions;

  /// {@macro flutter.widgets.editableText.maxLines}
  ///  * [expands], which determines whether the field should fill the height of
  ///    its parent.
  final int? maxLines;

  /// {@macro flutter.widgets.editableText.minLines}
  ///  * [expands], which determines whether the field should fill the height of
  ///    its parent.
  final int? minLines;

  /// {@macro flutter.widgets.editableText.expands}
  final bool expands;

  /// The maximum number of characters (Unicode grapheme clusters) to allow in
  /// the text field.
  ///
  /// After [maxLength] characters have been input, additional input
  /// is ignored, unless [maxLengthEnforcement] is set to
  /// [MaxLengthEnforcement.none].
  ///
  /// The TextField enforces the length with a
  /// [LengthLimitingTextInputFormatter], which is evaluated after the supplied
  /// [inputFormatters], if any.
  ///
  /// This value must be either null or greater than zero. If set to null
  /// (the default), there is no limit to the number of characters allowed.
  ///
  /// Whitespace characters (e.g. newline, space, tab) are included in the
  /// character count.
  ///
  /// {@macro flutter.services.lengthLimitingTextInputFormatter.maxLength}
  final int? maxLength;

  /// Determines how the [maxLength] limit should be enforced.
  ///
  /// If [MaxLengthEnforcement.none] is set, additional input beyond [maxLength]
  /// will not be enforced by the limit.
  ///
  /// {@macro flutter.services.textFormatter.effectiveMaxLengthEnforcement}
  ///
  /// {@macro flutter.services.textFormatter.maxLengthEnforcement}
  final MaxLengthEnforcement? maxLengthEnforcement;

  /// {@macro flutter.widgets.editableText.onChanged}
  final ValueChanged<String>? onChanged;

  /// {@macro flutter.widgets.editableText.onEditingComplete}
  final VoidCallback? onEditingComplete;

  /// {@macro flutter.widgets.editableText.onSubmitted}
  ///
  /// See also:
  ///
  ///  * [TextInputAction.next] and [TextInputAction.previous], which
  ///    automatically shift the focus to the next/previous focusable item when
  ///    the user is done editing.
  final ValueChanged<String>? onSubmitted;

  /// {@macro flutter.widgets.editableText.onTapOutside}
  final TapRegionCallback? onTapOutside;

  /// {@macro flutter.widgets.editableText.inputFormatters}
  final List<TextInputFormatter>? inputFormatters;

  /// Disables the text field when false.
  ///
  /// Text fields in disabled states have a light grey background and don't
  /// respond to touch events including the [prefix], [suffix] and the clear
  /// button.
  final bool? enabled;

  /// {@macro flutter.widgets.editableText.cursorWidth}
  final double cursorWidth;

  /// {@macro flutter.widgets.editableText.cursorHeight}
  final double? cursorHeight;

  /// {@macro flutter.widgets.editableText.cursorRadius}
  final Radius cursorRadius;

  /// The color to use when painting the cursor.
  ///
  /// Defaults to the [DefaultSelectionStyle.cursorColor]. If that color is
  /// null, it uses the [CupertinoThemeData.primaryColor] of the ambient theme,
  /// which itself defaults to [CupertinoColors.activeBlue] in the light theme
  /// and [CupertinoColors.activeOrange] in the dark theme.
  final Color? cursorColor;

  /// Controls how tall the selection highlight boxes are computed to be.
  ///
  /// See [ui.BoxHeightStyle] for details on available styles.
  final ui.BoxHeightStyle selectionHeightStyle;

  /// Controls how wide the selection highlight boxes are computed to be.
  ///
  /// See [ui.BoxWidthStyle] for details on available styles.
  final ui.BoxWidthStyle selectionWidthStyle;

  /// The appearance of the keyboard.
  ///
  /// This setting is only honored on iOS devices.
  ///
  /// If null, defaults to [Brightness.light].
  final Brightness? keyboardAppearance;

  /// {@macro flutter.widgets.editableText.scrollPadding}
  final EdgeInsets scrollPadding;

  /// {@macro flutter.widgets.editableText.enableInteractiveSelection}
  final bool enableInteractiveSelection;

  /// {@macro flutter.widgets.editableText.selectionControls}
  final TextSelectionControls? selectionControls;

  /// {@macro flutter.widgets.scrollable.dragStartBehavior}
  final DragStartBehavior dragStartBehavior;

  /// {@macro flutter.widgets.editableText.scrollController}
  final ScrollController? scrollController;

  /// {@macro flutter.widgets.editableText.scrollPhysics}
  final ScrollPhysics? scrollPhysics;

  /// {@macro flutter.widgets.editableText.selectionEnabled}
  bool get selectionEnabled => enableInteractiveSelection;

  /// {@macro flutter.material.textfield.onTap}
  final GestureTapCallback? onTap;

  /// {@macro flutter.widgets.editableText.autofillHints}
  /// {@macro flutter.services.AutofillConfiguration.autofillHints}
  final Iterable<String>? autofillHints;

  /// {@macro flutter.material.Material.clipBehavior}
  ///
  /// Defaults to [Clip.hardEdge].
  final Clip clipBehavior;

  /// {@macro flutter.material.textfield.restorationId}
  final String? restorationId;

  /// {@macro flutter.widgets.editableText.scribbleEnabled}
  final bool scribbleEnabled;

  /// {@macro flutter.services.TextInputConfiguration.enableIMEPersonalizedLearning}
  final bool enableIMEPersonalizedLearning;

  /// {@macro flutter.widgets.editableText.contentInsertionConfiguration}
  final ContentInsertionConfiguration? contentInsertionConfiguration;

  /// {@macro flutter.widgets.EditableText.contextMenuBuilder}
  ///
  /// If not provided, will build a default menu based on the platform.
  ///
  /// See also:
  ///
  ///  * [CupertinoAdaptiveTextSelectionToolbar], which is built by default.
  final EditableTextContextMenuBuilder? contextMenuBuilder;

  static Widget _defaultContextMenuBuilder(BuildContext context, EditableTextState editableTextState) {
    return CupertinoAdaptiveTextSelectionToolbar.editableText(
      editableTextState: editableTextState,
    );
  }

  /// {@macro flutter.widgets.magnifier.TextMagnifierConfiguration.intro}
  ///
  /// {@macro flutter.widgets.magnifier.intro}
  ///
  /// {@macro flutter.widgets.magnifier.TextMagnifierConfiguration.details}
  ///
  /// By default, builds a [CupertinoTextMagnifier] on iOS and Android nothing on all other
  /// platforms. If it is desired to suppress the magnifier, consider passing
  /// [TextMagnifierConfiguration.disabled].
  ///
  /// {@tool dartpad}
  /// This sample demonstrates how to customize the magnifier that this text field uses.
  ///
  /// ** See code in examples/api/lib/widgets/text_magnifier/text_magnifier.0.dart **
  /// {@end-tool}
  final TextMagnifierConfiguration? magnifierConfiguration;

  /// {@macro flutter.widgets.EditableText.spellCheckConfiguration}
  ///
  /// If [SpellCheckConfiguration.misspelledTextStyle] is not specified in this
  /// configuration, then [cupertinoMisspelledTextStyle] is used by default.
  final SpellCheckConfiguration? spellCheckConfiguration;

  /// The [TextStyle] used to indicate misspelled words in the Cupertino style.
  ///
  /// See also:
  ///  * [SpellCheckConfiguration.misspelledTextStyle], the style configured to
  ///    mark misspelled words with.
  ///  * [TextField.materialMisspelledTextStyle], the style configured
  ///    to mark misspelled words with in the Material style.
  static const TextStyle cupertinoMisspelledTextStyle =
    TextStyle(
      decoration: TextDecoration.underline,
      decorationColor: CupertinoColors.systemRed,
      decorationStyle: TextDecorationStyle.dotted,
  );

<<<<<<< HEAD
  /// Default builder for the spell check suggestions toolbar in the Cupertino
  /// style.
  ///
  /// See also:
  ///  * [SpellCheckConfiguration.spellCheckSuggestionsToolbarBuilder], the
  ///     builder configured to show a spell check suggestions toolbar.
  ///  * [TextField.defaultSpellCheckSuggestionsToolbarBuilder], the builder
  ///    configured to show the Material style spell check suggestions toolbar.
  @visibleForTesting
  static Widget defaultSpellCheckSuggestionsToolbarBuilder(
    BuildContext context,
    EditableTextState editableTextState,
  ) {
    final List<ContextMenuButtonItem>? buttonItems =
      CupertinoSpellCheckSuggestionsToolbar.buildButtonItems(context, editableTextState);

    if (buttonItems == null || buttonItems.isEmpty){
      return const SizedBox.shrink();
    }

    return CupertinoSpellCheckSuggestionsToolbar(
      anchors: editableTextState.contextMenuAnchors,
      buttonItems: buttonItems,
    );
  }
=======
  /// {@macro flutter.widgets.undoHistory.controller}
  final UndoHistoryController? undoController;
>>>>>>> d8a72110

  @override
  State<CupertinoTextField> createState() => _CupertinoTextFieldState();

  @override
  void debugFillProperties(DiagnosticPropertiesBuilder properties) {
    super.debugFillProperties(properties);
    properties.add(DiagnosticsProperty<TextEditingController>('controller', controller, defaultValue: null));
    properties.add(DiagnosticsProperty<FocusNode>('focusNode', focusNode, defaultValue: null));
    properties.add(DiagnosticsProperty<UndoHistoryController>('undoController', undoController, defaultValue: null));
    properties.add(DiagnosticsProperty<BoxDecoration>('decoration', decoration));
    properties.add(DiagnosticsProperty<EdgeInsetsGeometry>('padding', padding));
    properties.add(StringProperty('placeholder', placeholder));
    properties.add(DiagnosticsProperty<TextStyle>('placeholderStyle', placeholderStyle));
    properties.add(DiagnosticsProperty<OverlayVisibilityMode>('prefix', prefix == null ? null : prefixMode));
    properties.add(DiagnosticsProperty<OverlayVisibilityMode>('suffix', suffix == null ? null : suffixMode));
    properties.add(DiagnosticsProperty<OverlayVisibilityMode>('clearButtonMode', clearButtonMode));
    properties.add(DiagnosticsProperty<TextInputType>('keyboardType', keyboardType, defaultValue: TextInputType.text));
    properties.add(DiagnosticsProperty<TextStyle>('style', style, defaultValue: null));
    properties.add(DiagnosticsProperty<bool>('autofocus', autofocus, defaultValue: false));
    properties.add(DiagnosticsProperty<String>('obscuringCharacter', obscuringCharacter, defaultValue: '•'));
    properties.add(DiagnosticsProperty<bool>('obscureText', obscureText, defaultValue: false));
    properties.add(DiagnosticsProperty<bool>('autocorrect', autocorrect, defaultValue: true));
    properties.add(EnumProperty<SmartDashesType>('smartDashesType', smartDashesType, defaultValue: obscureText ? SmartDashesType.disabled : SmartDashesType.enabled));
    properties.add(EnumProperty<SmartQuotesType>('smartQuotesType', smartQuotesType, defaultValue: obscureText ? SmartQuotesType.disabled : SmartQuotesType.enabled));
    properties.add(DiagnosticsProperty<bool>('enableSuggestions', enableSuggestions, defaultValue: true));
    properties.add(IntProperty('maxLines', maxLines, defaultValue: 1));
    properties.add(IntProperty('minLines', minLines, defaultValue: null));
    properties.add(DiagnosticsProperty<bool>('expands', expands, defaultValue: false));
    properties.add(IntProperty('maxLength', maxLength, defaultValue: null));
    properties.add(EnumProperty<MaxLengthEnforcement>('maxLengthEnforcement', maxLengthEnforcement, defaultValue: null));
    properties.add(DoubleProperty('cursorWidth', cursorWidth, defaultValue: 2.0));
    properties.add(DoubleProperty('cursorHeight', cursorHeight, defaultValue: null));
    properties.add(DiagnosticsProperty<Radius>('cursorRadius', cursorRadius, defaultValue: null));
    properties.add(createCupertinoColorProperty('cursorColor', cursorColor, defaultValue: null));
    properties.add(FlagProperty('selectionEnabled', value: selectionEnabled, defaultValue: true, ifFalse: 'selection disabled'));
    properties.add(DiagnosticsProperty<TextSelectionControls>('selectionControls', selectionControls, defaultValue: null));
    properties.add(DiagnosticsProperty<ScrollController>('scrollController', scrollController, defaultValue: null));
    properties.add(DiagnosticsProperty<ScrollPhysics>('scrollPhysics', scrollPhysics, defaultValue: null));
    properties.add(EnumProperty<TextAlign>('textAlign', textAlign, defaultValue: TextAlign.start));
    properties.add(DiagnosticsProperty<TextAlignVertical>('textAlignVertical', textAlignVertical, defaultValue: null));
    properties.add(EnumProperty<TextDirection>('textDirection', textDirection, defaultValue: null));
    properties.add(DiagnosticsProperty<Clip>('clipBehavior', clipBehavior, defaultValue: Clip.hardEdge));
    properties.add(DiagnosticsProperty<bool>('scribbleEnabled', scribbleEnabled, defaultValue: true));
    properties.add(DiagnosticsProperty<bool>('enableIMEPersonalizedLearning', enableIMEPersonalizedLearning, defaultValue: true));
    properties.add(DiagnosticsProperty<SpellCheckConfiguration>('spellCheckConfiguration', spellCheckConfiguration, defaultValue: null));
    properties.add(DiagnosticsProperty<List<String>>('contentCommitMimeTypes', contentInsertionConfiguration?.allowedMimeTypes ?? const <String>[], defaultValue: contentInsertionConfiguration == null ? const <String>[] : kDefaultContentInsertionMimeTypes));
  }

  static final TextMagnifierConfiguration _iosMagnifierConfiguration = TextMagnifierConfiguration(
    magnifierBuilder: (
    BuildContext context,
    MagnifierController controller,
    ValueNotifier<MagnifierInfo> magnifierInfo
  ) {
    switch (defaultTargetPlatform) {
      case TargetPlatform.android:
      case TargetPlatform.iOS:
        return CupertinoTextMagnifier(
        controller: controller,
        magnifierInfo: magnifierInfo,
      );
      case TargetPlatform.fuchsia:
      case TargetPlatform.linux:
      case TargetPlatform.macOS:
      case TargetPlatform.windows:
        return null;
    }
  });
}

class _CupertinoTextFieldState extends State<CupertinoTextField> with RestorationMixin, AutomaticKeepAliveClientMixin<CupertinoTextField> implements TextSelectionGestureDetectorBuilderDelegate, AutofillClient {
  final GlobalKey _clearGlobalKey = GlobalKey();

  RestorableTextEditingController? _controller;
  TextEditingController get _effectiveController => widget.controller ?? _controller!.value;

  FocusNode? _focusNode;
  FocusNode get _effectiveFocusNode => widget.focusNode ?? (_focusNode ??= FocusNode());

  MaxLengthEnforcement get _effectiveMaxLengthEnforcement => widget.maxLengthEnforcement
    ?? LengthLimitingTextInputFormatter.getDefaultMaxLengthEnforcement();

  bool _showSelectionHandles = false;

  late _CupertinoTextFieldSelectionGestureDetectorBuilder _selectionGestureDetectorBuilder;

  // API for TextSelectionGestureDetectorBuilderDelegate.
  @override
  bool get forcePressEnabled => true;

  @override
  final GlobalKey<EditableTextState> editableTextKey = GlobalKey<EditableTextState>();

  @override
  bool get selectionEnabled => widget.selectionEnabled;
  // End of API for TextSelectionGestureDetectorBuilderDelegate.

  @override
  void initState() {
    super.initState();
    _selectionGestureDetectorBuilder = _CupertinoTextFieldSelectionGestureDetectorBuilder(
      state: this,
    );
    if (widget.controller == null) {
      _createLocalController();
    }
    _effectiveFocusNode.canRequestFocus = widget.enabled ?? true;
    _effectiveFocusNode.addListener(_handleFocusChanged);
  }

  @override
  void didUpdateWidget(CupertinoTextField oldWidget) {
    super.didUpdateWidget(oldWidget);
    if (widget.controller == null && oldWidget.controller != null) {
      _createLocalController(oldWidget.controller!.value);
    } else if (widget.controller != null && oldWidget.controller == null) {
      unregisterFromRestoration(_controller!);
      _controller!.dispose();
      _controller = null;
    }

    if (widget.focusNode != oldWidget.focusNode) {
      (oldWidget.focusNode ?? _focusNode)?.removeListener(_handleFocusChanged);
      (widget.focusNode ?? _focusNode)?.addListener(_handleFocusChanged);
    }
    _effectiveFocusNode.canRequestFocus = widget.enabled ?? true;
  }

  @override
  void restoreState(RestorationBucket? oldBucket, bool initialRestore) {
    if (_controller != null) {
      _registerController();
    }
  }

  void _registerController() {
    assert(_controller != null);
    registerForRestoration(_controller!, 'controller');
    _controller!.value.addListener(updateKeepAlive);
  }

  void _createLocalController([TextEditingValue? value]) {
    assert(_controller == null);
    _controller = value == null
        ? RestorableTextEditingController()
        : RestorableTextEditingController.fromValue(value);
    if (!restorePending) {
      _registerController();
    }
  }

  @override
  String? get restorationId => widget.restorationId;

  @override
  void dispose() {
    _effectiveFocusNode.removeListener(_handleFocusChanged);
    _focusNode?.dispose();
    _controller?.dispose();
    super.dispose();
  }

  EditableTextState get _editableText => editableTextKey.currentState!;

  void _requestKeyboard() {
    _editableText.requestKeyboard();
  }

  void _handleFocusChanged() {
    setState(() {
      // Rebuild the widget on focus change to show/hide the text selection
      // highlight.
    });
  }

  bool _shouldShowSelectionHandles(SelectionChangedCause? cause) {
    // When the text field is activated by something that doesn't trigger the
    // selection overlay, we shouldn't show the handles either.
    if (!_selectionGestureDetectorBuilder.shouldShowSelectionToolbar) {
      return false;
    }

    // On iOS, we don't show handles when the selection is collapsed.
    if (_effectiveController.selection.isCollapsed) {
      return false;
    }

    if (cause == SelectionChangedCause.keyboard) {
      return false;
    }

    if (cause == SelectionChangedCause.scribble) {
      return true;
    }

    if (_effectiveController.text.isNotEmpty) {
      return true;
    }

    return false;
  }

  void _handleSelectionChanged(TextSelection selection, SelectionChangedCause? cause) {
    final bool willShowSelectionHandles = _shouldShowSelectionHandles(cause);
    if (willShowSelectionHandles != _showSelectionHandles) {
      setState(() {
        _showSelectionHandles = willShowSelectionHandles;
      });
    }

    switch (defaultTargetPlatform) {
      case TargetPlatform.iOS:
      case TargetPlatform.macOS:
      case TargetPlatform.linux:
      case TargetPlatform.windows:
      case TargetPlatform.fuchsia:
      case TargetPlatform.android:
        if (cause == SelectionChangedCause.longPress) {
          _editableText.bringIntoView(selection.extent);
        }
        break;
    }

    switch (defaultTargetPlatform) {
      case TargetPlatform.iOS:
      case TargetPlatform.fuchsia:
      case TargetPlatform.android:
        break;
      case TargetPlatform.macOS:
      case TargetPlatform.linux:
      case TargetPlatform.windows:
        if (cause == SelectionChangedCause.drag) {
          _editableText.hideToolbar();
        }
        break;
    }
  }

  @override
  bool get wantKeepAlive => _controller?.value.text.isNotEmpty ?? false;

  bool _shouldShowAttachment({
    required OverlayVisibilityMode attachment,
    required bool hasText,
  }) {
    switch (attachment) {
      case OverlayVisibilityMode.never:
        return false;
      case OverlayVisibilityMode.always:
        return true;
      case OverlayVisibilityMode.editing:
        return hasText;
      case OverlayVisibilityMode.notEditing:
        return !hasText;
    }
  }

  bool _showPrefixWidget(TextEditingValue text) {
    return widget.prefix != null && _shouldShowAttachment(
      attachment: widget.prefixMode,
      hasText: text.text.isNotEmpty,
    );
  }

  bool _showSuffixWidget(TextEditingValue text) {
    return widget.suffix != null && _shouldShowAttachment(
      attachment: widget.suffixMode,
      hasText: text.text.isNotEmpty,
    );
  }

  bool _showClearButton(TextEditingValue text) {
    return _shouldShowAttachment(
      attachment: widget.clearButtonMode,
      hasText: text.text.isNotEmpty,
    );
  }

  // True if any surrounding decoration widgets will be shown.
  bool get _hasDecoration {
    return widget.placeholder != null ||
      widget.clearButtonMode != OverlayVisibilityMode.never ||
      widget.prefix != null ||
      widget.suffix != null;
  }

  // Provide default behavior if widget.textAlignVertical is not set.
  // CupertinoTextField has top alignment by default, unless it has decoration
  // like a prefix or suffix, in which case it's aligned to the center.
  TextAlignVertical get _textAlignVertical {
    if (widget.textAlignVertical != null) {
      return widget.textAlignVertical!;
    }
    return _hasDecoration ? TextAlignVertical.center : TextAlignVertical.top;
  }

  Widget _addTextDependentAttachments(Widget editableText, TextStyle textStyle, TextStyle placeholderStyle) {
    // If there are no surrounding widgets, just return the core editable text
    // part.
    if (!_hasDecoration) {
      return editableText;
    }

    // Otherwise, listen to the current state of the text entry.
    return ValueListenableBuilder<TextEditingValue>(
      valueListenable: _effectiveController,
      child: editableText,
      builder: (BuildContext context, TextEditingValue? text, Widget? child) {
        return Row(children: <Widget>[
          // Insert a prefix at the front if the prefix visibility mode matches
          // the current text state.
          if (_showPrefixWidget(text!)) widget.prefix!,
          // In the middle part, stack the placeholder on top of the main EditableText
          // if needed.
          Expanded(
            child: Stack(
              children: <Widget>[
                if (widget.placeholder != null && text.text.isEmpty)
                  SizedBox(
                    width: double.infinity,
                    child: Padding(
                      padding: widget.padding,
                      child: Text(
                        widget.placeholder!,
                        maxLines: widget.maxLines,
                        overflow: placeholderStyle.overflow ?? TextOverflow.ellipsis,
                        style: placeholderStyle,
                        textAlign: widget.textAlign,
                      ),
                    ),
                  ),
                child!,
              ],
            ),
          ),
          // First add the explicit suffix if the suffix visibility mode matches.
          if (_showSuffixWidget(text))
            widget.suffix!
          // Otherwise, try to show a clear button if its visibility mode matches.
          else if (_showClearButton(text))
            GestureDetector(
              key: _clearGlobalKey,
              onTap: widget.enabled ?? true ? () {
                // Special handle onChanged for ClearButton
                // Also call onChanged when the clear button is tapped.
                final bool textChanged = _effectiveController.text.isNotEmpty;
                _effectiveController.clear();
                if (widget.onChanged != null && textChanged) {
                  widget.onChanged!(_effectiveController.text);
                }
              } : null,
              child: Padding(
                padding: const EdgeInsets.symmetric(horizontal: 6.0),
                child: Icon(
                  CupertinoIcons.clear_thick_circled,
                  size: 18.0,
                  color: CupertinoDynamicColor.resolve(_kClearButtonColor, context),
                ),
              ),
            ),
        ]);
      },
    );
  }
  // AutofillClient implementation start.
  @override
  String get autofillId => _editableText.autofillId;

  @override
  void autofill(TextEditingValue newEditingValue) => _editableText.autofill(newEditingValue);

  @override
  TextInputConfiguration get textInputConfiguration {
    final List<String>? autofillHints = widget.autofillHints?.toList(growable: false);
    final AutofillConfiguration autofillConfiguration = autofillHints != null
      ? AutofillConfiguration(
          uniqueIdentifier: autofillId,
          autofillHints: autofillHints,
          currentEditingValue: _effectiveController.value,
          hintText: widget.placeholder,
        )
      : AutofillConfiguration.disabled;

    return _editableText.textInputConfiguration.copyWith(autofillConfiguration: autofillConfiguration);
  }
  // AutofillClient implementation end.

  @override
  Widget build(BuildContext context) {
    super.build(context); // See AutomaticKeepAliveClientMixin.
    assert(debugCheckHasDirectionality(context));
    final TextEditingController controller = _effectiveController;

    TextSelectionControls? textSelectionControls = widget.selectionControls;
    VoidCallback? handleDidGainAccessibilityFocus;
    switch (defaultTargetPlatform) {
      case TargetPlatform.iOS:
      case TargetPlatform.android:
      case TargetPlatform.fuchsia:
      case TargetPlatform.linux:
        textSelectionControls ??= cupertinoTextSelectionHandleControls;
        break;

      case TargetPlatform.macOS:
      case TargetPlatform.windows:
        textSelectionControls ??= cupertinoDesktopTextSelectionHandleControls;
        handleDidGainAccessibilityFocus = () {
          // Automatically activate the TextField when it receives accessibility focus.
          if (!_effectiveFocusNode.hasFocus && _effectiveFocusNode.canRequestFocus) {
            _effectiveFocusNode.requestFocus();
          }
        };
        break;
    }

    final bool enabled = widget.enabled ?? true;
    final Offset cursorOffset = Offset(_iOSHorizontalCursorOffsetPixels / MediaQuery.devicePixelRatioOf(context), 0);
    final List<TextInputFormatter> formatters = <TextInputFormatter>[
      ...?widget.inputFormatters,
      if (widget.maxLength != null)
        LengthLimitingTextInputFormatter(
          widget.maxLength,
          maxLengthEnforcement: _effectiveMaxLengthEnforcement,
        ),
    ];
    final CupertinoThemeData themeData = CupertinoTheme.of(context);

    final TextStyle? resolvedStyle = widget.style?.copyWith(
      color: CupertinoDynamicColor.maybeResolve(widget.style?.color, context),
      backgroundColor: CupertinoDynamicColor.maybeResolve(widget.style?.backgroundColor, context),
    );

    final TextStyle textStyle = themeData.textTheme.textStyle.merge(resolvedStyle);

    final TextStyle? resolvedPlaceholderStyle = widget.placeholderStyle?.copyWith(
      color: CupertinoDynamicColor.maybeResolve(widget.placeholderStyle?.color, context),
      backgroundColor: CupertinoDynamicColor.maybeResolve(widget.placeholderStyle?.backgroundColor, context),
    );

    final TextStyle placeholderStyle = textStyle.merge(resolvedPlaceholderStyle);

    final Brightness keyboardAppearance = widget.keyboardAppearance ?? CupertinoTheme.brightnessOf(context);
    final Color cursorColor = CupertinoDynamicColor.maybeResolve(
      widget.cursorColor ?? DefaultSelectionStyle.of(context).cursorColor,
      context,
    ) ?? themeData.primaryColor;

    final Color disabledColor = CupertinoDynamicColor.resolve(_kDisabledBackground, context);

    final Color? decorationColor = CupertinoDynamicColor.maybeResolve(widget.decoration?.color, context);

    final BoxBorder? border = widget.decoration?.border;
    Border? resolvedBorder = border as Border?;
    if (border is Border) {
      BorderSide resolveBorderSide(BorderSide side) {
        return side == BorderSide.none
          ? side
          : side.copyWith(color: CupertinoDynamicColor.resolve(side.color, context));
      }
      resolvedBorder = border.runtimeType != Border
        ? border
        : Border(
          top: resolveBorderSide(border.top),
          left: resolveBorderSide(border.left),
          bottom: resolveBorderSide(border.bottom),
          right: resolveBorderSide(border.right),
        );
    }

    final BoxDecoration? effectiveDecoration = widget.decoration?.copyWith(
      border: resolvedBorder,
      color: enabled ? decorationColor : disabledColor,
    );

    final Color selectionColor = CupertinoDynamicColor.maybeResolve(
      DefaultSelectionStyle.of(context).selectionColor,
      context,
    ) ?? CupertinoTheme.of(context).primaryColor.withOpacity(0.2);

    // Set configuration as disabled if not otherwise specified. If specified,
    // ensure that configuration uses Cupertino text style for misspelled words
    // unless a custom style is specified.
    final SpellCheckConfiguration spellCheckConfiguration =
      widget.spellCheckConfiguration != null &&
      widget.spellCheckConfiguration != const SpellCheckConfiguration.disabled()
        ? widget.spellCheckConfiguration!.copyWith(
            misspelledTextStyle: widget.spellCheckConfiguration!.misspelledTextStyle
              ?? CupertinoTextField.cupertinoMisspelledTextStyle,
            spellCheckSuggestionsToolbarBuilder:
              widget.spellCheckConfiguration!.spellCheckSuggestionsToolbarBuilder
                ?? CupertinoTextField.defaultSpellCheckSuggestionsToolbarBuilder,
          )
        : const SpellCheckConfiguration.disabled();

    final Widget paddedEditable = Padding(
      padding: widget.padding,
      child: RepaintBoundary(
        child: UnmanagedRestorationScope(
          bucket: bucket,
          child: EditableText(
            key: editableTextKey,
            controller: controller,
            undoController: widget.undoController,
            readOnly: widget.readOnly,
            toolbarOptions: widget.toolbarOptions,
            showCursor: widget.showCursor,
            showSelectionHandles: _showSelectionHandles,
            focusNode: _effectiveFocusNode,
            keyboardType: widget.keyboardType,
            textInputAction: widget.textInputAction,
            textCapitalization: widget.textCapitalization,
            style: textStyle,
            strutStyle: widget.strutStyle,
            textAlign: widget.textAlign,
            textDirection: widget.textDirection,
            autofocus: widget.autofocus,
            obscuringCharacter: widget.obscuringCharacter,
            obscureText: widget.obscureText,
            autocorrect: widget.autocorrect,
            smartDashesType: widget.smartDashesType,
            smartQuotesType: widget.smartQuotesType,
            enableSuggestions: widget.enableSuggestions,
            maxLines: widget.maxLines,
            minLines: widget.minLines,
            expands: widget.expands,
            magnifierConfiguration: widget.magnifierConfiguration ?? CupertinoTextField._iosMagnifierConfiguration,
            // Only show the selection highlight when the text field is focused.
            selectionColor: _effectiveFocusNode.hasFocus ? selectionColor : null,
            selectionControls: widget.selectionEnabled
              ? textSelectionControls : null,
            onChanged: widget.onChanged,
            onSelectionChanged: _handleSelectionChanged,
            onEditingComplete: widget.onEditingComplete,
            onSubmitted: widget.onSubmitted,
            onTapOutside: widget.onTapOutside,
            inputFormatters: formatters,
            rendererIgnoresPointer: true,
            cursorWidth: widget.cursorWidth,
            cursorHeight: widget.cursorHeight,
            cursorRadius: widget.cursorRadius,
            cursorColor: cursorColor,
            cursorOpacityAnimates: true,
            cursorOffset: cursorOffset,
            paintCursorAboveText: true,
            autocorrectionTextRectColor: selectionColor,
            backgroundCursorColor: CupertinoDynamicColor.resolve(CupertinoColors.inactiveGray, context),
            selectionHeightStyle: widget.selectionHeightStyle,
            selectionWidthStyle: widget.selectionWidthStyle,
            scrollPadding: widget.scrollPadding,
            keyboardAppearance: keyboardAppearance,
            dragStartBehavior: widget.dragStartBehavior,
            scrollController: widget.scrollController,
            scrollPhysics: widget.scrollPhysics,
            enableInteractiveSelection: widget.enableInteractiveSelection,
            autofillClient: this,
            clipBehavior: widget.clipBehavior,
            restorationId: 'editable',
            scribbleEnabled: widget.scribbleEnabled,
            enableIMEPersonalizedLearning: widget.enableIMEPersonalizedLearning,
            contentInsertionConfiguration: widget.contentInsertionConfiguration,
            contextMenuBuilder: widget.contextMenuBuilder,
            spellCheckConfiguration: spellCheckConfiguration,
          ),
        ),
      ),
    );

    return Semantics(
      enabled: enabled,
      onTap: !enabled || widget.readOnly ? null : () {
        if (!controller.selection.isValid) {
          controller.selection = TextSelection.collapsed(offset: controller.text.length);
        }
        _requestKeyboard();
      },
      onDidGainAccessibilityFocus: handleDidGainAccessibilityFocus,
      child: TextFieldTapRegion(
        child: IgnorePointer(
          ignoring: !enabled,
          child: Container(
            decoration: effectiveDecoration,
            color: !enabled && effectiveDecoration == null ? disabledColor : null,
            child: _selectionGestureDetectorBuilder.buildGestureDetector(
              behavior: HitTestBehavior.translucent,
              child: Align(
                alignment: Alignment(-1.0, _textAlignVertical.y),
                widthFactor: 1.0,
                heightFactor: 1.0,
                child: _addTextDependentAttachments(paddedEditable, textStyle, placeholderStyle),
              ),
            ),
          ),
        ),
      ),
    );
  }
}<|MERGE_RESOLUTION|>--- conflicted
+++ resolved
@@ -783,7 +783,6 @@
       decorationStyle: TextDecorationStyle.dotted,
   );
 
-<<<<<<< HEAD
   /// Default builder for the spell check suggestions toolbar in the Cupertino
   /// style.
   ///
@@ -809,10 +808,9 @@
       buttonItems: buttonItems,
     );
   }
-=======
+
   /// {@macro flutter.widgets.undoHistory.controller}
   final UndoHistoryController? undoController;
->>>>>>> d8a72110
 
   @override
   State<CupertinoTextField> createState() => _CupertinoTextFieldState();
