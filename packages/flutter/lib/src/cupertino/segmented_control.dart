// Copyright 2018 The Chromium Authors. All rights reserved.
// Use of this source code is governed by a BSD-style license that can be
// found in the LICENSE file.

import 'dart:collection';
import 'dart:math' as math;

import 'package:flutter/foundation.dart';
import 'package:flutter/rendering.dart';
import 'package:flutter/widgets.dart';

import 'colors.dart';

// Minimum padding from horizontal edges of segmented control to edges of
// encompassing widget.
const EdgeInsets _kHorizontalItemPadding = EdgeInsets.symmetric(horizontal: 16.0);

// Minimum height of the segmented control.
const double _kMinSegmentedControlHeight = 28.0;

// The duration of the fade animation used to transition when a new widget
// is selected.
const Duration _kFadeDuration = Duration(milliseconds: 165);

/// An iOS-style segmented control.
///
/// Displays the widgets provided in the [Map] of [children] in a
/// horizontal list. Used to select between a number of mutually exclusive
/// options. When one option in the segmented control is selected, the other
/// options in the segmented control cease to be selected.
///
/// A segmented control can feature any [Widget] as one of the values in its
/// [Map] of [children]. The type T is the type of the keys used
/// to identify each widget and determine which widget is selected. As
/// required by the [Map] class, keys must be of consistent types
/// and must be comparable. The ordering of the keys will determine the order
/// of the widgets in the segmented control.
///
/// When the state of the segmented control changes, the widget calls the
/// [onValueChanged] callback. The map key associated with the newly selected
/// widget is returned in the [onValueChanged] callback. Typically, widgets
/// that use a segmented control will listen for the [onValueChanged] callback
/// and rebuild the segmented control with a new [groupValue] to update which
/// option is currently selected.
///
/// The [children] will be displayed in the order of the keys in the [Map].
/// The height of the segmented control is determined by the height of the
/// tallest widget provided as a value in the [Map] of [children].
/// The width of the segmented control is determined by the horizontal
/// constraints on its parent. The available horizontal space is divided by
/// the number of provided [children] to determine the width of each widget.
/// The selection area for each of the widgets in the [Map] of
/// [children] will then be expanded to fill the calculated space, so each
/// widget will appear to have the same dimensions.
///
/// A segmented control may optionally be created with custom colors. The
/// [unselectedColor], [selectedColor], [borderColor], and [pressedColor]
/// arguments can be used to change the segmented control's colors from
/// [CupertinoColors.activeBlue] and [CupertinoColors.white] to a custom
/// configuration.
///
/// See also:
///
///  * <https://developer.apple.com/design/human-interface-guidelines/ios/controls/segmented-controls/>
class CupertinoSegmentedControl<T> extends StatefulWidget {
  /// Creates an iOS-style segmented control bar.
  ///
  /// The [children], [onValueChanged], [unselectedColor], [selectedColor],
  /// [borderColor], and [pressedColor] arguments must not be null. The
  /// [children] argument must be an ordered [Map] such as a [LinkedHashMap].
  /// Further, the length of the [children] list must be greater than one.
  ///
  /// Each widget value in the map of [children] must have an associated key
  /// that uniquely identifies this widget. This key is what will be returned
  /// in the [onValueChanged] callback when a new value from the [children] map
  /// is selected.
  ///
  /// The [groupValue] is the currently selected value for the segmented control.
  /// If no [groupValue] is provided, or the [groupValue] is null, no widget will
  /// appear as selected. The [groupValue] must be either null or one of the keys
  /// in the [children] map.
  CupertinoSegmentedControl({
    Key key,
    @required this.children,
    @required this.onValueChanged,
    this.groupValue,
    this.unselectedColor = CupertinoColors.white,
    this.selectedColor = CupertinoColors.activeBlue,
    this.borderColor = CupertinoColors.activeBlue,
    this.pressedColor = const Color(0x33007AFF),
  })  : assert(children != null),
        assert(children.length >= 2),
        assert(onValueChanged != null),
<<<<<<< HEAD
        assert(groupValue == null || children.keys.any((T child) => child == groupValue),
          'The groupValue must be either null or one of the keys in the children map.'
        ),
=======
        assert(groupValue == null || children.keys.any((T child) => child == groupValue)),
        assert(unselectedColor != null),
        assert(selectedColor != null),
        assert(borderColor != null),
        assert(pressedColor != null),
>>>>>>> 9ffa1c51
        super(key: key);

  /// The identifying keys and corresponding widget values in the
  /// segmented control.
  ///
  /// The map must have more than one entry.
  /// This attribute must be an ordered [Map] such as a [LinkedHashMap].
  final Map<T, Widget> children;

  /// The identifier of the widget that is currently selected.
  ///
  /// This must be one of the keys in the [Map] of [children].
  /// If this attribute is null, no widget will be initially selected.
  final T groupValue;

  /// The callback that is called when a new option is tapped.
  ///
  /// This attribute must not be null.
  ///
  /// The segmented control passes the newly selected widget's associated key
  /// to the callback but does not actually change state until the parent
  /// widget rebuilds the segmented control with the new [groupValue].
  ///
  /// The callback provided to [onValueChanged] should update the state of
  /// the parent [StatefulWidget] using the [State.setState] method, so that
  /// the parent gets rebuilt; for example:
  ///
  /// ## Sample code
  ///
  /// ```dart
  /// class SegmentedControlExample extends StatefulWidget {
  ///   @override
  ///   State createState() => new SegmentedControlExampleState();
  /// }
  ///
  /// class SegmentedControlExampleState extends State<SegmentedControlExample> {
  ///   final Map<int, Widget> children = const {
  ///     0: const Text('Child 1'),
  ///     1: const Text('Child 2'),
  ///   };
  ///
  ///   int currentValue;
  ///
  ///   @override
  ///   Widget build(BuildContext context) {
  ///     return new Container(
  ///       child: new SegmentedControl<int>(
  ///         children: children,
  ///         onValueChanged: (int newValue) {
  ///           setState(() {
  ///             currentValue = newValue;
  ///           });
  ///         },
  ///         groupValue: currentValue,
  ///       ),
  ///     );
  ///   }
  /// }
  /// ```
  final ValueChanged<T> onValueChanged;

  /// The color used to fill the backgrounds of unselected widgets and as the
  /// text color of the selected widget.
  ///
  /// This attribute must not be null.
  ///
  /// If this attribute is unspecified, this color will default to
  /// [CupertinoColors.white].
  final Color unselectedColor;

  /// The color used to fill the background of the selected widget and as the text
  /// color of unselected widgets.
  ///
  /// This attribute must not be null.
  ///
  /// If this attribute is unspecified, this color will default to
  /// [CupertinoColors.activeBlue].
  final Color selectedColor;

  /// The color used as the border around each widget.
  ///
  /// This attribute must not be null.
  ///
  /// If this attribute is unspecified, this color will default to
  /// [CupertinoColors.activeBlue].
  final Color borderColor;

  /// The color used to fill the background of the widget the user is
  /// temporarily interacting with through a long press or drag.
  ///
  /// This attribute must not be null.
  ///
  /// If this attribute is unspecified, this color will default to
  /// 'Color(0x33007AFF)', a light, partially-transparent blue color.
  final Color pressedColor;

  @override
  _SegmentedControlState<T> createState() => _SegmentedControlState<T>();
}

class _SegmentedControlState<T> extends State<CupertinoSegmentedControl<T>>
    with TickerProviderStateMixin<CupertinoSegmentedControl<T>> {
  T _pressedKey;

  final List<AnimationController> _selectionControllers = <AnimationController>[];
  final List<ColorTween> _childTweens = <ColorTween>[];

  ColorTween _forwardBackgroundColorTween;
  ColorTween _reverseBackgroundColorTween;
  ColorTween _textColorTween;

  @override
  void initState() {
    super.initState();
    _forwardBackgroundColorTween = new ColorTween(
      begin: widget.pressedColor,
      end: widget.selectedColor,
    );
    _reverseBackgroundColorTween = new ColorTween(
      begin: widget.unselectedColor,
      end: widget.selectedColor,
    );
    _textColorTween = new ColorTween(
      begin: widget.selectedColor,
      end: widget.unselectedColor,
    );

    for (T key in widget.children.keys) {
      final AnimationController animationController = createAnimationController();
      if (widget.groupValue == key) {
        _childTweens.add(_reverseBackgroundColorTween);
        animationController.value = 1.0;
      } else {
        _childTweens.add(_forwardBackgroundColorTween);
      }
      _selectionControllers.add(animationController);
    }
  }

  AnimationController createAnimationController() {
    return new AnimationController(
      duration: _kFadeDuration,
      vsync: this,
    )..addListener(() {
        setState(() {
          // State of background/text colors has changed
        });
      });
  }

  @override
  void dispose() {
    for (AnimationController animationController in _selectionControllers) {
      animationController.dispose();
    }
    super.dispose();
  }

  void _onTapDown(T currentKey) {
    if (_pressedKey == null && currentKey != widget.groupValue) {
      setState(() {
        _pressedKey = currentKey;
      });
    }
  }

  void _onTapCancel() {
    setState(() {
      _pressedKey = null;
    });
  }

  void _onTap(T currentKey) {
    if (currentKey != widget.groupValue && currentKey == _pressedKey) {
      widget.onValueChanged(currentKey);
      _pressedKey = null;
    }
  }

  Color getTextColor(int index, T currentKey) {
    if (_selectionControllers[index].isAnimating)
      return _textColorTween.evaluate(_selectionControllers[index]);
    if (widget.groupValue == currentKey)
      return widget.unselectedColor;
    return widget.selectedColor;
  }

  Color getBackgroundColor(int index, T currentKey) {
    if (_selectionControllers[index].isAnimating)
      return _childTweens[index].evaluate(_selectionControllers[index]);
    if (widget.groupValue == currentKey)
      return widget.selectedColor;
    if (_pressedKey == currentKey)
      return widget.pressedColor;
    return widget.unselectedColor;
  }

  void updateAnimationControllers() {
    if (_selectionControllers.length > widget.children.length) {
      _selectionControllers.length = widget.children.length;
      _childTweens.length = widget.children.length;
    } else {
      for (int index = _selectionControllers.length; index < widget.children.length; index += 1) {
        _selectionControllers.add(createAnimationController());
        _childTweens.add(_reverseBackgroundColorTween);
      }
    }
  }

  @override
  void didUpdateWidget(CupertinoSegmentedControl<T> oldWidget) {
    super.didUpdateWidget(oldWidget);

    if (oldWidget.children.length != widget.children.length) {
      updateAnimationControllers();
    }

    if (oldWidget.groupValue != widget.groupValue) {
      int index = 0;
      for (T key in widget.children.keys) {
        if (widget.groupValue == key) {
          _childTweens[index] = _forwardBackgroundColorTween;
          _selectionControllers[index].forward();
        } else {
          _childTweens[index] = _reverseBackgroundColorTween;
          _selectionControllers[index].reverse();
        }
        index += 1;
      }
    }
  }

  @override
  Widget build(BuildContext context) {
    final List<Widget> _gestureChildren = <Widget>[];
    final List<Color> _backgroundColors = <Color>[];
    int index = 0;
    int selectedIndex;
    int pressedIndex;
    for (T currentKey in widget.children.keys) {
      selectedIndex = (widget.groupValue == currentKey) ? index : selectedIndex;
      pressedIndex = (_pressedKey == currentKey) ? index : pressedIndex;

      final TextStyle textStyle = DefaultTextStyle.of(context).style.copyWith(
        color: getTextColor(index, currentKey),
      );
      final IconThemeData iconTheme = new IconThemeData(
        color: getTextColor(index, currentKey),
      );

      Widget child = new Center(
          child: widget.children[currentKey],
      );

      child = new GestureDetector(
        onTapDown: (TapDownDetails event) {
          _onTapDown(currentKey);
        },
        onTapCancel: _onTapCancel,
        onTap: () {
          _onTap(currentKey);
        },
        child: new IconTheme(
          data: iconTheme,
          child: new DefaultTextStyle(
            style: textStyle,
            child: new Semantics(
              button: true,
              inMutuallyExclusiveGroup: true,
              selected: widget.groupValue == currentKey,
              child: child,
            ),
          ),
        ),
      );

      _backgroundColors.add(getBackgroundColor(index, currentKey));
      _gestureChildren.add(child);
      index += 1;
    }

    final Widget box = new _SegmentedControlRenderWidget<T>(
      children: _gestureChildren,
      selectedIndex: selectedIndex,
      pressedIndex: pressedIndex,
      backgroundColors: _backgroundColors,
      borderColor: widget.borderColor,
    );

    return new Padding(
      padding: _kHorizontalItemPadding.resolve(Directionality.of(context)),
      child: new UnconstrainedBox(
        constrainedAxis: Axis.horizontal,
        child: box,
      ),
    );
  }
}

class _SegmentedControlRenderWidget<T> extends MultiChildRenderObjectWidget {
  _SegmentedControlRenderWidget({
    Key key,
    List<Widget> children = const <Widget>[],
    @required this.selectedIndex,
    @required this.pressedIndex,
    @required this.backgroundColors,
    @required this.borderColor,
  }) : super(
          key: key,
          children: children,
        );

  final int selectedIndex;
  final int pressedIndex;
  final List<Color> backgroundColors;
  final Color borderColor;

  @override
  RenderObject createRenderObject(BuildContext context) {
    return new _RenderSegmentedControl<T>(
      textDirection: Directionality.of(context),
      selectedIndex: selectedIndex,
      pressedIndex: pressedIndex,
      backgroundColors: backgroundColors,
      borderColor: borderColor,
    );
  }

  @override
  void updateRenderObject(BuildContext context, _RenderSegmentedControl<T> renderObject) {
    renderObject
      ..textDirection = Directionality.of(context)
      ..selectedIndex = selectedIndex
      ..pressedIndex = pressedIndex
      ..backgroundColors = backgroundColors
      ..borderColor = borderColor;
  }
}

class _SegmentedControlContainerBoxParentData extends ContainerBoxParentData<RenderBox> {
  RRect surroundingRect;
}

typedef RenderBox _NextChild(RenderBox child);

class _RenderSegmentedControl<T> extends RenderBox
    with ContainerRenderObjectMixin<RenderBox, ContainerBoxParentData<RenderBox>>,
        RenderBoxContainerDefaultsMixin<RenderBox, ContainerBoxParentData<RenderBox>> {
  _RenderSegmentedControl({
    List<RenderBox> children,
    @required int selectedIndex,
    @required int pressedIndex,
    @required TextDirection textDirection,
    @required List<Color> backgroundColors,
    @required Color borderColor,
  })  : assert(textDirection != null),
        _textDirection = textDirection,
        _selectedIndex = selectedIndex,
        _pressedIndex = pressedIndex,
        _backgroundColors = backgroundColors,
        _borderColor = borderColor {
    addAll(children);
  }

  int get selectedIndex => _selectedIndex;
  int _selectedIndex;
  set selectedIndex(int value) {
    if (_selectedIndex == value) {
      return;
    }
    _selectedIndex = value;
    markNeedsPaint();
  }

  int get pressedIndex => _pressedIndex;
  int _pressedIndex;
  set pressedIndex(int value) {
    if (_pressedIndex == value) {
      return;
    }
    _pressedIndex = value;
    markNeedsPaint();
  }

  TextDirection get textDirection => _textDirection;
  TextDirection _textDirection;
  set textDirection(TextDirection value) {
    if (_textDirection == value) {
      return;
    }
    _textDirection = value;
    markNeedsLayout();
  }

  List<Color> get backgroundColors => _backgroundColors;
  List<Color> _backgroundColors;
  set backgroundColors(List<Color> value) {
    if (_backgroundColors == value) {
      return;
    }
    _backgroundColors = value;
    markNeedsPaint();
  }

  Color get borderColor => _borderColor;
  Color _borderColor;
  set borderColor(Color value) {
    if (_borderColor == value) {
      return;
    }
    _borderColor = value;
    markNeedsPaint();
  }

  @override
  double computeMinIntrinsicWidth(double height) {
    RenderBox child = firstChild;
    double minWidth = 0.0;
    while (child != null) {
      final _SegmentedControlContainerBoxParentData childParentData = child.parentData;
      final double childWidth = child.computeMinIntrinsicWidth(height);
      minWidth = math.max(minWidth, childWidth);
      child = childParentData.nextSibling;
    }
    return minWidth * childCount;
  }

  @override
  double computeMaxIntrinsicWidth(double height) {
    RenderBox child = firstChild;
    double maxWidth = 0.0;
    while (child != null) {
      final _SegmentedControlContainerBoxParentData childParentData = child.parentData;
      final double childWidth = child.computeMaxIntrinsicWidth(height);
      maxWidth = math.max(maxWidth, childWidth);
      child = childParentData.nextSibling;
    }
    return maxWidth * childCount;
  }

  @override
  double computeMinIntrinsicHeight(double width) {
    RenderBox child = firstChild;
    double minHeight = 0.0;
    while (child != null) {
      final _SegmentedControlContainerBoxParentData childParentData = child.parentData;
      final double childHeight = child.computeMinIntrinsicHeight(width);
      minHeight = math.max(minHeight, childHeight);
      child = childParentData.nextSibling;
    }
    return minHeight;
  }

  @override
  double computeMaxIntrinsicHeight(double width) {
    RenderBox child = firstChild;
    double maxHeight = 0.0;
    while (child != null) {
      final _SegmentedControlContainerBoxParentData childParentData = child.parentData;
      final double childHeight = child.computeMaxIntrinsicHeight(width);
      maxHeight = math.max(maxHeight, childHeight);
      child = childParentData.nextSibling;
    }
    return maxHeight;
  }

  @override
  double computeDistanceToActualBaseline(TextBaseline baseline) {
    return defaultComputeDistanceToHighestActualBaseline(baseline);
  }

  @override
  void setupParentData(RenderBox child) {
    if (child.parentData is! _SegmentedControlContainerBoxParentData) {
      child.parentData = new _SegmentedControlContainerBoxParentData();
    }
  }

  void _layoutRects(_NextChild nextChild, RenderBox leftChild, RenderBox rightChild) {
    RenderBox child = leftChild;
    double start = 0.0;
    while (child != null) {
      final _SegmentedControlContainerBoxParentData childParentData = child.parentData;
      final Offset childOffset = new Offset(start, 0.0);
      childParentData.offset = childOffset;
      final Rect childRect = new Rect.fromLTWH(start, 0.0, child.size.width, child.size.height);
      RRect rChildRect;
      if (child == leftChild) {
        rChildRect = new RRect.fromRectAndCorners(childRect, topLeft: const Radius.circular(3.0),
            bottomLeft: const Radius.circular(3.0));
      } else if (child == rightChild) {
        rChildRect = new RRect.fromRectAndCorners(childRect, topRight: const Radius.circular(3.0),
            bottomRight: const Radius.circular(3.0));
      } else {
        rChildRect = new RRect.fromRectAndCorners(childRect);
      }
      childParentData.surroundingRect = rChildRect;
      start += child.size.width;
      child = nextChild(child);
    }
  }

  @override
  void performLayout() {
    double maxHeight = _kMinSegmentedControlHeight;

    double childWidth;
    if (constraints.maxWidth.isFinite) {
      childWidth = constraints.maxWidth / childCount;
    } else {
      childWidth = constraints.minWidth / childCount;
      for (RenderBox child in getChildrenAsList()) {
        childWidth = math.max(childWidth, child.getMaxIntrinsicWidth(double.infinity));
      }
    }

    RenderBox child = firstChild;
    while (child != null) {
      final double boxHeight = child.getMaxIntrinsicHeight(childWidth);
      maxHeight = math.max(maxHeight, boxHeight);
      child = childAfter(child);
    }

    constraints.constrainHeight(maxHeight);

    final BoxConstraints childConstraints = new BoxConstraints.tightFor(
      width: childWidth,
      height: maxHeight,
    );

    child = firstChild;
    while (child != null) {
      child.layout(childConstraints, parentUsesSize: true);
      child = childAfter(child);
    }

    switch (textDirection) {
      case TextDirection.rtl:
        _layoutRects(
          childBefore,
          lastChild,
          firstChild,
        );
        break;
      case TextDirection.ltr:
        _layoutRects(
          childAfter,
          firstChild,
          lastChild,
        );
        break;
    }

    size = constraints.constrain(new Size(childWidth * childCount, maxHeight));
  }

  @override
  void paint(PaintingContext context, Offset offset) {
    RenderBox child = firstChild;
    int index = 0;
    while (child != null) {
      _paintChild(context, offset, child, index);
      child = childAfter(child);
      index += 1;
    }
  }

  void _paintChild(PaintingContext context, Offset offset, RenderBox child, int childIndex) {
    assert(child != null);

    final _SegmentedControlContainerBoxParentData childParentData = child.parentData;

    context.canvas.drawRRect(
      childParentData.surroundingRect.shift(offset),
      new Paint()
        ..color = backgroundColors[childIndex]
        ..style = PaintingStyle.fill,
    );
    context.canvas.drawRRect(
      childParentData.surroundingRect.shift(offset),
      new Paint()
        ..color = borderColor
        ..strokeWidth = 1.0
        ..style = PaintingStyle.stroke,
    );

    context.paintChild(child, childParentData.offset + offset);
  }

  @override
  bool hitTestChildren(HitTestResult result, {@required Offset position}) {
    assert(position != null);
    RenderBox child = lastChild;
    while (child != null) {
      final _SegmentedControlContainerBoxParentData childParentData = child.parentData;
      if (childParentData.surroundingRect.contains(position)) {
        return child.hitTest(result, position: (Offset.zero & child.size).center);
      }
      child = childParentData.previousSibling;
    }
    return false;
  }
}<|MERGE_RESOLUTION|>--- conflicted
+++ resolved
@@ -91,17 +91,13 @@
   })  : assert(children != null),
         assert(children.length >= 2),
         assert(onValueChanged != null),
-<<<<<<< HEAD
         assert(groupValue == null || children.keys.any((T child) => child == groupValue),
           'The groupValue must be either null or one of the keys in the children map.'
         ),
-=======
-        assert(groupValue == null || children.keys.any((T child) => child == groupValue)),
         assert(unselectedColor != null),
         assert(selectedColor != null),
         assert(borderColor != null),
         assert(pressedColor != null),
->>>>>>> 9ffa1c51
         super(key: key);
 
   /// The identifying keys and corresponding widget values in the
