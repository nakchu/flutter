--- conflicted
+++ resolved
@@ -82,11 +82,7 @@
           CupertinoLocalizations.of(editableTextState.context);
       return <ContextMenuButtonItem>[
         ContextMenuButtonItem(
-<<<<<<< HEAD
-          onPressed: null,
-=======
           onPressed: () {},
->>>>>>> f468f336
           label: localizations.noSpellCheckReplacementsLabel,
         )
       ];
