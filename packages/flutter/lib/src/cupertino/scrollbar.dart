// Copyright 2017 The Chromium Authors. All rights reserved.
// Use of this source code is governed by a BSD-style license that can be
// found in the LICENSE file.

import 'dart:async';

import 'package:flutter/widgets.dart';

// All values eyeballed.
const Color _kScrollbarColor = Color(0x99777777);
const double _kScrollbarThickness = 2.5;
const double _kScrollbarMainAxisMargin = 4.0;
const double _kScrollbarCrossAxisMargin = 2.5;
<<<<<<< HEAD
const double _kScrollbarMinLength = 36.0;
const double _kScrollbarMinOverscrollLength = 8.0;
const Radius _kScrollbarRadius = const Radius.circular(1.25);
const Duration _kScrollbarTimeToFade = const Duration(milliseconds: 50);
const Duration _kScrollbarFadeDuration = const Duration(milliseconds: 250);
=======
const double _kScrollbarMinLength = 4.0;
const Radius _kScrollbarRadius = Radius.circular(1.25);
const Duration _kScrollbarTimeToFade = Duration(milliseconds: 50);
const Duration _kScrollbarFadeDuration = Duration(milliseconds: 250);
>>>>>>> e5432a28

/// An iOS style scrollbar.
///
/// A scrollbar indicates which portion of a [Scrollable] widget is actually
/// visible.
///
/// To add a scrollbar to a [ScrollView], simply wrap the scroll view widget in
/// a [CupertinoScrollbar] widget.
///
/// See also:
///
///  * [ListView], which display a linear, scrollable list of children.
///  * [GridView], which display a 2 dimensional, scrollable array of children.
///  * [Scrollbar], a Material Design scrollbar that dynamically adapts to the
///    platform showing either an Android style or iOS style scrollbar.
class CupertinoScrollbar extends StatefulWidget {
  /// Creates an iOS style scrollbar that wraps the given [child].
  ///
  /// The [child] should be a source of [ScrollNotification] notifications,
  /// typically a [Scrollable] widget.
  const CupertinoScrollbar({
    Key key,
    @required this.child,
  }) : super(key: key);

  /// The subtree to place inside the [CupertinoScrollbar].
  ///
  /// This should include a source of [ScrollNotification] notifications,
  /// typically a [Scrollable] widget.
  final Widget child;

  @override
  _CupertinoScrollbarState createState() => new _CupertinoScrollbarState();
}

class _CupertinoScrollbarState extends State<CupertinoScrollbar> with TickerProviderStateMixin {
  ScrollbarPainter _painter;
  TextDirection _textDirection;

  AnimationController _fadeoutAnimationController;
  Animation<double> _fadeoutOpacityAnimation;
  Timer _fadeoutTimer;

  @override
  void initState() {
    super.initState();
    _fadeoutAnimationController = new AnimationController(
      vsync: this,
      duration: _kScrollbarFadeDuration,
    );
    _fadeoutOpacityAnimation = new CurvedAnimation(
      parent: _fadeoutAnimationController,
      curve: Curves.fastOutSlowIn
    );
  }

  @override
  void didChangeDependencies() {
    super.didChangeDependencies();
    _textDirection = Directionality.of(context);
    _painter = _buildCupertinoScrollbarPainter();
  }

  /// Returns a [ScrollbarPainter] visually styled like the iOS scrollbar.
  ScrollbarPainter _buildCupertinoScrollbarPainter() {
    return new ScrollbarPainter(
      color: _kScrollbarColor,
      textDirection: _textDirection,
      thickness: _kScrollbarThickness,
      fadeoutOpacityAnimation: _fadeoutOpacityAnimation,
      mainAxisMargin: _kScrollbarMainAxisMargin,
      crossAxisMargin: _kScrollbarCrossAxisMargin,
      radius: _kScrollbarRadius,
      minLength: _kScrollbarMinLength,
      minOverscrollLength: _kScrollbarMinOverscrollLength,
    );
  }

  bool _handleScrollNotification(ScrollNotification notification) {
    if (notification is ScrollUpdateNotification ||
        notification is OverscrollNotification) {
      // Any movements always makes the scrollbar start showing up.
      if (_fadeoutAnimationController.status != AnimationStatus.forward) {
        _fadeoutAnimationController.forward();
      }

      _fadeoutTimer?.cancel();
      _painter.update(notification.metrics, notification.metrics.axisDirection);
    } else if (notification is ScrollEndNotification) {
      // On iOS, the scrollbar can only go away once the user lifted the finger.

      _fadeoutTimer?.cancel();
      _fadeoutTimer = new Timer(_kScrollbarTimeToFade, () {
        _fadeoutAnimationController.reverse();
        _fadeoutTimer = null;
      });
    }
    return false;
  }

  @override
  void dispose() {
    _fadeoutAnimationController.dispose();
    _fadeoutTimer?.cancel();
    _painter.dispose();
    super.dispose();
  }

  @override
  Widget build(BuildContext context) {
    return new NotificationListener<ScrollNotification>(
      onNotification: _handleScrollNotification,
      child: new RepaintBoundary(
        child: new CustomPaint(
          foregroundPainter: _painter,
          child: new RepaintBoundary(
            child: widget.child,
          ),
        ),
      ),
    );
  }
}<|MERGE_RESOLUTION|>--- conflicted
+++ resolved
@@ -11,18 +11,11 @@
 const double _kScrollbarThickness = 2.5;
 const double _kScrollbarMainAxisMargin = 4.0;
 const double _kScrollbarCrossAxisMargin = 2.5;
-<<<<<<< HEAD
 const double _kScrollbarMinLength = 36.0;
 const double _kScrollbarMinOverscrollLength = 8.0;
-const Radius _kScrollbarRadius = const Radius.circular(1.25);
-const Duration _kScrollbarTimeToFade = const Duration(milliseconds: 50);
-const Duration _kScrollbarFadeDuration = const Duration(milliseconds: 250);
-=======
-const double _kScrollbarMinLength = 4.0;
 const Radius _kScrollbarRadius = Radius.circular(1.25);
 const Duration _kScrollbarTimeToFade = Duration(milliseconds: 50);
 const Duration _kScrollbarFadeDuration = Duration(milliseconds: 250);
->>>>>>> e5432a28
 
 /// An iOS style scrollbar.
 ///
