--- conflicted
+++ resolved
@@ -114,15 +114,9 @@
 class _CupertinoScrollbarState extends RawScrollbarThumbState<CupertinoScrollbar> {
   final GlobalKey _customPaintKey = GlobalKey();
   late AnimationController _thicknessAnimationController;
-<<<<<<< HEAD
 
   @override
   ScrollbarPainter? painter;
-=======
-  Timer? _fadeoutTimer;
-  double? _dragScrollbarAxisPosition;
-  Drag? _drag;
->>>>>>> 8b9e9680
 
   double get _thickness {
     return widget.thickness! + _thicknessAnimationController.value * (widget.thicknessWhileDragging - widget.thickness!);
@@ -181,78 +175,11 @@
     );
   }
 
-<<<<<<< HEAD
-=======
-  // Wait one frame and cause an empty scroll event.  This allows the thumb to
-  // show immediately when isAlwaysShown is true.  A scroll event is required in
-  // order to paint the thumb.
-  void _triggerScrollbar() {
-    WidgetsBinding.instance!.addPostFrameCallback((Duration duration) {
-      if (widget.isAlwaysShown) {
-        _fadeoutTimer?.cancel();
-        widget.controller!.position.didUpdateScrollPositionBy(0);
-      }
-    });
-  }
-
-  // Handle a gesture that drags the scrollbar by the given amount.
-  void _dragScrollbar(double primaryDelta) {
-    assert(_currentController != null);
-
-    // Convert primaryDelta, the amount that the scrollbar moved since the last
-    // time _dragScrollbar was called, into the coordinate space of the scroll
-    // position, and create/update the drag event with that position.
-    final double scrollOffsetLocal = _painter!.getTrackToScroll(primaryDelta);
-    final double scrollOffsetGlobal = scrollOffsetLocal + _currentController!.position.pixels;
-    final Axis direction = _currentController!.position.axis;
-
-    if (_drag == null) {
-      _drag = _currentController!.position.drag(
-        DragStartDetails(
-          globalPosition: direction == Axis.vertical
-            ? Offset(0.0, scrollOffsetGlobal)
-            : Offset(scrollOffsetGlobal, 0.0),
-        ),
-        () {},
-      );
-    } else {
-      _drag!.update(DragUpdateDetails(
-        globalPosition: direction == Axis.vertical
-          ? Offset(0.0, scrollOffsetGlobal)
-          : Offset(scrollOffsetGlobal, 0.0),
-        delta: direction == Axis.vertical
-          ? Offset(0.0, -scrollOffsetLocal)
-          : Offset(-scrollOffsetLocal, 0.0),
-        primaryDelta: -scrollOffsetLocal,
-      ));
-    }
-  }
-
-  void _startFadeoutTimer() {
-    if (!widget.isAlwaysShown) {
-      _fadeoutTimer?.cancel();
-      _fadeoutTimer = Timer(_kScrollbarTimeToFade, () {
-        _fadeoutAnimationController.reverse();
-        _fadeoutTimer = null;
-      });
-    }
-  }
-
-  Axis? _getDirection() {
-    try {
-      return _currentController!.position.axis;
-    } catch (_) {
-      // Ignore the gesture if we cannot determine the direction.
-      return null;
-    }
-  }
-
->>>>>>> 8b9e9680
   double _pressStartAxisPosition = 0.0;
 
   // Long press event callbacks handle the gesture where the user long presses
   // on the scrollbar thumb and then drags the scrollbar without releasing.
-<<<<<<< HEAD
+
   @override
   void handleGestureStart(Offset localPosition) {
     super.handleGestureStart(localPosition);
@@ -269,32 +196,6 @@
 
   void _handleLongPress() {
     if (getDirection() == null) {
-=======
-  void _handleLongPressStart(LongPressStartDetails details) {
-    _currentController = _controller;
-    final Axis? direction = _getDirection();
-    if (direction == null) {
-      return;
-    }
-    _fadeoutTimer?.cancel();
-    _fadeoutAnimationController.forward();
-    switch (direction) {
-      case Axis.vertical:
-        _pressStartAxisPosition = details.localPosition.dy;
-        _dragScrollbar(details.localPosition.dy);
-        _dragScrollbarAxisPosition = details.localPosition.dy;
-        break;
-      case Axis.horizontal:
-        _pressStartAxisPosition = details.localPosition.dx;
-        _dragScrollbar(details.localPosition.dx);
-        _dragScrollbarAxisPosition = details.localPosition.dx;
-        break;
-    }
-  }
-
-  void _handleLongPress() {
-    if (_getDirection() == null) {
->>>>>>> 8b9e9680
       return;
     }
     fadeoutTimer?.cancel();
@@ -303,7 +204,6 @@
     );
   }
 
-<<<<<<< HEAD
   void _handleLongPressEnd(LongPressEndDetails details) {
     final Axis? direction = getDirection();
     if (direction == null) {
@@ -312,94 +212,19 @@
     handleGestureEnd(details.velocity.pixelsPerSecond);
     switch(direction) {
       case Axis.vertical:
-=======
-  void _handleLongPressMoveUpdate(LongPressMoveUpdateDetails details) {
-    final Axis? direction = _getDirection();
-    if (direction == null) {
-      return;
-    }
-    switch(direction) {
-      case Axis.vertical:
-        _dragScrollbar(details.localPosition.dy - _dragScrollbarAxisPosition!);
-        _dragScrollbarAxisPosition = details.localPosition.dy;
-        break;
-      case Axis.horizontal:
-        _dragScrollbar(details.localPosition.dx - _dragScrollbarAxisPosition!);
-        _dragScrollbarAxisPosition = details.localPosition.dx;
-        break;
-    }
-  }
-
-  void _handleLongPressEnd(LongPressEndDetails details) {
-    final Axis? direction = _getDirection();
-    if (direction == null) {
-      return;
-    }
-    switch(direction) {
-      case Axis.vertical:
-        _handleDragScrollEnd(details.velocity.pixelsPerSecond.dy, direction);
->>>>>>> 8b9e9680
         if (details.velocity.pixelsPerSecond.dy.abs() < 10 &&
           (details.localPosition.dy - _pressStartAxisPosition).abs() > 0) {
           HapticFeedback.mediumImpact();
         }
         break;
       case Axis.horizontal:
-<<<<<<< HEAD
-=======
-        _handleDragScrollEnd(details.velocity.pixelsPerSecond.dx, direction);
->>>>>>> 8b9e9680
         if (details.velocity.pixelsPerSecond.dx.abs() < 10 &&
           (details.localPosition.dx - _pressStartAxisPosition).abs() > 0) {
           HapticFeedback.mediumImpact();
         }
         break;
     }
-<<<<<<< HEAD
     _thicknessAnimationController.reverse();
-=======
-    _currentController = null;
-  }
-
-  void _handleDragScrollEnd(double trackVelocity, Axis direction) {
-    _startFadeoutTimer();
-    _thicknessAnimationController.reverse();
-    _dragScrollbarAxisPosition = null;
-    final double scrollVelocity = _painter!.getTrackToScroll(trackVelocity);
-    _drag?.end(DragEndDetails(
-      primaryVelocity: -scrollVelocity,
-      velocity: Velocity(
-        pixelsPerSecond: direction == Axis.vertical
-          ? Offset(0.0, -scrollVelocity)
-          : Offset(-scrollVelocity, 0.0),
-      ),
-    ));
-    _drag = null;
-  }
-
-  bool _handleScrollNotification(ScrollNotification notification) {
-    final ScrollMetrics metrics = notification.metrics;
-    if (metrics.maxScrollExtent <= metrics.minScrollExtent) {
-      return false;
-    }
-
-    if (notification is ScrollUpdateNotification ||
-        notification is OverscrollNotification) {
-      // Any movements always makes the scrollbar start showing up.
-      if (_fadeoutAnimationController.status != AnimationStatus.forward) {
-        _fadeoutAnimationController.forward();
-      }
-
-      _fadeoutTimer?.cancel();
-      _painter!.update(notification.metrics, notification.metrics.axisDirection);
-    } else if (notification is ScrollEndNotification) {
-      // On iOS, the scrollbar can only go away once the user lifted the finger.
-      if (_dragScrollbarAxisPosition == null) {
-        _startFadeoutTimer();
-      }
-    }
-    return false;
->>>>>>> 8b9e9680
   }
 
   // Get the GestureRecognizerFactories used to detect gestures on the scrollbar
