// Copyright 2017 The Chromium Authors. All rights reserved.
// Use of this source code is governed by a BSD-style license that can be
// found in the LICENSE file.

import 'dart:math' as math;

import 'package:flutter/scheduler.dart';
import 'package:flutter/widgets.dart';

import 'colors.dart';
import 'localizations.dart';
import 'picker.dart';
import 'theme.dart';

// Values derived from https://developer.apple.com/design/resources/ and on iOS
// simulators with "Debug View Hierarchy".
const double _kItemExtent = 32.0;
// From the picker's intrinsic content size constraint.
const double _kPickerWidth = 320.0;
const double _kPickerHeight = 216.0;
const bool _kUseMagnifier = true;
const double _kMagnification = 2.35/2.1;
const double _kDatePickerPadSize = 12.0;
// The density of a date picker is different from a generic picker.
// Eyeballed from iOS.
const double _kSqueeze = 1.25;
// Considers setting the default background color from the theme, in the future.
const Color _kBackgroundColor = CupertinoColors.white;

const TextStyle _kDefaultPickerTextStyle = TextStyle(
  letterSpacing: -0.83,
);

// Half of the horizontal padding value between the timer picker's columns.
const double _kTimerPickerHalfColumnPadding = 2;
// The horizontal padding between the timer picker's number label and its
// corresponding unit label.
const double _kTimerPickerLabelPadSize = 4.5;
const double _kTimerPickerLabelFontSize = 17.0;

// The width of each colmn of the countdown time picker.
const double _kTimerPickerColumnIntrinsicWidth = 106;
// Unfortunately turning on magnification for the timer picker messes up the label
// alignment. So we'll have to hard code the font size and turn magnification off
// for now.
const double _kTimerPickerNumberLabelFontSize = 23;

TextStyle _themeTextStyle(BuildContext context) {
  return CupertinoTheme.of(context).textTheme.dateTimePickerTextStyle;
}

// Lays out the date picker based on how much space each single column needs.
//
// Each column is a child of this delegate, indexed from 0 to number of columns - 1.
// Each column will be padded horizontally by 12.0 both left and right.
//
// The picker will be placed in the center, and the leftmost and rightmost
// column will be extended equally to the remaining width.
class _DatePickerLayoutDelegate extends MultiChildLayoutDelegate {
  _DatePickerLayoutDelegate({
    @required this.columnWidths,
    @required this.textDirectionFactor,
  }) : assert(columnWidths != null),
       assert(textDirectionFactor != null);

  // The list containing widths of all columns.
  final List<double> columnWidths;

  // textDirectionFactor is 1 if text is written left to right, and -1 if right to left.
  final int textDirectionFactor;

  @override
  void performLayout(Size size) {
    double remainingWidth = size.width;

    for (int i = 0; i < columnWidths.length; i++)
      remainingWidth -= columnWidths[i] + _kDatePickerPadSize * 2;

    double currentHorizontalOffset = 0.0;

    for (int i = 0; i < columnWidths.length; i++) {
      final int index = textDirectionFactor == 1 ? i : columnWidths.length - i - 1;

      double childWidth = columnWidths[index] + _kDatePickerPadSize * 2;
      if (index == 0 || index == columnWidths.length - 1)
        childWidth += remainingWidth / 2;

      // We can't actually assert here because it would break things badly for
      // semantics, which will expect that we laid things out here.
      assert(() {
        if (childWidth < 0) {
          FlutterError.reportError(
            FlutterErrorDetails(
              exception: FlutterError(
                'Insufficient horizontal space to render the '
                'CupertinoDatePicker because the parent is too narrow at '
                '${size.width}px.\n'
                'An additional ${-remainingWidth}px is needed to avoid '
                'overlapping columns.',
              ),
            ),
          );
        }
        return true;
      }());
      layoutChild(index, BoxConstraints.tight(Size(math.max(0.0, childWidth), size.height)));
      positionChild(index, Offset(currentHorizontalOffset, 0.0));

      currentHorizontalOffset += childWidth;
    }
  }

  @override
  bool shouldRelayout(_DatePickerLayoutDelegate oldDelegate) {
    return columnWidths != oldDelegate.columnWidths
      || textDirectionFactor != oldDelegate.textDirectionFactor;
  }
}

/// Different display modes of [CupertinoDatePicker].
///
/// See also:
///
///  * [CupertinoDatePicker], the class that implements different display modes
///    of the iOS-style date picker.
///  * [CupertinoPicker], the class that implements a content agnostic spinner UI.
enum CupertinoDatePickerMode {
  /// Mode that shows the date in hour, minute, and (optional) an AM/PM designation.
  /// The AM/PM designation is shown only if [CupertinoDatePicker] does not use 24h format.
  /// Column order is subject to internationalization.
  ///
  /// Example: [4 | 14 | PM].
  time,
  /// Mode that shows the date in month, day of month, and year.
  /// Name of month is spelled in full.
  /// Column order is subject to internationalization.
  ///
  /// Example: [July | 13 | 2012].
  date,
  /// Mode that shows the date as day of the week, month, day of month and
  /// the time in hour, minute, and (optional) an AM/PM designation.
  /// The AM/PM designation is shown only if [CupertinoDatePicker] does not use 24h format.
  /// Column order is subject to internationalization.
  ///
  /// Example: [Fri Jul 13 | 4 | 14 | PM]
  dateAndTime,
}

// Different types of column in CupertinoDatePicker.
enum _PickerColumnType {
  // Day of month column in date mode.
  dayOfMonth,
  // Month column in date mode.
  month,
  // Year column in date mode.
  year,
  // Medium date column in dateAndTime mode.
  date,
  // Hour column in time and dateAndTime mode.
  hour,
  // minute column in time and dateAndTime mode.
  minute,
  // AM/PM column in time and dateAndTime mode.
  dayPeriod,
}

/// A date picker widget in iOS style.
///
/// There are several modes of the date picker listed in [CupertinoDatePickerMode].
///
/// The class will display its children as consecutive columns. Its children
/// order is based on internationalization.
///
/// Example of the picker in date mode:
///
///  * US-English: [July | 13 | 2012]
///  * Vietnamese: [13 | Tháng 7 | 2012]
///
/// Can be used with [showCupertinoModalPopup] to display the picker modally at
/// the bottom of the screen.
///
/// Sizes itself to its parent and may not render correctly if not given the
/// full screen width. Content texts are shown with
/// [CupertinoTextThemeData.dateTimePickerTextStyle].
///
/// See also:
///
///  * [CupertinoTimerPicker], the class that implements the iOS-style timer picker.
///  * [CupertinoPicker], the class that implements a content agnostic spinner UI.
class CupertinoDatePicker extends StatefulWidget {
  /// Constructs an iOS style date picker.
  ///
  /// [mode] is one of the mode listed in [CupertinoDatePickerMode] and defaults
  /// to [CupertinoDatePickerMode.dateAndTime].
  ///
  /// [onDateTimeChanged] is the callback called when the selected date or time
  /// changes and must not be null.
  ///
  /// [initialDateTime] is the initial date time of the picker. Defaults to the
  /// present date and time and must not be null. The present must conform to
  /// the intervals set in [minimumDate], [maximumDate], [minimumYear], and
  /// [maximumYear].
  ///
  /// [minimumDate] is the minimum date that the picker can be scrolled to in
  /// [CupertinoDatePickerMode.dateAndTime] mode. Null if there's no limit.
  ///
  /// [maximumDate] is the maximum date that the picker can be scrolled to in
  /// [CupertinoDatePickerMode.dateAndTime] mode. Null if there's no limit.
  ///
  /// [minimumYear] is the minimum year that the picker can be scrolled to in
  /// [CupertinoDatePickerMode.date] mode. Defaults to 1 and must not be null.
  ///
  /// [maximumYear] is the maximum year that the picker can be scrolled to in
  /// [CupertinoDatePickerMode.date] mode. Null if there's no limit.
  ///
  /// [minuteInterval] is the granularity of the minute spinner. Must be a
  /// positive integer factor of 60.
  ///
  /// [use24hFormat] decides whether 24 hour format is used. Defaults to false.
  CupertinoDatePicker({
    this.mode = CupertinoDatePickerMode.dateAndTime,
    @required this.onDateTimeChanged,
    DateTime initialDateTime,
    this.minimumDate,
    this.maximumDate,
    this.minimumYear = 1,
    this.maximumYear,
    this.minuteInterval = 1,
    this.use24hFormat = false,
    this.backgroundColor = _kBackgroundColor
  }) : initialDateTime = initialDateTime ?? DateTime.now(),
       assert(mode != null),
       assert(onDateTimeChanged != null),
       assert(minimumYear != null),
       assert(backgroundColor != null),
       assert(
         minuteInterval > 0 && 60 % minuteInterval == 0,
         'minute interval is not a positive integer factor of 60',
       ) {
    assert(this.initialDateTime != null);
    assert(
      mode != CupertinoDatePickerMode.dateAndTime || minimumDate == null || !this.initialDateTime.isBefore(minimumDate),
      'initial date is before minimum date',
    );
    assert(
      mode != CupertinoDatePickerMode.dateAndTime || maximumDate == null || !this.initialDateTime.isAfter(maximumDate),
      'initial date is after maximum date',
    );
    assert(
      mode != CupertinoDatePickerMode.date || (minimumYear >= 1 && this.initialDateTime.year >= minimumYear),
      'initial year is not greater than minimum year, or mininum year is not positive',
    );
    assert(
      mode != CupertinoDatePickerMode.date || maximumYear == null || this.initialDateTime.year <= maximumYear,
      'initial year is not smaller than maximum year',
    );
    assert(
      this.initialDateTime.minute % minuteInterval == 0,
      'initial minute is not divisible by minute interval',
    );
  }

  /// The mode of the date picker as one of [CupertinoDatePickerMode].
  /// Defaults to [CupertinoDatePickerMode.dateAndTime]. Cannot be null and
  /// value cannot change after initial build.
  final CupertinoDatePickerMode mode;

  /// The initial date and/or time of the picker. Defaults to the present date
  /// and time and must not be null. The present must conform to the intervals
  /// set in [minimumDate], [maximumDate], [minimumYear], and [maximumYear].
  ///
  /// Changing this value after the initial build will not affect the currently
  /// selected date time.
  final DateTime initialDateTime;

  /// Minimum date that the picker can be scrolled to in
  /// [CupertinoDatePickerMode.dateAndTime] mode. Null if there's no limit.
  final DateTime minimumDate;

  /// Maximum date that the picker can be scrolled to in
  /// [CupertinoDatePickerMode.dateAndTime] mode. Null if there's no limit.
  final DateTime maximumDate;

  /// Minimum year that the picker can be scrolled to in
  /// [CupertinoDatePickerMode.date] mode. Defaults to 1 and must not be null.
  final int minimumYear;

  /// Maximum year that the picker can be scrolled to in
  /// [CupertinoDatePickerMode.date] mode. Null if there's no limit.
  final int maximumYear;

  /// The granularity of the minutes spinner, if it is shown in the current mode.
  /// Must be an integer factor of 60.
  final int minuteInterval;

  /// Whether to use 24 hour format. Defaults to false.
  final bool use24hFormat;

  /// Callback called when the selected date and/or time changes. Must not be
  /// null.
  final ValueChanged<DateTime> onDateTimeChanged;

  /// Background color of date picker.
  ///
  /// Defaults to [CupertinoColors.white] when null.
  final Color backgroundColor;

  @override
  State<StatefulWidget> createState() {
    // The `time` mode and `dateAndTime` mode of the picker share the time
    // columns, so they are placed together to one state.
    // The `date` mode has different children and is implemented in a different
    // state.
    if (mode == CupertinoDatePickerMode.time || mode == CupertinoDatePickerMode.dateAndTime)
      return _CupertinoDatePickerDateTimeState();
    else
      return _CupertinoDatePickerDateState();
  }

  // Estimate the minimum width that each column needs to layout its content.
  static double _getColumnWidth(
    _PickerColumnType columnType,
    CupertinoLocalizations localizations,
    BuildContext context,
  ) {
    String longestText = '';

    switch (columnType) {
      case _PickerColumnType.date:
        // Measuring the length of all possible date is impossible, so here
        // just some dates are measured.
        for (int i = 1; i <= 12; i++) {
          // An arbitrary date.
          final String date =
              localizations.datePickerMediumDate(DateTime(2018, i, 25));
          if (longestText.length < date.length)
            longestText = date;
        }
        break;
      case _PickerColumnType.hour:
        for (int i = 0; i < 24; i++) {
          final String hour = localizations.datePickerHour(i);
          if (longestText.length < hour.length)
            longestText = hour;
        }
        break;
      case _PickerColumnType.minute:
        for (int i = 0; i < 60; i++) {
          final String minute = localizations.datePickerMinute(i);
          if (longestText.length < minute.length)
            longestText = minute;
        }
        break;
      case _PickerColumnType.dayPeriod:
        longestText =
          localizations.anteMeridiemAbbreviation.length > localizations.postMeridiemAbbreviation.length
            ? localizations.anteMeridiemAbbreviation
            : localizations.postMeridiemAbbreviation;
        break;
      case _PickerColumnType.dayOfMonth:
        for (int i = 1; i <=31; i++) {
          final String dayOfMonth = localizations.datePickerDayOfMonth(i);
          if (longestText.length < dayOfMonth.length)
            longestText = dayOfMonth;
        }
        break;
      case _PickerColumnType.month:
        for (int i = 1; i <=12; i++) {
          final String month = localizations.datePickerMonth(i);
          if (longestText.length < month.length)
            longestText = month;
        }
        break;
      case _PickerColumnType.year:
        longestText = localizations.datePickerYear(2018);
        break;
    }

    assert(longestText != '', 'column type is not appropriate');

    final TextPainter painter = TextPainter(
      text: TextSpan(
        style: _themeTextStyle(context),
        text: longestText,
      ),
      textDirection: Directionality.of(context),
    );

    // This operation is expensive and should be avoided. It is called here only
    // because there's no other way to get the information we want without
    // laying out the text.
    painter.layout();

    return painter.maxIntrinsicWidth;
  }
}

typedef _ColumnBuilder = Widget Function(double offAxisFraction, TransitionBuilder itemPositioningBuilder);

class _CupertinoDatePickerDateTimeState extends State<CupertinoDatePicker> {
  // Fraction of the farthest column's vanishing point vs its width. Eyeballed
  // vs iOS.
  static const double _kMaximumOffAxisFraction = 0.45;

  int textDirectionFactor;
  CupertinoLocalizations localizations;

  // Alignment based on text direction. The variable name is self descriptive,
  // however, when text direction is rtl, alignment is reversed.
  Alignment alignCenterLeft;
  Alignment alignCenterRight;

  // Read this out when the state is initially created. Changes in initialDateTime
  // in the widget after first build is ignored.
  DateTime initialDateTime;

  // The difference in days between the initial date and the currently selected date.
  int selectedDayFromInitial;

  // The current selection of the hour picker.
  //
  // If [widget.use24hFormat] is true, values range from 1-24. Otherwise values
  // range from 1-12.
  int selectedHour;

  // The previous selection index of the hour column.
  //
  // This ranges from 0-23 even if [widget.use24hFormat] is false. As a result,
  // it can be used for determining if we just changed from AM -> PM or vice
  // versa.
  int previousHourIndex;

  // The current selection of the minute picker. Values range from 0 to 59.
  int selectedMinute;

  // The current selection of the AM/PM picker.
  //
  // - 0 means AM
  // - 1 means PM
  int selectedAmPm;

  // The controller of the AM/PM column.
  FixedExtentScrollController amPmController;

  // The estimated width of columns.
  final Map<int, double> estimatedColumnWidths = <int, double>{};

  @override
  void initState() {
    super.initState();
    initialDateTime = widget.initialDateTime;
    selectedDayFromInitial = 0;
    selectedHour = widget.initialDateTime.hour;
    selectedMinute = widget.initialDateTime.minute;
    selectedAmPm = 0;

    if (!widget.use24hFormat) {
      selectedAmPm = selectedHour ~/ 12;
      selectedHour = selectedHour % 12;
      if (selectedHour == 0)
        selectedHour = 12;

      amPmController = FixedExtentScrollController(initialItem: selectedAmPm);
    }

    previousHourIndex = selectedHour;
  }

  @override
  void didUpdateWidget(CupertinoDatePicker oldWidget) {
    super.didUpdateWidget(oldWidget);

    assert(
      oldWidget.mode == widget.mode,
      "The CupertinoDatePicker's mode cannot change once it's built",
    );
  }

  @override
  void didChangeDependencies() {
    super.didChangeDependencies();

    textDirectionFactor = Directionality.of(context) == TextDirection.ltr ? 1 : -1;
    localizations = CupertinoLocalizations.of(context);

    alignCenterLeft = textDirectionFactor == 1 ? Alignment.centerLeft : Alignment.centerRight;
    alignCenterRight = textDirectionFactor == 1 ? Alignment.centerRight : Alignment.centerLeft;

    estimatedColumnWidths.clear();
  }

  // Lazily calculate the column width of the column being displayed only.
  double _getEstimatedColumnWidth(_PickerColumnType columnType) {
    if (estimatedColumnWidths[columnType.index] == null) {
      estimatedColumnWidths[columnType.index] =
          CupertinoDatePicker._getColumnWidth(columnType, localizations, context);
    }

    return estimatedColumnWidths[columnType.index];
  }

  // Gets the current date time of the picker.
  DateTime _getDateTime() {
    final DateTime date = DateTime(
      initialDateTime.year,
      initialDateTime.month,
      initialDateTime.day,
    ).add(Duration(days: selectedDayFromInitial));

    return DateTime(
      date.year,
      date.month,
      date.day,
      widget.use24hFormat ? selectedHour : selectedHour % 12 + selectedAmPm * 12,
      selectedMinute,
    );
  }

  // Builds the date column. The date is displayed in medium date format (e.g. Fri Aug 31).
  Widget _buildMediumDatePicker(double offAxisFraction, TransitionBuilder itemPositioningBuilder) {
    return CupertinoPicker.builder(
      scrollController: FixedExtentScrollController(initialItem: selectedDayFromInitial),
      offAxisFraction: offAxisFraction,
      itemExtent: _kItemExtent,
      useMagnifier: _kUseMagnifier,
      magnification: _kMagnification,
      backgroundColor: widget.backgroundColor,
      squeeze: _kSqueeze,
      onSelectedItemChanged: (int index) {
        selectedDayFromInitial = index;
        widget.onDateTimeChanged(_getDateTime());
      },
      itemBuilder: (BuildContext context, int index) {
        final DateTime dateTime = DateTime(
          initialDateTime.year,
          initialDateTime.month,
          initialDateTime.day,
        ).add(Duration(days: index));

        if (widget.minimumDate != null && dateTime.isBefore(widget.minimumDate))
          return null;
        if (widget.maximumDate != null && dateTime.isAfter(widget.maximumDate))
          return null;

        final DateTime now = DateTime.now();
        String dateText;

        if (dateTime == DateTime(now.year, now.month, now.day)) {
          dateText = localizations.todayLabel;
        } else {
          dateText = localizations.datePickerMediumDate(dateTime);
        }

        return itemPositioningBuilder(
          context,
          Text(
            dateText,
            style: _themeTextStyle(context),
          ),
        );
      },
    );
  }

  Widget _buildHourPicker(double offAxisFraction, TransitionBuilder itemPositioningBuilder) {
    return CupertinoPicker(
      scrollController: FixedExtentScrollController(initialItem: selectedHour),
      offAxisFraction: offAxisFraction,
      itemExtent: _kItemExtent,
      useMagnifier: _kUseMagnifier,
      magnification: _kMagnification,
      backgroundColor: widget.backgroundColor,
      squeeze: _kSqueeze,
      onSelectedItemChanged: (int index) {
        if (widget.use24hFormat) {
          selectedHour = index;
          widget.onDateTimeChanged(_getDateTime());
        } else {
          selectedHour = index % 12;

          // Automatically scrolls the am/pm column when the hour column value
          // goes far enough.

          final bool wasAm = previousHourIndex >=0 && previousHourIndex <= 11;
          final bool isAm = index >= 0 && index <= 11;

          if (wasAm != isAm) {
            // Animation values obtained by comparing with iOS version.
            amPmController.animateToItem(
              1 - amPmController.selectedItem,
              duration: const Duration(milliseconds: 300),
              curve: Curves.easeOut,
            );
          } else {
            widget.onDateTimeChanged(_getDateTime());
          }
        }

        previousHourIndex = index;
      },
      children: List<Widget>.generate(24, (int index) {
        int hour = index;
        if (!widget.use24hFormat)
          hour = hour % 12 == 0 ? 12 : hour % 12;

        return itemPositioningBuilder(
          context,
          Text(
            localizations.datePickerHour(hour),
            semanticsLabel: localizations.datePickerHourSemanticsLabel(hour),
            style: _themeTextStyle(context),
          ),
        );
      }),
      looping: true,
    );
  }

  Widget _buildMinutePicker(double offAxisFraction, TransitionBuilder itemPositioningBuilder) {
    return CupertinoPicker(
      scrollController: FixedExtentScrollController(initialItem: selectedMinute ~/ widget.minuteInterval),
      offAxisFraction: offAxisFraction,
      itemExtent: _kItemExtent,
      useMagnifier: _kUseMagnifier,
      magnification: _kMagnification,
      backgroundColor: widget.backgroundColor,
      squeeze: _kSqueeze,
      onSelectedItemChanged: (int index) {
        selectedMinute = index * widget.minuteInterval;
        widget.onDateTimeChanged(_getDateTime());
      },
      children: List<Widget>.generate(60 ~/ widget.minuteInterval, (int index) {
        final int minute = index * widget.minuteInterval;
        return itemPositioningBuilder(
          context,
          Text(
            localizations.datePickerMinute(minute),
            semanticsLabel: localizations.datePickerMinuteSemanticsLabel(minute),
            style: _themeTextStyle(context),
          ),
        );
      }),
      looping: true,
    );
  }

  Widget _buildAmPmPicker(double offAxisFraction, TransitionBuilder itemPositioningBuilder) {
    return CupertinoPicker(
      scrollController: amPmController,
      offAxisFraction: offAxisFraction,
      itemExtent: _kItemExtent,
      useMagnifier: _kUseMagnifier,
      magnification: _kMagnification,
      backgroundColor: widget.backgroundColor,
      squeeze: _kSqueeze,
      onSelectedItemChanged: (int index) {
        selectedAmPm = index;
        widget.onDateTimeChanged(_getDateTime());
      },
      children: List<Widget>.generate(2, (int index) {
        return itemPositioningBuilder(
          context,
          Text(
            index == 0
              ? localizations.anteMeridiemAbbreviation
              : localizations.postMeridiemAbbreviation,
            style: _themeTextStyle(context),
          ),
        );
      }),
    );
  }

  @override
  Widget build(BuildContext context) {
    // Widths of the columns in this picker, ordered from left to right.
    final List<double> columnWidths = <double>[
      _getEstimatedColumnWidth(_PickerColumnType.hour),
      _getEstimatedColumnWidth(_PickerColumnType.minute),
    ];
    final List<_ColumnBuilder> pickerBuilders = <_ColumnBuilder>[
      _buildHourPicker,
      _buildMinutePicker,
    ];

    // Adds am/pm column if the picker is not using 24h format.
    if (!widget.use24hFormat) {
      if (localizations.datePickerDateTimeOrder == DatePickerDateTimeOrder.date_time_dayPeriod
        || localizations.datePickerDateTimeOrder == DatePickerDateTimeOrder.time_dayPeriod_date) {
        pickerBuilders.add(_buildAmPmPicker);
        columnWidths.add(_getEstimatedColumnWidth(_PickerColumnType.dayPeriod));
      } else {
        pickerBuilders.insert(0, _buildAmPmPicker);
        columnWidths.insert(0, _getEstimatedColumnWidth(_PickerColumnType.dayPeriod));
      }
    }

    // Adds medium date column if the picker's mode is date and time.
    if (widget.mode == CupertinoDatePickerMode.dateAndTime) {
      if (localizations.datePickerDateTimeOrder == DatePickerDateTimeOrder.time_dayPeriod_date
          || localizations.datePickerDateTimeOrder == DatePickerDateTimeOrder.dayPeriod_time_date) {
        pickerBuilders.add(_buildMediumDatePicker);
        columnWidths.add(_getEstimatedColumnWidth(_PickerColumnType.date));
      } else {
        pickerBuilders.insert(0, _buildMediumDatePicker);
        columnWidths.insert(0, _getEstimatedColumnWidth(_PickerColumnType.date));
      }
    }

    final List<Widget> pickers = <Widget>[];

    for (int i = 0; i < columnWidths.length; i++) {
      double offAxisFraction = 0.0;
      if (i == 0)
        offAxisFraction = -_kMaximumOffAxisFraction * textDirectionFactor;
      else if (i >= 2 || columnWidths.length == 2)
        offAxisFraction = _kMaximumOffAxisFraction * textDirectionFactor;

      EdgeInsets padding = const EdgeInsets.only(right: _kDatePickerPadSize);
      if (i == columnWidths.length - 1)
        padding = padding.flipped;
      if (textDirectionFactor == -1)
        padding = padding.flipped;

      pickers.add(LayoutId(
        id: i,
        child: pickerBuilders[i](
          offAxisFraction,
          (BuildContext context, Widget child) {
            return Container(
              alignment: i == columnWidths.length - 1
                ? alignCenterLeft
                : alignCenterRight,
              padding: padding,
              child: Container(
                alignment: i == columnWidths.length - 1 ? alignCenterLeft : alignCenterRight,
                width: i == 0 || i == columnWidths.length - 1
                  ? null
                  : columnWidths[i] + _kDatePickerPadSize,
                child: child,
              ),
            );
          },
        ),
      ));
    }

    return MediaQuery(
      data: const MediaQueryData(textScaleFactor: 1.0),
      child: DefaultTextStyle.merge(
        style: _kDefaultPickerTextStyle,
        child: CustomMultiChildLayout(
          delegate: _DatePickerLayoutDelegate(
            columnWidths: columnWidths,
            textDirectionFactor: textDirectionFactor,
          ),
          children: pickers,
        ),
      ),
    );
  }
}

class _CupertinoDatePickerDateState extends State<CupertinoDatePicker> {
  int textDirectionFactor;
  CupertinoLocalizations localizations;

  // Alignment based on text direction. The variable name is self descriptive,
  // however, when text direction is rtl, alignment is reversed.
  Alignment alignCenterLeft;
  Alignment alignCenterRight;

  // The currently selected values of the picker.
  int selectedDay;
  int selectedMonth;
  int selectedYear;

  // The controller of the day picker. There are cases where the selected value
  // of the picker is invalid (e.g. February 30th 2018), and this dayController
  // is responsible for jumping to a valid value.
  FixedExtentScrollController dayController;

  // Estimated width of columns.
  Map<int, double> estimatedColumnWidths = <int, double>{};

  @override
  void initState() {
    super.initState();
    selectedDay = widget.initialDateTime.day;
    selectedMonth = widget.initialDateTime.month;
    selectedYear = widget.initialDateTime.year;

    dayController = FixedExtentScrollController(initialItem: selectedDay - 1);
  }

  @override
  void didChangeDependencies() {
    super.didChangeDependencies();

    textDirectionFactor = Directionality.of(context) == TextDirection.ltr ? 1 : -1;
    localizations = CupertinoLocalizations.of(context);

    alignCenterLeft = textDirectionFactor == 1 ? Alignment.centerLeft : Alignment.centerRight;
    alignCenterRight = textDirectionFactor == 1 ? Alignment.centerRight : Alignment.centerLeft;

    estimatedColumnWidths[_PickerColumnType.dayOfMonth.index] = CupertinoDatePicker._getColumnWidth(_PickerColumnType.dayOfMonth, localizations, context);
    estimatedColumnWidths[_PickerColumnType.month.index] = CupertinoDatePicker._getColumnWidth(_PickerColumnType.month, localizations, context);
    estimatedColumnWidths[_PickerColumnType.year.index] = CupertinoDatePicker._getColumnWidth(_PickerColumnType.year, localizations, context);
  }

  Widget _buildDayPicker(double offAxisFraction, TransitionBuilder itemPositioningBuilder) {
    final int daysInCurrentMonth = DateTime(selectedYear, (selectedMonth + 1) % 12, 0).day;
    return CupertinoPicker(
      scrollController: dayController,
      offAxisFraction: offAxisFraction,
      itemExtent: _kItemExtent,
      useMagnifier: _kUseMagnifier,
      magnification: _kMagnification,
      backgroundColor: widget.backgroundColor,
      squeeze: _kSqueeze,
      onSelectedItemChanged: (int index) {
        selectedDay = index + 1;
        if (DateTime(selectedYear, selectedMonth, selectedDay).day == selectedDay)
          widget.onDateTimeChanged(DateTime(selectedYear, selectedMonth, selectedDay));
      },
      children: List<Widget>.generate(31, (int index) {
        TextStyle textStyle = _themeTextStyle(context);
        if (index >= daysInCurrentMonth) {
          textStyle = textStyle.copyWith(color: CupertinoColors.inactiveGray);
        }
        return itemPositioningBuilder(
          context,
          Text(
            localizations.datePickerDayOfMonth(index + 1),
            style: textStyle,
          ),
        );
      }),
      looping: true,
    );
  }

  Widget _buildMonthPicker(double offAxisFraction, TransitionBuilder itemPositioningBuilder) {
    return CupertinoPicker(
      scrollController: FixedExtentScrollController(initialItem: selectedMonth - 1),
      offAxisFraction: offAxisFraction,
      itemExtent: _kItemExtent,
      useMagnifier: _kUseMagnifier,
      magnification: _kMagnification,
      backgroundColor: widget.backgroundColor,
      squeeze: _kSqueeze,
      onSelectedItemChanged: (int index) {
        selectedMonth = index + 1;
        if (DateTime(selectedYear, selectedMonth, selectedDay).day == selectedDay)
          widget.onDateTimeChanged(DateTime(selectedYear, selectedMonth, selectedDay));
      },
      children: List<Widget>.generate(12, (int index) {
        return itemPositioningBuilder(
          context,
          Text(
            localizations.datePickerMonth(index + 1),
            style: _themeTextStyle(context),
          ),
        );
      }),
      looping: true,
    );
  }

  Widget _buildYearPicker(double offAxisFraction, TransitionBuilder itemPositioningBuilder) {
    return CupertinoPicker.builder(
      scrollController: FixedExtentScrollController(initialItem: selectedYear),
      itemExtent: _kItemExtent,
      offAxisFraction: offAxisFraction,
      useMagnifier: _kUseMagnifier,
      magnification: _kMagnification,
      backgroundColor: widget.backgroundColor,
      onSelectedItemChanged: (int index) {
        selectedYear = index;
        if (DateTime(selectedYear, selectedMonth, selectedDay).day == selectedDay)
          widget.onDateTimeChanged(DateTime(selectedYear, selectedMonth, selectedDay));
      },
      itemBuilder: (BuildContext context, int index) {
        if (index < widget.minimumYear)
          return null;

        if (widget.maximumYear != null && index > widget.maximumYear)
          return null;

        return itemPositioningBuilder(
          context,
          Text(
            localizations.datePickerYear(index),
            style: _themeTextStyle(context),
          ),
        );
      },
    );
  }

  bool _keepInValidRange(ScrollEndNotification notification) {
    // Whenever scrolling lands on an invalid entry, the picker
    // automatically scrolls to a valid one.
    final int desiredDay = DateTime(selectedYear, selectedMonth, selectedDay).day;
    if (desiredDay != selectedDay) {
      SchedulerBinding.instance.addPostFrameCallback((Duration timestamp) {
        dayController.animateToItem(
          // The next valid date is also the amount of days overflown.
          dayController.selectedItem - desiredDay,
          duration: const Duration(milliseconds: 200),
          curve: Curves.easeOut,
        );
      });
    }
    setState(() {
      // Rebuild because the number of valid days per month are different
      // depending on the month and year.
    });
    return false;
  }

  @override
  Widget build(BuildContext context) {
    List<_ColumnBuilder> pickerBuilders = <_ColumnBuilder>[];
    List<double> columnWidths = <double>[];

    switch (localizations.datePickerDateOrder) {
      case DatePickerDateOrder.mdy:
        pickerBuilders = <_ColumnBuilder>[_buildMonthPicker, _buildDayPicker, _buildYearPicker];
        columnWidths = <double>[
          estimatedColumnWidths[_PickerColumnType.month.index],
          estimatedColumnWidths[_PickerColumnType.dayOfMonth.index],
          estimatedColumnWidths[_PickerColumnType.year.index]];
        break;
      case DatePickerDateOrder.dmy:
        pickerBuilders = <_ColumnBuilder>[_buildDayPicker, _buildMonthPicker, _buildYearPicker];
        columnWidths = <double>[
          estimatedColumnWidths[_PickerColumnType.dayOfMonth.index],
          estimatedColumnWidths[_PickerColumnType.month.index],
          estimatedColumnWidths[_PickerColumnType.year.index]];
        break;
      case DatePickerDateOrder.ymd:
        pickerBuilders = <_ColumnBuilder>[_buildYearPicker, _buildMonthPicker, _buildDayPicker];
        columnWidths = <double>[
          estimatedColumnWidths[_PickerColumnType.year.index],
          estimatedColumnWidths[_PickerColumnType.month.index],
          estimatedColumnWidths[_PickerColumnType.dayOfMonth.index]];
        break;
      case DatePickerDateOrder.ydm:
        pickerBuilders = <_ColumnBuilder>[_buildYearPicker, _buildDayPicker, _buildMonthPicker];
        columnWidths = <double>[
          estimatedColumnWidths[_PickerColumnType.year.index],
          estimatedColumnWidths[_PickerColumnType.dayOfMonth.index],
          estimatedColumnWidths[_PickerColumnType.month.index]];
        break;
      default:
        assert(false, 'date order is not specified');
    }

    final List<Widget> pickers = <Widget>[];

    for (int i = 0; i < columnWidths.length; i++) {
      final double offAxisFraction = (i - 1) * 0.3 * textDirectionFactor;

      EdgeInsets padding = const EdgeInsets.only(right: _kDatePickerPadSize);
      if (textDirectionFactor == -1)
        padding = const EdgeInsets.only(left: _kDatePickerPadSize);

      pickers.add(LayoutId(
        id: i,
        child: pickerBuilders[i](
          offAxisFraction,
          (BuildContext context, Widget child) {
            return Container(
              alignment: i == columnWidths.length - 1
                  ? alignCenterLeft
                  : alignCenterRight,
              padding: i == 0 ? null : padding,
              child: Container(
                alignment: i == 0 ? alignCenterLeft : alignCenterRight,
                width: columnWidths[i] + _kDatePickerPadSize,
                child: child,
              ),
            );
          },
        ),
      ));
    }

    return MediaQuery(
      data: const MediaQueryData(textScaleFactor: 1.0),
      child: NotificationListener<ScrollEndNotification>(
        onNotification: _keepInValidRange,
        child: DefaultTextStyle.merge(
          style: _kDefaultPickerTextStyle,
          child: CustomMultiChildLayout(
            delegate: _DatePickerLayoutDelegate(
              columnWidths: columnWidths,
              textDirectionFactor: textDirectionFactor,
            ),
            children: pickers,
          ),
        ),
      ),
    );
  }
}


// The iOS date picker and timer picker has their width fixed to 320.0 in all
// modes. The only exception is the hms mode (which doesn't have a native counterpart),
// with a fixed width of 330.0 px.
//
// For date pickers, if the maximum width given to the picker is greater than
// 320.0, the leftmost and rightmost column will be extended equally so that the
// widths match, and the picker is in the center.
//
// For timer pickers, if the maximum width given to the picker is greater than
// its intrinsic width, it will keep its intrinsic size and position itself in the
// parent using its alignment parameter.
//
// If the maximum width given to the picker is smaller than 320.0, the picker's
// layout will be broken.


/// Different modes of [CupertinoTimerPicker].
///
/// See also:
///
///  * [CupertinoTimerPicker], the class that implements the iOS-style timer picker.
///  * [CupertinoPicker], the class that implements a content agnostic spinner UI.
enum CupertinoTimerPickerMode {
  /// Mode that shows the timer duration in hour and minute.
  ///
  /// Examples: 16 hours | 14 min.
  hm,
  /// Mode that shows the timer duration in minute and second.
  ///
  /// Examples: 14 min | 43 sec.
  ms,
  /// Mode that shows the timer duration in hour, minute, and second.
  ///
  /// Examples: 16 hours | 14 min | 43 sec.
  hms,
}

/// A countdown timer picker in iOS style.
///
/// This picker shows a countdown duration with hour, minute and second spinners.
/// The duration is bound between 0 and 23 hours 59 minutes 59 seconds.
///
/// There are several modes of the timer picker listed in [CupertinoTimerPickerMode].
///
/// The picker has a fixed size of 320 x 216, in logical pixels, with the exception
/// of [CupertinoTimerPickerMode.hms], which is 330 x 216. If the parent widget
/// provides more space than it needs, the picker will position itself according
/// to its [alignment] property.
///
/// See also:
///
///  * [CupertinoDatePicker], the class that implements different display modes
///    of the iOS-style date picker.
///  * [CupertinoPicker], the class that implements a content agnostic spinner UI.
class CupertinoTimerPicker extends StatefulWidget {
  /// Constructs an iOS style countdown timer picker.
  ///
  /// [mode] is one of the modes listed in [CupertinoTimerPickerMode] and
  /// defaults to [CupertinoTimerPickerMode.hms].
  ///
  /// [onTimerDurationChanged] is the callback called when the selected duration
  /// changes and must not be null.
  ///
  /// [initialTimerDuration] defaults to 0 second and is limited from 0 second
  /// to 23 hours 59 minutes 59 seconds.
  ///
  /// [minuteInterval] is the granularity of the minute spinner. Must be a
  /// positive integer factor of 60.
  ///
  /// [secondInterval] is the granularity of the second spinner. Must be a
  /// positive integer factor of 60.
  CupertinoTimerPicker({
    Key key,
    this.mode = CupertinoTimerPickerMode.hms,
    this.initialTimerDuration = Duration.zero,
    this.minuteInterval = 1,
    this.secondInterval = 1,
<<<<<<< HEAD
    this.alignment = Alignment.center,
=======
    this.backgroundColor = _kBackgroundColor,
>>>>>>> bb1d139c
    @required this.onTimerDurationChanged,
  }) : assert(mode != null),
       assert(onTimerDurationChanged != null),
       assert(initialTimerDuration >= Duration.zero),
       assert(initialTimerDuration < const Duration(days: 1)),
       assert(minuteInterval > 0 && 60 % minuteInterval == 0),
       assert(secondInterval > 0 && 60 % secondInterval == 0),
       assert(initialTimerDuration.inMinutes % minuteInterval == 0),
       assert(initialTimerDuration.inSeconds % secondInterval == 0),
<<<<<<< HEAD
       assert(alignment != null),
       super(key: key);
=======
       assert(backgroundColor != null);
>>>>>>> bb1d139c

  /// The mode of the timer picker.
  final CupertinoTimerPickerMode mode;

  /// The initial duration of the countdown timer.
  final Duration initialTimerDuration;

  /// The granularity of the minute spinner. Must be a positive integer factor
  /// of 60.
  final int minuteInterval;

  /// The granularity of the second spinner. Must be a positive integer factor
  /// of 60.
  final int secondInterval;

  /// Callback called when the timer duration changes.
  final ValueChanged<Duration> onTimerDurationChanged;

<<<<<<< HEAD
  /// Defines how the timper picker should be positioned within its parent.
  ///
  /// This property must not be null. It defaults to [Alignment.center].
  final AlignmentGeometry alignment;
=======
  /// Background color of timer picker.
  ///
  /// Defaults to [CupertinoColors.white] when null.
  final Color backgroundColor;
>>>>>>> bb1d139c

  @override
  State<StatefulWidget> createState() => _CupertinoTimerPickerState();
}

class _CupertinoTimerPickerState extends State<CupertinoTimerPicker> {
  TextDirection textDirection;
  CupertinoLocalizations localizations;
  int get textDirectionFactor {
    switch (textDirection) {
      case TextDirection.ltr:
        return 1;
      case TextDirection.rtl:
        return -1;
    }
    return 1;
  }

  // The currently selected values of the picker.
  int selectedHour;
  int selectedMinute;
  int selectedSecond;

  // On iOS the selected values won't be reported until the scrolling fully stops.
  // The values below are the latest selected values when the picker comes to a full stop.
  int lastSelectedHour;
  int lastSelectedMinute;
  int lastSelectedSecond;

  final TextPainter textPainter = TextPainter();
  final List<String> numbers = List<String>.generate(10, (int i) => '${9 - i}');
  double numberLabelWidth;
  double numberLabelHeight;
  double numberLabelBaseline;

  @override
  void initState() {
    super.initState();

    selectedMinute = widget.initialTimerDuration.inMinutes % 60;

    if (widget.mode != CupertinoTimerPickerMode.ms)
      selectedHour = widget.initialTimerDuration.inHours;

    if (widget.mode != CupertinoTimerPickerMode.hm)
      selectedSecond = widget.initialTimerDuration.inSeconds % 60;
  }

  @override
  void didUpdateWidget(CupertinoTimerPicker oldWidget) {
    super.didUpdateWidget(oldWidget);

    assert(
      oldWidget.mode == widget.mode,
      "The CupertinoTimerPicker's mode cannot change once it's built",
    );
  }

  @override
  void didChangeDependencies() {
    super.didChangeDependencies();

    textDirection = Directionality.of(context);
    localizations = CupertinoLocalizations.of(context);

    textPainter.textDirection = textDirection;
    final TextStyle textStyle = _textStyleFrom(context);

    double maxWidth = double.negativeInfinity;
    String widestNumber;

    // Assumes that:
    // - 2-digit numbers are always wider than 1-digit numbers.
    // - There's at least one number in 1-9 that's wider than or equal to 0.
    // - The widest 2-digit number is composed of 2 same 1-digit numbers
    //   that has the biggest width.
    // - If two different 1-digit numbers are of the same width, their corresponding
    //   2 digit numbers are of the same width.
    for (String input in numbers) {
      textPainter.text = TextSpan(
        text: input,
        style: textStyle
      );
      textPainter.layout();

      if (textPainter.maxIntrinsicWidth > maxWidth) {
        maxWidth = textPainter.maxIntrinsicWidth;
        widestNumber = input;
      }
    }

    textPainter.text = TextSpan(
      text: '$widestNumber$widestNumber',
      style: textStyle
    );

    textPainter.layout();
    numberLabelWidth = textPainter.maxIntrinsicWidth;
    numberLabelHeight = textPainter.height;
    numberLabelBaseline = textPainter.computeDistanceToActualBaseline(TextBaseline.alphabetic);
  }

  // Builds a text label with scale factor 1.0 and font weight semi-bold.
  // `pickerPadding ` is the additional padding the corresponding picker has to apply
  // around the `Text`, in order to extend its separators towards the closest
  // horizontal edge of the encompassing widget.
  Widget _buildLabel(String text, EdgeInsetsDirectional pickerPadding) {
    final EdgeInsetsDirectional padding = EdgeInsetsDirectional.only(
      start: numberLabelWidth
           + _kTimerPickerLabelPadSize
           + pickerPadding.start,
    );

    return IgnorePointer(
      child: Container(
        alignment: AlignmentDirectional.centerStart.resolve(textDirection),
        padding: padding.resolve(textDirection),
        child: SizedBox(
          height: numberLabelHeight,
          child: Baseline(
            baseline: numberLabelBaseline,
            baselineType: TextBaseline.alphabetic,
            child: Text(
              text,
              style: const TextStyle(
                fontSize: _kTimerPickerLabelFontSize,
                fontWeight: FontWeight.w600
              ),
              maxLines: 1,
              softWrap: false,
            ),
          ),
        ),
      ),
    );
  }

  // The picker has to be wider than its content, since the separators
  // are part of the picker.
  Widget _buildPickerNumberLabel(String text, EdgeInsetsDirectional padding) {
    return Container(
      width: _kTimerPickerColumnIntrinsicWidth + padding.horizontal,
      padding: padding.resolve(textDirection),
      alignment: AlignmentDirectional.centerStart.resolve(textDirection),
      child: Container(
        width: numberLabelWidth,
        alignment: AlignmentDirectional.centerEnd.resolve(textDirection),
        child: Text(text, softWrap: false, maxLines: 1, overflow: TextOverflow.visible),
      ),
    );
  }

  Widget _buildHourPicker(EdgeInsetsDirectional additionalPadding) {
    return CupertinoPicker(
      scrollController: FixedExtentScrollController(initialItem: selectedHour),
      offAxisFraction: -0.5 * textDirectionFactor,
      itemExtent: _kItemExtent,
      backgroundColor: widget.backgroundColor,
      squeeze: _kSqueeze,
      onSelectedItemChanged: (int index) {
        setState(() {
          selectedHour = index;
          widget.onTimerDurationChanged(
            Duration(
              hours: selectedHour,
              minutes: selectedMinute,
              seconds: selectedSecond ?? 0));
        });
      },
      children: List<Widget>.generate(24, (int index) {
        final String semanticsLabel = textDirectionFactor == 1
          ? localizations.timerPickerHour(index) + localizations.timerPickerHourLabel(index)
          : localizations.timerPickerHourLabel(index) + localizations.timerPickerHour(index);

        return Semantics(
          label: semanticsLabel,
          excludeSemantics: true,
          child: _buildPickerNumberLabel(localizations.timerPickerHour(index), additionalPadding),
        );
      }),
    );
  }

  Widget _buildHourColumn(EdgeInsetsDirectional additionalPadding) {
    return Stack(
      children: <Widget>[
        NotificationListener<ScrollEndNotification>(
          onNotification: (ScrollEndNotification notification) {
            setState(() { lastSelectedHour = selectedHour; });
            return false;
          },
          child: _buildHourPicker(additionalPadding),
        ),
        _buildLabel(
          localizations.timerPickerHourLabel(lastSelectedHour ?? selectedHour),
          additionalPadding
        ),
      ],
    );
  }

  Widget _buildMinutePicker(EdgeInsetsDirectional additionalPadding) {
    double offAxisFraction;
    switch (widget.mode) {
      case CupertinoTimerPickerMode.hm:
        offAxisFraction = 0.5 * textDirectionFactor;
        break;
      case CupertinoTimerPickerMode.hms:
        offAxisFraction = 0.0;
        break;
      case CupertinoTimerPickerMode.ms:
        offAxisFraction = -0.5 * textDirectionFactor;
    }

    return CupertinoPicker(
      scrollController: FixedExtentScrollController(
        initialItem: selectedMinute ~/ widget.minuteInterval,
      ),
      offAxisFraction: offAxisFraction,
      itemExtent: _kItemExtent,
      backgroundColor: widget.backgroundColor,
      squeeze: _kSqueeze,
      looping: true,
      onSelectedItemChanged: (int index) {
        setState(() {
          selectedMinute = index * widget.minuteInterval;
          widget.onTimerDurationChanged(
            Duration(
              hours: selectedHour ?? 0,
              minutes: selectedMinute,
              seconds: selectedSecond ?? 0));
        });
      },
      children: List<Widget>.generate(60 ~/ widget.minuteInterval, (int index) {
        final int minute = index * widget.minuteInterval;

        final String semanticsLabel = textDirectionFactor == 1
          ? localizations.timerPickerMinute(minute) + localizations.timerPickerMinuteLabel(minute)
          : localizations.timerPickerMinuteLabel(minute) + localizations.timerPickerMinute(minute);

        return Semantics(
          label: semanticsLabel,
          excludeSemantics: true,
          child: _buildPickerNumberLabel(localizations.timerPickerMinute(minute), additionalPadding),
        );
      }),
    );
  }

  Widget _buildMinuteColumn(EdgeInsetsDirectional additionalPadding) {
    return Stack(
      children: <Widget>[
        NotificationListener<ScrollEndNotification>(
          onNotification: (ScrollEndNotification notification) {
            setState(() { lastSelectedMinute = selectedMinute; });
            return false;
          },
          child: _buildMinutePicker(additionalPadding),
        ),
        _buildLabel(
          localizations.timerPickerMinuteLabel(lastSelectedMinute ?? selectedMinute),
          additionalPadding,
        ),
      ],
    );
  }

  Widget _buildSecondPicker(EdgeInsetsDirectional additionalPadding) {
    final double offAxisFraction = 0.5 * textDirectionFactor;

    return CupertinoPicker(
      scrollController: FixedExtentScrollController(
        initialItem: selectedSecond ~/ widget.secondInterval,
      ),
      offAxisFraction: offAxisFraction,
      itemExtent: _kItemExtent,
      backgroundColor: widget.backgroundColor,
      squeeze: _kSqueeze,
      looping: true,
      onSelectedItemChanged: (int index) {
        setState(() {
          selectedSecond = index * widget.secondInterval;
          widget.onTimerDurationChanged(
            Duration(
              hours: selectedHour ?? 0,
              minutes: selectedMinute,
              seconds: selectedSecond));
        });
      },
      children: List<Widget>.generate(60 ~/ widget.secondInterval, (int index) {
        final int second = index * widget.secondInterval;

        final String semanticsLabel = textDirectionFactor == 1
          ? localizations.timerPickerSecond(second) + localizations.timerPickerSecondLabel(second)
          : localizations.timerPickerSecondLabel(second) + localizations.timerPickerSecond(second);

        return Semantics(
          label: semanticsLabel,
          excludeSemantics: true,
          child: _buildPickerNumberLabel(localizations.timerPickerSecond(second), additionalPadding),
        );
      }),
    );
  }

  Widget _buildSecondColumn(EdgeInsetsDirectional additionalPadding) {
    return Stack(
      children: <Widget>[
        NotificationListener<ScrollEndNotification>(
          onNotification: (ScrollEndNotification notification) {
            setState(() { lastSelectedSecond = selectedSecond; });
            return false;
          },
          child: _buildSecondPicker(additionalPadding),
        ),
        _buildLabel(
          localizations.timerPickerSecondLabel(lastSelectedSecond ?? selectedSecond),
          additionalPadding,
        ),
      ],
    );
  }

  TextStyle _textStyleFrom(BuildContext context) {
    return CupertinoTheme.of(context).textTheme
      .pickerTextStyle.merge(
        const TextStyle(
          fontSize: _kTimerPickerNumberLabelFontSize,
        )
      );
  }

  @override
  Widget build(BuildContext context) {
    // The timer picker can be divided into columns corresponding to hour,
    // minute, and second. Each column consists of a scrollable and a fixed
    // label on top of it.

    List<Widget> columns;
    double totalWidth;

    switch (widget.mode) {
      case CupertinoTimerPickerMode.hm:
        totalWidth = _kPickerWidth;
        // Pad the widget to make it as wide as `_kPickerWidth`.
        final double paddingValue = math.max(0, totalWidth - 2 * _kTimerPickerColumnIntrinsicWidth - 2 * _kTimerPickerHalfColumnPadding);
        columns = <Widget>[
          _buildHourColumn(EdgeInsetsDirectional.only(start: paddingValue / 2, end: _kTimerPickerHalfColumnPadding)),
          _buildMinuteColumn(EdgeInsetsDirectional.only(start: _kTimerPickerHalfColumnPadding, end: paddingValue / 2))
        ];
        break;
      case CupertinoTimerPickerMode.ms:
        totalWidth = _kPickerWidth;
        // Pad the widget to make it as wide as `_kPickerWidth`.
        final double paddingValue = math.max(0, totalWidth - 2 * _kTimerPickerColumnIntrinsicWidth - 2 * _kTimerPickerHalfColumnPadding);
        columns = <Widget>[
          _buildMinuteColumn(EdgeInsetsDirectional.only(start: paddingValue / 2, end: _kTimerPickerHalfColumnPadding)),
          _buildSecondColumn(EdgeInsetsDirectional.only(start: _kTimerPickerHalfColumnPadding, end: paddingValue / 2))
        ];
        break;
      case CupertinoTimerPickerMode.hms:
      const double paddingValue = _kTimerPickerHalfColumnPadding * 2;
        totalWidth = _kTimerPickerColumnIntrinsicWidth * 3 + 4 * _kTimerPickerHalfColumnPadding + paddingValue;
        columns = <Widget>[
          _buildHourColumn(const EdgeInsetsDirectional.only(start: paddingValue / 2, end: _kTimerPickerHalfColumnPadding)),
          _buildMinuteColumn(const EdgeInsetsDirectional.only(start: _kTimerPickerHalfColumnPadding, end: _kTimerPickerHalfColumnPadding)),
          _buildSecondColumn(const EdgeInsetsDirectional.only(start: _kTimerPickerHalfColumnPadding, end: paddingValue / 2))
        ];
        break;
    }
    final CupertinoThemeData themeData = CupertinoTheme.of(context);
    return MediaQuery(
      data: const MediaQueryData(
        // The native iOS picker's text scaling is fixed, so we will also fix it
        // as well in our picker.
        textScaleFactor: 1.0,
      ),
      child: CupertinoTheme(
        data: themeData.copyWith(
          textTheme: themeData.textTheme.copyWith(
            pickerTextStyle: _textStyleFrom(context),
          )
        ),
        child: Align(
          alignment: widget.alignment,
          child: Container(
            color: _kBackgroundColor,
            width: totalWidth,
            height: _kPickerHeight,
            child: DefaultTextStyle(
              style: _textStyleFrom(context),
              child: Row(children: columns.map((Widget child) => Expanded(child: child)).toList(growable: false)),
            ),
          ),
        ),
      ),
    );
  }
}<|MERGE_RESOLUTION|>--- conflicted
+++ resolved
@@ -1084,11 +1084,8 @@
     this.initialTimerDuration = Duration.zero,
     this.minuteInterval = 1,
     this.secondInterval = 1,
-<<<<<<< HEAD
     this.alignment = Alignment.center,
-=======
     this.backgroundColor = _kBackgroundColor,
->>>>>>> bb1d139c
     @required this.onTimerDurationChanged,
   }) : assert(mode != null),
        assert(onTimerDurationChanged != null),
@@ -1098,12 +1095,9 @@
        assert(secondInterval > 0 && 60 % secondInterval == 0),
        assert(initialTimerDuration.inMinutes % minuteInterval == 0),
        assert(initialTimerDuration.inSeconds % secondInterval == 0),
-<<<<<<< HEAD
+       assert(backgroundColor != null),
        assert(alignment != null),
        super(key: key);
-=======
-       assert(backgroundColor != null);
->>>>>>> bb1d139c
 
   /// The mode of the timer picker.
   final CupertinoTimerPickerMode mode;
@@ -1122,17 +1116,15 @@
   /// Callback called when the timer duration changes.
   final ValueChanged<Duration> onTimerDurationChanged;
 
-<<<<<<< HEAD
   /// Defines how the timper picker should be positioned within its parent.
   ///
   /// This property must not be null. It defaults to [Alignment.center].
   final AlignmentGeometry alignment;
-=======
+
   /// Background color of timer picker.
   ///
   /// Defaults to [CupertinoColors.white] when null.
   final Color backgroundColor;
->>>>>>> bb1d139c
 
   @override
   State<StatefulWidget> createState() => _CupertinoTimerPickerState();
