--- conflicted
+++ resolved
@@ -44,15 +44,6 @@
     // Perform incoming transition linearly. Use to precisely track back gesture drags.
     bool linearTransition,
   }) :
-<<<<<<< HEAD
-      _incomingPositionAnimation = _kRightMiddleTween.animate(
-        new CurvedAnimation(
-          parent: incomingRouteAnimation,
-          curve: Curves.easeOut,
-          reverseCurve: Curves.easeIn,
-        )
-      ),
-=======
       _incomingPositionAnimation = linearTransition
         ? _kRightMiddleTween.animate(incomingRouteAnimation)
         : _kRightMiddleTween.animate(
@@ -62,7 +53,6 @@
               reverseCurve: Curves.easeIn,
             )
           ),
->>>>>>> 0cf2f88f
       _outgoingPositionAnimation = _kMiddleLeftTween.animate(
         new CurvedAnimation(
           parent: outgoingRouteAnimation,
@@ -88,10 +78,7 @@
   final Animation<FractionalOffset> _incomingPositionAnimation;
   // When this page is becoming covered by another page.
   final Animation<FractionalOffset> _outgoingPositionAnimation;
-<<<<<<< HEAD
   final Animation<int> _incomingElevationAnimation;
-=======
->>>>>>> 0cf2f88f
   final Widget child;
 
 
