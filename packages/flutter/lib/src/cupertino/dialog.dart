--- conflicted
+++ resolved
@@ -1158,13 +1158,8 @@
   Widget build(BuildContext context) {
     TextStyle style = _kCupertinoDialogActionStyle.copyWith(
       color: CupertinoDynamicColor.resolve(
-<<<<<<< HEAD
         isDestructiveAction ?  CupertinoColors.systemRed : CupertinoColors.systemBlue,
-        context
-=======
-        isDestructiveAction ?  CupertinoSystemColors.of(context).systemRed : CupertinoSystemColors.of(context).systemBlue,
         context,
->>>>>>> 4815b26d
       ),
     );
     style = style.merge(textStyle);
