--- conflicted
+++ resolved
@@ -74,12 +74,8 @@
   Widget build(BuildContext context) {
     final List<Widget> items = <Widget>[];
     final Widget onePhysicalPixelVerticalDivider =
-<<<<<<< HEAD
-        new SizedBox(width: 1.0 / MediaQuery.of(context).devicePixelRatio);
+    SizedBox(width: 1.0 / MediaQuery.of(context).devicePixelRatio);
     final MaterialLocalizations localizations = MaterialLocalizations.of(context);
-=======
-        SizedBox(width: 1.0 / MediaQuery.of(context).devicePixelRatio);
->>>>>>> a0944bb2
 
     if (handleCut != null)
       items.add(_buildToolbarButton(localizations.cutButtonLabel, handleCut));
