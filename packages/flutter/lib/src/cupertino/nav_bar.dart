--- conflicted
+++ resolved
@@ -127,11 +127,7 @@
       }
       return backgroundColor.computeLuminance() < luminanceThreshold;
     };
-<<<<<<< HEAD
-     final bool isDark = computeLuminance() < 0.179;
-=======
     final bool isDark = computeLuminance();
->>>>>>> 2ee0ed83
     final Brightness newBrightness = brightness ?? (isDark ? Brightness.dark : Brightness.light);
     SystemUiOverlayStyle overlayStyle;
     switch (newBrightness) {
@@ -381,7 +377,6 @@
   /// {@endtemplate}
   final Brightness brightness;
 
-
   /// {@template flutter.cupertino.navBar.padding}
   /// Padding for the contents of the navigation bar.
   ///
@@ -549,10 +544,6 @@
             child: _TransitionableNavigationBar(
               componentsKeys: keys,
               backgroundColor: widget.backgroundColor,
-<<<<<<< HEAD
-       background: widget.background,
-=======
->>>>>>> 2ee0ed83
               background: widget.background,
               backButtonTextStyle: CupertinoTheme
                   .of(context)
@@ -812,11 +803,7 @@
             components: components,
             userMiddle: widget.middle,
             backgroundColor: CupertinoDynamicColor.resolve(widget.backgroundColor, context) ?? CupertinoTheme.of(context).barBackgroundColor,
-<<<<<<< HEAD
-      background: widget.background,
-=======
             background: widget.background,
->>>>>>> 2ee0ed83
             brightness: widget.brightness,
             border: widget.border,
             padding: widget.padding,
@@ -892,11 +879,7 @@
     final Widget navBar = _wrapWithBackground(
       border: border,
       backgroundColor: CupertinoDynamicColor.resolve(backgroundColor, context),
-<<<<<<< HEAD
-   background: background,
-=======
       background: background,
->>>>>>> 2ee0ed83
       brightness: brightness,
       child: DefaultTextStyle(
         style: CupertinoTheme
@@ -977,11 +960,7 @@
       child: _TransitionableNavigationBar(
         componentsKeys: keys,
         backgroundColor: CupertinoDynamicColor.resolve(backgroundColor, context),
-<<<<<<< HEAD
-    background: background,
-=======
         background: background,
->>>>>>> 2ee0ed83
         backButtonTextStyle: CupertinoTheme.of(context).textTheme.navActionTextStyle,
         titleTextStyle: CupertinoTheme.of(context).textTheme.navTitleTextStyle,
         largeTitleTextStyle: CupertinoTheme.of(context).textTheme.navLargeTitleTextStyle,
@@ -1025,7 +1004,6 @@
   final _NavigationBarStaticComponents components;
 
   final EdgeInsetsDirectional padding;
-
   /// Whether the middle widget has a visible animated opacity. A null value
   /// means the middle opacity will not be animated.
   final bool middleVisible;
@@ -1196,7 +1174,6 @@
   }
 
   final KeyedSubtree leading;
-
   static KeyedSubtree createLeading({
     @required GlobalKey leadingKey,
     @required Widget userLeading,
@@ -1244,7 +1221,6 @@
   }
 
   final KeyedSubtree backChevron;
-
   static KeyedSubtree createBackChevron({
     @required GlobalKey backChevronKey,
     @required Widget userLeading,
@@ -1267,7 +1243,6 @@
   /// This widget is not decorated with a font since the font style could
   /// animate during transitions.
   final KeyedSubtree backLabel;
-
   static KeyedSubtree createBackLabel({
     @required GlobalKey backLabelKey,
     @required Widget userLeading,
@@ -1297,7 +1272,6 @@
   /// This widget is not decorated with a font since the font style could
   /// animate during transitions.
   final KeyedSubtree middle;
-
   static KeyedSubtree createMiddle({
     @required GlobalKey middleKey,
     @required Widget userMiddle,
@@ -1328,7 +1302,6 @@
   }
 
   final KeyedSubtree trailing;
-
   static KeyedSubtree createTrailing({
     @required GlobalKey trailingKey,
     @required Widget userTrailing,
@@ -1357,7 +1330,6 @@
   /// This widget is not decorated with a font since the font style could
   /// animate during transitions.
   final KeyedSubtree largeTitle;
-
   static KeyedSubtree createLargeTitle({
     @required GlobalKey largeTitleKey,
     @required Widget userLargeTitle,
@@ -1415,11 +1387,12 @@
 
   // Allow the back chevron and label to be separately created (and keyed)
   // because they animate separately during page transitions.
-  const CupertinoNavigationBarBackButton._assemble(this._backChevron,
-      this._backLabel,)
-      : previousPageTitle = null,
-        color = null,
-        onPressed = null;
+  const CupertinoNavigationBarBackButton._assemble(
+    this._backChevron,
+    this._backLabel,
+  ) : previousPageTitle = null,
+      color = null,
+      onPressed = null;
 
   /// The [Color] of the back button.
   ///
@@ -1452,15 +1425,12 @@
     final ModalRoute<dynamic> currentRoute = ModalRoute.of(context);
     if (onPressed == null) {
       assert(
-      currentRoute?.canPop == true,
-      'CupertinoNavigationBarBackButton should only be used in routes that can be popped',
+        currentRoute?.canPop == true,
+        'CupertinoNavigationBarBackButton should only be used in routes that can be popped',
       );
     }
 
-    TextStyle actionTextStyle = CupertinoTheme
-        .of(context)
-        .textTheme
-        .navActionTextStyle;
+    TextStyle actionTextStyle = CupertinoTheme.of(context).textTheme.navActionTextStyle;
     if (color != null) {
       actionTextStyle = actionTextStyle.copyWith(color: CupertinoDynamicColor.resolve(color, context));
     }
@@ -1474,8 +1444,7 @@
         child: DefaultTextStyle(
           style: actionTextStyle,
           child: ConstrainedBox(
-            constraints: const BoxConstraints(
-                minWidth: _kNavBarBackButtonTapWidth),
+            constraints: const BoxConstraints(minWidth: _kNavBarBackButtonTapWidth),
             child: Row(
               mainAxisSize: MainAxisSize.min,
               mainAxisAlignment: MainAxisAlignment.start,
@@ -1513,9 +1482,7 @@
   @override
   Widget build(BuildContext context) {
     final TextDirection textDirection = Directionality.of(context);
-    final TextStyle textStyle = DefaultTextStyle
-        .of(context)
-        .style;
+    final TextStyle textStyle = DefaultTextStyle.of(context).style;
 
     // Replicate the Icon logic here to get a tightly sized icon and add
     // custom non-square padding.
@@ -1534,8 +1501,7 @@
     switch (textDirection) {
       case TextDirection.rtl:
         iconWidget = Transform(
-          transform: Matrix4.identity()
-            ..scale(-1.0, 1.0, 1.0),
+          transform: Matrix4.identity()..scale(-1.0, 1.0, 1.0),
           alignment: Alignment.center,
           transformHitTests: false,
           child: iconWidget,
@@ -1563,8 +1529,7 @@
 
   // `child` is never passed in into ValueListenableBuilder so it's always
   // null here and unused.
-  Widget _buildPreviousTitleWidget(BuildContext context, String previousTitle,
-      Widget child) {
+  Widget _buildPreviousTitleWidget(BuildContext context, String previousTitle, Widget child) {
     if (previousTitle == null) {
       return const SizedBox(height: 0.0, width: 0.0);
     }
@@ -1625,11 +1590,10 @@
     @required this.hasUserMiddle,
     @required this.largeExpanded,
     @required this.child,
-  })
-      : assert(componentsKeys != null),
-        assert(largeExpanded != null),
-        assert(!largeExpanded || largeTitleTextStyle != null),
-        super(key: componentsKeys.navBarBoxKey);
+  }) : assert(componentsKeys != null),
+       assert(largeExpanded != null),
+       assert(!largeExpanded || largeTitleTextStyle != null),
+       super(key: componentsKeys.navBarBoxKey);
 
   final _NavigationBarStaticComponentsKeys componentsKeys;
   final Color backgroundColor;
@@ -1645,10 +1609,10 @@
   RenderBox get renderBox {
     final RenderBox box = componentsKeys.navBarBoxKey.currentContext.findRenderObject() as RenderBox;
     assert(
-    box.attached,
-    '_TransitionableNavigationBar.renderBox should be called when building '
-        'hero flight shuttles when the from and the to nav bar boxes are already '
-        'laid out and painted.',
+      box.attached,
+      '_TransitionableNavigationBar.renderBox should be called when building '
+      'hero flight shuttles when the from and the to nav bar boxes are already '
+      'laid out and painted.',
     );
     return box;
   }
@@ -1660,11 +1624,11 @@
       context.visitAncestorElements((Element ancestor) {
         if (ancestor is ComponentElement) {
           assert(
-          ancestor.widget.runtimeType != _NavigationBarTransition,
-          '_TransitionableNavigationBar should never re-appear inside '
-              '_NavigationBarTransition. Keyed _TransitionableNavigationBar should '
-              'only serve as anchor points in routes rather than appearing inside '
-              'Hero flights themselves.',
+            ancestor.widget.runtimeType != _NavigationBarTransition,
+            '_TransitionableNavigationBar should never re-appear inside '
+            '_NavigationBarTransition. Keyed _TransitionableNavigationBar should '
+            'only serve as anchor points in routes rather than appearing inside '
+            'Hero flights themselves.',
           );
           if (ancestor.widget.runtimeType == Hero) {
             inHero = true;
@@ -1674,9 +1638,9 @@
         return true;
       });
       assert(
-      inHero == true,
-      '_TransitionableNavigationBar should only be added as the immediate '
-          'child of Hero widgets.',
+        inHero == true,
+        '_TransitionableNavigationBar should only be added as the immediate '
+        'child of Hero widgets.',
       );
       return true;
     }());
@@ -1835,10 +1799,7 @@
     // can actually be outside the linearly lerp'ed Rect in the middle of
     // the animation, such as the topLargeTitle.
     return SizedBox(
-      height: math.max(heightTween.begin, heightTween.end) + MediaQuery
-          .of(context)
-          .padding
-          .top,
+      height: math.max(heightTween.begin, heightTween.end) + MediaQuery.of(context).padding.top,
       width: double.infinity,
       child: Stack(
         children: children,
@@ -1936,15 +1897,15 @@
 
   // Take a widget it its original ancestor navigation bar render box and
   // translate it into a RelativeBox in the transition navigation bar box.
-  RelativeRect positionInTransitionBox(GlobalKey key, {
+  RelativeRect positionInTransitionBox(
+    GlobalKey key, {
     @required RenderBox from,
   }) {
     final RenderBox componentBox = key.currentContext.findRenderObject() as RenderBox;
     assert(componentBox.attached);
 
     return RelativeRect.fromRect(
-      componentBox.localToGlobal(Offset.zero, ancestor: from) & componentBox
-          .size,
+      componentBox.localToGlobal(Offset.zero, ancestor: from) & componentBox.size,
       transitionBox,
     );
   }
@@ -1965,8 +1926,7 @@
     @required GlobalKey toKey,
     @required RenderBox toNavBarBox,
   }) {
-    final RelativeRect fromRect = positionInTransitionBox(
-        fromKey, from: fromNavBarBox);
+    final RelativeRect fromRect = positionInTransitionBox(fromKey, from: fromNavBarBox);
 
     final RenderBox fromBox = fromKey.currentContext.findRenderObject() as RenderBox;
     final RenderBox toBox = toKey.currentContext.findRenderObject() as RenderBox;
