--- conflicted
+++ resolved
@@ -7,7 +7,6 @@
 import 'button.dart';
 import 'colors.dart';
 import 'debug.dart';
-import 'icons.dart';
 import 'localizations.dart';
 
 const TextStyle _kToolbarButtonFontStyle = TextStyle(
@@ -110,59 +109,17 @@
         return localizations.pasteButtonLabel;
       case ContextMenuButtonType.selectAll:
         return localizations.selectAllButtonLabel;
-<<<<<<< HEAD
       case ContextMenuButtonType.captureText:
         // TODO(luckysmg): Maybe need a localizion label
         return 'Capture Text';
-=======
       case ContextMenuButtonType.delete:
->>>>>>> 6441a7dc
       case ContextMenuButtonType.custom:
         return '';
     }
   }
 
-  static IconData? _getButtonIcon(BuildContext context, ContextMenuButtonItem buttonItem) {
-    switch (buttonItem.type) {
-      case ContextMenuButtonType.cut:
-      case ContextMenuButtonType.copy:
-      case ContextMenuButtonType.paste:
-      case ContextMenuButtonType.selectAll:
-      case ContextMenuButtonType.custom:
-        return null;
-      case ContextMenuButtonType.captureText:
-
-        // TODO(luckysmg): need to get iOS scan text icon, but i didn't find it in CupertinoIcons.
-        return CupertinoIcons.switch_camera;
-    }
-  }
-
   @override
   Widget build(BuildContext context) {
-<<<<<<< HEAD
-    final Widget child;
-    if (this.child != null) {
-      child = this.child!;
-    } else {
-      // If there is icon for this button, only show icon.
-      final IconData? icon = _getButtonIcon(context, buttonItem!);
-      if (icon == null) {
-        child = Text(
-          getButtonLabel(context, buttonItem!),
-          overflow: TextOverflow.ellipsis,
-          style: _kToolbarButtonFontStyle.copyWith(
-            color: onPressed != null ? CupertinoColors.white : CupertinoColors.inactiveGray,
-          ),
-        );
-      } else {
-        child = Icon(
-          icon,
-          size: _kToolbarButtonIconSize,
-          color: CupertinoColors.white,
-        );
-      }
-    }
-=======
     final Widget child = this.child ?? Text(
        text ?? getButtonLabel(context, buttonItem!),
        overflow: TextOverflow.ellipsis,
@@ -172,7 +129,6 @@
              : CupertinoColors.inactiveGray,
        ),
      );
->>>>>>> 6441a7dc
 
     return CupertinoButton(
       borderRadius: null,
