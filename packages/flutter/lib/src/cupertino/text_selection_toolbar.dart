--- conflicted
+++ resolved
@@ -275,7 +275,6 @@
     markNeedsLayout();
   }
 
-<<<<<<< HEAD
   Color? get shadowColor => _shadowColor;
   Color? _shadowColor;
   set shadowColor(Color? value) {
@@ -288,8 +287,6 @@
 
   bool get isAbove => anchorAbove.dy >= (child?.size.height ?? 0.0) - _kToolbarArrowSize.height * 2;
 
-=======
->>>>>>> 0b540a87
   @override
   void performLayout() {
     final RenderBox? child = this.child;
@@ -297,30 +294,13 @@
       return;
     }
 
-<<<<<<< HEAD
     final BoxConstraints enforcedConstraint = constraints.loosen();
-    child!.layout(enforcedConstraint, parentUsesSize: true);
+    child.layout(enforcedConstraint, parentUsesSize: true);
 
     // The buttons are padded on both top and bottom sufficiently to have
     // the arrow clipped out of it on either side. By
     // using this approach, the buttons don't need any special padding that
     // depends on isAbove.
-=======
-    // The child is tall enough to have the arrow clipped out of it on both sides
-    // top and bottom. Since _kToolbarHeight includes the height of one arrow, the
-    // total height that the child is given is that plus one more arrow height.
-    // The extra height on the opposite side of the arrow will be clipped out. By
-    // using this approach, the buttons don't need any special padding that
-    // depends on isAbove.
-    final BoxConstraints heightConstraint = BoxConstraints(
-      minHeight: _kToolbarHeight + _kToolbarArrowSize.height,
-      maxHeight: _kToolbarHeight + _kToolbarArrowSize.height,
-      minWidth: _kToolbarArrowSize.width + _kToolbarBorderRadius.x * 2,
-    ).enforce(constraints.loosen());
-
-    child.layout(heightConstraint, parentUsesSize: true);
-
->>>>>>> 0b540a87
     // The height of one arrow will be clipped off of the child, so adjust the
     // size and position to remove that piece from the layout.
     final BoxParentData childParentData = child.parentData! as BoxParentData;
@@ -334,44 +314,13 @@
     );
   }
 
-<<<<<<< HEAD
   // Returns the RRect inside which the child is painted.
   RRect _shapeRRect() {
-    return RRect.fromRectAndRadius(
-      Offset(0.0, _kToolbarArrowSize.height)
-        & Size(
-            child!.size.width,
-            child!.size.height - _kToolbarArrowSize.height * 2,
-          ),
-      _kToolbarBorderRadius,
-    );
-  }
-
-  // The path is described in the toolbar's coordinate system.
-  Path _clipPath(RRect rrect) {
-    final BoxParentData childParentData = child!.parentData! as BoxParentData;
-    final Path rrectPath = Path()
-      ..addRRect(rrect);
-
-    final Offset localAnchor = globalToLocal(isAbove ? _anchorAbove : _anchorBelow);
-    final double centerX = childParentData.offset.dx + child!.size.width / 2;
-    final double arrowXOffsetFromCenter = localAnchor.dx - centerX;
-    final double arrowTipX = child!.size.width / 2 + arrowXOffsetFromCenter;
-
-    final double arrowBaseY = isAbove
-      ? child!.size.height - _kToolbarArrowSize.height
-      : _kToolbarArrowSize.height;
-
-    final double arrowTipY = isAbove ? child!.size.height : 0;
-
-    final Path arrow = Path()
-      ..moveTo(arrowTipX, arrowTipY)
-      ..lineTo(arrowTipX - _kToolbarArrowSize.width / 2, arrowBaseY)
-      ..lineTo(arrowTipX + _kToolbarArrowSize.width / 2, arrowBaseY)
-      ..close();
-
-    return Path.combine(PathOperation.union, rrectPath, arrow);
-=======
+    final Rect rect = Offset(0.0, _kToolbarArrowSize.height)
+        & Size(size.width, size.height - _kToolbarArrowSize.height);
+    return RRect.fromRectAndRadius(rect, _kToolbarBorderRadius).scaleRadii();
+  }
+
   // Adds the given `rrect` to the current `path`, starting from the last point
   // in `path` and ends after the last corner of the rrect (closest corner to
   // `startAngle` in the counterclockwise direction), without closing the path.
@@ -410,11 +359,7 @@
   }
 
   // The path is described in the toolbar's coordinate system.
-  Path _clipPath(RenderBox child) {
-    final Rect rect = Offset(0.0, _isAbove ? 0 : _kToolbarArrowSize.height)
-                    & Size(size.width, size.height - _kToolbarArrowSize.height);
-    final RRect rrect = RRect.fromRectAndRadius(rect, _kToolbarBorderRadius).scaleRadii();
-
+  Path _clipPath(RenderBox child, RRect rrect) {
     final Path path = Path();
     // If there isn't enough width for the arrow + radii, ignore the arrow.
     // Because of the constraints we gave children in performLayout, this should
@@ -424,28 +369,32 @@
       return path..addRRect(rrect);
     }
 
-    final Offset localAnchor = globalToLocal(_anchor);
-    final double arrowTipX = clampDouble(
-      localAnchor.dx,
-      _kToolbarBorderRadius.x + _kToolbarArrowSize.width / 2,
-      size.width - _kToolbarArrowSize.width / 2 - _kToolbarBorderRadius.x,
-    );
+    final BoxParentData childParentData = child.parentData! as BoxParentData;
+    final Offset localAnchor = globalToLocal(isAbove ? _anchorAbove : _anchorBelow);
+
+    final double centerX = childParentData.offset.dx + child.size.width / 2;
+    final double arrowXOffsetFromCenter = localAnchor.dx - centerX;
+    final double arrowTipX = child.size.width / 2 + arrowXOffsetFromCenter;
+
+    final double arrowBaseY = isAbove
+        ? child.size.height - _kToolbarArrowSize.height
+        : _kToolbarArrowSize.height;
+    final double arrowTipY = isAbove ? child.size.height : 0;
 
     // Draw the path clockwise, starting from the beginning side of the arrow.
-    if (_isAbove) {
+    if (isAbove) {
       path
-        ..moveTo(arrowTipX + _kToolbarArrowSize.width / 2, rect.bottom)  // right side of the arrow triangle
-        ..lineTo(arrowTipX, rect.bottom + _kToolbarArrowSize.height)     // The tip of the arrow
-        ..lineTo(arrowTipX - _kToolbarArrowSize.width / 2, rect.bottom); // left side of the arrow triangle
+        ..moveTo(arrowTipX + _kToolbarArrowSize.width / 2, arrowBaseY)  // right side of the arrow triangle
+        ..lineTo(arrowTipX, arrowTipY)                                  // The tip of the arrow
+        ..lineTo(arrowTipX - _kToolbarArrowSize.width / 2, arrowBaseY); // left side of the arrow triangle
     } else {
       path
-        ..moveTo(arrowTipX - _kToolbarArrowSize.width / 2, rect.top)  // right side of the arrow triangle
-        ..lineTo(arrowTipX, rect.top)                                 // The tip of the arrow
-        ..lineTo(arrowTipX + _kToolbarArrowSize.width / 2, rect.top); // left side of the arrow triangle
-    }
-    final double startAngle = _isAbove ? math.pi / 2 : -math.pi / 2;
+        ..moveTo(arrowTipX - _kToolbarArrowSize.width / 2, arrowBaseY)  // right side of the arrow triangle
+        ..lineTo(arrowTipX, arrowTipY)                                  // The tip of the arrow
+        ..lineTo(arrowTipX + _kToolbarArrowSize.width / 2, arrowBaseY); // left side of the arrow triangle
+    }
+    final double startAngle = isAbove ? math.pi / 2 : -math.pi / 2;
     return _addRRectToPath(path, rrect, startAngle: startAngle)..close();
->>>>>>> 0b540a87
   }
 
   @override
@@ -454,12 +403,11 @@
     if (child == null) {
       return;
     }
-<<<<<<< HEAD
-
-    final BoxParentData childParentData = child!.parentData! as BoxParentData;
+
+    final BoxParentData childParentData = child.parentData! as BoxParentData;
 
     final RRect rrect = _shapeRRect();
-    final Path clipPath = _clipPath(rrect);
+    final Path clipPath = _clipPath(child, rrect);
 
     // If configured, paint the shadow beneath the shape.
     if (_shadowColor != null) {
@@ -480,17 +428,9 @@
     _clipPathLayer.layer = context.pushClipPath(
       needsCompositing,
       offset + childParentData.offset,
-      Offset.zero & child!.size,
+      Offset.zero & child.size,
       clipPath,
-      (PaintingContext innerContext, Offset innerOffset) => innerContext.paintChild(child!, innerOffset),
-=======
-    _clipPathLayer.layer = context.pushClipPath(
-      needsCompositing,
-      offset,
-      Offset.zero & size,
-      _clipPath(child),
       super.paint,
->>>>>>> 0b540a87
       oldLayer: _clipPathLayer.layer,
     );
   }
@@ -523,14 +463,9 @@
         ..strokeWidth = 2.0
         ..style = PaintingStyle.stroke;
 
-<<<<<<< HEAD
-      final BoxParentData childParentData = child!.parentData! as BoxParentData;
-      final Path clipPath = _clipPath(_shapeRRect());
-      context.canvas.drawPath(clipPath.shift(offset + childParentData.offset), _debugPaint!);
-=======
       final BoxParentData childParentData = child.parentData! as BoxParentData;
-      context.canvas.drawPath(_clipPath(child).shift(offset + childParentData.offset), debugPaint);
->>>>>>> 0b540a87
+      final Path clipPath = _clipPath(child, _shapeRRect());
+      context.canvas.drawPath(clipPath.shift(offset + childParentData.offset), debugPaint);
       return true;
     }());
   }
