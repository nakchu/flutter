--- conflicted
+++ resolved
@@ -11,7 +11,6 @@
 version: 1
 transforms:
 
-<<<<<<< HEAD
   # Changes made in https://github.com/flutter/flutter/pull/61648
   - title: 'Migrate to autovalidateMode'
     date: 2020-09-02
@@ -173,7 +172,7 @@
       autovalidate:
         kind: 'fragment'
         value: 'arguments[autovalidate]'
-=======
+
   # Changes made in https://github.com/flutter/flutter/pull/66305
   - title: 'Migrate to clipBehavior'
     date: 2020-09-22
@@ -219,7 +218,6 @@
       overflow:
         kind: 'fragment'
         value: 'arguments[overflow]'
->>>>>>> b2f99e56
 
   # Change made in https://github.com/flutter/flutter/pull/44189.
   - title: 'Rename to dependOnInheritedElement'
