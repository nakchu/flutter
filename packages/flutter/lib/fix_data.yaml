--- conflicted
+++ resolved
@@ -11,7 +11,6 @@
 version: 1
 transforms:
 
-<<<<<<< HEAD
   # Changes made in https://github.com/flutter/flutter/pull/48547
   - title: 'Renamed to headline1'
     date: 2020-01-24
@@ -199,7 +198,7 @@
       - kind: 'renameParameter'
         oldName: 'body1'
         newName: 'bodyText2'
-=======
+
   # Changes made in https://github.com/flutter/flutter/pull/66305
   - title: 'Migrate to clipBehavior'
     date: 2020-09-22
@@ -245,7 +244,6 @@
       overflow:
         kind: 'fragment'
         value: 'arguments[overflow]'
->>>>>>> b2f99e56
 
   # Change made in https://github.com/flutter/flutter/pull/44189.
   - title: 'Rename to dependOnInheritedElement'
