# Copyright 2014 The Flutter Authors. All rights reserved.
# Use of this source code is governed by a BSD-style license that can be
# found in the LICENSE file.

# For details regarding the *Flutter Fix* feature, see
# https://flutter.dev/docs/development/tools/flutter-fix

# Please add new fixes to the top of the file, separated by one blank line
# from other fixes. In a comment, include a link to the PR where the change
# requiring the fix was made.

# For documentation about this file format, see
# https://dart.dev/go/data-driven-fixes.

version: 1
transforms:

<<<<<<< HEAD
  # Changes made in https://github.com/flutter/flutter/pull/86198
  - title: "Migrate to 'backgroundColor'"
    date: 2021-07-12
    element:
      uris: [ 'material.dart' ]
      getter: color
      inClass: 'AppBarTheme'
    changes:
      - kind: 'rename'
        newName: 'backgroundColor'

  # Changes made in https://github.com/flutter/flutter/pull/86198
  - title: "Remove 'backwardsCompatibility'"
    date: 2021-07-12
    element:
      uris: [ 'material.dart' ]
      method: 'copyWith'
      inClass: 'AppBarTheme'
    changes:
    - kind: 'removeParameter'
      name: 'backwardsCompatibility'

  # Changes made in https://github.com/flutter/flutter/pull/86198
  - title: "Remove 'backwardsCompatibility'"
    date: 2020-07-12
    element:
      uris: [ 'material.dart' ]
      constructor: ''
      inClass: 'AppBarTheme'
    changes:
    - kind: 'removeParameter'
      name: 'backwardsCompatibility'

  # Changes made in https://github.com/flutter/flutter/pull/86198
  - title: "Remove 'backwardsCompatibility'"
    date: 2020-07-12
    element:
      uris: [ 'material.dart' ]
      constructor: ''
      inClass: 'SliverAppBar'
    changes:
    - kind: 'removeParameter'
      name: 'backwardsCompatibility'

  # Changes made in https://github.com/flutter/flutter/pull/86198
  - title: "Remove 'backwardsCompatibility'"
    date: 2020-07-12
    element:
      uris: [ 'material.dart' ]
      constructor: ''
      inClass: 'AppBar'
    changes:
    - kind: 'removeParameter'
      name: 'backwardsCompatibility'

  # Changes made in https://github.com/flutter/flutter/pull/86198
  - title: "Migrate to 'toolbarTextStyle' & 'titleTextStyle'"
    date: 2021-07-12
    element:
      uris: [ 'material.dart' ]
      method: 'copyWith'
      inClass: 'AppBarTheme'
    changes:
    - kind: 'addParameter'
      index: 12
      name: 'toolbarTextStyle'
      style: optional_named
      argumentValue:
        expression: '{% textTheme %}.bodyText2'
        requiredIf: "textTheme != ''"
    - kind: 'addParameter'
      index: 13
      name: 'titleTextStyle'
      style: optional_named
      argumentValue:
        expression: '{% textTheme %}.headline6'
        requiredIf: "textTheme != ''"
    - kind: 'removeParameter'
      name: 'textTheme'
    variables:
      textTheme:
        kind: 'fragment'
        value: 'arguments[textTheme]'

  # Changes made in https://github.com/flutter/flutter/pull/86198
  - title: "Migrate to 'toolbarTextStyle' & 'titleTextStyle'"
    date: 2020-07-12
    element:
      uris: [ 'material.dart' ]
      constructor: ''
      inClass: 'AppBarTheme'
    changes:
    - kind: 'addParameter'
      index: 13
      name: 'toolbarTextStyle'
      style: optional_named
      argumentValue:
        expression: '{% textTheme %}.bodyText2'
        requiredIf: "textTheme != ''"
    - kind: 'addParameter'
      index: 14
      name: 'titleTextStyle'
      style: optional_named
      argumentValue:
        expression: '{% textTheme %}.headline6'
        requiredIf: "textTheme != ''"
    - kind: 'removeParameter'
      name: 'textTheme'
    variables:
      textTheme:
        kind: 'fragment'
        value: 'arguments[textTheme]'

  # Changes made in https://github.com/flutter/flutter/pull/86198
  - title: "Migrate to 'toolbarTextStyle'"
    date: 2021-07-12
    # TODO(Piinks): Add tests when `bulkApply:false` testing is supported, https://github.com/dart-lang/sdk/issues/44639
    bulkApply: false
    element:
      uris: [ 'material.dart' ]
      field: 'textTheme'
      inClass: 'AppBarTheme'
    changes:
      - kind: 'rename'
        newName: 'toolbarTextStyle'

  # Changes made in https://github.com/flutter/flutter/pull/86198
  - title: "Migrate to 'titleTextStyle'"
    date: 2021-07-12
    # TODO(Piinks): Add tests when `bulkApply:false` testing is supported, https://github.com/dart-lang/sdk/issues/44639
    bulkApply: false
    element:
      uris: [ 'material.dart' ]
      field: 'textTheme'
      inClass: 'AppBarTheme'
    changes:
      - kind: 'rename'
        newName: 'titleTextStyle'

  # Changes made in https://github.com/flutter/flutter/pull/86198
  - title: "Migrate to 'toolbarTextStyle' & 'titleTextStyle'"
    date: 2020-07-12
    element:
      uris: [ 'material.dart' ]
      constructor: ''
      inClass: 'SliverAppBar'
    changes:
    - kind: 'addParameter'
      index: 32
      name: 'toolbarTextStyle'
      style: optional_named
      argumentValue:
        expression: '{% textTheme %}.bodyText2'
        requiredIf: "textTheme != ''"
    - kind: 'addParameter'
      index: 33
      name: 'titleTextStyle'
      style: optional_named
      argumentValue:
        expression: '{% textTheme %}.headline6'
        requiredIf: "textTheme != ''"
    - kind: 'removeParameter'
      name: 'textTheme'
    variables:
      textTheme:
        kind: 'fragment'
        value: 'arguments[textTheme]'

  # Changes made in https://github.com/flutter/flutter/pull/86198
  - title: "Migrate to 'toolbarTextStyle'"
    date: 2021-07-12
    # TODO(Piinks): Add tests when `bulkApply:false` testing is supported, https://github.com/dart-lang/sdk/issues/44639
    bulkApply: false
    element:
      uris: [ 'material.dart' ]
      field: 'textTheme'
      inClass: 'SliverAppBar'
    changes:
      - kind: 'rename'
        newName: 'toolbarTextStyle'

  # Changes made in https://github.com/flutter/flutter/pull/86198
  - title: "Migrate to 'titleTextStyle'"
    date: 2021-07-12
    # TODO(Piinks): Add tests when `bulkApply:false` testing is supported, https://github.com/dart-lang/sdk/issues/44639
    bulkApply: false
    element:
      uris: [ 'material.dart' ]
      field: 'textTheme'
      inClass: 'SliverAppBar'
    changes:
      - kind: 'rename'
        newName: 'titleTextStyle'

  # Changes made in https://github.com/flutter/flutter/pull/86198
  - title: "Migrate to 'toolbarTextStyle' & 'titleTextStyle'"
    date: 2020-07-12
    element:
      uris: [ 'material.dart' ]
      constructor: ''
      inClass: 'AppBar'
    changes:
      - kind: 'addParameter'
        index: 24
        name: 'toolbarTextStyle'
        style: optional_named
        argumentValue:
          expression: '{% textTheme %}.bodyText2'
          requiredIf: "textTheme != ''"
      - kind: 'addParameter'
        index: 25
        name: 'titleTextStyle'
        style: optional_named
        argumentValue:
          expression: '{% textTheme %}.headline6'
          requiredIf: "textTheme != ''"
      - kind: 'removeParameter'
        name: 'textTheme'
    variables:
      textTheme:
        kind: 'fragment'
        value: 'arguments[textTheme]'

  # Changes made in https://github.com/flutter/flutter/pull/86198
  - title: "Migrate to 'toolbarTextStyle'"
    date: 2021-07-12
    # TODO(Piinks): Add tests when `bulkApply:false` testing is supported, https://github.com/dart-lang/sdk/issues/44639
    bulkApply: false
    element:
      uris: [ 'material.dart' ]
      field: 'textTheme'
      inClass: 'AppBar'
    changes:
      - kind: 'rename'
        newName: 'toolbarTextStyle'

  # Changes made in https://github.com/flutter/flutter/pull/86198
  - title: "Migrate to 'titleTextStyle'"
    date: 2021-07-12
    # TODO(Piinks): Add tests when `bulkApply:false` testing is supported, https://github.com/dart-lang/sdk/issues/44639
    bulkApply: false
    element:
      uris: [ 'material.dart' ]
      field: 'textTheme'
      inClass: 'AppBar'
    changes:
      - kind: 'rename'
        newName: 'titleTextStyle'

  # Changes made in https://github.com/flutter/flutter/pull/86198
  - title: "Migrate to 'systemOverlayStyle'"
    date: 2021-07-12
    element:
      uris: [ 'material.dart' ]
      method: 'copyWith'
      inClass: 'AppBarTheme'
    oneOf:
    - if: "brightness == 'Brightness.dark'"
      changes:
        - kind: 'addParameter'
          index: 14
          name: 'systemOverlayStyle'
          style: optional_named
          argumentValue:
            expression: '{% SystemUiOverlayStyle %}.light'
            requiredIf: "brightness == 'Brightness.dark'"
            variables:
              SystemUiOverlayStyle:
                kind: 'import'
                uris: [ 'services.dart' ]
                name: 'SystemUiOverlayStyle'
        - kind: 'removeParameter'
          name: 'brightness'
    - if: "brightness == 'Brightness.light'"
      changes:
        - kind: 'addParameter'
          index: 14
          name: 'systemOverlayStyle'
          style: optional_named
          argumentValue:
            expression: '{% SystemUiOverlayStyle %}.dark'
            requiredIf: "brightness == 'Brightness.light'"
            variables:
              SystemUiOverlayStyle:
                kind: 'import'
                uris: [ 'services.dart' ]
                name: 'SystemUiOverlayStyle'
        - kind: 'removeParameter'
          name: 'brightness'
    variables:
      brightness:
        kind: 'fragment'
        value: 'arguments[brightness]'

  # Changes made in https://github.com/flutter/flutter/pull/86198
  - title: "Migrate to 'systemOverlayStyle'"
    date: 2020-07-12
    element:
      uris: [ 'material.dart' ]
      constructor: ''
      inClass: 'AppBarTheme'
    oneOf:
    - if: "brightness == 'Brightness.dark'"
      changes:
        - kind: 'addParameter'
          index: 14
          name: 'systemOverlayStyle'
          style: optional_named
          argumentValue:
            expression: '{% SystemUiOverlayStyle %}.light'
            requiredIf: "brightness == 'Brightness.dark'"
            variables:
              SystemUiOverlayStyle:
                kind: 'import'
                uris: [ 'services.dart' ]
                name: 'SystemUiOverlayStyle'
        - kind: 'removeParameter'
          name: 'brightness'
    - if: "brightness == 'Brightness.light'"
      changes:
        - kind: 'addParameter'
          index: 14
          name: 'systemOverlayStyle'
          style: optional_named
          argumentValue:
            expression: '{% SystemUiOverlayStyle %}.dark'
            requiredIf: "brightness == 'Brightness.light'"
            variables:
              SystemUiOverlayStyle:
                kind: 'import'
                uris: [ 'services.dart' ]
                name: 'SystemUiOverlayStyle'
        - kind: 'removeParameter'
          name: 'brightness'
    variables:
      brightness:
        kind: 'fragment'
        value: 'arguments[brightness]'

  # Changes made in https://github.com/flutter/flutter/pull/86198
  - title: "Migrate to 'systemOverlayStyle'"
    date: 2021-07-12
    element:
      uris: [ 'material.dart' ]
      field: 'brightness'
      inClass: 'AppBarTheme'
    changes:
      - kind: 'rename'
        newName: 'systemOverlayStyle'

  # Changes made in https://github.com/flutter/flutter/pull/86198
  - title: "Migrate to 'systemOverlayStyle'"
    date: 2020-07-12
    element:
      uris: [ 'material.dart' ]
      constructor: ''
      inClass: 'SliverAppBar'
    oneOf:
    - if: "brightness == 'Brightness.dark'"
      changes:
        - kind: 'addParameter'
          index: 34
          name: 'systemOverlayStyle'
          style: optional_named
          argumentValue:
            expression: '{% SystemUiOverlayStyle %}.light'
            requiredIf: "brightness == 'Brightness.dark'"
            variables:
              SystemUiOverlayStyle:
                kind: 'import'
                uris: [ 'services.dart' ]
                name: 'SystemUiOverlayStyle'
        - kind: 'removeParameter'
          name: 'brightness'
    - if: "brightness == 'Brightness.light'"
      changes:
        - kind: 'addParameter'
          index: 34
          name: 'systemOverlayStyle'
          style: optional_named
          argumentValue:
            expression: '{% SystemUiOverlayStyle %}.dark'
            requiredIf: "brightness == 'Brightness.light'"
            variables:
              SystemUiOverlayStyle:
                kind: 'import'
                uris: [ 'services.dart' ]
                name: 'SystemUiOverlayStyle'
        - kind: 'removeParameter'
          name: 'brightness'
    variables:
      brightness:
        kind: 'fragment'
        value: 'arguments[brightness]'

  # Changes made in https://github.com/flutter/flutter/pull/86198
  - title: "Migrate to 'systemOverlayStyle'"
    date: 2021-07-12
    element:
      uris: [ 'material.dart' ]
      field: 'brightness'
      inClass: 'SliverAppBar'
    changes:
      - kind: 'rename'
        newName: 'systemOverlayStyle'

  # Changes made in https://github.com/flutter/flutter/pull/86198
  - title: "Migrate to 'systemOverlayStyle'"
    date: 2020-07-12
    element:
      uris: [ 'material.dart' ]
      constructor: ''
      inClass: 'AppBar'
    oneOf:
    - if: "brightness == 'Brightness.dark'"
      changes:
        - kind: 'addParameter'
          index: 27
          name: 'systemOverlayStyle'
          style: optional_named
          argumentValue:
            expression: '{% SystemUiOverlayStyle %}.light'
            requiredIf: "brightness == 'Brightness.dark'"
            variables:
              SystemUiOverlayStyle:
                kind: 'import'
                uris: [ 'services.dart' ]
                name: 'SystemUiOverlayStyle'
        - kind: 'removeParameter'
          name: 'brightness'
    - if: "brightness == 'Brightness.light'"
      changes:
        - kind: 'addParameter'
          index: 27
          name: 'systemOverlayStyle'
          style: optional_named
          argumentValue:
            expression: '{% SystemUiOverlayStyle %}.dark'
            requiredIf: "brightness == 'Brightness.light'"
            variables:
              SystemUiOverlayStyle:
                kind: 'import'
                uris: [ 'services.dart' ]
                name: 'SystemUiOverlayStyle'
        - kind: 'removeParameter'
          name: 'brightness'
    variables:
      brightness:
        kind: 'fragment'
        value: 'arguments[brightness]'

  # Changes made in https://github.com/flutter/flutter/pull/86198
  - title: "Migrate to 'systemOverlayStyle'"
    date: 2021-07-12
    element:
      uris: [ 'material.dart' ]
      field: 'brightness'
      inClass: 'AppBar'
    changes:
      - kind: 'rename'
        newName: 'systemOverlayStyle'
=======
  # Changes made in https://github.com/flutter/flutter/pull/87839
  - title: "Migrate to 'disallowIndicator'"
    date: 2021-08-06
    element:
      uris: [ 'material.dart', 'widgets.dart', 'cupertino.dart' ]
      method: 'disallowGlow'
      inClass: 'OverscrollIndicatorNotification'
    changes:
      - kind: 'rename'
        newName: 'disallowIndicator'
>>>>>>> 31d0787d

  # Changes made in https://github.com/flutter/flutter/pull/87281
  - title: "Remove 'fixTextFieldOutlineLabel'"
    date: 2021-04-30
    element:
      uris: [ 'material.dart' ]
      method: 'copyWith'
      inClass: 'ThemeData'
    changes:
      - kind: 'removeParameter'
        name: 'fixTextFieldOutlineLabel'

  # Changes made in https://github.com/flutter/flutter/pull/87281
  - title: "Remove 'fixTextFieldOutlineLabel'"
    date: 2021-04-30
    element:
      uris: [ 'material.dart' ]
      constructor: 'raw'
      inClass: 'ThemeData'
    changes:
      - kind: 'removeParameter'
        name: 'fixTextFieldOutlineLabel'

  # Changes made in https://github.com/flutter/flutter/pull/87281
  - title: "Remove 'fixTextFieldOutlineLabel'"
    date: 2021-04-30
    element:
      uris: [ 'material.dart' ]
      constructor: ''
      inClass: 'ThemeData'
    changes:
      - kind: 'removeParameter'
        name: 'fixTextFieldOutlineLabel'

  # Changes made in https://github.com/flutter/flutter/pull/81336
  - title: "Remove 'buttonColor'"
    date: 2021-04-30
    element:
      uris: [ 'material.dart' ]
      method: 'copyWith'
      inClass: 'ThemeData'
    changes:
      - kind: 'removeParameter'
        name: 'buttonColor'

  # Changes made in https://github.com/flutter/flutter/pull/81336
  - title: "Remove 'buttonColor'"
    date: 2021-04-30
    element:
      uris: [ 'material.dart' ]
      constructor: 'raw'
      inClass: 'ThemeData'
    changes:
      - kind: 'removeParameter'
        name: 'buttonColor'

  # Changes made in https://github.com/flutter/flutter/pull/81336
  - title: "Remove 'buttonColor'"
    date: 2021-04-30
    element:
      uris: [ 'material.dart' ]
      constructor: ''
      inClass: 'ThemeData'
    changes:
      - kind: 'removeParameter'
        name: 'buttonColor'

  # Changes made in https://github.com/flutter/flutter/pull/81336
  - title: "Remove 'accentIconTheme'"
    date: 2021-04-30
    element:
      uris: [ 'material.dart' ]
      method: 'copyWith'
      inClass: 'ThemeData'
    changes:
      - kind: 'removeParameter'
        name: 'accentIconTheme'

  # Changes made in https://github.com/flutter/flutter/pull/81336
  - title: "Remove 'accentIconTheme'"
    date: 2021-04-30
    element:
      uris: [ 'material.dart' ]
      constructor: 'raw'
      inClass: 'ThemeData'
    changes:
      - kind: 'removeParameter'
        name: 'accentIconTheme'

  # Changes made in https://github.com/flutter/flutter/pull/81336
  - title: "Remove 'accentIconTheme'"
    date: 2021-04-30
    element:
      uris: [ 'material.dart' ]
      constructor: ''
      inClass: 'ThemeData'
    changes:
      - kind: 'removeParameter'
        name: 'accentIconTheme'

  # Changes made in https://github.com/flutter/flutter/pull/81336
  - title: "Remove 'accentTextTheme'"
    date: 2021-04-30
    element:
      uris: [ 'material.dart' ]
      method: 'copyWith'
      inClass: 'ThemeData'
    changes:
      - kind: 'removeParameter'
        name: 'accentTextTheme'

  # Changes made in https://github.com/flutter/flutter/pull/81336
  - title: "Remove 'accentTextTheme'"
    date: 2021-04-30
    element:
      uris: [ 'material.dart' ]
      constructor: 'raw'
      inClass: 'ThemeData'
    changes:
      - kind: 'removeParameter'
        name: 'accentTextTheme'

  # Changes made in https://github.com/flutter/flutter/pull/81336
  - title: "Remove 'accentTextTheme'"
    date: 2021-04-30
    element:
      uris: [ 'material.dart' ]
      constructor: ''
      inClass: 'ThemeData'
    changes:
      - kind: 'removeParameter'
        name: 'accentTextTheme'

  # Changes made in https://github.com/flutter/flutter/pull/81336
  - title: "Remove 'accentColorBrightness'"
    date: 2021-04-30
    element:
      uris: [ 'material.dart' ]
      method: 'copyWith'
      inClass: 'ThemeData'
    changes:
      - kind: 'removeParameter'
        name: 'accentColorBrightness'

  # Changes made in https://github.com/flutter/flutter/pull/81336
  - title: "Remove 'accentColorBrightness'"
    date: 2021-04-30
    element:
      uris: [ 'material.dart' ]
      constructor: 'raw'
      inClass: 'ThemeData'
    changes:
      - kind: 'removeParameter'
        name: 'accentColorBrightness'

  # Changes made in https://github.com/flutter/flutter/pull/81336
  - title: "Remove 'accentColorBrightness'"
    date: 2021-04-30
    element:
      uris: [ 'material.dart' ]
      constructor: ''
      inClass: 'ThemeData'
    changes:
      - kind: 'removeParameter'
        name: 'accentColorBrightness'

  # Changes made in https://github.com/flutter/flutter/pull/81336
  - title: "Migrate to 'ColorScheme.secondary'"
    date: 2021-04-30
    element:
      uris: [ 'material.dart' ]
      field: 'accentColor'
      inClass: 'ThemeData'
    changes:
      - kind: 'rename'
        newName: 'colorScheme.secondary'

  # Changes made in https://github.com/flutter/flutter/pull/81336
  - title: "Migrate to 'ColorScheme.secondary'"
    date: 2021-04-30
    element:
      uris: [ 'material.dart' ]
      method: 'copyWith'
      inClass: 'ThemeData'
    oneOf:
    - if: "accentColor != '' && primarySwatch == '' && colorScheme == ''"
      changes:
      - kind: 'addParameter'
        index: 56
        name: 'colorScheme'
        style: optional_named
        argumentValue:
          expression: 'ColorScheme.fromSwatch().copyWith(secondary: {% accentColor %})'
          requiredIf: "accentColor != '' && primarySwatch == '' && colorScheme ==''"
      - kind: 'removeParameter'
        name: 'accentColor'
    - if: "accentColor != '' && primarySwatch != '' && colorScheme == ''"
      changes:
      - kind: 'addParameter'
        index: 56
        name: 'colorScheme'
        style: optional_named
        argumentValue:
          expression: 'ColorScheme.fromSwatch(primarySwatch: {% primarySwatch %}).copyWith(secondary: {% accentColor %})'
          requiredIf: "accentColor != '' && primarySwatch != '' && colorScheme == ''"
      - kind: 'removeParameter'
        name: 'accentColor'
      - kind: 'removeParameter'
        name: 'primarySwatch'
    - if: "accentColor != '' && primarySwatch == '' && colorScheme != ''"
      changes:
      - kind: 'removeParameter'
        name: 'colorScheme' # Remove to add back with modification
      - kind: 'addParameter'
        index: 56
        name: 'colorScheme'
        style: optional_named
        argumentValue:
          expression: '{% colorScheme %}.copyWith(secondary: {% accentColor %})'
          requiredIf: "accentColor != '' && primarySwatch == '' && colorScheme != ''"
      - kind: 'removeParameter'
        name: 'accentColor'
    - if: "accentColor != '' && primarySwatch != '' && colorScheme != ''"
      changes:
      - kind: 'removeParameter'
        name: 'colorScheme' # Remove to add back with modification
      - kind: 'addParameter'
        index: 56
        name: 'colorScheme'
        style: optional_named
        argumentValue:
          expression: '{% colorScheme %}.copyWith(primarySwatch: {% primarySwatch %}, secondary: {% accentColor %})'
          requiredIf: "accentColor != '' && primarySwatch != '' && colorScheme != ''"
      - kind: 'removeParameter'
        name: 'accentColor'
      - kind: 'removeParameter'
        name: 'primarySwatch'
    variables:
      accentColor:
        kind: 'fragment'
        value: 'arguments[accentColor]'
      primarySwatch:
        kind: 'fragment'
        value: 'arguments[primarySwatch]'
      colorScheme:
        kind: 'fragment'
        value: 'arguments[colorScheme]'

  # Changes made in https://github.com/flutter/flutter/pull/81336
  - title: "Migrate to 'ColorScheme.secondary'"
    date: 2021-04-30
    element:
      uris: [ 'material.dart' ]
      constructor: 'raw'
      inClass: 'ThemeData'
    oneOf:
    - if: "accentColor != '' && primarySwatch == '' && colorScheme == ''"
      changes:
      - kind: 'addParameter'
        index: 56
        name: 'colorScheme'
        style: optional_named
        argumentValue:
          expression: 'ColorScheme.fromSwatch().copyWith(secondary: {% accentColor %})'
          requiredIf: "accentColor != '' && primarySwatch == '' && colorScheme ==''"
      - kind: 'removeParameter'
        name: 'accentColor'
    - if: "accentColor != '' && primarySwatch != '' && colorScheme == ''"
      changes:
      - kind: 'addParameter'
        index: 56
        name: 'colorScheme'
        style: optional_named
        argumentValue:
          expression: 'ColorScheme.fromSwatch(primarySwatch: {% primarySwatch %}).copyWith(secondary: {% accentColor %})'
          requiredIf: "accentColor != '' && primarySwatch != '' && colorScheme == ''"
      - kind: 'removeParameter'
        name: 'accentColor'
      - kind: 'removeParameter'
        name: 'primarySwatch'
    - if: "accentColor != '' && primarySwatch == '' && colorScheme != ''"
      changes:
      - kind: 'removeParameter'
        name: 'colorScheme' # Remove to add back with modification
      - kind: 'addParameter'
        index: 56
        name: 'colorScheme'
        style: optional_named
        argumentValue:
          expression: '{% colorScheme %}.copyWith(secondary: {% accentColor %})'
          requiredIf: "accentColor != '' && primarySwatch == '' && colorScheme != ''"
      - kind: 'removeParameter'
        name: 'accentColor'
    - if: "accentColor != '' && primarySwatch != '' && colorScheme != ''"
      changes:
      - kind: 'removeParameter'
        name: 'colorScheme' # Remove to add back with modification
      - kind: 'addParameter'
        index: 56
        name: 'colorScheme'
        style: optional_named
        argumentValue:
          expression: '{% colorScheme %}.copyWith(primarySwatch: {% primarySwatch %}, secondary: {% accentColor %})'
          requiredIf: "accentColor != '' && primarySwatch != '' && colorScheme != ''"
      - kind: 'removeParameter'
        name: 'accentColor'
      - kind: 'removeParameter'
        name: 'primarySwatch'
    variables:
      accentColor:
        kind: 'fragment'
        value: 'arguments[accentColor]'
      primarySwatch:
        kind: 'fragment'
        value: 'arguments[primarySwatch]'
      colorScheme:
        kind: 'fragment'
        value: 'arguments[colorScheme]'

  # Changes made in https://github.com/flutter/flutter/pull/81336
  - title: "Migrate to 'ColorScheme.secondary'"
    date: 2021-04-30
    element:
      uris: [ 'material.dart' ]
      constructor: ''
      inClass: 'ThemeData'
    oneOf:
    - if: "accentColor != '' && primarySwatch == '' && colorScheme == ''"
      changes:
        - kind: 'addParameter'
          index: 56
          name: 'colorScheme'
          style: optional_named
          argumentValue:
            expression: 'ColorScheme.fromSwatch().copyWith(secondary: {% accentColor %})'
            requiredIf: "accentColor != '' && primarySwatch == '' && colorScheme ==''"
        - kind: 'removeParameter'
          name: 'accentColor'
    - if: "accentColor != '' && primarySwatch != '' && colorScheme == ''"
      changes:
      - kind: 'addParameter'
        index: 56
        name: 'colorScheme'
        style: optional_named
        argumentValue:
          expression: 'ColorScheme.fromSwatch(primarySwatch: {% primarySwatch %}).copyWith(secondary: {% accentColor %})'
          requiredIf: "accentColor != '' && primarySwatch != '' && colorScheme == ''"
      - kind: 'removeParameter'
        name: 'accentColor'
      - kind: 'removeParameter'
        name: 'primarySwatch'
    - if: "accentColor != '' && primarySwatch == '' && colorScheme != ''"
      changes:
      - kind: 'removeParameter'
        name: 'colorScheme' # Remove to add back with modification
      - kind: 'addParameter'
        index: 56
        name: 'colorScheme'
        style: optional_named
        argumentValue:
          expression: '{% colorScheme %}.copyWith(secondary: {% accentColor %})'
          requiredIf: "accentColor != '' && primarySwatch == '' && colorScheme != ''"
      - kind: 'removeParameter'
        name: 'accentColor'
    - if: "accentColor != '' && primarySwatch != '' && colorScheme != ''"
      changes:
      - kind: 'removeParameter'
        name: 'colorScheme' # Remove to add back with modification
      - kind: 'addParameter'
        index: 56
        name: 'colorScheme'
        style: optional_named
        argumentValue:
          expression: '{% colorScheme %}.copyWith(primarySwatch: {% primarySwatch %}, secondary: {% accentColor %})'
          requiredIf: "accentColor != '' && primarySwatch != '' && colorScheme != ''"
      - kind: 'removeParameter'
        name: 'accentColor'
      - kind: 'removeParameter'
        name: 'primarySwatch'
    variables:
      accentColor:
        kind: 'fragment'
        value: 'arguments[accentColor]'
      primarySwatch:
        kind: 'fragment'
        value: 'arguments[primarySwatch]'
      colorScheme:
        kind: 'fragment'
        value: 'arguments[colorScheme]'

  # Changes made in https://flutter.dev/docs/release/breaking-changes/clip-behavior
  - title: "Migrate to 'clipBehavior'"
    date: 2020-08-20
    element:
      uris: [ 'rendering.dart' ]
      field: 'clipToSize'
      inClass: 'RenderListWheelViewport'
    changes:
      - kind: 'rename'
        newName: 'clipBehavior'

  # Changes made in https://flutter.dev/docs/release/breaking-changes/clip-behavior
  - title: "Migrate to 'clipBehavior'"
    date: 2020-08-20
    element:
      uris: [ 'rendering.dart' ]
      constructor: ''
      inClass: 'RenderListWheelViewport'
    oneOf:
    - if: "clipToSize == 'true'"
      changes:
        - kind: 'addParameter'
          index: 13
          name: 'clipBehavior'
          style: optional_named
          argumentValue:
            expression: 'Clip.hardEdge'
            requiredIf: "clipToSize == 'true'"
        - kind: 'removeParameter'
          name: 'clipToSize'
    - if: "clipToSize == 'false'"
      changes:
        - kind: 'addParameter'
          index: 13
          name: 'clipBehavior'
          style: optional_named
          argumentValue:
            expression: 'Clip.none'
            requiredIf: "clipToSize == 'false'"
        - kind: 'removeParameter'
          name: 'clipToSize'
    variables:
      clipToSize:
        kind: 'fragment'
        value: 'arguments[clipToSize]'

  # Changes made in https://flutter.dev/docs/release/breaking-changes/clip-behavior
  - title: "Migrate to 'clipBehavior'"
    date: 2020-08-20
    element:
      uris: [ 'widgets.dart', 'material.dart', 'cupertino.dart' ]
      field: 'clipToSize'
      inClass: 'ListWheelViewport'
    changes:
    - kind: 'rename'
      newName: 'clipBehavior'

  # Changes made in https://flutter.dev/docs/release/breaking-changes/clip-behavior
  - title: "Migrate to 'clipBehavior'"
    date: 2020-08-20
    element:
      uris: [ 'widgets.dart', 'material.dart', 'cupertino.dart' ]
      constructor: ''
      inClass: 'ListWheelViewport'
    oneOf:
    - if: "clipToSize == 'true'"
      changes:
      - kind: 'addParameter'
        index: 13
        name: 'clipBehavior'
        style: optional_named
        argumentValue:
          expression: 'Clip.hardEdge'
          requiredIf: "clipToSize == 'true'"
      - kind: 'removeParameter'
        name: 'clipToSize'
    - if: "clipToSize == 'false'"
      changes:
      - kind: 'addParameter'
        index: 13
        name: 'clipBehavior'
        style: optional_named
        argumentValue:
          expression: 'Clip.none'
          requiredIf: "clipToSize == 'false'"
      - kind: 'removeParameter'
        name: 'clipToSize'
    variables:
      clipToSize:
        kind: 'fragment'
        value: 'arguments[clipToSize]'

  # Changes made in https://flutter.dev/docs/release/breaking-changes/clip-behavior
  - title: "Migrate to 'clipBehavior'"
    date: 2020-08-20
    element:
      uris: [ 'widgets.dart', 'material.dart', 'cupertino.dart' ]
      constructor: 'useDelegate'
      inClass: 'ListWheelScrollView'
    oneOf:
    - if: "clipToSize == 'true'"
      changes:
        - kind: 'addParameter'
          index: 13
          name: 'clipBehavior'
          style: optional_named
          argumentValue:
            expression: 'Clip.hardEdge'
            requiredIf: "clipToSize == 'true'"
        - kind: 'removeParameter'
          name: 'clipToSize'
    - if: "clipToSize == 'false'"
      changes:
        - kind: 'addParameter'
          index: 13
          name: 'clipBehavior'
          style: optional_named
          argumentValue:
            expression: 'Clip.none'
            requiredIf: "clipToSize == 'false'"
        - kind: 'removeParameter'
          name: 'clipToSize'
    variables:
      clipToSize:
        kind: 'fragment'
        value: 'arguments[clipToSize]'

  # Changes made in https://flutter.dev/docs/release/breaking-changes/clip-behavior
  - title: "Migrate to 'clipBehavior'"
    date: 2020-08-20
    element:
      uris: [ 'widgets.dart', 'material.dart', 'cupertino.dart' ]
      field: 'clipToSize'
      inClass: 'ListWheelScrollView'
    changes:
      - kind: 'rename'
        newName: 'clipBehavior'

  # Changes made in https://flutter.dev/docs/release/breaking-changes/clip-behavior
  - title: "Migrate to 'clipBehavior'"
    date: 2020-08-20
    element:
      uris: [ 'widgets.dart', 'material.dart', 'cupertino.dart' ]
      constructor: ''
      inClass: 'ListWheelScrollView'
    oneOf:
    - if: "clipToSize == 'true'"
      changes:
        - kind: 'addParameter'
          index: 13
          name: 'clipBehavior'
          style: optional_named
          argumentValue:
            expression: 'Clip.hardEdge'
            requiredIf: "clipToSize == 'true'"
        - kind: 'removeParameter'
          name: 'clipToSize'
    - if: "clipToSize == 'false'"
      changes:
        - kind: 'addParameter'
          index: 13
          name: 'clipBehavior'
          style: optional_named
          argumentValue:
            expression: 'Clip.none'
            requiredIf: "clipToSize == 'false'"
        - kind: 'removeParameter'
          name: 'clipToSize'
    variables:
      clipToSize:
        kind: 'fragment'
        value: 'arguments[clipToSize]'

  # Changes made in https://github.com/flutter/flutter/pull/66305
  - title: "Migrate to 'clipBehavior'"
    date: 2020-09-22
    element:
      uris: [ 'rendering.dart' ]
      field: 'overflow'
      inClass: 'RenderStack'
    changes:
      - kind: 'rename'
        newName: 'clipBehavior'

  # Changes made in https://github.com/flutter/flutter/pull/66305
  - title: "Migrate to 'clipBehavior'"
    date: 2020-09-22
    element:
      uris: [ 'rendering.dart' ]
      constructor: ''
      inClass: 'RenderStack'
    oneOf:
      - if: "overflow == 'Overflow.clip'"
        changes:
          - kind: 'addParameter'
            index: 0
            name: 'clipBehavior'
            style: optional_named
            argumentValue:
              expression: 'Clip.hardEdge'
              requiredIf: "overflow == 'Overflow.clip'"
          - kind: 'removeParameter'
            name: 'overflow'
      - if: "overflow == 'Overflow.visible'"
        changes:
          - kind: 'addParameter'
            index: 0
            name: 'clipBehavior'
            style: optional_named
            argumentValue:
              expression: 'Clip.none'
              requiredIf: "overflow == 'Overflow.visible'"
          - kind: 'removeParameter'
            name: 'overflow'
    variables:
      overflow:
        kind: 'fragment'
        value: 'arguments[overflow]'

  # Changes made in https://github.com/flutter/flutter/pull/81303
  - title: "Migrate to 'setEnabledSystemUIMode'"
    date: 2021-06-08
    element:
      uris: [ 'services.dart' ]
      method: 'setEnabledSystemUIOverlays'
      inClass: 'SystemChrome'
    changes:
      - kind: 'rename'
        newName: 'setEnabledSystemUIMode'
      - kind: 'removeParameter'
        index: 0
      - kind: 'addParameter'
        index: 0
        name: 'mode'
        style: required_positional
        argumentValue:
          expression: 'SystemUiMode.manual'
      - kind: 'addParameter'
        index: 1
        name: 'overlays'
        style: optional_named
        argumentValue:
          expression: '{% overlays %}'
          requiredIf: "overlays != ''"
    variables:
      overlays:
        kind: 'fragment'
        value: 'arguments[0]'

  # Changes made in https://github.com/flutter/flutter/pull/64254
  - title: "Migrate to 'removeRenderObjectChild'"
    date: 2020-08-20
    element:
      uris: [ 'cupertino.dart', 'widgets.dart', 'material.dart' ]
      method: 'removeChildRenderObject'
      inClass: 'RenderObjectToWidgetElement'
    changes:
      - kind: 'rename'
        newName: 'removeRenderObjectChild'

  # Changes made in https://github.com/flutter/flutter/pull/64254
  - title: "Migrate to 'moveRenderObjectChild'"
    date: 2020-08-20
    element:
      uris: [ 'cupertino.dart', 'widgets.dart', 'material.dart' ]
      method: 'moveChildRenderObject'
      inClass: 'RenderObjectToWidgetElement'
    changes:
      - kind: 'rename'
        newName: 'moveRenderObjectChild'

  # Changes made in https://github.com/flutter/flutter/pull/64254
  - title: "Migrate to 'insertRenderObjectChild'"
    date: 2020-08-20
    element:
      uris: [ 'cupertino.dart', 'widgets.dart', 'material.dart' ]
      method: 'insertChildRenderObject'
      inClass: 'RenderObjectToWidgetElement'
    changes:
      - kind: 'rename'
        newName: 'insertRenderObjectChild'

  # Changes made in https://github.com/flutter/flutter/pull/64254
  - title: "Migrate to 'removeRenderObjectChild'"
    date: 2020-08-20
    element:
      uris: [ 'cupertino.dart', 'widgets.dart', 'material.dart' ]
      method: 'removeChildRenderObject'
      inClass: 'SliverMultiBoxAdaptorElement'
    changes:
      - kind: 'rename'
        newName: 'removeRenderObjectChild'

  # Changes made in https://github.com/flutter/flutter/pull/64254
  - title: "Migrate to 'moveRenderObjectChild'"
    date: 2020-08-20
    element:
      uris: [ 'cupertino.dart', 'widgets.dart', 'material.dart' ]
      method: 'moveChildRenderObject'
      inClass: 'SliverMultiBoxAdaptorElement'
    changes:
      - kind: 'rename'
        newName: 'moveRenderObjectChild'

  # Changes made in https://github.com/flutter/flutter/pull/64254
  - title: "Migrate to 'insertRenderObjectChild'"
    date: 2020-08-20
    element:
      uris: [ 'cupertino.dart', 'widgets.dart', 'material.dart' ]
      method: 'insertChildRenderObject'
      inClass: 'SliverMultiBoxAdaptorElement'
    changes:
      - kind: 'rename'
        newName: 'insertRenderObjectChild'

  # Changes made in https://github.com/flutter/flutter/pull/64254
  - title: "Migrate to 'removeRenderObjectChild'"
    date: 2020-08-20
    element:
      uris: [ 'cupertino.dart', 'widgets.dart', 'material.dart' ]
      method: 'removeChildRenderObject'
      inClass: 'SingleChildRenderObjectElement'
    changes:
      - kind: 'rename'
        newName: 'removeRenderObjectChild'

  # Changes made in https://github.com/flutter/flutter/pull/64254
  - title: "Migrate to 'moveRenderObjectChild'"
    date: 2020-08-20
    element:
      uris: [ 'cupertino.dart', 'widgets.dart', 'material.dart' ]
      method: 'moveChildRenderObject'
      inClass: 'SingleChildRenderObjectElement'
    changes:
      - kind: 'rename'
        newName: 'moveRenderObjectChild'

  # Changes made in https://github.com/flutter/flutter/pull/64254
  - title: "Migrate to 'insertRenderObjectChild'"
    date: 2020-08-20
    element:
      uris: [ 'cupertino.dart', 'widgets.dart', 'material.dart' ]
      method: 'insertChildRenderObject'
      inClass: 'SingleChildRenderObjectElement'
    changes:
      - kind: 'rename'
        newName: 'insertRenderObjectChild'

  # Changes made in https://github.com/flutter/flutter/pull/64254
  - title: "Migrate to 'removeRenderObjectChild'"
    date: 2020-08-20
    element:
      uris: [ 'cupertino.dart', 'widgets.dart', 'material.dart' ]
      method: 'removeChildRenderObject'
      inClass: 'MultiChildRenderObjectElement'
    changes:
      - kind: 'rename'
        newName: 'removeRenderObjectChild'

  # Changes made in https://github.com/flutter/flutter/pull/64254
  - title: "Migrate to 'moveRenderObjectChild'"
    date: 2020-08-20
    element:
      uris: [ 'cupertino.dart', 'widgets.dart', 'material.dart' ]
      method: 'moveChildRenderObject'
      inClass: 'MultiChildRenderObjectElement'
    changes:
      - kind: 'rename'
        newName: 'moveRenderObjectChild'

  # Changes made in https://github.com/flutter/flutter/pull/64254
  - title: "Migrate to 'insertRenderObjectChild'"
    date: 2020-08-20
    element:
      uris: [ 'cupertino.dart', 'widgets.dart', 'material.dart' ]
      method: 'insertChildRenderObject'
      inClass: 'MultiChildRenderObjectElement'
    changes:
      - kind: 'rename'
        newName: 'insertRenderObjectChild'

  # Changes made in https://github.com/flutter/flutter/pull/64254
  - title: "Migrate to 'removeRenderObjectChild'"
    date: 2020-08-20
    element:
      uris: [ 'cupertino.dart', 'widgets.dart', 'material.dart' ]
      method: 'removeChildRenderObject'
      inClass: 'ListWheelElement'
    changes:
      - kind: 'rename'
        newName: 'removeRenderObjectChild'

  # Changes made in https://github.com/flutter/flutter/pull/64254
  - title: "Migrate to 'moveRenderObjectChild'"
    date: 2020-08-20
    element:
      uris: [ 'cupertino.dart', 'widgets.dart', 'material.dart' ]
      method: 'moveChildRenderObject'
      inClass: 'ListWheelElement'
    changes:
      - kind: 'rename'
        newName: 'moveRenderObjectChild'

  # Changes made in https://github.com/flutter/flutter/pull/64254
  - title: "Migrate to 'insertRenderObjectChild'"
    date: 2020-08-20
    element:
      uris: [ 'cupertino.dart', 'widgets.dart', 'material.dart' ]
      method: 'insertChildRenderObject'
      inClass: 'ListWheelElement'
    changes:
      - kind: 'rename'
        newName: 'insertRenderObjectChild'

  # Changes made in https://github.com/flutter/flutter/pull/64254
  - title: "Migrate to 'removeRenderObjectChild'"
    date: 2020-08-20
    element:
      uris: [ 'cupertino.dart', 'widgets.dart', 'material.dart' ]
      method: 'removeChildRenderObject'
      inClass: 'LeafRenderObjectElement'
    changes:
      - kind: 'rename'
        newName: 'removeRenderObjectChild'

  # Changes made in https://github.com/flutter/flutter/pull/64254
  - title: "Migrate to 'moveRenderObjectChild'"
    date: 2020-08-20
    element:
      uris: [ 'cupertino.dart', 'widgets.dart', 'material.dart' ]
      method: 'moveChildRenderObject'
      inClass: 'LeafRenderObjectElement'
    changes:
      - kind: 'rename'
        newName: 'moveRenderObjectChild'

  # Changes made in https://github.com/flutter/flutter/pull/64254
  - title: "Migrate to 'insertRenderObjectChild'"
    date: 2020-08-20
    element:
      uris: [ 'cupertino.dart', 'widgets.dart', 'material.dart' ]
      method: 'insertChildRenderObject'
      inClass: 'LeafRenderObjectElement'
    changes:
      - kind: 'rename'
        newName: 'insertRenderObjectChild'

  # Changes made in https://github.com/flutter/flutter/pull/60320
  - title: "Migrate to 'viewId'"
    date: 2020-07-05
    element:
      uris: [ 'services.dart' ]
      getter: id
      inClass: 'TextureAndroidViewController'
    changes:
      - kind: 'rename'
        newName: 'viewId'

  # Changes made in https://github.com/flutter/flutter/pull/60320
  - title: "Migrate to 'viewId'"
    date: 2020-07-05
    element:
      uris: [ 'services.dart' ]
      getter: id
      inClass: 'SurfaceAndroidViewController'
    changes:
      - kind: 'rename'
        newName: 'viewId'

  # Changes made in https://github.com/flutter/flutter/pull/81858
  - title: "Migrate to 'supportedDevices'"
    date: 2021-05-04
    element:
      uris: [ 'gestures.dart' ]
      constructor: ''
      inClass: 'ScaleGestureRecognizer'
    oneOf:
      - if: "kind != ''"
        changes:
          - kind: 'addParameter'
            index: 3
            name: 'supportedDevices'
            style: optional_named
            argumentValue:
              expression: '<PointerDeviceKind>{{% kind %}}'
              requiredIf: "kind != ''"
          - kind: 'removeParameter'
            name: 'kind'
    variables:
      kind:
        kind: 'fragment'
        value: 'arguments[kind]'

  # Changes made in https://github.com/flutter/flutter/pull/81858
  - title: "Migrate to 'supportedDevices'"
    date: 2021-05-04
    element:
      uris: [ 'gestures.dart' ]
      constructor: ''
      inClass: 'MultiTapGestureRecognizer'
    oneOf:
      - if: "kind != ''"
        changes:
          - kind: 'addParameter'
            index: 4
            name: 'supportedDevices'
            style: optional_named
            argumentValue:
              expression: '<PointerDeviceKind>{{% kind %}}'
              requiredIf: "kind != ''"
          - kind: 'removeParameter'
            name: 'kind'
    variables:
      kind:
        kind: 'fragment'
        value: 'arguments[kind]'

  # Changes made in https://github.com/flutter/flutter/pull/81858
  - title: "Migrate to 'supportedDevices'"
    date: 2021-05-04
    element:
      uris: [ 'gestures.dart' ]
      constructor: ''
      inClass: 'DoubleTapGestureRecognizer'
    oneOf:
      - if: "kind != ''"
        changes:
          - kind: 'addParameter'
            index: 3
            name: 'supportedDevices'
            style: optional_named
            argumentValue:
              expression: '<PointerDeviceKind>{{% kind %}}'
              requiredIf: "kind != ''"
          - kind: 'removeParameter'
            name: 'kind'
    variables:
      kind:
        kind: 'fragment'
        value: 'arguments[kind]'

  # Changes made in https://github.com/flutter/flutter/pull/81858
  - title: "Migrate to 'supportedDevices'"
    date: 2021-05-04
    element:
      uris: [ 'gestures.dart' ]
      constructor: ''
      inClass: 'DelayedMultiDragGestureRecognizer'
    oneOf:
      - if: "kind != ''"
        changes:
          - kind: 'addParameter'
            index: 4
            name: 'supportedDevices'
            style: optional_named
            argumentValue:
              expression: '<PointerDeviceKind>{{% kind %}}'
              requiredIf: "kind != ''"
          - kind: 'removeParameter'
            name: 'kind'
    variables:
      kind:
        kind: 'fragment'
        value: 'arguments[kind]'

  # Changes made in https://github.com/flutter/flutter/pull/81858
  - title: "Migrate to 'supportedDevices'"
    date: 2021-05-04
    element:
      uris: [ 'gestures.dart' ]
      constructor: ''
      inClass: 'VerticalMultiDragGestureRecognizer'
    oneOf:
      - if: "kind != ''"
        changes:
          - kind: 'addParameter'
            index: 3
            name: 'supportedDevices'
            style: optional_named
            argumentValue:
              expression: '<PointerDeviceKind>{{% kind %}}'
              requiredIf: "kind != ''"
          - kind: 'removeParameter'
            name: 'kind'
    variables:
      kind:
        kind: 'fragment'
        value: 'arguments[kind]'

  # Changes made in https://github.com/flutter/flutter/pull/81858
  - title: "Migrate to 'supportedDevices'"
    date: 2021-05-04
    element:
      uris: [ 'gestures.dart' ]
      constructor: ''
      inClass: 'HorizontalMultiDragGestureRecognizer'
    oneOf:
      - if: "kind != ''"
        changes:
          - kind: 'addParameter'
            index: 3
            name: 'supportedDevices'
            style: optional_named
            argumentValue:
              expression: '<PointerDeviceKind>{{% kind %}}'
              requiredIf: "kind != ''"
          - kind: 'removeParameter'
            name: 'kind'
    variables:
      kind:
        kind: 'fragment'
        value: 'arguments[kind]'

  # Changes made in https://github.com/flutter/flutter/pull/81858
  - title: "Migrate to 'supportedDevices'"
    date: 2021-05-04
    element:
      uris: [ 'gestures.dart' ]
      constructor: ''
      inClass: 'ImmediateMultiDragGestureRecognizer'
    oneOf:
      - if: "kind != ''"
        changes:
          - kind: 'addParameter'
            index: 3
            name: 'supportedDevices'
            style: optional_named
            argumentValue:
              expression: '<PointerDeviceKind>{{% kind %}}'
              requiredIf: "kind != ''"
          - kind: 'removeParameter'
            name: 'kind'
    variables:
      kind:
        kind: 'fragment'
        value: 'arguments[kind]'

  # Changes made in https://github.com/flutter/flutter/pull/81858
  - title: "Migrate to 'supportedDevices'"
    date: 2021-05-04
    element:
      uris: [ 'gestures.dart' ]
      constructor: ''
      inClass: 'MultiDragGestureRecognizer'
    oneOf:
      - if: "kind != ''"
        changes:
          - kind: 'addParameter'
            index: 3
            name: 'supportedDevices'
            style: optional_named
            argumentValue:
              expression: '<PointerDeviceKind>{{% kind %}}'
              requiredIf: "kind != ''"
          - kind: 'removeParameter'
            name: 'kind'
    variables:
      kind:
        kind: 'fragment'
        value: 'arguments[kind]'

  # Changes made in https://github.com/flutter/flutter/pull/81858
  - title: "Migrate to 'supportedDevices'"
    date: 2021-05-04
    element:
      uris: [ 'gestures.dart' ]
      constructor: ''
      inClass: 'LongPressGestureRecognizer'
    oneOf:
      - if: "kind != ''"
        changes:
          - kind: 'addParameter'
            index: 4
            name: 'supportedDevices'
            style: optional_named
            argumentValue:
              expression: '<PointerDeviceKind>{{% kind %}}'
              requiredIf: "kind != ''"
          - kind: 'removeParameter'
            name: 'kind'
    variables:
      kind:
        kind: 'fragment'
        value: 'arguments[kind]'

  # Changes made in https://github.com/flutter/flutter/pull/81858
  - title: "Migrate to 'supportedDevices'"
    date: 2021-05-04
    element:
      uris: [ 'gestures.dart' ]
      constructor: ''
      inClass: 'ForcePressGestureRecognizer'
    oneOf:
      - if: "kind != ''"
        changes:
          - kind: 'addParameter'
            index: 6
            name: 'supportedDevices'
            style: optional_named
            argumentValue:
              expression: '<PointerDeviceKind>{{% kind %}}'
              requiredIf: "kind != ''"
          - kind: 'removeParameter'
            name: 'kind'
    variables:
      kind:
        kind: 'fragment'
        value: 'arguments[kind]'

  # Changes made in https://github.com/flutter/flutter/pull/81858
  - title: "Migrate to 'supportedDevices'"
    date: 2021-05-04
    element:
      uris: [ 'gestures.dart' ]
      constructor: ''
      inClass: 'EagerGestureRecognizer'
    oneOf:
      - if: "kind != ''"
        changes:
          - kind: 'addParameter'
            index: 2
            name: 'supportedDevices'
            style: optional_named
            argumentValue:
              expression: '<PointerDeviceKind>{{% kind %}}'
              requiredIf: "kind != ''"
          - kind: 'removeParameter'
            name: 'kind'
    variables:
      kind:
        kind: 'fragment'
        value: 'arguments[kind]'

  # Changes made in https://github.com/flutter/flutter/pull/81858
  - title: "Migrate to 'supportedDevices'"
    date: 2021-05-04
    element:
      uris: [ 'gestures.dart' ]
      constructor: ''
      inClass: 'PrimaryPointerGestureRecognizer'
    oneOf:
      - if: "kind != ''"
        changes:
          - kind: 'addParameter'
            index: 6
            name: 'supportedDevices'
            style: optional_named
            argumentValue:
              expression: '<PointerDeviceKind>{{% kind %}}'
              requiredIf: "kind != ''"
          - kind: 'removeParameter'
            name: 'kind'
    variables:
      kind:
        kind: 'fragment'
        value: 'arguments[kind]'

  # Changes made in https://github.com/flutter/flutter/pull/81858
  - title: "Migrate to 'supportedDevices'"
    date: 2021-05-04
    element:
      uris: [ 'gestures.dart' ]
      constructor: ''
      inClass: 'OneSequenceGestureRecognizer'
    oneOf:
      - if: "kind != ''"
        changes:
          - kind: 'addParameter'
            index: 3
            name: 'supportedDevices'
            style: optional_named
            argumentValue:
              expression: '<PointerDeviceKind>{{% kind %}}'
              requiredIf: "kind != ''"
          - kind: 'removeParameter'
            name: 'kind'
    variables:
      kind:
        kind: 'fragment'
        value: 'arguments[kind]'

  # Changes made in https://github.com/flutter/flutter/pull/81858
  - title: "Migrate to 'supportedDevices'"
    date: 2021-05-04
    element:
      uris: [ 'gestures.dart' ]
      constructor: ''
      inClass: 'GestureRecognizer'
    oneOf:
      - if: "kind != ''"
        changes:
          - kind: 'addParameter'
            index: 3
            name: 'supportedDevices'
            style: optional_named
            argumentValue:
              expression: '<PointerDeviceKind>{{% kind %}}'
              requiredIf: "kind != ''"
          - kind: 'removeParameter'
            name: 'kind'
    variables:
      kind:
        kind: 'fragment'
        value: 'arguments[kind]'

  # Changes made in https://github.com/flutter/flutter/pull/81858
  - title: "Migrate to 'supportedDevices'"
    date: 2021-05-04
    element:
      uris: [ 'gestures.dart' ]
      constructor: ''
      inClass: 'HorizontalDragGestureRecognizer'
    oneOf:
      - if: "kind != ''"
        changes:
          - kind: 'addParameter'
            index: 3
            name: 'supportedDevices'
            style: optional_named
            argumentValue:
              expression: '<PointerDeviceKind>{{% kind %}}'
              requiredIf: "kind != ''"
          - kind: 'removeParameter'
            name: 'kind'
    variables:
      kind:
        kind: 'fragment'
        value: 'arguments[kind]'

  # Changes made in https://github.com/flutter/flutter/pull/81858
  - title: "Migrate to 'supportedDevices'"
    date: 2021-05-04
    element:
      uris: [ 'gestures.dart' ]
      constructor: ''
      inClass: 'VerticalDragGestureRecognizer'
    oneOf:
      - if: "kind != ''"
        changes:
          - kind: 'addParameter'
            index: 3
            name: 'supportedDevices'
            style: optional_named
            argumentValue:
              expression: '<PointerDeviceKind>{{% kind %}}'
              requiredIf: "kind != ''"
          - kind: 'removeParameter'
            name: 'kind'
    variables:
      kind:
        kind: 'fragment'
        value: 'arguments[kind]'

  # Changes made in https://github.com/flutter/flutter/pull/81858
  - title: "Migrate to 'supportedDevices'"
    date: 2021-05-04
    element:
      uris: [ 'gestures.dart' ]
      constructor: ''
      inClass: 'DragGestureRecognizer'
    oneOf:
      - if: "kind != ''"
        changes:
          - kind: 'addParameter'
            index: 5
            name: 'supportedDevices'
            style: optional_named
            argumentValue:
              expression: '<PointerDeviceKind>{{% kind %}}'
              requiredIf: "kind != ''"
          - kind: 'removeParameter'
            name: 'kind'
    variables:
      kind:
        kind: 'fragment'
        value: 'arguments[kind]'

  # Changes made in https://github.com/flutter/flutter/pull/79160
  - title: "Migrate to 'dragAnchorStrategy'"
    date: 2021-04-05
    element:
      uris: [ 'material.dart', 'widgets.dart', 'cupertino.dart' ]
      field: 'dragAnchor'
      inClass: 'Draggable'
    changes:
      - kind: 'rename'
        newName: 'dragAnchorStrategy'

  # Changes made in https://github.com/flutter/flutter/pull/79160
  - title: "Migrate to 'dragAnchorStrategy'"
    date: 2021-04-05
    element:
      uris: [ 'material.dart', 'widgets.dart', 'cupertino.dart' ]
      constructor: ''
      inClass: 'Draggable'
    oneOf:
      - if: "dragAnchor == 'DragAnchor.child'"
        changes:
          - kind: 'addParameter'
            index: 9
            name: 'dragAnchorStrategy'
            style: optional_named
            argumentValue:
              expression: 'childDragAnchorStrategy'
              requiredIf: "dragAnchor == 'DragAnchor.child'"
          - kind: 'removeParameter'
            name: 'dragAnchor'
      - if: "dragAnchor == 'DragAnchor.pointer'"
        changes:
          - kind: 'addParameter'
            index: 9
            name: 'dragAnchorStrategy'
            style: optional_named
            argumentValue:
              expression: 'pointerDragAnchorStrategy'
              requiredIf: "dragAnchor == 'DragAnchor.pointer'"
          - kind: 'removeParameter'
            name: 'dragAnchor'
    variables:
      dragAnchor:
        kind: 'fragment'
        value: 'arguments[dragAnchor]'

  # Changes made in https://github.com/flutter/flutter/pull/79160
  - title: "Migrate to 'dragAnchorStrategy'"
    date: 2021-04-05
    element:
      uris: [ 'material.dart', 'widgets.dart', 'cupertino.dart' ]
      field: 'dragAnchor'
      inClass: 'LongPressDraggable'
    changes:
      - kind: 'rename'
        newName: 'dragAnchorStrategy'

  # Changes made in https://github.com/flutter/flutter/pull/79160
  - title: "Migrate to 'dragAnchorStrategy'"
    date: 2021-04-05
    element:
      uris: [ 'material.dart', 'widgets.dart', 'cupertino.dart' ]
      constructor: ''
      inClass: 'LongPressDraggable'
    oneOf:
      - if: "dragAnchor == 'DragAnchor.child'"
        changes:
          - kind: 'addParameter'
            index: 9
            name: 'dragAnchorStrategy'
            style: optional_named
            argumentValue:
              expression: 'childDragAnchorStrategy'
              requiredIf: "dragAnchor == 'DragAnchor.child'"
          - kind: 'removeParameter'
            name: 'dragAnchor'
      - if: "dragAnchor == 'DragAnchor.pointer'"
        changes:
          - kind: 'addParameter'
            index: 9
            name: 'dragAnchorStrategy'
            style: optional_named
            argumentValue:
              expression: 'pointerDragAnchorStrategy'
              requiredIf: "dragAnchor == 'DragAnchor.pointer'"
          - kind: 'removeParameter'
            name: 'dragAnchor'
    variables:
      dragAnchor:
        kind: 'fragment'
        value: 'arguments[dragAnchor]'

  # Changes made in https://github.com/flutter/flutter/pull/66482
  - title: "Migrate to 'TextSelectionThemeData'"
    date: 2020-09-24
    element:
      uris: [ 'material.dart' ]
      constructor: 'raw'
      inClass: 'ThemeData'
    oneOf:
      - if: "textSelectionColor != '' && cursorColor != '' && textSelectionHandleColor != ''"
        changes:
          - kind: 'addParameter'
            index: 73
            name: 'textSelectionTheme'
            style: optional_named
            argumentValue:
              expression: 'TextSelectionThemeData(cursorColor: {% cursorColor %}, selectionColor: {% textSelectionColor %}, selectionHandleColor: {% textSelectionHandleColor %},)'
              requiredIf: "textSelectionColor != '' && cursorColor != '' && textSelectionHandleColor != ''"
          - kind: 'removeParameter'
            name: 'textSelectionColor'
          - kind: 'removeParameter'
            name: 'cursorColor'
          - kind: 'removeParameter'
            name: 'textSelectionHandleColor'
          - kind: 'removeParameter'
            name: 'useTextSelectionTheme'
      - if: "textSelectionColor == '' && cursorColor != '' && textSelectionHandleColor != ''"
        changes:
          - kind: 'addParameter'
            index: 73
            name: 'textSelectionTheme'
            style: optional_named
            argumentValue:
              expression: 'TextSelectionThemeData(cursorColor: {% cursorColor %}, selectionHandleColor: {% textSelectionHandleColor %},)'
              requiredIf: "textSelectionColor == '' && cursorColor != '' && textSelectionHandleColor != ''"
          - kind: 'removeParameter'
            name: 'cursorColor'
          - kind: 'removeParameter'
            name: 'textSelectionHandleColor'
          - kind: 'removeParameter'
            name: 'useTextSelectionTheme'
      - if: "textSelectionColor != '' && cursorColor != '' && textSelectionHandleColor == ''"
        changes:
          - kind: 'addParameter'
            index: 73
            name: 'textSelectionTheme'
            style: optional_named
            argumentValue:
              expression: 'TextSelectionThemeData(cursorColor: {% cursorColor %}, selectionColor: {% textSelectionColor %},)'
              requiredIf: "textSelectionColor != '' && cursorColor != '' && textSelectionHandleColor == ''"
          - kind: 'removeParameter'
            name: 'textSelectionColor'
          - kind: 'removeParameter'
            name: 'cursorColor'
          - kind: 'removeParameter'
            name: 'useTextSelectionTheme'
      - if: "textSelectionColor != '' && cursorColor == '' && textSelectionHandleColor != ''"
        changes:
          - kind: 'addParameter'
            index: 73
            name: 'textSelectionTheme'
            style: optional_named
            argumentValue:
              expression: 'TextSelectionThemeData(selectionColor: {% textSelectionColor %}, selectionHandleColor: {% textSelectionHandleColor %},)'
              requiredIf: "textSelectionColor != '' && cursorColor == '' && textSelectionHandleColor != ''"
          - kind: 'removeParameter'
            name: 'textSelectionColor'
          - kind: 'removeParameter'
            name: 'textSelectionHandleColor'
          - kind: 'removeParameter'
            name: 'useTextSelectionTheme'
      - if: "textSelectionColor == '' && cursorColor != '' && textSelectionHandleColor == ''"
        changes:
          - kind: 'addParameter'
            index: 73
            name: 'textSelectionTheme'
            style: optional_named
            argumentValue:
              expression: 'TextSelectionThemeData(cursorColor: {% cursorColor %})'
              requiredIf: "textSelectionColor == '' && cursorColor != '' && textSelectionHandleColor == ''"
          - kind: 'removeParameter'
            name: 'cursorColor'
          - kind: 'removeParameter'
            name: 'useTextSelectionTheme'
      - if: "textSelectionColor != '' && cursorColor == '' && textSelectionHandleColor == ''"
        changes:
          - kind: 'addParameter'
            index: 73
            name: 'textSelectionTheme'
            style: optional_named
            argumentValue:
              expression: 'TextSelectionThemeData(selectionColor: {% textSelectionColor %})'
              requiredIf: "textSelectionColor != '' && cursorColor == '' && textSelectionHandleColor == ''"
          - kind: 'removeParameter'
            name: 'textSelectionColor'
          - kind: 'removeParameter'
            name: 'useTextSelectionTheme'
      - if: "textSelectionColor == '' && cursorColor == '' && textSelectionHandleColor != ''"
        changes:
          - kind: 'addParameter'
            index: 73
            name: 'textSelectionTheme'
            style: optional_named
            argumentValue:
              expression: 'TextSelectionThemeData(selectionHandleColor: {% textSelectionHandleColor %})'
              requiredIf: "textSelectionColor == '' && cursorColor == '' && textSelectionHandleColor != ''"
          - kind: 'removeParameter'
            name: 'textSelectionHandleColor'
          - kind: 'removeParameter'
            name: 'useTextSelectionTheme'
      - if: "useTextSelectionTheme != ''"
        changes:
          - kind: 'removeParameter'
            name: 'useTextSelectionTheme'
    variables:
      textSelectionColor:
        kind: 'fragment'
        value: 'arguments[textSelectionColor]'
      cursorColor:
        kind: 'fragment'
        value: 'arguments[cursorColor]'
      textSelectionHandleColor:
        kind: 'fragment'
        value: 'arguments[textSelectionHandleColor]'
      useTextSelectionTheme:
        kind: 'fragment'
        value: 'arguments[useTextSelectionTheme]'

  # Changes made in https://github.com/flutter/flutter/pull/66482
  - title: "Migrate to 'TextSelectionThemeData'"
    date: 2020-09-24
    element:
      uris: [ 'material.dart' ]
      constructor: ''
      inClass: 'ThemeData'
    oneOf:
      - if: "textSelectionColor != '' && cursorColor != '' && textSelectionHandleColor != ''"
        changes:
          - kind: 'addParameter'
            index: 73
            name: 'textSelectionTheme'
            style: optional_named
            argumentValue:
              expression: 'TextSelectionThemeData(cursorColor: {% cursorColor %}, selectionColor: {% textSelectionColor %}, selectionHandleColor: {% textSelectionHandleColor %},)'
              requiredIf: "textSelectionColor != '' && cursorColor != '' && textSelectionHandleColor != ''"
          - kind: 'removeParameter'
            name: 'textSelectionColor'
          - kind: 'removeParameter'
            name: 'cursorColor'
          - kind: 'removeParameter'
            name: 'textSelectionHandleColor'
          - kind: 'removeParameter'
            name: 'useTextSelectionTheme'
      - if: "textSelectionColor == '' && cursorColor != '' && textSelectionHandleColor != ''"
        changes:
          - kind: 'addParameter'
            index: 73
            name: 'textSelectionTheme'
            style: optional_named
            argumentValue:
              expression: 'TextSelectionThemeData(cursorColor: {% cursorColor %}, selectionHandleColor: {% textSelectionHandleColor %},)'
              requiredIf: "textSelectionColor == '' && cursorColor != '' && textSelectionHandleColor != ''"
          - kind: 'removeParameter'
            name: 'cursorColor'
          - kind: 'removeParameter'
            name: 'textSelectionHandleColor'
          - kind: 'removeParameter'
            name: 'useTextSelectionTheme'
      - if: "textSelectionColor != '' && cursorColor != '' && textSelectionHandleColor == ''"
        changes:
          - kind: 'addParameter'
            index: 73
            name: 'textSelectionTheme'
            style: optional_named
            argumentValue:
              expression: 'TextSelectionThemeData(cursorColor: {% cursorColor %}, selectionColor: {% textSelectionColor %},)'
              requiredIf: "textSelectionColor != '' && cursorColor != '' && textSelectionHandleColor == ''"
          - kind: 'removeParameter'
            name: 'textSelectionColor'
          - kind: 'removeParameter'
            name: 'cursorColor'
          - kind: 'removeParameter'
            name: 'useTextSelectionTheme'
      - if: "textSelectionColor != '' && cursorColor == '' && textSelectionHandleColor != ''"
        changes:
          - kind: 'addParameter'
            index: 73
            name: 'textSelectionTheme'
            style: optional_named
            argumentValue:
              expression: 'TextSelectionThemeData(selectionColor: {% textSelectionColor %}, selectionHandleColor: {% textSelectionHandleColor %},)'
              requiredIf: "textSelectionColor != '' && cursorColor == '' && textSelectionHandleColor != ''"
          - kind: 'removeParameter'
            name: 'textSelectionColor'
          - kind: 'removeParameter'
            name: 'textSelectionHandleColor'
          - kind: 'removeParameter'
            name: 'useTextSelectionTheme'
      - if: "textSelectionColor == '' && cursorColor != '' && textSelectionHandleColor == ''"
        changes:
          - kind: 'addParameter'
            index: 73
            name: 'textSelectionTheme'
            style: optional_named
            argumentValue:
              expression: 'TextSelectionThemeData(cursorColor: {% cursorColor %})'
              requiredIf: "textSelectionColor == '' && cursorColor != '' && textSelectionHandleColor == ''"
          - kind: 'removeParameter'
            name: 'cursorColor'
          - kind: 'removeParameter'
            name: 'useTextSelectionTheme'
      - if: "textSelectionColor != '' && cursorColor == '' && textSelectionHandleColor == ''"
        changes:
          - kind: 'addParameter'
            index: 73
            name: 'textSelectionTheme'
            style: optional_named
            argumentValue:
              expression: 'TextSelectionThemeData(selectionColor: {% textSelectionColor %})'
              requiredIf: "textSelectionColor != '' && cursorColor == '' && textSelectionHandleColor == ''"
          - kind: 'removeParameter'
            name: 'textSelectionColor'
          - kind: 'removeParameter'
            name: 'useTextSelectionTheme'
      - if: "textSelectionColor == '' && cursorColor == '' && textSelectionHandleColor != ''"
        changes:
          - kind: 'addParameter'
            index: 73
            name: 'textSelectionTheme'
            style: optional_named
            argumentValue:
              expression: 'TextSelectionThemeData(selectionHandleColor: {% textSelectionHandleColor %})'
              requiredIf: "textSelectionColor == '' && cursorColor == '' && textSelectionHandleColor != ''"
          - kind: 'removeParameter'
            name: 'textSelectionHandleColor'
          - kind: 'removeParameter'
            name: 'useTextSelectionTheme'
      - if: "useTextSelectionTheme != ''"
        changes:
          - kind: 'removeParameter'
            name: 'useTextSelectionTheme'
    variables:
      textSelectionColor:
        kind: 'fragment'
        value: 'arguments[textSelectionColor]'
      cursorColor:
        kind: 'fragment'
        value: 'arguments[cursorColor]'
      textSelectionHandleColor:
        kind: 'fragment'
        value: 'arguments[textSelectionHandleColor]'
      useTextSelectionTheme:
        kind: 'fragment'
        value: 'arguments[useTextSelectionTheme]'

  # Changes made in https://github.com/flutter/flutter/pull/65246
  - title: "Remove 'disabledThumbGapWidth'"
    date: 2020-11-17
    element:
      uris: [ 'material.dart' ]
      constructor: ''
      inClass: 'RectangularSliderTrackShape'
    changes:
      - kind: 'removeParameter'
        name: 'disabledThumbGapWidth'

  # Changes made in https://github.com/flutter/flutter/pull/46115
  - title: "Migrate to 'floatingLabelBehavior'"
    date: 2020-01-15
    element:
      uris: [ 'material.dart' ]
      field: 'hasFloatingPlaceholder'
      inClass: 'InputDecorationTheme'
    changes:
      - kind: 'rename'
        newName: 'floatingLabelBehavior'

  # Changes made in https://github.com/flutter/flutter/pull/46115
  - title: "Migrate to 'floatingLabelBehavior'"
    date: 2020-01-15
    element:
      uris: [ 'material.dart' ]
      constructor: ''
      inClass: 'InputDecorationTheme'
    oneOf:
      - if: "hasFloatingPlaceholder == 'true'"
        changes:
          - kind: 'addParameter'
            index: 14
            name: 'floatingLabelBehavior'
            style: optional_named
            argumentValue:
              expression: '{% FloatingLabelBehavior %}.auto'
              requiredIf: "hasFloatingPlaceholder == 'true'"
              variables:
                FloatingLabelBehavior:
                  kind: 'import'
                  uris: [ 'material.dart' ]
                  name: 'FloatingLabelBehavior'
          - kind: 'removeParameter'
            name: 'hasFloatingPlaceholder'
      - if: "hasFloatingPlaceholder == 'false'"
        changes:
          - kind: 'addParameter'
            index: 14
            name: 'floatingLabelBehavior'
            style: optional_named
            argumentValue:
              expression: '{% FloatingLabelBehavior %}.never'
              requiredIf: "hasFloatingPlaceholder == 'false'"
              variables:
                FloatingLabelBehavior:
                  kind: 'import'
                  uris: [ 'material.dart' ]
                  name: 'FloatingLabelBehavior'
          - kind: 'removeParameter'
            name: 'hasFloatingPlaceholder'
      - if: "hasFloatingPlaceholder != 'true' && hasFloatingPlaceholder != 'false'"
        changes:
          - kind: 'addParameter'
            index: 14
            name: 'floatingLabelBehavior'
            style: optional_named
            argumentValue:
              expression: '{% hasFloatingPlaceholder %} ? {% FloatingLabelBehavior %}.auto : {% FloatingLabelBehavior %}.never'
              requiredIf: "hasFloatingPlaceholder != 'true' && hasFloatingPlaceholder != 'false'"
              variables:
                FloatingLabelBehavior:
                  kind: 'import'
                  uris: [ 'material.dart' ]
                  name: 'FloatingLabelBehavior'
          - kind: 'removeParameter'
            name: 'hasFloatingPlaceholder'
    variables:
      hasFloatingPlaceholder:
        kind: 'fragment'
        value: 'arguments[hasFloatingPlaceholder]'

  # Changes made in https://github.com/flutter/flutter/pull/46115
  - title: "Migrate to 'floatingLabelBehavior'"
    date: 2020-01-15
    element:
      uris: [ 'material.dart' ]
      method: 'copyWith'
      inClass: 'InputDecorationTheme'
    oneOf:
      - if: "hasFloatingPlaceholder == 'true'"
        changes:
          - kind: 'addParameter'
            index: 14
            name: 'floatingLabelBehavior'
            style: optional_named
            argumentValue:
              expression: '{% FloatingLabelBehavior %}.auto'
              requiredIf: "hasFloatingPlaceholder == 'true'"
              variables:
                FloatingLabelBehavior:
                  kind: 'import'
                  uris: [ 'material.dart' ]
                  name: 'FloatingLabelBehavior'
          - kind: 'removeParameter'
            name: 'hasFloatingPlaceholder'
      - if: "hasFloatingPlaceholder == 'false'"
        changes:
          - kind: 'addParameter'
            index: 14
            name: 'floatingLabelBehavior'
            style: optional_named
            argumentValue:
              expression: '{% FloatingLabelBehavior %}.never'
              requiredIf: "hasFloatingPlaceholder == 'false'"
              variables:
                FloatingLabelBehavior:
                  kind: 'import'
                  uris: [ 'material.dart' ]
                  name: 'FloatingLabelBehavior'
          - kind: 'removeParameter'
            name: 'hasFloatingPlaceholder'
      - if: "hasFloatingPlaceholder != 'true' && hasFloatingPlaceholder != 'false'"
        changes:
          - kind: 'addParameter'
            index: 14
            name: 'floatingLabelBehavior'
            style: optional_named
            argumentValue:
              expression: '{% hasFloatingPlaceholder %} ? {% FloatingLabelBehavior %}.auto : {% FloatingLabelBehavior %}.never'
              requiredIf: "hasFloatingPlaceholder != 'true' && hasFloatingPlaceholder != 'false'"
              variables:
                FloatingLabelBehavior:
                  kind: 'import'
                  uris: [ 'material.dart' ]
                  name: 'FloatingLabelBehavior'
          - kind: 'removeParameter'
            name: 'hasFloatingPlaceholder'
    variables:
      hasFloatingPlaceholder:
        kind: 'fragment'
        value: 'arguments[hasFloatingPlaceholder]'

  # Changes made in https://github.com/flutter/flutter/pull/46115
  - title: "Migrate to 'floatingLabelBehavior'"
    date: 2020-01-15
    element:
      uris: [ 'material.dart' ]
      field: 'hasFloatingPlaceholder'
      inClass: 'InputDecoration'
    changes:
      - kind: 'rename'
        newName: 'floatingLabelBehavior'

  # Changes made in https://github.com/flutter/flutter/pull/46115
  - title: "Rename to 'floatingLabelBehavior'"
    date: 2020-01-15
    element:
      uris: [ 'material.dart' ]
      constructor: 'collapsed'
      inClass: 'InputDecoration'
    oneOf:
      - if: "hasFloatingPlaceholder == 'true'"
        changes:
          - kind: 'addParameter'
            index: 14
            name: 'floatingLabelBehavior'
            style: optional_named
            argumentValue:
              expression: '{% FloatingLabelBehavior %}.auto'
              requiredIf: "hasFloatingPlaceholder == 'true'"
              variables:
                FloatingLabelBehavior:
                  kind: 'import'
                  uris: [ 'material.dart' ]
                  name: 'FloatingLabelBehavior'
          - kind: 'removeParameter'
            name: 'hasFloatingPlaceholder'
      - if: "hasFloatingPlaceholder == 'false'"
        changes:
          - kind: 'addParameter'
            index: 14
            name: 'floatingLabelBehavior'
            style: optional_named
            argumentValue:
              expression: '{% FloatingLabelBehavior %}.never'
              requiredIf: "hasFloatingPlaceholder == 'false'"
              variables:
                FloatingLabelBehavior:
                  kind: 'import'
                  uris: [ 'material.dart' ]
                  name: 'FloatingLabelBehavior'
          - kind: 'removeParameter'
            name: 'hasFloatingPlaceholder'
      - if: "hasFloatingPlaceholder != 'true' && hasFloatingPlaceholder != 'false'"
        changes:
          - kind: 'addParameter'
            index: 14
            name: 'floatingLabelBehavior'
            style: optional_named
            argumentValue:
              expression: '{% hasFloatingPlaceholder %} ? {% FloatingLabelBehavior %}.auto : {% FloatingLabelBehavior %}.never'
              requiredIf: "hasFloatingPlaceholder != 'true' && hasFloatingPlaceholder != 'false'"
              variables:
                FloatingLabelBehavior:
                  kind: 'import'
                  uris: [ 'material.dart' ]
                  name: 'FloatingLabelBehavior'
          - kind: 'removeParameter'
            name: 'hasFloatingPlaceholder'
    variables:
      hasFloatingPlaceholder:
        kind: 'fragment'
        value: 'arguments[hasFloatingPlaceholder]'

  # Changes made in https://github.com/flutter/flutter/pull/46115
  - title: "Rename to 'floatingLabelBehavior'"
    date: 2020-01-15
    element:
      uris: [ 'material.dart' ]
      constructor: ''
      inClass: 'InputDecoration'
    oneOf:
      - if: "hasFloatingPlaceholder == 'true'"
        changes:
          - kind: 'addParameter'
            index: 14
            name: 'floatingLabelBehavior'
            style: optional_named
            argumentValue:
              expression: '{% FloatingLabelBehavior %}.auto'
              requiredIf: "hasFloatingPlaceholder == 'true'"
              variables:
                FloatingLabelBehavior:
                  kind: 'import'
                  uris: [ 'material.dart' ]
                  name: 'FloatingLabelBehavior'
          - kind: 'removeParameter'
            name: 'hasFloatingPlaceholder'
      - if: "hasFloatingPlaceholder == 'false'"
        changes:
          - kind: 'addParameter'
            index: 14
            name: 'floatingLabelBehavior'
            style: optional_named
            argumentValue:
              expression: '{% FloatingLabelBehavior %}.never'
              requiredIf: "hasFloatingPlaceholder == 'false'"
              variables:
                FloatingLabelBehavior:
                  kind: 'import'
                  uris: [ 'material.dart' ]
                  name: 'FloatingLabelBehavior'
          - kind: 'removeParameter'
            name: 'hasFloatingPlaceholder'
      - if: "hasFloatingPlaceholder != 'true' && hasFloatingPlaceholder != 'false'"
        changes:
          - kind: 'addParameter'
            index: 14
            name: 'floatingLabelBehavior'
            style: optional_named
            argumentValue:
              expression: '{% hasFloatingPlaceholder %} ? {% FloatingLabelBehavior %}.auto : {% FloatingLabelBehavior %}.never'
              requiredIf: "hasFloatingPlaceholder != 'true' && hasFloatingPlaceholder != 'false'"
              variables:
                FloatingLabelBehavior:
                  kind: 'import'
                  uris: [ 'material.dart' ]
                  name: 'FloatingLabelBehavior'
          - kind: 'removeParameter'
            name: 'hasFloatingPlaceholder'
    variables:
      hasFloatingPlaceholder:
        kind: 'fragment'
        value: 'arguments[hasFloatingPlaceholder]'

  # Changes made in https://github.com/flutter/flutter/pull/59127
  - title: "Migrate to 'label'"
    date: 2020-07-09
    element:
      uris: [ 'material.dart', 'widgets.dart', 'cupertino.dart' ]
      field: 'title'
      inClass: 'BottomNavigationBarItem'
    changes:
      - kind: 'rename'
        newName: 'label'

  # Changes made in https://github.com/flutter/flutter/pull/59127
  - title: "Migrate to 'label'"
    date: 2020-07-09
    element:
      uris: [ 'material.dart', 'widgets.dart', 'cupertino.dart' ]
      constructor: ''
      inClass: 'BottomNavigationBarItem'
    changes:
      - kind: 'renameParameter'
        oldName: 'title'
        newName: 'label'

  # Changes made in https://github.com/flutter/flutter/pull/66043
  - title: "Use withKind"
    date: 2020-09-17
    element:
      uris: [ 'gestures.dart' ]
      constructor: ''
      inClass: 'VelocityTracker'
    oneOf:
      - if: "pointerDeviceKind == ''"
        changes:
          - kind: 'rename'
            newName: 'withKind'
          - kind: 'addParameter'
            index: 0
            name: 'kind'
            style: required_positional
            argumentValue:
              expression: 'PointerDeviceKind.touch'
      - if: "pointerDeviceKind != ''"
        changes:
          - kind: 'rename'
            newName: 'withKind'
    variables:
      pointerDeviceKind:
          kind: 'fragment'
          value: 'arguments[0]'

  # Changes made in https://github.com/flutter/flutter/pull/72043
  - title: "Migrate to 'maxLengthEnforcement'"
    date: 2020-12-13
    element:
      uris: [ 'material.dart' ]
      constructor: ''
      inClass: 'TextFormField'
    oneOf:
      - if: "maxLengthEnforced == 'true'"
        changes:
          - kind: 'addParameter'
            index: 0
            name: 'maxLengthEnforcement'
            style: optional_named
            argumentValue:
              expression: 'MaxLengthEnforcement.enforce'
              requiredIf: "maxLengthEnforced == 'true'"
          - kind: 'removeParameter'
            name: 'maxLengthEnforced'
      - if: "maxLengthEnforced == 'false'"
        changes:
          - kind: 'addParameter'
            index: 0
            name: 'maxLengthEnforcement'
            style: optional_named
            argumentValue:
              expression: 'MaxLengthEnforcement.none'
              requiredIf: "maxLengthEnforced == 'false'"
          - kind: 'removeParameter'
            name: 'maxLengthEnforced'
    variables:
      maxLengthEnforced:
        kind: 'fragment'
        value: 'arguments[maxLengthEnforced]'

  # Changes made in https://github.com/flutter/flutter/pull/72043
  - title: "Migrate to 'maxLengthEnforcement'"
    date: 2020-12-13
    element:
      uris: [ 'material.dart' ]
      field: 'maxLengthEnforced'
      inClass: 'TextField'
    changes:
      - kind: 'rename'
        newName: 'maxLengthEnforcement'

  # Changes made in https://github.com/flutter/flutter/pull/72043
  - title: "Migrate to 'maxLengthEnforcement'"
    date: 2020-12-13
    element:
      uris: [ 'material.dart' ]
      constructor: ''
      inClass: 'TextField'
    oneOf:
      - if: "maxLengthEnforced == 'true'"
        changes:
          - kind: 'addParameter'
            index: 0
            name: 'maxLengthEnforcement'
            style: optional_named
            argumentValue:
              expression: 'MaxLengthEnforcement.enforce'
              requiredIf: "maxLengthEnforced == 'true'"
          - kind: 'removeParameter'
            name: 'maxLengthEnforced'
      - if: "maxLengthEnforced == 'false'"
        changes:
          - kind: 'addParameter'
            index: 0
            name: 'maxLengthEnforcement'
            style: optional_named
            argumentValue:
              expression: 'MaxLengthEnforcement.none'
              requiredIf: "maxLengthEnforced == 'false'"
          - kind: 'removeParameter'
            name: 'maxLengthEnforced'
    variables:
      maxLengthEnforced:
        kind: 'fragment'
        value: 'arguments[maxLengthEnforced]'

  # Changes made in https://github.com/flutter/flutter/pull/72043
  - title: "Migrate to 'maxLengthEnforcement'"
    date: 2020-12-13
    element:
      uris: [ 'cupertino.dart' ]
      field: 'maxLengthEnforced'
      inClass: 'CupertinoTextField'
    changes:
      - kind: 'rename'
        newName: 'maxLengthEnforcement'

  # Changes made in https://github.com/flutter/flutter/pull/72043
  - title: "Migrate to 'maxLengthEnforcement'"
    date: 2020-12-13
    element:
      uris: [ 'cupertino.dart' ]
      constructor: 'borderless'
      inClass: 'CupertinoTextField'
    oneOf:
      - if: "maxLengthEnforced == 'true'"
        changes:
          - kind: 'addParameter'
            index: 0
            name: 'maxLengthEnforcement'
            style: optional_named
            argumentValue:
              expression: 'MaxLengthEnforcement.enforce'
              requiredIf: "maxLengthEnforced == 'true'"
          - kind: 'removeParameter'
            name: 'maxLengthEnforced'
      - if: "maxLengthEnforced == 'false'"
        changes:
          - kind: 'addParameter'
            index: 0
            name: 'maxLengthEnforcement'
            style: optional_named
            argumentValue:
              expression: 'MaxLengthEnforcement.none'
              requiredIf: "maxLengthEnforced == 'false'"
          - kind: 'removeParameter'
            name: 'maxLengthEnforced'
    variables:
      maxLengthEnforced:
        kind: 'fragment'
        value: 'arguments[maxLengthEnforced]'

  # Changes made in https://github.com/flutter/flutter/pull/72043
  - title: "Migrate to 'maxLengthEnforcement'"
    date: 2020-12-13
    element:
      uris: [ 'cupertino.dart' ]
      constructor: ''
      inClass: 'CupertinoTextField'
    oneOf:
      - if: "maxLengthEnforced == 'true'"
        changes:
          - kind: 'addParameter'
            index: 0
            name: 'maxLengthEnforcement'
            style: optional_named
            argumentValue:
              expression: 'MaxLengthEnforcement.enforce'
              requiredIf: "maxLengthEnforced == 'true'"
          - kind: 'removeParameter'
            name: 'maxLengthEnforced'
      - if: "maxLengthEnforced == 'false'"
        changes:
          - kind: 'addParameter'
            index: 0
            name: 'maxLengthEnforcement'
            style: optional_named
            argumentValue:
              expression: 'MaxLengthEnforcement.none'
              requiredIf: "maxLengthEnforced == 'false'"
          - kind: 'removeParameter'
            name: 'maxLengthEnforced'
    variables:
      maxLengthEnforced:
        kind: 'fragment'
        value: 'arguments[maxLengthEnforced]'

  # Changes made in https://github.com/flutter/flutter/pull/68905.
  - title: "Migrate from 'nullOk'"
    date: 2021-01-27
    element:
      uris: [ 'material.dart' ]
      method: 'resolveFrom'
      inClass: 'MaterialBasedCupertinoThemeData'
    changes:
      - kind: 'removeParameter'
        name: 'nullOk'

  # Changes made in https://github.com/flutter/flutter/pull/68905.
  - title: "Migrate from 'nullOk'"
    date: 2021-01-27
    element:
      uris: [ 'cupertino.dart' ]
      method: 'resolveFrom'
      inClass: 'CupertinoTextThemeData'
    changes:
      - kind: 'removeParameter'
        name: 'nullOk'

  # Changes made in https://github.com/flutter/flutter/pull/68905.
  - title: "Migrate from 'nullOk'"
    date: 2021-01-27
    element:
      uris: [ 'cupertino.dart' ]
      method: 'resolveFrom'
      inClass: 'NoDefaultCupertinoThemeData'
    changes:
      - kind: 'removeParameter'
        name: 'nullOk'

  # Changes made in https://github.com/flutter/flutter/pull/68905.
  - title: "Migrate from 'nullOk'"
    date: 2021-01-27
    element:
      uris: [ 'cupertino.dart' ]
      method: 'resolveFrom'
      inClass: 'CupertinoThemeData'
    changes:
      - kind: 'removeParameter'
        name: 'nullOk'

  # Changes made in https://github.com/flutter/flutter/pull/68736.
  - title: "Migrate from 'nullOk'"
    date: 2021-01-27
    element:
      uris: [ 'cupertino.dart' ]
      method: 'brightnessOf'
      inClass: 'CupertinoTheme'
    oneOf:
      - if: "nullOk == 'true'"
        changes:
          - kind: 'rename'
            newName: 'maybeBrightnessOf'
          - kind: 'removeParameter'
            name: 'nullOk'
      - if: "nullOk == 'false'"
        changes:
          - kind: 'removeParameter'
            name: 'nullOk'
    variables:
      nullOk:
        kind: 'fragment'
        value: 'arguments[nullOk]'

  # Changes made in https://github.com/flutter/flutter/pull/68905.
  - title: "Migrate from 'nullOk'"
    date: 2021-01-27
    element:
      uris: [ 'cupertino.dart' ]
      method: 'of'
      inClass: 'CupertinoUserInterfaceLevel'
    oneOf:
      - if: "nullOk == 'true'"
        changes:
          - kind: 'rename'
            newName: 'maybeOf'
          - kind: 'removeParameter'
            name: 'nullOk'
      - if: "nullOk == 'false'"
        changes:
          - kind: 'removeParameter'
            name: 'nullOk'
    variables:
      nullOk:
        kind: 'fragment'
        value: 'arguments[nullOk]'

  # Changes made in https://github.com/flutter/flutter/pull/68905.
  - title: "Migrate from 'nullOk'"
    date: 2021-01-27
    element:
      uris: [ 'cupertino.dart' ]
      method: 'resolveFrom'
      inClass: 'CupertinoDynamicColor'
    changes:
      - kind: 'removeParameter'
        name: 'nullOk'

  # Changes made in https://github.com/flutter/flutter/pull/68905.
  - title: "Migrate from 'nullOk'"
    date: 2021-01-27
    element:
      uris: [ 'cupertino.dart' ]
      method: 'resolve'
      inClass: 'CupertinoDynamicColor'
    oneOf:
      - if: "nullOk == 'true'"
        changes:
          - kind: 'rename'
            newName: 'maybeResolve'
          - kind: 'removeParameter'
            name: 'nullOk'
      - if: "nullOk == 'false'"
        changes:
          - kind: 'removeParameter'
            name: 'nullOk'
    variables:
      nullOk:
        kind: 'fragment'
        value: 'arguments[nullOk]'

  # Changes made in https://github.com/flutter/flutter/pull/68925.
  - title: "Migrate from 'nullOk'"
    date: 2021-01-27
    element:
      uris: [ 'material.dart', 'widgets.dart', 'cupertino.dart' ]
      method: 'of'
      inClass: 'SliverAnimatedList'
    oneOf:
      - if: "nullOk == 'true'"
        changes:
          - kind: 'rename'
            newName: 'maybeOf'
          - kind: 'removeParameter'
            name: 'nullOk'
      - if: "nullOk == 'false'"
        changes:
          - kind: 'removeParameter'
            name: 'nullOk'
    variables:
      nullOk:
        kind: 'fragment'
        value: 'arguments[nullOk]'

  # Changes made in https://github.com/flutter/flutter/pull/68925.
  - title: "Migrate from 'nullOk'"
    date: 2021-01-27
    element:
      uris: [ 'material.dart', 'widgets.dart', 'cupertino.dart' ]
      method: 'of'
      inClass: 'AnimatedList'
    oneOf:
      - if: "nullOk == 'true'"
        changes:
          - kind: 'rename'
            newName: 'maybeOf'
          - kind: 'removeParameter'
            name: 'nullOk'
      - if: "nullOk == 'false'"
        changes:
          - kind: 'removeParameter'
            name: 'nullOk'
    variables:
      nullOk:
        kind: 'fragment'
        value: 'arguments[nullOk]'

  # Changes made in https://github.com/flutter/flutter/pull/68921.
  - title: "Migrate from 'nullOk'"
    date: 2021-01-27
    element:
      uris: [ 'material.dart', 'widgets.dart', 'cupertino.dart' ]
      method: 'invoke'
      inClass: 'Actions'
    oneOf:
      - if: "nullOk == 'true'"
        changes:
          - kind: 'rename'
            newName: 'maybeInvoke'
          - kind: 'removeParameter'
            name: 'nullOk'
      - if: "nullOk == 'false'"
        changes:
          - kind: 'removeParameter'
            name: 'nullOk'
    variables:
      nullOk:
        kind: 'fragment'
        value: 'arguments[nullOk]'

  # Changes made in https://github.com/flutter/flutter/pull/68921.
  - title: "Migrate from 'nullOk'"
    date: 2021-01-27
    element:
      uris: [ 'material.dart', 'widgets.dart', 'cupertino.dart' ]
      method: 'find'
      inClass: 'Actions'
    oneOf:
      - if: "nullOk == 'true'"
        changes:
          - kind: 'rename'
            newName: 'maybeFind'
          - kind: 'removeParameter'
            name: 'nullOk'
      - if: "nullOk == 'false'"
        changes:
          - kind: 'removeParameter'
            name: 'nullOk'
    variables:
      nullOk:
        kind: 'fragment'
        value: 'arguments[nullOk]'

  # Changes made in https://github.com/flutter/flutter/pull/68921.
  - title: "Migrate from 'nullOk'"
    date: 2021-01-27
    element:
      uris: [ 'material.dart', 'widgets.dart', 'cupertino.dart' ]
      method: 'handler'
      inClass: 'Actions'
    changes:
      - kind: 'removeParameter'
        name: 'nullOk'

  # Changes made in https://github.com/flutter/flutter/pull/68921.
  - title: "Migrate from 'nullOk'"
    date: 2021-01-27
    element:
      uris: [ 'material.dart', 'widgets.dart', 'cupertino.dart' ]
      method: 'of'
      inClass: 'Shortcuts'
    oneOf:
      - if: "nullOk == 'true'"
        changes:
          - kind: 'rename'
            newName: 'maybeOf'
          - kind: 'removeParameter'
            name: 'nullOk'
      - if: "nullOk == 'false'"
        changes:
          - kind: 'removeParameter'
            name: 'nullOk'
    variables:
      nullOk:
        kind: 'fragment'
        value: 'arguments[nullOk]'

  # Changes made in https://github.com/flutter/flutter/pull/68917.
  - title: "Migrate from 'nullOk'"
    date: 2021-01-27
    element:
      uris: [ 'material.dart', 'widgets.dart', 'cupertino.dart' ]
      method: 'of'
      inClass: 'Focus'
    oneOf:
      - if: "nullOk == 'true'"
        changes:
          - kind: 'rename'
            newName: 'maybeOf'
          - kind: 'removeParameter'
            name: 'nullOk'
      - if: "nullOk == 'false'"
        changes:
          - kind: 'removeParameter'
            name: 'nullOk'
    variables:
      nullOk:
        kind: 'fragment'
        value: 'arguments[nullOk]'

  # Changes made in https://github.com/flutter/flutter/pull/68917.
  - title: "Migrate from 'nullOk'"
    date: 2021-01-27
    element:
      uris: [ 'material.dart', 'widgets.dart', 'cupertino.dart' ]
      method: 'of'
      inClass: 'FocusTraversalGroup'
    oneOf:
      - if: "nullOk == 'true'"
        changes:
          - kind: 'rename'
            newName: 'maybeOf'
          - kind: 'removeParameter'
            name: 'nullOk'
      - if: "nullOk == 'false'"
        changes:
          - kind: 'removeParameter'
            name: 'nullOk'
    variables:
      nullOk:
        kind: 'fragment'
        value: 'arguments[nullOk]'

  # Changes made in https://github.com/flutter/flutter/pull/68917.
  - title: "Migrate from 'nullOk'"
    date: 2021-01-27
    element:
      uris: [ 'material.dart', 'widgets.dart', 'cupertino.dart' ]
      method: 'of'
      inClass: 'FocusTraversalOrder'
    oneOf:
      - if: "nullOk == 'true'"
        changes:
          - kind: 'rename'
            newName: 'maybeOf'
          - kind: 'removeParameter'
            name: 'nullOk'
      - if: "nullOk == 'false'"
        changes:
          - kind: 'removeParameter'
            name: 'nullOk'
    variables:
      nullOk:
        kind: 'fragment'
        value: 'arguments[nullOk]'

  # Changes made in https://github.com/flutter/flutter/pull/68911.
  - title: "Migrate from 'nullOk'"
    date: 2021-01-27
    element:
      uris: [ 'material.dart', 'widgets.dart', 'cupertino.dart' ]
      method: 'localeOf'
      inClass: 'Localizations'
    oneOf:
      - if: "nullOk == 'true'"
        changes:
          - kind: 'rename'
            newName: 'maybeLocaleOf'
          - kind: 'removeParameter'
            name: 'nullOk'
      - if: "nullOk == 'false'"
        changes:
          - kind: 'removeParameter'
            name: 'nullOk'
    variables:
      nullOk:
        kind: 'fragment'
        value: 'arguments[nullOk]'

  # Changes made in https://github.com/flutter/flutter/pull/68910.
  - title: "Migrate from 'nullOk'"
    date: 2021-01-27
    element:
      uris: [ 'material.dart', 'widgets.dart', 'cupertino.dart' ]
      method: 'of'
      inClass: 'Router'
    oneOf:
      - if: "nullOk == 'true'"
        changes:
          - kind: 'rename'
            newName: 'maybeOf'
          - kind: 'removeParameter'
            name: 'nullOk'
      - if: "nullOk == 'false'"
        changes:
          - kind: 'removeParameter'
            name: 'nullOk'
    variables:
      nullOk:
        kind: 'fragment'
        value: 'arguments[nullOk]'

  # Changes made in https://github.com/flutter/flutter/pull/68908.
  - title: "Migrate from 'nullOk'"
    date: 2021-01-27
    element:
      uris: [ 'material.dart' ]
      method: 'of'
      inClass: 'Scaffold'
    oneOf:
      - if: "nullOk == 'true'"
        changes:
          - kind: 'rename'
            newName: 'maybeOf'
          - kind: 'removeParameter'
            name: 'nullOk'
      - if: "nullOk == 'false'"
        changes:
          - kind: 'removeParameter'
            name: 'nullOk'
    variables:
      nullOk:
        kind: 'fragment'
        value: 'arguments[nullOk]'

  # Changes made in https://github.com/flutter/flutter/pull/68908.
  - title: "Migrate from 'nullOk'"
    date: 2021-01-27
    element:
      uris: [ 'material.dart' ]
      method: 'of'
      inClass: 'ScaffoldMessenger'
    oneOf:
      - if: "nullOk == 'true'"
        changes:
          - kind: 'rename'
            newName: 'maybeOf'
          - kind: 'removeParameter'
            name: 'nullOk'
      - if: "nullOk == 'false'"
        changes:
          - kind: 'removeParameter'
            name: 'nullOk'
    variables:
      nullOk:
        kind: 'fragment'
        value: 'arguments[nullOk]'

  # Changes made in https://github.com/flutter/flutter/pull/70726.
  - title: "Migrate from 'nullOk'"
    date: 2021-01-27
    element:
      uris: [ 'material.dart', 'widgets.dart', 'cupertino.dart' ]
      method: 'of'
      inClass: 'Navigator'
    oneOf:
      - if: "nullOk == 'true'"
        changes:
          - kind: 'rename'
            newName: 'maybeOf'
          - kind: 'removeParameter'
            name: 'nullOk'
      - if: "nullOk == 'false'"
        changes:
          - kind: 'removeParameter'
            name: 'nullOk'
    variables:
      nullOk:
        kind: 'fragment'
        value: 'arguments[nullOk]'

  # Changes made in https://github.com/flutter/flutter/pull/68736.
  - title: "Migrate from 'nullOk'"
    date: 2021-01-27
    element:
      uris: [ 'material.dart', 'widgets.dart', 'cupertino.dart' ]
      method: 'of'
      inClass: 'MediaQuery'
    oneOf:
      - if: "nullOk == 'true'"
        changes:
          - kind: 'rename'
            newName: 'maybeOf'
          - kind: 'removeParameter'
            name: 'nullOk'
      - if: "nullOk == 'false'"
        changes:
          - kind: 'removeParameter'
            name: 'nullOk'
    variables:
      nullOk:
        kind: 'fragment'
        value: 'arguments[nullOk]'

  # Changes made in https://github.com/flutter/flutter/pull/44189.
  - title: "Rename to 'dependOnInheritedElement'"
    date: 2020-12-23
    element:
      uris: [ 'material.dart', 'cupertino.dart', 'widgets.dart' ]
      method: 'inheritFromElement'
      inClass: 'Element'
    changes:
      - kind: 'rename'
        newName: 'dependOnInheritedElement'

  # Changes made in https://github.com/flutter/flutter/pull/44189.
  - title: "Rename to 'dependOnInheritedWidgetOfExactType'"
    date: 2020-09-14
    element:
      uris: [ 'material.dart', 'cupertino.dart', 'widgets.dart' ]
      method: 'inheritFromWidgetOfExactType'
      inClass: 'Element'
    changes:
      - kind: 'rename'
        newName: 'dependOnInheritedWidgetOfExactType'
      - kind: 'addTypeParameter'
        index: 0
        name: 'T'
        argumentValue:
          expression: '{% type %}'
          variables:
            type:
              kind: 'fragment'
              value: 'arguments[0]'
      - kind: 'removeParameter'
        index: 0

  # Changes made in https://github.com/flutter/flutter/pull/44189.
  - title: "Rename to 'getElementForInheritedWidgetOfExactType'"
    date: 2020-09-14
    element:
      uris: [ 'material.dart', 'cupertino.dart', 'widgets.dart' ]
      method: 'ancestorInheritedElementForWidgetOfExactType'
      inClass: 'Element'
    changes:
      - kind: 'rename'
        newName: 'getElementForInheritedWidgetOfExactType'
      - kind: 'addTypeParameter'
        index: 0
        name: 'T'
        argumentValue:
          expression: '{% type %}'
          variables:
            type:
              kind: 'fragment'
              value: 'arguments[0]'
      - kind: 'removeParameter'
        index: 0

  # Changes made in https://github.com/flutter/flutter/pull/44189.
  - title: "Rename to 'getElementForInheritedWidgetOfExactType'"
    date: 2020-12-23
    element:
      uris: [ 'material.dart', 'cupertino.dart', 'widgets.dart' ]
      method: 'ancestorWidgetOfExactType'
      inClass: 'Element'
    changes:
      - kind: 'rename'
        newName: 'findAncestorWidgetOfExactType'
      - kind: 'addTypeParameter'
        index: 0
        name: 'T'
        argumentValue:
          expression: '{% type %}'
          variables:
            type:
              kind: 'fragment'
              value: 'arguments[0]'
      - kind: 'removeParameter'
        index: 0

  # Changes made in https://github.com/flutter/flutter/pull/44189.
  - title: "Rename to 'findAncestorStateOfType'"
    date: 2020-12-23
    element:
      uris: [ 'material.dart', 'cupertino.dart', 'widgets.dart' ]
      method: 'ancestorStateOfType'
      inClass: 'Element'
    changes:
      - kind: 'rename'
        newName: 'findAncestorStateOfType'
      - kind: 'addTypeParameter'
        index: 0
        name: 'T'
        argumentValue:
          expression: '{% type %}'
          variables:
            type:
              kind: 'fragment'
              value: 'arguments[0].typeArguments[0]'
      - kind: 'removeParameter'
        index: 0

  # Changes made in https://github.com/flutter/flutter/pull/44189.
  - title: "Rename to 'findAncestorRenderObjectOfType'"
    date: 2020-12-23
    element:
      uris: [ 'material.dart', 'cupertino.dart', 'widgets.dart' ]
      method: 'ancestorRenderObjectOfType'
      inClass: 'Element'
    changes:
      - kind: 'rename'
        newName: 'findAncestorRenderObjectOfType'
      - kind: 'addTypeParameter'
        index: 0
        name: 'T'
        argumentValue:
          expression: '{% type %}'
          variables:
            type:
              kind: 'fragment'
              value: 'arguments[0].typeArguments[0]'
      - kind: 'removeParameter'
        index: 0

  # Changes made in https://github.com/flutter/flutter/pull/44189.
  - title: "Rename to 'findAncestorRenderObjectOfType'"
    date: 2020-12-23
    element:
      uris: [ 'material.dart', 'cupertino.dart', 'widgets.dart' ]
      method: 'rootAncestorStateOfType'
      inClass: 'Element'
    changes:
      - kind: 'rename'
        newName: 'findRootAncestorStateOfType'
      - kind: 'addTypeParameter'
        index: 0
        name: 'T'
        argumentValue:
          expression: '{% type %}'
          variables:
            type:
              kind: 'fragment'
              value: 'arguments[0].typeArguments[0]'
      - kind: 'removeParameter'
        index: 0

  # Changes made in https://github.com/flutter/flutter/pull/26259
  - title: "Rename to 'resizeToAvoidBottomInset'"
    date: 2020-12-23
    element:
      uris: [ 'material.dart' ]
      field: 'resizeToAvoidBottomPadding'
      inClass: 'Scaffold'
    changes:
      - kind: 'rename'
        newName: 'resizeToAvoidBottomInset'

  # Changes made in https://github.com/flutter/flutter/pull/26259
  - title: "Rename to 'resizeToAvoidBottomInset'"
    date: 2020-12-23
    element:
      uris: [ 'material.dart' ]
      constructor: ''
      inClass: 'Scaffold'
    changes:
      - kind: 'renameParameter'
        oldName: 'resizeToAvoidBottomPadding'
        newName: 'resizeToAvoidBottomInset'

  # Change made in https://github.com/flutter/flutter/pull/20649
  # TODO(Piinks): Add tests when `bulkApply:false` testing is supported, https://github.com/dart-lang/sdk/issues/44639
  - title: "Replace with 'CupertinoPopupSurface'"
    date: 2021-01-07
    bulkApply: false
    element:
      uris: [ 'cupertino.dart' ]
      class: 'CupertinoDialog'
    changes:
      - kind: 'rename'
        newName: 'CupertinoPopupSurface'

  # Change made in https://github.com/flutter/flutter/pull/20649
  # TODO(Piinks): Add tests when `bulkApply:false` testing is supported, https://github.com/dart-lang/sdk/issues/44639
  - title: "Replace with 'CupertinoAlertDialog'"
    date: 2021-01-07
    bulkApply: false
    element:
      uris: [ 'cupertino.dart' ]
      class: 'CupertinoDialog'
    changes:
      - kind: 'rename'
        newName: 'CupertinoAlertDialog'
      - kind: 'renameParameter'
        oldName: 'child'
        newName: 'content'

  # Changes made in https://github.com/flutter/flutter/pull/61648
  - title: "Migrate to 'autovalidateMode'"
    date: 2020-09-02
    element:
      uris: [ 'widgets.dart', 'material.dart', 'cupertino.dart' ]
      field: 'autovalidate'
      inClass: 'Form'
    changes:
      - kind: 'rename'
        newName: 'autovalidateMode'

  # Changes made in https://github.com/flutter/flutter/pull/61648
  - title: "Migrate to 'autovalidateMode'"
    date: 2020-09-02
    element:
      uris: [ 'widgets.dart', 'material.dart', 'cupertino.dart' ]
      constructor: ''
      inClass: 'Form'
    oneOf:
      - if: "autovalidate == 'true'"
        changes:
          - kind: 'addParameter'
            index: 0
            name: 'autovalidateMode'
            style: optional_named
            argumentValue:
              expression: 'AutovalidateMode.always'
              requiredIf: "autovalidate == 'true'"
          - kind: 'removeParameter'
            name: 'autovalidate'
      - if: "autovalidate == 'false'"
        changes:
          - kind: 'addParameter'
            index: 0
            name: 'autovalidateMode'
            style: optional_named
            argumentValue:
              expression: 'AutovalidateMode.disabled'
              requiredIf: "autovalidate == 'false'"
          - kind: 'removeParameter'
            name: 'autovalidate'
    variables:
      autovalidate:
        kind: 'fragment'
        value: 'arguments[autovalidate]'

  # Changes made in https://github.com/flutter/flutter/pull/61648
  - title: "Migrate to 'autovalidateMode'"
    date: 2020-09-02
    element:
      uris: [ 'widgets.dart', 'material.dart', 'cupertino.dart' ]
      field: 'autovalidate'
      inClass: 'FormField'
    changes:
      - kind: 'rename'
        newName: 'autovalidateMode'

  # Changes made in https://github.com/flutter/flutter/pull/61648
  - title: "Migrate to 'autovalidateMode'"
    date: 2020-09-02
    element:
      uris: [ 'widgets.dart', 'material.dart', 'cupertino.dart' ]
      constructor: ''
      inClass: 'FormField'
    oneOf:
      - if: "autovalidate == 'true'"
        changes:
          - kind: 'addParameter'
            index: 0
            name: 'autovalidateMode'
            style: optional_named
            argumentValue:
              expression: 'AutovalidateMode.always'
              requiredIf: "autovalidate == 'true'"
          - kind: 'removeParameter'
            name: 'autovalidate'
      - if: "autovalidate == 'false'"
        changes:
          - kind: 'addParameter'
            index: 0
            name: 'autovalidateMode'
            style: optional_named
            argumentValue:
              expression: 'AutovalidateMode.disabled'
              requiredIf: "autovalidate == 'false'"
          - kind: 'removeParameter'
            name: 'autovalidate'
    variables:
      autovalidate:
        kind: 'fragment'
        value: 'arguments[autovalidate]'

  # Changes made in https://github.com/flutter/flutter/pull/61648
  - title: "Migrate to 'autovalidateMode'"
    date: 2020-09-02
    element:
      uris: [ 'material.dart' ]
      constructor: ''
      inClass: 'TextFormField'
    oneOf:
      - if: "autovalidate == 'true'"
        changes:
          - kind: 'addParameter'
            index: 0
            name: 'autovalidateMode'
            style: optional_named
            argumentValue:
              expression: 'AutovalidateMode.always'
              requiredIf: "autovalidate == 'true'"
          - kind: 'removeParameter'
            name: 'autovalidate'
      - if: "autovalidate == 'false'"
        changes:
          - kind: 'addParameter'
            index: 0
            name: 'autovalidateMode'
            style: optional_named
            argumentValue:
              expression: 'AutovalidateMode.disabled'
              requiredIf: "autovalidate == 'false'"
          - kind: 'removeParameter'
            name: 'autovalidate'
    variables:
      autovalidate:
        kind: 'fragment'
        value: 'arguments[autovalidate]'

  # Changes made in https://github.com/flutter/flutter/pull/61648
  - title: "Migrate to 'autovalidateMode'"
    date: 2020-09-02
    element:
      uris: [ 'material.dart' ]
      constructor: ''
      inClass: 'DropdownButtonFormField'
    oneOf:
      - if: "autovalidate == 'true'"
        changes:
          - kind: 'addParameter'
            index: 0
            name: 'autovalidateMode'
            style: optional_named
            argumentValue:
              expression: 'AutovalidateMode.always'
              requiredIf: "autovalidate == 'true'"
          - kind: 'removeParameter'
            name: 'autovalidate'
      - if: "autovalidate == 'false'"
        changes:
          - kind: 'addParameter'
            index: 0
            name: 'autovalidateMode'
            style: optional_named
            argumentValue:
              expression: 'AutovalidateMode.disabled'
              requiredIf: "autovalidate == 'false'"
          - kind: 'removeParameter'
            name: 'autovalidate'
    variables:
      autovalidate:
        kind: 'fragment'
        value: 'arguments[autovalidate]'

  # Changes made in https://github.com/flutter/flutter/pull/48547
  - title: "Rename to 'headline1'"
    date: 2020-01-24
    element:
      uris: [ 'material.dart' ]
      getter: display4
      inClass: 'TextTheme'
    changes:
      - kind: 'rename'
        newName: 'headline1'

  # Changes made in https://github.com/flutter/flutter/pull/48547
  - title: "Rename to 'headline2'"
    date: 2020-01-24
    element:
      uris: [ 'material.dart' ]
      getter: display3
      inClass: 'TextTheme'
    changes:
      - kind: 'rename'
        newName: 'headline2'

  # Changes made in https://github.com/flutter/flutter/pull/48547
  - title: "Rename to 'headline3'"
    date: 2020-01-24
    element:
      uris: [ 'material.dart' ]
      getter: display2
      inClass: 'TextTheme'
    changes:
      - kind: 'rename'
        newName: 'headline3'

  # Changes made in https://github.com/flutter/flutter/pull/48547
  - title: "Rename to 'headline4'"
    date: 2020-01-24
    element:
      uris: [ 'material.dart' ]
      getter: display1
      inClass: 'TextTheme'
    changes:
      - kind: 'rename'
        newName: 'headline4'

  # Changes made in https://github.com/flutter/flutter/pull/48547
  - title: "Rename to 'headline5'"
    date: 2020-01-24
    element:
      uris: [ 'material.dart' ]
      getter: headline
      inClass: 'TextTheme'
    changes:
      - kind: 'rename'
        newName: 'headline5'

  # Changes made in https://github.com/flutter/flutter/pull/48547
  - title: "Rename to 'headline6'"
    date: 2020-01-24
    element:
      uris: [ 'material.dart' ]
      getter: title
      inClass: 'TextTheme'
    changes:
      - kind: 'rename'
        newName: 'headline6'

  # Changes made in https://github.com/flutter/flutter/pull/48547
  - title: "Rename to 'subtitle1'"
    date: 2020-01-24
    element:
      uris: [ 'material.dart' ]
      getter: subhead
      inClass: 'TextTheme'
    changes:
      - kind: 'rename'
        newName: 'subtitle1'

  # Changes made in https://github.com/flutter/flutter/pull/48547
  - title: "Rename to 'bodyText1'"
    date: 2020-01-24
    element:
      uris: [ 'material.dart' ]
      getter: body2
      inClass: 'TextTheme'
    changes:
      - kind: 'rename'
        newName: 'bodyText1'

  # Changes made in https://github.com/flutter/flutter/pull/48547
  - title: "Rename to 'bodyText2'"
    date: 2020-01-24
    element:
      uris: [ 'material.dart' ]
      getter: body1
      inClass: 'TextTheme'
    changes:
      - kind: 'rename'
        newName: 'bodyText2'

  # Changes made in https://github.com/flutter/flutter/pull/48547
  - title: "Rename to 'subtitle2'"
    date: 2020-01-24
    element:
      uris: [ 'material.dart' ]
      getter: subtitle
      inClass: 'TextTheme'
    changes:
      - kind: 'rename'
        newName: 'subtitle2'

  # Changes made in https://github.com/flutter/flutter/pull/48547
  - title: 'Rename arguments'
    date: 2020-01-24
    element:
      uris: [ 'material.dart' ]
      constructor: ''
      inClass: 'TextTheme'
    changes:
      - kind: 'renameParameter'
        oldName: 'display4'
        newName: 'headline1'
      - kind: 'renameParameter'
        oldName: 'display3'
        newName: 'headline2'
      - kind: 'renameParameter'
        oldName: 'display2'
        newName: 'headline3'
      - kind: 'renameParameter'
        oldName: 'display1'
        newName: 'headline4'
      - kind: 'renameParameter'
        oldName: 'headline'
        newName: 'headline5'
      - kind: 'renameParameter'
        oldName: 'title'
        newName: 'headline6'
      - kind: 'renameParameter'
        oldName: 'subhead'
        newName: 'subtitle1'
      - kind: 'renameParameter'
        oldName: 'subtitle'
        newName: 'subtitle2'
      - kind: 'renameParameter'
        oldName: 'body2'
        newName: 'bodyText1'
      - kind: 'renameParameter'
        oldName: 'body1'
        newName: 'bodyText2'

  # Changes made in https://github.com/flutter/flutter/pull/48547
  - title: 'Rename arguments'
    date: 2020-01-24
    element:
      uris: [ 'material.dart' ]
      method: 'copyWith'
      inClass: 'TextTheme'
    changes:
      - kind: 'renameParameter'
        oldName: 'display4'
        newName: 'headline1'
      - kind: 'renameParameter'
        oldName: 'display3'
        newName: 'headline2'
      - kind: 'renameParameter'
        oldName: 'display2'
        newName: 'headline3'
      - kind: 'renameParameter'
        oldName: 'display1'
        newName: 'headline4'
      - kind: 'renameParameter'
        oldName: 'headline'
        newName: 'headline5'
      - kind: 'renameParameter'
        oldName: 'title'
        newName: 'headline6'
      - kind: 'renameParameter'
        oldName: 'subhead'
        newName: 'subtitle1'
      - kind: 'renameParameter'
        oldName: 'subtitle'
        newName: 'subtitle2'
      - kind: 'renameParameter'
        oldName: 'body2'
        newName: 'bodyText1'
      - kind: 'renameParameter'
        oldName: 'body1'
        newName: 'bodyText2'

  # Changes made in https://github.com/flutter/flutter/pull/66305
  - title: "Migrate to 'clipBehavior'"
    date: 2020-09-22
    element:
      uris: [ 'widgets.dart', 'material.dart', 'cupertino.dart' ]
      field: 'overflow'
      inClass: 'Stack'
    changes:
      - kind: 'rename'
        newName: 'clipBehavior'

  # Changes made in https://github.com/flutter/flutter/pull/66305
  - title: "Migrate to 'clipBehavior'"
    date: 2020-09-22
    element:
      uris: [ 'widgets.dart', 'material.dart', 'cupertino.dart' ]
      constructor: ''
      inClass: 'Stack'
    oneOf:
      - if: "overflow == 'Overflow.clip'"
        changes:
          - kind: 'addParameter'
            index: 0
            name: 'clipBehavior'
            style: optional_named
            argumentValue:
              expression: 'Clip.hardEdge'
              requiredIf: "overflow == 'Overflow.clip'"
          - kind: 'removeParameter'
            name: 'overflow'
      - if: "overflow == 'Overflow.visible'"
        changes:
          - kind: 'addParameter'
            index: 0
            name: 'clipBehavior'
            style: optional_named
            argumentValue:
              expression: 'Clip.none'
              requiredIf: "overflow == 'Overflow.visible'"
          - kind: 'removeParameter'
            name: 'overflow'
    variables:
      overflow:
        kind: 'fragment'
        value: 'arguments[overflow]'

  # Change made in https://github.com/flutter/flutter/pull/44189.
  - title: "Rename to 'dependOnInheritedElement'"
    date: 2019-11-22
    element:
      uris: [ 'material.dart', 'cupertino.dart', 'widgets.dart' ]
      inClass: 'BuildContext'
      method: 'inheritFromElement'
    changes:
      - kind: 'rename'
        newName: 'dependOnInheritedElement'

  # Change made in https://github.com/flutter/flutter/pull/44189.
  - title: "Migrate to 'dependOnInheritedWidgetOfExactType'"
    date: 2019-11-22
    element:
      uris: [ 'material.dart', 'cupertino.dart', 'widgets.dart' ]
      inClass: 'BuildContext'
      method: 'inheritFromWidgetOfExactType'
    changes:
      - kind: 'rename'
        newName: 'dependOnInheritedWidgetOfExactType'
      - kind: 'removeParameter'
        index: 0
      - kind: 'addTypeParameter'
        index: 0
        name: 'T'
        argumentValue:
          expression: '{% type %}'
          variables:
            type:
              kind: fragment
              value: 'arguments[0]'

  # Change made in https://github.com/flutter/flutter/pull/44189.
  - title: "Migrate to 'getElementForInheritedWidgetOfExactType'"
    date: 2019-11-22
    element:
      uris: [ 'material.dart', 'cupertino.dart', 'widgets.dart' ]
      inClass: 'BuildContext'
      method: 'ancestorInheritedElementForWidgetOfExactType'
    changes:
      - kind: 'rename'
        newName: 'getElementForInheritedWidgetOfExactType'
      - kind: 'removeParameter'
        index: 0
      - kind: 'addTypeParameter'
        index: 0
        name: 'T'
        argumentValue:
          expression: '{% type %}'
          variables:
            type:
              kind: fragment
              value: 'arguments[0]'

  # Change made in https://github.com/flutter/flutter/pull/44189.
  - title: "Migrate to 'findAncestorWidgetOfExactType'"
    date: 2019-11-22
    element:
      uris: [ 'material.dart', 'cupertino.dart', 'widgets.dart' ]
      inClass: 'BuildContext'
      method: 'ancestorWidgetOfExactType'
    changes:
      - kind: 'rename'
        newName: 'findAncestorWidgetOfExactType'
      - kind: 'removeParameter'
        index: 0
      - kind: 'addTypeParameter'
        index: 0
        name: 'T'
        argumentValue:
          expression: '{% type %}'
          variables:
            type:
              kind: fragment
              value: 'arguments[0]'

  # Change made in https://github.com/flutter/flutter/pull/44189.
  - title: "Migrate to 'findAncestorStateOfType'"
    date: 2019-11-22
    element:
      uris: [ 'material.dart', 'cupertino.dart', 'widgets.dart' ]
      inClass: 'BuildContext'
      method: 'ancestorStateOfType'
    changes:
      - kind: 'rename'
        newName: 'findAncestorStateOfType'
      - kind: 'removeParameter'
        index: 0
      - kind: 'addTypeParameter'
        index: 0
        name: 'T'
        argumentValue:
          expression: '{% type %}'
          variables:
            type:
              kind: fragment
              value: 'arguments[0].typeArguments[0]'

  # Change made in https://github.com/flutter/flutter/pull/44189.
  - title: "Migrate to 'rootAncestorStateOfType'"
    date: 2019-11-22
    element:
      uris: [ 'material.dart', 'cupertino.dart', 'widgets.dart' ]
      inClass: 'BuildContext'
      method: 'rootAncestorStateOfType'
    changes:
      - kind: 'rename'
        newName: 'findRootAncestorStateOfType'
      - kind: 'removeParameter'
        index: 0
      - kind: 'addTypeParameter'
        index: 0
        name: 'T'
        argumentValue:
          expression: '{% type %}'
          variables:
            type:
              kind: fragment
              value: 'arguments[0].typeArguments[0]'

  # Change made in https://github.com/flutter/flutter/pull/44189.
  - title: "Migrate to 'ancestorRenderObjectOfType'"
    date: 2019-11-22
    element:
      uris: [ 'material.dart', 'cupertino.dart', 'widgets.dart' ]
      inClass: 'BuildContext'
      method: 'ancestorRenderObjectOfType'
    changes:
      - kind: 'rename'
        newName: 'findAncestorRenderObjectOfType'
      - kind: 'removeParameter'
        index: 0
      - kind: 'addTypeParameter'
        index: 0
        name: 'T'
        argumentValue:
          expression: '{% type %}'
          variables:
            type:
              kind: fragment
              value: 'arguments[0].typeArguments[0]'

  # Changes made in https://github.com/flutter/flutter/pull/45941
  - title: "Rename to 'deferFirstFrame'"
    date: 2020-12-23
    element:
      uris: [ 'material.dart', 'cupertino.dart', 'widgets.dart' ]
      method: 'deferFirstFrameReport'
      inClass: 'WidgetsBinding'
    changes:
      - kind: 'rename'
        newName: 'deferFirstFrame'

  # Changes made in https://github.com/flutter/flutter/pull/45941
  - title: "Rename to 'allowFirstFrame'"
    date: 2020-12-23
    element:
      uris: [ 'material.dart', 'cupertino.dart', 'widgets.dart' ]
      method: 'allowFirstFrameReport'
      inClass: 'WidgetsBinding'
    changes:
      - kind: 'rename'
        newName: 'allowFirstFrame'

  # Changes made in https://github.com/flutter/flutter/pull/44189
  - title: "Rename to 'dependOnInheritedElement'"
    date: 2020-12-23
    element:
      uris: [ 'material.dart', 'cupertino.dart', 'widgets.dart' ]
      method: 'inheritFromElement'
      inClass: 'StatefulElement'
    changes:
      - kind: 'rename'
        newName: 'dependOnInheritedElement'

  # Changes made in https://github.com/flutter/flutter/pull/15303
  - title: "Replace 'child' with 'builder'"
    date: 2020-12-17
    element:
      uris: [ 'material.dart' ]
      function: 'showDialog'
    changes:
      - kind: 'addParameter'
        index: 0
        name: 'builder'
        style: optional_named
        argumentValue:
          expression: '(context) => {% widget %}'
          requiredIf: "widget != ''"
          variables:
            widget:
              kind: fragment
              value: 'arguments[child]'
      - kind: 'removeParameter'
        name: 'child'

  # Changes made in https://github.com/flutter/flutter/pull/28602
  - title: "Rename to 'fromMouseEvent'"
    date: 2020-12-15
    element:
      uris: [ 'gestures.dart' ]
      constructor: 'fromHoverEvent'
      inClass: 'PointerEnterEvent'
    changes:
      - kind: 'rename'
        newName: 'fromMouseEvent'

  # Changes made in https://github.com/flutter/flutter/pull/28602
  - title: "Rename to 'fromMouseEvent'"
    date: 2020-12-15
    element:
      uris: [ 'gestures.dart' ]
      constructor: 'fromHoverEvent'
      inClass: 'PointerExitEvent'
    changes:
      - kind: 'rename'
        newName: 'fromMouseEvent'

  # Changes made in https://github.com/flutter/flutter/pull/41859
  - title: "Remove 'brightness'"
    date: 2020-12-10
    element:
      uris: [ 'cupertino.dart' ]
      constructor: ''
      inClass: 'CupertinoTextThemeData'
    changes:
      - kind: 'removeParameter'
        name: 'brightness'

  # Changes made in https://github.com/flutter/flutter/pull/41859
  - title: "Remove 'brightness'"
    date: 2020-12-10
    element:
      uris: [ 'cupertino.dart' ]
      method: 'copyWith'
      inClass: 'CupertinoTextThemeData'
    changes:
      - kind: 'removeParameter'
        name: 'brightness'

# Before adding a new fix: read instructions at the top of this file.<|MERGE_RESOLUTION|>--- conflicted
+++ resolved
@@ -15,7 +15,6 @@
 version: 1
 transforms:
 
-<<<<<<< HEAD
   # Changes made in https://github.com/flutter/flutter/pull/86198
   - title: "Migrate to 'backgroundColor'"
     date: 2021-07-12
@@ -477,7 +476,7 @@
     changes:
       - kind: 'rename'
         newName: 'systemOverlayStyle'
-=======
+
   # Changes made in https://github.com/flutter/flutter/pull/87839
   - title: "Migrate to 'disallowIndicator'"
     date: 2021-08-06
@@ -488,7 +487,6 @@
     changes:
       - kind: 'rename'
         newName: 'disallowIndicator'
->>>>>>> 31d0787d
 
   # Changes made in https://github.com/flutter/flutter/pull/87281
   - title: "Remove 'fixTextFieldOutlineLabel'"
