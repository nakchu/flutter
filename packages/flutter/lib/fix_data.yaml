--- conflicted
+++ resolved
@@ -11,7 +11,6 @@
 version: 1
 transforms:
 
-<<<<<<< HEAD
   # Changes made in https://github.com/flutter/flutter/pull/66043
   - title: "Use withKind"
     date: 2020-09-17
@@ -38,7 +37,7 @@
       pointerDeviceKind:
           kind: 'fragment'
           value: 'arguments[kind]'
-=======
+
   # Changes made in https://github.com/flutter/flutter/pull/72043
   - title: "Migrate to 'maxLengthEnforcement'"
     date: 2020-12-13
@@ -200,7 +199,6 @@
       maxLengthEnforced:
         kind: 'fragment'
         value: 'arguments[maxLengthEnforced]'
->>>>>>> 820fb0bf
 
   # Changes made in https://github.com/flutter/flutter/pull/68905.
   - title: "Migrate from 'nullOk'"
