--- conflicted
+++ resolved
@@ -11,7 +11,6 @@
 version: 1
 transforms:
 
-<<<<<<< HEAD
   # Changes made in https://github.com/flutter/flutter/pull/26259
   - title: 'Rename to resizeToAvoidBottomInset'
     date: 2020-12-23
@@ -35,7 +34,6 @@
         oldName: 'resizeToAvoidBottomPadding'
         newName: 'resizeToAvoidBottomInset'
 
-=======
   # Changes made in https://github.com/flutter/flutter/pull/15303
   - title: 'Replace child with builder'
     date: 2020-12-17
@@ -56,7 +54,7 @@
               value: 'arguments[child]'
       - kind: 'removeParameter'
         name: 'child'
->>>>>>> 542084d0
+
   # Changes made in https://github.com/flutter/flutter/pull/28602
   - title: 'Rename to fromMouseEvent'
     date: 2020-12-15
