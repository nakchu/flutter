// Copyright 2014 The Flutter Authors. All rights reserved.
// Use of this source code is governed by a BSD-style license that can be
// found in the LICENSE file.

// Flutter code sample for Action.Action.overridable
<<<<<<< HEAD
//
//***************************************************************************
//* ▼▼▼▼▼▼▼▼ description ▼▼▼▼▼▼▼▼ (do not modify or remove section marker)

// This sample implements a custom text input field that handles the
// [DeleteCharacterIntent] intent, as well as a US telephone number input widget
// that consists of multiple text fields for area code, prefix and line
// number. When the backspace key is pressed, the phone number input widget
// sends the focus to the preceding text field when the currently focused
// field becomes empty.

//* ▲▲▲▲▲▲▲▲ description ▲▲▲▲▲▲▲▲ (do not modify or remove section marker)
//***************************************************************************

//****************************************************************************
//* ▼▼▼▼▼▼▼▼ code-imports ▼▼▼▼▼▼▼▼ (do not modify or remove section marker)
=======
>>>>>>> 0b9027ca

import 'package:flutter/material.dart';
import 'package:flutter/services.dart';

void main() {
  runApp(
    const MaterialApp(
      home: Scaffold(
        body: Center(child: SimpleUSPhoneNumberEntry()),
      ),
    ),
  );
}

// This implements a custom phone number input field that handles the
// [DeleteCharacterIntent] intent.
class DigitInput extends StatefulWidget {
  const DigitInput({
    Key? key,
    required this.controller,
    required this.focusNode,
    this.maxLength,
    this.textInputAction = TextInputAction.next,
  }) : super(key: key);

  final int? maxLength;
  final TextEditingController controller;
  final TextInputAction textInputAction;
  final FocusNode focusNode;

  @override
  DigitInputState createState() => DigitInputState();
}

class DigitInputState extends State<DigitInput> {
  late final Action<DeleteCharacterIntent> _deleteTextAction =
      CallbackAction<DeleteCharacterIntent>(
    onInvoke: (DeleteCharacterIntent intent) {
      // For simplicity we delete everything in the section.
      widget.controller.clear();
    },
  );

  @override
  Widget build(BuildContext context) {
    return Actions(
      actions: <Type, Action<Intent>>{
        // Make the default `DeleteCharacterIntent` handler overridable.
        DeleteCharacterIntent: Action<DeleteCharacterIntent>.overridable(
            defaultAction: _deleteTextAction, context: context),
      },
      child: TextField(
        controller: widget.controller,
        textInputAction: TextInputAction.next,
        keyboardType: TextInputType.phone,
        focusNode: widget.focusNode,
        decoration: const InputDecoration(
          border: OutlineInputBorder(),
        ),
        inputFormatters: <TextInputFormatter>[
          FilteringTextInputFormatter.digitsOnly,
          LengthLimitingTextInputFormatter(widget.maxLength),
        ],
      ),
    );
  }
}

class SimpleUSPhoneNumberEntry extends StatefulWidget {
  const SimpleUSPhoneNumberEntry({Key? key}) : super(key: key);

  @override
  State<SimpleUSPhoneNumberEntry> createState() =>
      _SimpleUSPhoneNumberEntryState();
}

class _DeleteDigit extends Action<DeleteCharacterIntent> {
  _DeleteDigit(this.state);

  final _SimpleUSPhoneNumberEntryState state;
  @override
  Object? invoke(DeleteCharacterIntent intent) {
    assert(callingAction != null);
    callingAction?.invoke(intent);

    if (state.lineNumberController.text.isEmpty &&
        state.lineNumberFocusNode.hasFocus) {
      state.prefixFocusNode.requestFocus();
    }

    if (state.prefixController.text.isEmpty && state.prefixFocusNode.hasFocus) {
      state.areaCodeFocusNode.requestFocus();
    }
  }

  // This action is only enabled when the `callingAction` exists and is
  // enabled.
  @override
  bool get isActionEnabled => callingAction?.isActionEnabled ?? false;
}

class _SimpleUSPhoneNumberEntryState extends State<SimpleUSPhoneNumberEntry> {
  final FocusNode areaCodeFocusNode = FocusNode();
  final TextEditingController areaCodeController = TextEditingController();
  final FocusNode prefixFocusNode = FocusNode();
  final TextEditingController prefixController = TextEditingController();
  final FocusNode lineNumberFocusNode = FocusNode();
  final TextEditingController lineNumberController = TextEditingController();

  @override
  Widget build(BuildContext context) {
    return Actions(
      actions: <Type, Action<Intent>>{
        DeleteCharacterIntent: _DeleteDigit(this),
      },
      child: Row(
        mainAxisAlignment: MainAxisAlignment.spaceBetween,
        children: <Widget>[
          const Expanded(
              child: Text(
                '(',
                textAlign: TextAlign.center,
              ),
              flex: 1),
          Expanded(
              child: DigitInput(
                  focusNode: areaCodeFocusNode,
                  controller: areaCodeController,
                  maxLength: 3),
              flex: 3),
          const Expanded(
              child: Text(
                ')',
                textAlign: TextAlign.center,
              ),
              flex: 1),
          Expanded(
              child: DigitInput(
                  focusNode: prefixFocusNode,
                  controller: prefixController,
                  maxLength: 3),
              flex: 3),
          const Expanded(
              child: Text(
                '-',
                textAlign: TextAlign.center,
              ),
              flex: 1),
          Expanded(
              child: DigitInput(
                  focusNode: lineNumberFocusNode,
                  controller: lineNumberController,
                  textInputAction: TextInputAction.done,
                  maxLength: 4),
              flex: 4),
        ],
      ),
    );
  }
}<|MERGE_RESOLUTION|>--- conflicted
+++ resolved
@@ -3,25 +3,6 @@
 // found in the LICENSE file.
 
 // Flutter code sample for Action.Action.overridable
-<<<<<<< HEAD
-//
-//***************************************************************************
-//* ▼▼▼▼▼▼▼▼ description ▼▼▼▼▼▼▼▼ (do not modify or remove section marker)
-
-// This sample implements a custom text input field that handles the
-// [DeleteCharacterIntent] intent, as well as a US telephone number input widget
-// that consists of multiple text fields for area code, prefix and line
-// number. When the backspace key is pressed, the phone number input widget
-// sends the focus to the preceding text field when the currently focused
-// field becomes empty.
-
-//* ▲▲▲▲▲▲▲▲ description ▲▲▲▲▲▲▲▲ (do not modify or remove section marker)
-//***************************************************************************
-
-//****************************************************************************
-//* ▼▼▼▼▼▼▼▼ code-imports ▼▼▼▼▼▼▼▼ (do not modify or remove section marker)
-=======
->>>>>>> 0b9027ca
 
 import 'package:flutter/material.dart';
 import 'package:flutter/services.dart';
