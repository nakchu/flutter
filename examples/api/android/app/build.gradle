--- conflicted
+++ resolved
@@ -64,12 +64,6 @@
 }
 
 dependencies {
-<<<<<<< HEAD
-    def multidex_version = "2.0.1"
-    def kotlin_version = "1.6.10"
-    implementation "androidx.multidex:multidex:$multidex_version"
-=======
->>>>>>> c576f003
     implementation "org.jetbrains.kotlin:kotlin-stdlib-jdk7:$kotlin_version"
     implementation 'androidx.coordinatorlayout:coordinatorlayout:1.2.0'
     implementation 'com.google.android.material:material:1.5.0'
