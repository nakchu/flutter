name: flutter_gallery
dependencies:
  flutter:
    sdk: flutter
  collection: 1.14.6
  device_info: 0.2.0
  intl: 0.15.4
  connectivity: 0.3.0
  string_scanner: 1.0.2
  url_launcher: 3.0.0
  cupertino_icons: 0.1.1
  video_player: 0.3.0

  # Also update dev/benchmarks/complex_layout/pubspec.yaml
  flutter_gallery_assets:
    git:
      url: https://flutter.googlesource.com/gallery-assets
      ref: d318485f208376e06d7e330d9f191141d14722b8

  charcode: 1.1.1 # THIS LINE IS AUTOGENERATED - TO UPDATE USE "flutter update-packages --force-upgrade"
  meta: 1.1.2 # THIS LINE IS AUTOGENERATED - TO UPDATE USE "flutter update-packages --force-upgrade"
  path: 1.5.1 # THIS LINE IS AUTOGENERATED - TO UPDATE USE "flutter update-packages --force-upgrade"
  source_span: 1.4.0 # THIS LINE IS AUTOGENERATED - TO UPDATE USE "flutter update-packages --force-upgrade"
  typed_data: 1.1.5 # THIS LINE IS AUTOGENERATED - TO UPDATE USE "flutter update-packages --force-upgrade"
  vector_math: 2.0.5 # THIS LINE IS AUTOGENERATED - TO UPDATE USE "flutter update-packages --force-upgrade"

dev_dependencies:
  flutter_test:
    sdk: flutter
  flutter_driver:
    sdk: flutter

  args: 1.4.1 # THIS LINE IS AUTOGENERATED - TO UPDATE USE "flutter update-packages --force-upgrade"
  async: 2.0.6 # THIS LINE IS AUTOGENERATED - TO UPDATE USE "flutter update-packages --force-upgrade"
  barback: 0.15.2+15 # THIS LINE IS AUTOGENERATED - TO UPDATE USE "flutter update-packages --force-upgrade"
  boolean_selector: 1.0.3 # THIS LINE IS AUTOGENERATED - TO UPDATE USE "flutter update-packages --force-upgrade"
  cli_util: 0.1.2+1 # THIS LINE IS AUTOGENERATED - TO UPDATE USE "flutter update-packages --force-upgrade"
  convert: 2.0.1 # THIS LINE IS AUTOGENERATED - TO UPDATE USE "flutter update-packages --force-upgrade"
  crypto: 2.0.2+1 # THIS LINE IS AUTOGENERATED - TO UPDATE USE "flutter update-packages --force-upgrade"
  csslib: 0.14.1 # THIS LINE IS AUTOGENERATED - TO UPDATE USE "flutter update-packages --force-upgrade"
  file: 3.0.0 # THIS LINE IS AUTOGENERATED - TO UPDATE USE "flutter update-packages --force-upgrade"
  glob: 1.1.5 # THIS LINE IS AUTOGENERATED - TO UPDATE USE "flutter update-packages --force-upgrade"
  html: 0.13.3 # THIS LINE IS AUTOGENERATED - TO UPDATE USE "flutter update-packages --force-upgrade"
  http: 0.11.3+16 # THIS LINE IS AUTOGENERATED - TO UPDATE USE "flutter update-packages --force-upgrade"
  http_multi_server: 2.0.4 # THIS LINE IS AUTOGENERATED - TO UPDATE USE "flutter update-packages --force-upgrade"
  http_parser: 3.1.1 # THIS LINE IS AUTOGENERATED - TO UPDATE USE "flutter update-packages --force-upgrade"
  io: 0.3.2+1 # THIS LINE IS AUTOGENERATED - TO UPDATE USE "flutter update-packages --force-upgrade"
  isolate: 1.1.0 # THIS LINE IS AUTOGENERATED - TO UPDATE USE "flutter update-packages --force-upgrade"
  js: 0.6.1 # THIS LINE IS AUTOGENERATED - TO UPDATE USE "flutter update-packages --force-upgrade"
  json_rpc_2: 2.0.7 # THIS LINE IS AUTOGENERATED - TO UPDATE USE "flutter update-packages --force-upgrade"
  logging: 0.11.3+1 # THIS LINE IS AUTOGENERATED - TO UPDATE USE "flutter update-packages --force-upgrade"
  matcher: 0.12.1+4 # THIS LINE IS AUTOGENERATED - TO UPDATE USE "flutter update-packages --force-upgrade"
  mime: 0.9.6 # THIS LINE IS AUTOGENERATED - TO UPDATE USE "flutter update-packages --force-upgrade"
  multi_server_socket: 1.0.1 # THIS LINE IS AUTOGENERATED - TO UPDATE USE "flutter update-packages --force-upgrade"
  node_preamble: 1.4.0 # THIS LINE IS AUTOGENERATED - TO UPDATE USE "flutter update-packages --force-upgrade"
  package_config: 1.0.3 # THIS LINE IS AUTOGENERATED - TO UPDATE USE "flutter update-packages --force-upgrade"
  package_resolver: 1.0.2 # THIS LINE IS AUTOGENERATED - TO UPDATE USE "flutter update-packages --force-upgrade"
  plugin: 0.2.0+2 # THIS LINE IS AUTOGENERATED - TO UPDATE USE "flutter update-packages --force-upgrade"
  pool: 1.3.4 # THIS LINE IS AUTOGENERATED - TO UPDATE USE "flutter update-packages --force-upgrade"
  pub_semver: 1.3.3 # THIS LINE IS AUTOGENERATED - TO UPDATE USE "flutter update-packages --force-upgrade"
  quiver: 0.29.0+1 # THIS LINE IS AUTOGENERATED - TO UPDATE USE "flutter update-packages --force-upgrade"
  shelf: 0.7.2 # THIS LINE IS AUTOGENERATED - TO UPDATE USE "flutter update-packages --force-upgrade"
  shelf_packages_handler: 1.0.3 # THIS LINE IS AUTOGENERATED - TO UPDATE USE "flutter update-packages --force-upgrade"
  shelf_static: 0.2.7 # THIS LINE IS AUTOGENERATED - TO UPDATE USE "flutter update-packages --force-upgrade"
  shelf_web_socket: 0.2.2 # THIS LINE IS AUTOGENERATED - TO UPDATE USE "flutter update-packages --force-upgrade"
  source_map_stack_trace: 1.1.4 # THIS LINE IS AUTOGENERATED - TO UPDATE USE "flutter update-packages --force-upgrade"
  source_maps: 0.10.4 # THIS LINE IS AUTOGENERATED - TO UPDATE USE "flutter update-packages --force-upgrade"
  stack_trace: 1.9.2 # THIS LINE IS AUTOGENERATED - TO UPDATE USE "flutter update-packages --force-upgrade"
  stream_channel: 1.6.4 # THIS LINE IS AUTOGENERATED - TO UPDATE USE "flutter update-packages --force-upgrade"
  term_glyph: 1.0.0 # THIS LINE IS AUTOGENERATED - TO UPDATE USE "flutter update-packages --force-upgrade"
  test: 0.12.33 # THIS LINE IS AUTOGENERATED - TO UPDATE USE "flutter update-packages --force-upgrade"
  utf: 0.9.0+4 # THIS LINE IS AUTOGENERATED - TO UPDATE USE "flutter update-packages --force-upgrade"
  vm_service_client: 0.2.4+1 # THIS LINE IS AUTOGENERATED - TO UPDATE USE "flutter update-packages --force-upgrade"
  watcher: 0.9.7+7 # THIS LINE IS AUTOGENERATED - TO UPDATE USE "flutter update-packages --force-upgrade"
  web_socket_channel: 1.0.7 # THIS LINE IS AUTOGENERATED - TO UPDATE USE "flutter update-packages --force-upgrade"
  yaml: 2.1.13 # THIS LINE IS AUTOGENERATED - TO UPDATE USE "flutter update-packages --force-upgrade"

flutter:
  uses-material-design: true
  assets:
    - lib/gallery/example_code.dart
    - packages/flutter_gallery_assets/animated_flutter_lgtm.gif
    - packages/flutter_gallery_assets/animated_flutter_stickers.webp
    - packages/flutter_gallery_assets/appbar_background.jpg
    - packages/flutter_gallery_assets/appbar/appbar_background_layer0.png
    - packages/flutter_gallery_assets/appbar/appbar_background_layer1.png
    - packages/flutter_gallery_assets/appbar/appbar_background_layer2.png
    - packages/flutter_gallery_assets/appbar/appbar_background_layer3.png
    - packages/flutter_gallery_assets/appbar/appbar_background_layer4.png
    - packages/flutter_gallery_assets/appbar/appbar_background_layer5.png
    - packages/flutter_gallery_assets/pesto/avatar.jpg
    - packages/flutter_gallery_assets/pesto/image10.jpg
    - packages/flutter_gallery_assets/pesto/image11.jpg
    - packages/flutter_gallery_assets/pesto/image12.jpg
    - packages/flutter_gallery_assets/pesto/image13.jpg
    - packages/flutter_gallery_assets/pesto/image1.jpg
    - packages/flutter_gallery_assets/pesto/image2.jpg
    - packages/flutter_gallery_assets/pesto/image3.jpg
    - packages/flutter_gallery_assets/pesto/image4.jpg
    - packages/flutter_gallery_assets/pesto/image5.jpg
    - packages/flutter_gallery_assets/pesto/image6.jpg
    - packages/flutter_gallery_assets/pesto/image7.jpg
    - packages/flutter_gallery_assets/pesto/image8.jpg
    - packages/flutter_gallery_assets/pesto/image9.jpg
    - packages/flutter_gallery_assets/pesto/logo_small.png
    - packages/flutter_gallery_assets/pesto/logo_medium.png
    - packages/flutter_gallery_assets/pesto/fish.png
    - packages/flutter_gallery_assets/pesto/healthy.png
    - packages/flutter_gallery_assets/pesto/main.png
    - packages/flutter_gallery_assets/pesto/meat.png
    - packages/flutter_gallery_assets/pesto/quick.png
    - packages/flutter_gallery_assets/pesto/spicy.png
    - packages/flutter_gallery_assets/pesto/veggie.png
    - packages/flutter_gallery_assets/about_logo.png
    - packages/flutter_gallery_assets/ali_connors.jpg
    - packages/flutter_gallery_assets/drawer_logo.png
    - packages/flutter_gallery_assets/kangaroo_valley_safari.jpg
    - packages/flutter_gallery_assets/top_10_australian_beaches.jpg
    - packages/flutter_gallery_assets/landscape_0.jpg
    - packages/flutter_gallery_assets/landscape_1.jpg
    - packages/flutter_gallery_assets/landscape_2.jpg
    - packages/flutter_gallery_assets/landscape_3.jpg
    - packages/flutter_gallery_assets/landscape_4.jpg
    - packages/flutter_gallery_assets/landscape_5.jpg
    - packages/flutter_gallery_assets/landscape_6.jpg
    - packages/flutter_gallery_assets/landscape_7.jpg
    - packages/flutter_gallery_assets/landscape_8.jpg
    - packages/flutter_gallery_assets/landscape_9.jpg
    - packages/flutter_gallery_assets/landscape_10.jpg
    - packages/flutter_gallery_assets/landscape_11.jpg
    - packages/flutter_gallery_assets/shrine/products/backpack.png
    - packages/flutter_gallery_assets/shrine/products/beachball.png
    - packages/flutter_gallery_assets/shrine/products/binoculars.png
    - packages/flutter_gallery_assets/shrine/products/brush.png
    - packages/flutter_gallery_assets/shrine/products/chair.png
    - packages/flutter_gallery_assets/shrine/products/chucks.png
    - packages/flutter_gallery_assets/shrine/products/clock.png
    - packages/flutter_gallery_assets/shrine/products/fish_bowl.png
    - packages/flutter_gallery_assets/shrine/products/flippers.png
    - packages/flutter_gallery_assets/shrine/products/green-shoes.png
    - packages/flutter_gallery_assets/shrine/products/heels.png
    - packages/flutter_gallery_assets/shrine/products/helmet.png
    - packages/flutter_gallery_assets/shrine/products/lawn_chair.png
    - packages/flutter_gallery_assets/shrine/products/lipstick.png
    - packages/flutter_gallery_assets/shrine/products/popsicle.png
    - packages/flutter_gallery_assets/shrine/products/radio.png
    - packages/flutter_gallery_assets/shrine/products/sunnies.png
    - packages/flutter_gallery_assets/shrine/products/surfboard.png
    - packages/flutter_gallery_assets/shrine/products/teapot.png
    - packages/flutter_gallery_assets/shrine/vendors/16c477b.jpg
    - packages/flutter_gallery_assets/shrine/vendors/ali-connors.png
    - packages/flutter_gallery_assets/shrine/vendors/peter-carlsson.png
    - packages/flutter_gallery_assets/shrine/vendors/sandra-adams.jpg
    - packages/flutter_gallery_assets/shrine/vendors/zach.jpg
    - packages/flutter_gallery_assets/cupertino_navigation/person1.jpg
    - packages/flutter_gallery_assets/cupertino_navigation/person2.jpg
  fonts:
    - family: Raleway
      fonts:
        - asset: packages/flutter_gallery_assets/pesto/fonts/Raleway-Regular.ttf
        - asset: packages/flutter_gallery_assets/pesto/fonts/Raleway-Medium.ttf
          weight: 500
        - asset: packages/flutter_gallery_assets/pesto/fonts/Raleway-SemiBold.ttf
          weight: 600
    - family: AbrilFatface
      fonts:
        - asset: packages/flutter_gallery_assets/shrine/fonts/abrilfatface/AbrilFatface-Regular.ttf

<<<<<<< HEAD
dependency_overrides:
  sky_engine:
    path: /usr/local/google/home/jonahwilliams/Documents/engine/src/out/android_debug_unopt/gen/dart-pkg/sky_engine
  sky_services:
    path: /usr/local/google/home/jonahwilliams/Documents/engine/src/out/android_debug_unopt/gen/dart-pkg/sky_services

# PUBSPEC CHECKSUM: f2b9
=======
# PUBSPEC CHECKSUM: ecbb
>>>>>>> f3c742c8
<|MERGE_RESOLUTION|>--- conflicted
+++ resolved
@@ -166,14 +166,4 @@
       fonts:
         - asset: packages/flutter_gallery_assets/shrine/fonts/abrilfatface/AbrilFatface-Regular.ttf
 
-<<<<<<< HEAD
-dependency_overrides:
-  sky_engine:
-    path: /usr/local/google/home/jonahwilliams/Documents/engine/src/out/android_debug_unopt/gen/dart-pkg/sky_engine
-  sky_services:
-    path: /usr/local/google/home/jonahwilliams/Documents/engine/src/out/android_debug_unopt/gen/dart-pkg/sky_services
-
-# PUBSPEC CHECKSUM: f2b9
-=======
-# PUBSPEC CHECKSUM: ecbb
->>>>>>> f3c742c8
+# PUBSPEC CHECKSUM: ecbb