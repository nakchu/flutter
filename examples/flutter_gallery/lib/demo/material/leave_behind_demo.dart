--- conflicted
+++ resolved
@@ -227,7 +227,6 @@
           else
             _handleDelete();
         },
-<<<<<<< HEAD
         confirmDismiss: (DismissDirection dismissDirection) async {
           switch(dismissDirection) {
             case DismissDirection.endToStart:
@@ -251,21 +250,6 @@
             case DismissDirection.up:
             case DismissDirection.down:
               assert(false);
-=======
-        confirmDismiss: (DismissDirection dismissDirection) {
-          if (dismissDirection == DismissDirection.endToStart) {
-            confirmDismiss(context, 'archive').then((bool value) {
-              if(value) {
-                _handleArchive();
-              }
-            });
-          } else {
-            confirmDismiss(context, 'delete').then((bool value) {
-              if(value) {
-                _handleDelete();
-              }
-            });
->>>>>>> ea257df3
           }
         },
         background: Container(
@@ -295,11 +279,8 @@
     );
   }
 
-<<<<<<< HEAD
+
   Future<bool> _showConfirmationDialog(BuildContext context, String action) {
-=======
-  Future<bool> confirmDismiss(BuildContext context, String action) {
->>>>>>> ea257df3
     return showDialog<bool>(
       context: context,
       barrierDismissible: true,
