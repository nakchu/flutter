name: flutter_examples_layers
dependencies:
  flutter:
    sdk: flutter

  collection: 1.14.6 # THIS LINE IS AUTOGENERATED - TO UPDATE USE "flutter update-packages --force-upgrade"
  meta: 1.1.5 # THIS LINE IS AUTOGENERATED - TO UPDATE USE "flutter update-packages --force-upgrade"
  typed_data: 1.1.5 # THIS LINE IS AUTOGENERATED - TO UPDATE USE "flutter update-packages --force-upgrade"
  vector_math: 2.0.6 # THIS LINE IS AUTOGENERATED - TO UPDATE USE "flutter update-packages --force-upgrade"

dev_dependencies:
  flutter_test:
    sdk: flutter

  analyzer: 0.31.2-alpha.2 # THIS LINE IS AUTOGENERATED - TO UPDATE USE "flutter update-packages --force-upgrade"
  args: 1.4.3 # THIS LINE IS AUTOGENERATED - TO UPDATE USE "flutter update-packages --force-upgrade"
  async: 2.0.7 # THIS LINE IS AUTOGENERATED - TO UPDATE USE "flutter update-packages --force-upgrade"
  boolean_selector: 1.0.3 # THIS LINE IS AUTOGENERATED - TO UPDATE USE "flutter update-packages --force-upgrade"
  charcode: 1.1.1 # THIS LINE IS AUTOGENERATED - TO UPDATE USE "flutter update-packages --force-upgrade"
  convert: 2.0.1 # THIS LINE IS AUTOGENERATED - TO UPDATE USE "flutter update-packages --force-upgrade"
  crypto: 2.0.5 # THIS LINE IS AUTOGENERATED - TO UPDATE USE "flutter update-packages --force-upgrade"
  csslib: 0.14.4 # THIS LINE IS AUTOGENERATED - TO UPDATE USE "flutter update-packages --force-upgrade"
  front_end: 0.1.0-alpha.12 # THIS LINE IS AUTOGENERATED - TO UPDATE USE "flutter update-packages --force-upgrade"
  glob: 1.1.5 # THIS LINE IS AUTOGENERATED - TO UPDATE USE "flutter update-packages --force-upgrade"
  html: 0.13.3+1 # THIS LINE IS AUTOGENERATED - TO UPDATE USE "flutter update-packages --force-upgrade"
  http: 0.11.3+16 # THIS LINE IS AUTOGENERATED - TO UPDATE USE "flutter update-packages --force-upgrade"
  http_multi_server: 2.0.5 # THIS LINE IS AUTOGENERATED - TO UPDATE USE "flutter update-packages --force-upgrade"
  http_parser: 3.1.2 # THIS LINE IS AUTOGENERATED - TO UPDATE USE "flutter update-packages --force-upgrade"
  io: 0.3.2+1 # THIS LINE IS AUTOGENERATED - TO UPDATE USE "flutter update-packages --force-upgrade"
  js: 0.6.1 # THIS LINE IS AUTOGENERATED - TO UPDATE USE "flutter update-packages --force-upgrade"
  json_rpc_2: 2.0.8 # THIS LINE IS AUTOGENERATED - TO UPDATE USE "flutter update-packages --force-upgrade"
  kernel: 0.3.0-alpha.12 # THIS LINE IS AUTOGENERATED - TO UPDATE USE "flutter update-packages --force-upgrade"
  logging: 0.11.3+1 # THIS LINE IS AUTOGENERATED - TO UPDATE USE "flutter update-packages --force-upgrade"
  matcher: 0.12.3 # THIS LINE IS AUTOGENERATED - TO UPDATE USE "flutter update-packages --force-upgrade"
  mime: 0.9.6+1 # THIS LINE IS AUTOGENERATED - TO UPDATE USE "flutter update-packages --force-upgrade"
  multi_server_socket: 1.0.1 # THIS LINE IS AUTOGENERATED - TO UPDATE USE "flutter update-packages --force-upgrade"
  node_preamble: 1.4.2 # THIS LINE IS AUTOGENERATED - TO UPDATE USE "flutter update-packages --force-upgrade"
  package_config: 1.0.3 # THIS LINE IS AUTOGENERATED - TO UPDATE USE "flutter update-packages --force-upgrade"
  package_resolver: 1.0.3 # THIS LINE IS AUTOGENERATED - TO UPDATE USE "flutter update-packages --force-upgrade"
  path: 1.6.1 # THIS LINE IS AUTOGENERATED - TO UPDATE USE "flutter update-packages --force-upgrade"
  plugin: 0.2.0+2 # THIS LINE IS AUTOGENERATED - TO UPDATE USE "flutter update-packages --force-upgrade"
  pool: 1.3.5 # THIS LINE IS AUTOGENERATED - TO UPDATE USE "flutter update-packages --force-upgrade"
  pub_semver: 1.4.1 # THIS LINE IS AUTOGENERATED - TO UPDATE USE "flutter update-packages --force-upgrade"
  quiver: 0.29.0+1 # THIS LINE IS AUTOGENERATED - TO UPDATE USE "flutter update-packages --force-upgrade"
  shelf: 0.7.3+1 # THIS LINE IS AUTOGENERATED - TO UPDATE USE "flutter update-packages --force-upgrade"
  shelf_packages_handler: 1.0.3 # THIS LINE IS AUTOGENERATED - TO UPDATE USE "flutter update-packages --force-upgrade"
  shelf_static: 0.2.7+1 # THIS LINE IS AUTOGENERATED - TO UPDATE USE "flutter update-packages --force-upgrade"
  shelf_web_socket: 0.2.2+2 # THIS LINE IS AUTOGENERATED - TO UPDATE USE "flutter update-packages --force-upgrade"
  source_map_stack_trace: 1.1.4 # THIS LINE IS AUTOGENERATED - TO UPDATE USE "flutter update-packages --force-upgrade"
  source_maps: 0.10.5 # THIS LINE IS AUTOGENERATED - TO UPDATE USE "flutter update-packages --force-upgrade"
  source_span: 1.4.0 # THIS LINE IS AUTOGENERATED - TO UPDATE USE "flutter update-packages --force-upgrade"
  stack_trace: 1.9.2 # THIS LINE IS AUTOGENERATED - TO UPDATE USE "flutter update-packages --force-upgrade"
  stream_channel: 1.6.7+1 # THIS LINE IS AUTOGENERATED - TO UPDATE USE "flutter update-packages --force-upgrade"
  string_scanner: 1.0.2 # THIS LINE IS AUTOGENERATED - TO UPDATE USE "flutter update-packages --force-upgrade"
  term_glyph: 1.0.0 # THIS LINE IS AUTOGENERATED - TO UPDATE USE "flutter update-packages --force-upgrade"
  test: 0.12.42 # THIS LINE IS AUTOGENERATED - TO UPDATE USE "flutter update-packages --force-upgrade"
  utf: 0.9.0+4 # THIS LINE IS AUTOGENERATED - TO UPDATE USE "flutter update-packages --force-upgrade"
  vm_service_client: 0.2.4+3 # THIS LINE IS AUTOGENERATED - TO UPDATE USE "flutter update-packages --force-upgrade"
  watcher: 0.9.7+8 # THIS LINE IS AUTOGENERATED - TO UPDATE USE "flutter update-packages --force-upgrade"
  web_socket_channel: 1.0.8 # THIS LINE IS AUTOGENERATED - TO UPDATE USE "flutter update-packages --force-upgrade"
  yaml: 2.1.14 # THIS LINE IS AUTOGENERATED - TO UPDATE USE "flutter update-packages --force-upgrade"

flutter:
  assets:
    - services/data.json
  uses-material-design: true

<<<<<<< HEAD
# PUBSPEC CHECKSUM: a315
=======
# PUBSPEC CHECKSUM: ab16
>>>>>>> 08d1ec36
<|MERGE_RESOLUTION|>--- conflicted
+++ resolved
@@ -65,8 +65,4 @@
     - services/data.json
   uses-material-design: true
 
-<<<<<<< HEAD
-# PUBSPEC CHECKSUM: a315
-=======
-# PUBSPEC CHECKSUM: ab16
->>>>>>> 08d1ec36
+# PUBSPEC CHECKSUM: ab16