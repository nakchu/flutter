# Describes the targets run in continuous integration environment.
#
# Flutter infra uses this file to generate a checklist of tasks to be performed
# for every commit.
#
# More information at:
#  * https://github.com/flutter/cocoon/blob/main/CI_YAML.md
enabled_branches:
  - main
  - master
  - flutter-\d+\.\d+-candidate\.\d+

platform_properties:
  linux:
    properties:
      caches: >-
        [
          {"name":"builder_linux_framework","path":"builder"},
          {"name":"android_sdk","path":"android"},
          {"name":"chrome_and_driver","path":"chrome"},
          {"name":"flutter_sdk","path":"flutter sdk"},
          {"name":"openjdk","path":"java"},
          {"name":"pub_cache","path":".pub-cache"}
        ]
      dependencies: >-
        [
          {"dependency": "curl"}
        ]
      os: Linux
      device_type: none
  linux_android:
    properties:
      caches: >-
        [
          {"name":"builder_linux_devicelab","path":"builder"},
          {"name":"android_sdk","path":"android"},
          {"name":"chrome_and_driver","path":"chrome"},
          {"name":"flutter_sdk","path":"flutter sdk"},
          {"name":"gradle","path":"gradle"},
          {"name":"openjdk","path":"java"},
          {"name":"pub_cache","path":".pub-cache"}
        ]
      dependencies: >-
        [
          {"dependency": "android_sdk", "version": "version:31v8"},
          {"dependency": "curl"},
          {"dependency": "open_jdk"}
        ]
      os: Linux
      device_os: "N"
  linux_samsung_s10:
    properties:
      caches: >-
        [
          {"name":"builder_linux_devicelab","path":"builder"},
          {"name":"android_sdk","path":"android"},
          {"name":"chrome_and_driver","path":"chrome"},
          {"name":"flutter_sdk","path":"flutter sdk"},
          {"name":"gradle","path":"gradle"},
          {"name":"openjdk","path":"java"},
          {"name":"pub_cache","path":".pub-cache"}
        ]
      dependencies: >-
        [
          {"dependency": "android_sdk", "version": "version:31v8"},
          {"dependency": "curl"},
          {"dependency": "open_jdk"}
        ]
      os: Linux
      device_os: "R"
  mac:
    properties:
      caches: >-
        [
          {"name":"builder_mac_framework","path":"builder"},
          {"name":"android_sdk","path":"android"},
          {"name":"chrome_and_driver","path":"chrome"},
          {"name":"flutter_sdk","path":"flutter sdk"},
          {"name":"openjdk","path":"java"},
          {"name":"osx_sdk_13a233","path":"osx_sdk"},
          {"name":"pub_cache","path":".pub-cache"},
          {"name":"xcode_binary","path":"xcode_binary"}
        ]
      dependencies: >-
        []
      os: Mac-12
      device_type: none
      mac_model: Macmini8,1
      xcode: 13a233
  mac_android:
    properties:
      caches: >-
          [
            {"name":"builder_mac_devicelab","path":"builder"},
            {"name":"android_sdk","path":"android"},
            {"name":"chrome_and_driver","path":"chrome"},
            {"name":"flutter_sdk","path":"flutter sdk"},
            {"name":"gradle","path":"gradle"},
            {"name":"openjdk","path":"java"},
            {"name":"pub_cache","path":".pub-cache"}
          ]
      dependencies: >-
        [
          {"dependency": "android_sdk", "version": "version:31v8"},
          {"dependency": "chrome_and_driver", "version": "version:98.1"},
          {"dependency": "open_jdk"}
        ]
      os: Mac-12
      device_os: N
  mac_ios:
    properties:
      caches: >-
          [
            {"name":"builder_mac_devicelab","path":"builder"},
            {"name":"chrome_and_driver","path":"chrome"},
            {"name":"flutter_sdk","path":"flutter sdk"},
            {"name":"gradle","path":"gradle"},
            {"name":"openjdk","path":"java"},
            {"name":"pub_cache","path":".pub-cache"},
            {"name":"xcode_binary","path":"xcode_binary"},
            {"name":"osx_sdk_13a233","path":"osx_sdk"}
          ]
      dependencies: >-
        [
          {"dependency": "xcode"},
          {"dependency": "gems"},
          {"dependency": "ios_signing"}
        ]
      os: Mac-12
      device_os: iOS-15.1
      xcode: 13a233
  windows:
    properties:
      caches: >-
          [
            {"name":"builder_win_framework","path":"builder"},
            {"name":"android_sdk","path":"android"},
            {"name":"chrome_and_driver","path":"chrome"},
            {"name":"flutter_sdk","path":"flutter sdk"},
            {"name":"openjdk","path":"java"},
            {"name":"pub_cache","path":".pub-cache"},
            {"name":"vsbuild","path":"vsbuild"}
          ]
      dependencies: >-
          [
            {"dependency": "certs"}
          ]
      os: Windows-10
      device_type: none
  windows_android:
    properties:
      caches: >-
          [
            {"name":"builder_win_devicelab","path":"builder"},
            {"name":"android_sdk","path":"android"},
            {"name":"chrome_and_driver","path":"chrome"},
            {"name":"flutter_sdk","path":"flutter sdk"},
            {"name":"gradle","path":"gradle"},
            {"name":"openjdk","path":"java"},
            {"name":"pub_cache","path":".pub-cache"}
          ]
      dependencies: >-
          [
            {"dependency": "android_sdk", "version": "version:31v8"},
            {"dependency": "certs"},
            {"dependency": "chrome_and_driver", "version": "version:84"},
            {"dependency": "open_jdk"}
          ]
      os: Windows-10
      device_os: N

targets:
  - name: Linux analyze
    recipe: flutter/flutter
    timeout: 60
    properties:
      tags: >
        ["framework","hostonly"]
      validation: analyze
      validation_name: Analyze
    scheduler: luci

  - name: Linux build_aar_module_test
    recipe: devicelab/devicelab_drone
    timeout: 60
    properties:
      add_recipes_cq: "true"
      caches: >-
        [
          {"name":"gradle","path":"gradle"}
        ]
      dependencies: >-
        [
          {"dependency": "android_sdk", "version": "version:31v8"},
          {"dependency": "chrome_and_driver", "version": "version:84"}
        ]
      tags: >
        ["devicelab","hostonly"]
      task_name: build_aar_module_test
    scheduler: luci
    runIf:
      - dev/**
      - packages/flutter_tools/**
      - bin/**
      - .ci.yaml

  - name: Linux build_tests_1_2
    recipe: flutter/flutter_drone
    timeout: 60
    properties:
      dependencies: >-
        [
          {"dependency": "android_sdk", "version": "version:31v8"},
          {"dependency": "chrome_and_driver", "version": "version:84"},
          {"dependency": "open_jdk"},
          {"dependency": "goldctl"},
          {"dependency": "clang"},
          {"dependency": "cmake"},
          {"dependency": "ninja"}
        ]
      shard: build_tests
      subshard: "1_2"
      tags: >
        ["framework","hostonly","shard"]
    scheduler: luci

  - name: Linux build_tests_2_2
    recipe: flutter/flutter_drone
    timeout: 60
    properties:
      dependencies: >-
        [
          {"dependency": "android_sdk", "version": "version:31v8"},
          {"dependency": "chrome_and_driver", "version": "version:84"},
          {"dependency": "open_jdk"},
          {"dependency": "goldctl"},
          {"dependency": "clang"},
          {"dependency": "cmake"},
          {"dependency": "ninja"}
        ]
      shard: build_tests
      subshard: "2_2"
      tags: >
        ["framework","hostonly","shard"]
    scheduler: luci

  - name: Linux ci_yaml flutter roller
    recipe: infra/ci_yaml
    timeout: 30
    properties:
      tags: >
        ["framework","hostonly","shard"]
    scheduler: luci
    runIf:
      - .ci.yaml

  - name: Linux customer_testing
    recipe: flutter/flutter
    timeout: 60
    properties:
      tags: >
        ["framework","hostonly"]
      validation: customer_testing
      validation_name: Customer testing
    scheduler: luci

  - name: Linux docs_publish
    enabled_branches:
      - main
      - master
    recipe: flutter/flutter
    presubmit: false
    timeout: 60
    properties:
      dependencies: >-
        [
          {"dependency": "dashing"},
          {"dependency": "firebase"}
        ]
      tags: >
        ["framework","hostonly"]
      validation: docs
      validation_name: Docs
      firebase_project: master-docs-flutter-dev
      release_ref: refs/heads/master
    scheduler: luci

  - name: Linux docs_test
    recipe: flutter/flutter
    timeout: 60
    properties:
      dependencies: >-
        [
          {"dependency": "dashing"}
        ]
      firebase_project: ""
      release_ref: ""
      tags: >
        ["framework","hostonly"]
      validation: docs
      validation_name: Docs
    scheduler: luci
    runIf:
      - dev/
      - packages/flutter/
      - packages/flutter_test/
      - packages/flutter_drive/
      - packages/flutter_localizations/
      - bin/
      - .ci.yaml

  - name: Linux firebase_abstract_method_smoke_test
    recipe: firebaselab/firebaselab
    timeout: 60
    properties:
      dependencies: >-
        [
          {"dependency": "android_sdk", "version": "version:31v8"}
        ]
      tags: >
        ["firebaselab"]
      task_name: abstract_method_smoke_test
    scheduler: luci

  - name: Linux firebase_android_embedding_v2_smoke_test
    recipe: firebaselab/firebaselab
    timeout: 60
    properties:
      dependencies: >-
        [
          {"dependency": "android_sdk", "version": "version:31v8"}
        ]
      tags: >
        ["firebaselab"]
      task_name: android_embedding_v2_smoke_test
    scheduler: luci

  - name: Linux firebase_release_smoke_test
    recipe: firebaselab/firebaselab
    timeout: 60
    properties:
      dependencies: >-
        [
          {"dependency": "android_sdk", "version": "version:31v8"}
        ]
      tags: >
        ["firebaselab"]
      task_name: release_smoke_test
    scheduler: luci

  - name: Linux flutter_plugins
    recipe: flutter/flutter_drone
    timeout: 60
    properties:
      shard: flutter_plugins
      subshard: analyze
      tags: >
        ["framework","hostonly","shard"]
    scheduler: luci

  - name: Linux framework_tests_libraries
    recipe: flutter/flutter_drone
    timeout: 60
    properties:
      dependencies: >-
        [
          {"dependency": "goldctl"}
        ]
      shard: framework_tests
      subshard: libraries
      tags: >
        ["framework","hostonly","shard"]
    scheduler: luci
    runIf:
      - dev/
      - packages/flutter/
      - packages/flutter_driver/
      - packages/integration_test/
      - packages/flutter_localizations/
      - packages/fuchsia_remote_debug_protocol/
      - packages/flutter_test/
      - packages/flutter_goldens/
      - packages/flutter_tools/
      - bin/
      - .ci.yaml

  - name: Linux framework_tests_misc
    recipe: flutter/flutter_drone
    timeout: 60
    properties:
      dependencies: >-
        [
          {"dependency": "goldctl"},
          {"dependency": "clang"},
          {"dependency": "cmake"},
          {"dependency": "ninja"},
          {"dependency": "open_jdk"},
          {"dependency": "android_sdk", "version": "version:31v8"}
        ]
      shard: framework_tests
      subshard: misc
      tags: >
        ["framework","hostonly","shard"]
    scheduler: luci
    runIf:
      - dev/
      - packages/flutter/
      - packages/flutter_driver/
      - packages/integration_test/
      - packages/flutter_localizations/
      - packages/fuchsia_remote_debug_protocol/
      - packages/flutter_test/
      - packages/flutter_goldens/
      - packages/flutter_tools/
      - bin/
      - .ci.yaml

  - name: Linux framework_tests_widgets
    recipe: flutter/flutter_drone
    timeout: 60
    properties:
      dependencies: >-
        [
          {"dependency": "goldctl"}
        ]
      shard: framework_tests
      subshard: widgets
      tags: >
        ["framework","hostonly","shard"]
    scheduler: luci
    runIf:
      - dev/
      - packages/flutter/
      - packages/flutter_driver/
      - packages/integration_test/
      - packages/flutter_localizations/
      - packages/fuchsia_remote_debug_protocol/
      - packages/flutter_test/
      - packages/flutter_goldens/
      - packages/flutter_tools/
      - bin/
      - .ci.yaml

  - name: Linux fuchsia_precache
    recipe: flutter/flutter
    timeout: 60
    properties:
      validation: fuchsia_precache
      validation_name: Fuchsia precache
      tags: >
        ["framework","hostonly","shard"]
    scheduler: luci

  - name: Linux gradle_desugar_classes_test
    recipe: devicelab/devicelab_drone
    timeout: 60
    properties:
      caches: >-
        [
          {"name":"gradle","path":"gradle"}
        ]
      dependencies: >-
        [
          {"dependency": "android_sdk", "version": "version:31v8"},
          {"dependency": "chrome_and_driver", "version": "version:84"}
        ]
      tags: >
        ["devicelab","hostonly"]
      task_name: gradle_desugar_classes_test
    scheduler: luci
    runIf:
      - dev/**
      - bin/**
      - .ci.yaml

  - name: Linux gradle_java8_compile_test
    recipe: devicelab/devicelab_drone
    timeout: 60
    properties:
      caches: >-
        [
          {"name":"gradle","path":"gradle"}
        ]
      dependencies: >-
        [
          {"dependency": "android_sdk", "version": "version:31v8"},
          {"dependency": "chrome_and_driver", "version": "version:84"}
        ]
      tags: >
        ["devicelab","hostonly"]
      task_name: gradle_java8_compile_test
    scheduler: luci
    runIf:
      - dev/**
      - bin/**
      - .ci.yaml

  - name: Linux gradle_plugin_bundle_test
    recipe: devicelab/devicelab_drone
    timeout: 60
    properties:
      caches: >-
        [
          {"name":"gradle","path":"gradle"}
        ]
      dependencies: >-
        [
          {"dependency": "android_sdk", "version": "version:31v8"},
          {"dependency": "chrome_and_driver", "version": "version:84"}
        ]
      tags: >
        ["devicelab","hostonly"]
      task_name: gradle_plugin_bundle_test
    scheduler: luci
    runIf:
      - dev/**
      - bin/**
      - .ci.yaml

  - name: Linux gradle_plugin_fat_apk_test
    recipe: devicelab/devicelab_drone
    timeout: 60
    properties:
      caches: >-
        [
          {"name":"gradle","path":"gradle"}
        ]
      dependencies: >-
        [
          {"dependency": "android_sdk", "version": "version:31v8"},
          {"dependency": "chrome_and_driver", "version": "version:84"}
        ]
      tags: >
        ["devicelab","hostonly"]
      task_name: gradle_plugin_fat_apk_test
    scheduler: luci
    runIf:
      - dev/**
      - bin/**
      - .ci.yaml

  - name: Linux gradle_plugin_light_apk_test
    recipe: devicelab/devicelab_drone
    timeout: 60
    properties:
      caches: >-
        [
          {"name":"gradle","path":"gradle"}
        ]
      dependencies: >-
        [
          {"dependency": "android_sdk", "version": "version:31v8"},
          {"dependency": "chrome_and_driver", "version": "version:84"}
        ]
      tags: >
        ["devicelab","hostonly"]
      task_name: gradle_plugin_light_apk_test
    scheduler: luci
    runIf:
      - dev/**
      - bin/**
      - .ci.yaml

  - name: Linux module_custom_host_app_name_test
    recipe: devicelab/devicelab_drone
    timeout: 60
    properties:
      caches: >-
        [
          {"name":"gradle","path":"gradle"}
        ]
      dependencies: >-
        [
          {"dependency": "android_sdk", "version": "version:31v8"},
          {"dependency": "chrome_and_driver", "version": "version:84"}
        ]
      tags: >
        ["devicelab","hostonly"]
      task_name: module_custom_host_app_name_test
    scheduler: luci
    runIf:
      - dev/**
      - packages/flutter_tools/**
      - bin/**
      - .ci.yaml

  - name: Linux module_host_with_custom_build_test
    recipe: devicelab/devicelab_drone
    timeout: 60
    properties:
      caches: >-
        [
          {"name":"gradle","path":"gradle"}
        ]
      dependencies: >-
        [
          {"dependency": "android_sdk", "version": "version:31v8"},
          {"dependency": "chrome_and_driver", "version": "version:84"}
        ]
      tags: >
        ["devicelab","hostonly"]
      task_name: module_host_with_custom_build_test
    scheduler: luci
    runIf:
      - dev/**
      - packages/flutter_tools/**
      - bin/**
      - .ci.yaml

  - name: Linux module_test
    recipe: devicelab/devicelab_drone
    timeout: 60
    properties:
      caches: >-
        [
          {"name":"gradle","path":"gradle"}
        ]
      dependencies: >-
        [
          {"dependency": "android_sdk", "version": "version:31v8"},
          {"dependency": "chrome_and_driver", "version": "version:84"}
        ]
      tags: >
        ["devicelab","hostonly"]
      task_name: module_test
    scheduler: luci
    runIf:
      - dev/**
      - packages/flutter_tools/**
      - bin/**
      - .ci.yaml

  - name: Linux plugin_dependencies_test
    recipe: devicelab/devicelab_drone
    timeout: 60
    properties:
      caches: >-
        [
          {"name":"gradle","path":"gradle"}
        ]
      dependencies: >-
        [
          {"dependency": "android_sdk", "version": "version:31v8"},
          {"dependency": "chrome_and_driver", "version": "version:84"}
        ]
      tags: >
        ["devicelab","hostonly"]
      task_name: plugin_dependencies_test
    scheduler: luci
    runIf:
      - dev/**
      - packages/flutter_tools/**
      - bin/**
      - .ci.yaml

  - name: Linux plugin_test
    recipe: devicelab/devicelab_drone
    timeout: 60
    properties:
      caches: >-
        [
          {"name":"gradle","path":"gradle"}
        ]
      dependencies: >-
        [
          {"dependency": "android_sdk", "version": "version:31v8"},
          {"dependency": "chrome_and_driver", "version": "version:84"}
        ]
      tags: >
        ["devicelab","hostonly"]
      task_name: plugin_test
    scheduler: luci
    runIf:
      - dev/**
      - packages/flutter_tools/**
      - bin/**
      - .ci.yaml

  - name: Linux skp_generator
    enabled_branches:
      - main
      - master
    recipe: flutter/flutter_drone
    timeout: 60
    properties:
      shard: skp_generator
      subshard: "0"
      tags: >
        ["framework","hostonly","shard"]
    scheduler: luci
    runIf:
      - dev/
      - packages/flutter/
      - packages/flutter_tools/
      - bin/
      - .ci.yaml

  - name: Linux technical_debt__cost
    recipe: devicelab/devicelab_drone
    presubmit: false
    timeout: 60
    properties:
      caches: >-
        [
          {"name":"gradle","path":"gradle"}
        ]
      dependencies: >-
        [
          {"dependency": "android_sdk", "version": "version:31v8"},
          {"dependency": "chrome_and_driver", "version": "version:84"}
        ]
      tags: >
        ["devicelab","hostonly"]
      task_name: technical_debt__cost
      benchmark: "true"
    scheduler: luci

  - name: Linux test_ownership
    recipe: infra/test_ownership
    enabled_branches:
      - main
      - master
    properties:
      tags: >
        ["framework","hostonly","shard"]
    scheduler: luci
    runIf:
      - .ci.yaml

  - name: Linux tool_integration_tests_1_4
    recipe: flutter/flutter_drone
    timeout: 60
    properties:
      add_recipes_cq: "true"
      dependencies: >-
        [
          {"dependency": "android_sdk", "version": "version:31v8"},
          {"dependency": "chrome_and_driver", "version": "version:84"},
          {"dependency": "clang"},
          {"dependency": "open_jdk"},
          {"dependency": "goldctl"}
        ]
      shard: tool_integration_tests
      subshard: "1_4"
      tags: >
        ["framework","hostonly","shard"]
      test_timeout_secs: "2700"
    scheduler: luci
    runIf:
      - dev/
      - packages/flutter_tools/
      - bin/
      - .ci.yaml

  - name: Linux tool_integration_tests_2_4
    recipe: flutter/flutter_drone
    timeout: 60
    properties:
      add_recipes_cq: "true"
      dependencies: >-
        [
          {"dependency": "android_sdk", "version": "version:31v8"},
          {"dependency": "chrome_and_driver", "version": "version:84"},
          {"dependency": "clang"},
          {"dependency": "open_jdk"},
          {"dependency": "goldctl"}
        ]
      shard: tool_integration_tests
      subshard: "2_4"
      tags: >
        ["framework","hostonly","shard"]
      test_timeout_secs: "2700"
    scheduler: luci
    runIf:
      - dev/
      - packages/flutter_tools/
      - bin/
      - .ci.yaml

  - name: Linux tool_integration_tests_3_4
    recipe: flutter/flutter_drone
    timeout: 60
    properties:
      add_recipes_cq: "true"
      dependencies: >-
        [
          {"dependency": "android_sdk", "version": "version:31v8"},
          {"dependency": "chrome_and_driver", "version": "version:84"},
          {"dependency": "clang"},
          {"dependency": "open_jdk"},
          {"dependency": "goldctl"}
        ]
      shard: tool_integration_tests
      subshard: "3_4"
      tags: >
        ["framework","hostonly","shard"]
      test_timeout_secs: "2700"
    scheduler: luci
    runIf:
      - dev/
      - packages/flutter_tools/
      - bin/
      - .ci.yaml

  - name: Linux tool_integration_tests_4_4
    recipe: flutter/flutter_drone
    timeout: 60
    properties:
      add_recipes_cq: "true"
      dependencies: >-
        [
          {"dependency": "android_sdk", "version": "version:31v8"},
          {"dependency": "chrome_and_driver", "version": "version:84"},
          {"dependency": "clang"},
          {"dependency": "open_jdk"},
          {"dependency": "goldctl"}
        ]
      shard: tool_integration_tests
      subshard: "4_4"
      tags: >
        ["framework","hostonly","shard"]
      test_timeout_secs: "2700"
    scheduler: luci
    runIf:
      - dev/
      - packages/flutter_tools/
      - bin/
      - .ci.yaml

  - name: Linux tool_tests_commands
    recipe: flutter/flutter_drone
    timeout: 60
    properties:
      add_recipes_cq: "true"
      dependencies: >-
        [
          {"dependency": "android_sdk", "version": "version:31v8"},
          {"dependency": "open_jdk"}
        ]
      shard: tool_tests
      subshard: commands
      tags: >
        ["framework","hostonly","shard"]
    scheduler: luci
    runIf:
      - dev/
      - packages/flutter_tools/
      - bin/
      - .ci.yaml

  - name: Linux tool_tests_general
    recipe: flutter/flutter_drone
    timeout: 60
    properties:
      add_recipes_cq: "true"
      dependencies: >-
        [
          {"dependency": "android_sdk", "version": "version:31v8"},
          {"dependency": "open_jdk"}
        ]
      shard: tool_tests
      subshard: general
      tags: >
        ["framework","hostonly","shard"]
    scheduler: luci
    runIf:
      - dev/
      - packages/flutter_tools/
      - bin/
      - .ci.yaml

  - name: Linux web_benchmarks_canvaskit
    recipe: devicelab/devicelab_drone
    presubmit: false
    timeout: 60
    properties:
      caches: >-
        [
          {"name":"gradle","path":"gradle"}
        ]
      dependencies: >-
        [
          {"dependency": "android_sdk", "version": "version:31v8"},
          {"dependency": "chrome_and_driver", "version": "version:84"}
        ]
      tags: >
        ["devicelab","hostonly"]
      task_name: web_benchmarks_canvaskit
      benchmark: "true"
    scheduler: luci

  - name: Linux web_benchmarks_html
    recipe: devicelab/devicelab_drone
    timeout: 60
    properties:
      caches: >-
        [
          {"name":"gradle","path":"gradle"}
        ]
      dependencies: >-
        [
          {"dependency": "android_sdk", "version": "version:31v8"},
          {"dependency": "chrome_and_driver", "version": "version:84"}
        ]
      tags: >
        ["devicelab"]
      task_name: web_benchmarks_html
      benchmark: "true"
    scheduler: luci
    runIf:
      - dev/**
      - bin/**
      - .ci.yaml

  - name: Linux web_long_running_tests_1_5
    recipe: flutter/flutter_drone
    timeout: 60
    properties:
      dependencies: >-
        [
          {"dependency": "android_sdk", "version": "version:31v8"},
          {"dependency": "chrome_and_driver", "version": "version:84"},
          {"dependency": "goldctl"}
        ]
      shard: web_long_running_tests
      subshard: "1_5"
      tags: >
        ["framework","hostonly","shard"]
    scheduler: luci
    runIf:
      - dev/
      - packages/
      - bin/
      - .ci.yaml

  - name: Linux web_long_running_tests_2_5
    recipe: flutter/flutter_drone
    timeout: 60
    properties:
      dependencies: >-
        [
          {"dependency": "android_sdk", "version": "version:31v8"},
          {"dependency": "chrome_and_driver", "version": "version:84"},
          {"dependency": "goldctl"}
        ]
      shard: web_long_running_tests
      subshard: "2_5"
      tags: >
        ["framework","hostonly","shard"]
    scheduler: luci
    runIf:
      - dev/
      - packages/
      - bin/
      - .ci.yaml

  - name: Linux web_long_running_tests_3_5
    recipe: flutter/flutter_drone
    timeout: 60
    properties:
      dependencies: >-
        [
          {"dependency": "android_sdk", "version": "version:31v8"},
          {"dependency": "chrome_and_driver", "version": "version:84"},
          {"dependency": "goldctl"}
        ]
      shard: web_long_running_tests
      subshard: "3_5"
      tags: >
        ["framework","hostonly","shard"]
    scheduler: luci
    runIf:
      - dev/
      - packages/
      - bin/
      - .ci.yaml

  - name: Linux web_long_running_tests_4_5
    recipe: flutter/flutter_drone
    timeout: 60
    properties:
      dependencies: >-
        [
          {"dependency": "android_sdk", "version": "version:31v8"},
          {"dependency": "chrome_and_driver", "version": "version:84"},
          {"dependency": "goldctl"}
        ]
      shard: web_long_running_tests
      subshard: "4_5"
      tags: >
        ["framework","hostonly","shard"]
    scheduler: luci
    runIf:
      - dev/
      - packages/
      - bin/
      - .ci.yaml

  - name: Linux web_long_running_tests_5_5
    recipe: flutter/flutter_drone
    timeout: 60
    properties:
      dependencies: >-
        [
          {"dependency": "android_sdk", "version": "version:31v8"},
          {"dependency": "chrome_and_driver", "version": "version:84"},
          {"dependency": "goldctl"}
        ]
      shard: web_long_running_tests
      subshard: "5_5"
      tags: >
        ["framework","hostonly","shard"]
    scheduler: luci
    runIf:
      - dev/
      - packages/
      - bin/
      - .ci.yaml

  - name: Linux web_tests_0
    recipe: flutter/flutter_drone
    timeout: 60
    properties:
      dependencies: >-
        [
          {"dependency": "android_sdk", "version": "version:31v8"},
          {"dependency": "chrome_and_driver", "version": "version:84"},
          {"dependency": "goldctl"}
        ]
      shard: web_tests
      subshard: "0"
      tags: >
        ["framework","hostonly","shard"]
    scheduler: luci
    runIf:
      - dev/
      - packages/
      - bin/
      - .ci.yaml

  - name: Linux web_tests_1
    recipe: flutter/flutter_drone
    timeout: 60
    properties:
      dependencies: >-
        [
          {"dependency": "android_sdk", "version": "version:31v8"},
          {"dependency": "chrome_and_driver", "version": "version:84"},
          {"dependency": "goldctl"}
        ]
      shard: web_tests
      subshard: "1"
      tags: >
        ["framework","hostonly","shard"]
    scheduler: luci
    runIf:
      - dev/
      - packages/
      - bin/
      - .ci.yaml

  - name: Linux web_tests_2
    recipe: flutter/flutter_drone
    timeout: 60
    properties:
      dependencies: >-
        [
          {"dependency": "android_sdk", "version": "version:31v8"},
          {"dependency": "chrome_and_driver", "version": "version:84"},
          {"dependency": "goldctl"}
        ]
      shard: web_tests
      subshard: "2"
      tags: >
        ["framework","hostonly","shard"]
    scheduler: luci
    runIf:
      - dev/
      - packages/
      - bin/
      - .ci.yaml

  - name: Linux web_tests_3
    recipe: flutter/flutter_drone
    timeout: 60
    properties:
      dependencies: >-
        [
          {"dependency": "android_sdk", "version": "version:31v8"},
          {"dependency": "chrome_and_driver", "version": "version:84"},
          {"dependency": "goldctl"}
        ]
      shard: web_tests
      subshard: "3"
      tags: >
        ["framework","hostonly","shard"]
    scheduler: luci
    runIf:
      - dev/
      - packages/
      - bin/
      - .ci.yaml

  - name: Linux web_tests_4
    recipe: flutter/flutter_drone
    timeout: 60
    properties:
      dependencies: >-
        [
          {"dependency": "android_sdk", "version": "version:31v8"},
          {"dependency": "chrome_and_driver", "version": "version:84"},
          {"dependency": "goldctl"}
        ]
      shard: web_tests
      subshard: "4"
      tags: >
        ["framework","hostonly","shard"]
    scheduler: luci
    runIf:
      - dev/
      - packages/
      - bin/
      - .ci.yaml

  - name: Linux web_tests_5
    recipe: flutter/flutter_drone
    timeout: 60
    properties:
      dependencies: >-
        [
          {"dependency": "android_sdk", "version": "version:31v8"},
          {"dependency": "chrome_and_driver", "version": "version:84"},
          {"dependency": "goldctl"}
        ]
      shard: web_tests
      subshard: "5"
      tags: >
        ["framework","hostonly","shard"]
    scheduler: luci
    runIf:
      - dev/
      - packages/
      - bin/
      - .ci.yaml

  - name: Linux web_tests_6
    recipe: flutter/flutter_drone
    timeout: 60
    properties:
      dependencies: >-
        [
          {"dependency": "android_sdk", "version": "version:31v8"},
          {"dependency": "chrome_and_driver", "version": "version:84"},
          {"dependency": "goldctl"}
        ]
      shard: web_tests
      subshard: "6"
      tags: >
        ["framework","hostonly","shard"]
    scheduler: luci
    runIf:
      - dev/
      - packages/
      - bin/
      - .ci.yaml

  - name: Linux web_tests_7_last
    recipe: flutter/flutter_drone
    timeout: 60
    properties:
      dependencies: >-
        [
          {"dependency": "android_sdk", "version": "version:31v8"},
          {"dependency": "chrome_and_driver", "version": "version:84"},
          {"dependency": "goldctl"}
        ]
      shard: web_tests
      subshard: "7_last"
      tags: >
        ["framework","hostonly","shard"]
    scheduler: luci
    runIf:
      - dev/
      - packages/
      - bin/
      - .ci.yaml

  - name: Linux web_canvaskit_tests_0
    recipe: flutter/flutter_drone
    timeout: 60
    properties:
      dependencies: >-
        [
          {"dependency": "android_sdk", "version": "version:31v8"},
          {"dependency": "chrome_and_driver"},
          {"dependency": "goldctl"}
        ]
      shard: web_canvaskit_tests
      subshard: "0"
      tags: >
        ["framework","hostonly","shard"]
    scheduler: luci
    runIf:
      - dev/
      - packages/
      - bin/

  - name: Linux web_canvaskit_tests_1
    recipe: flutter/flutter_drone
    timeout: 60
    properties:
      dependencies: >-
        [
          {"dependency": "android_sdk", "version": "version:31v8"},
          {"dependency": "chrome_and_driver"},
          {"dependency": "goldctl"}
        ]
      shard: web_canvaskit_tests
      subshard: "1"
      tags: >
        ["framework","hostonly","shard"]
    scheduler: luci
    runIf:
      - dev/
      - packages/
      - bin/

  - name: Linux web_canvaskit_tests_2
    recipe: flutter/flutter_drone
    timeout: 60
    properties:
      dependencies: >-
        [
          {"dependency": "android_sdk", "version": "version:31v8"},
          {"dependency": "chrome_and_driver"},
          {"dependency": "goldctl"}
        ]
      shard: web_canvaskit_tests
      subshard: "2"
      tags: >
        ["framework","hostonly","shard"]
    scheduler: luci
    runIf:
      - dev/
      - packages/
      - bin/

  - name: Linux web_canvaskit_tests_3
    recipe: flutter/flutter_drone
    timeout: 60
    properties:
      dependencies: >-
        [
          {"dependency": "android_sdk", "version": "version:31v8"},
          {"dependency": "chrome_and_driver"},
          {"dependency": "goldctl"}
        ]
      shard: web_canvaskit_tests
      subshard: "3"
      tags: >
        ["framework","hostonly","shard"]
    scheduler: luci
    runIf:
      - dev/
      - packages/
      - bin/

  - name: Linux web_canvaskit_tests_4
    recipe: flutter/flutter_drone
    timeout: 60
    properties:
      dependencies: >-
        [
          {"dependency": "android_sdk", "version": "version:31v8"},
          {"dependency": "chrome_and_driver"},
          {"dependency": "goldctl"}
        ]
      shard: web_canvaskit_tests
      subshard: "4"
      tags: >
        ["framework","hostonly","shard"]
    scheduler: luci
    runIf:
      - dev/
      - packages/
      - bin/

  - name: Linux web_canvaskit_tests_5
    recipe: flutter/flutter_drone
    timeout: 60
    properties:
      dependencies: >-
        [
          {"dependency": "android_sdk", "version": "version:31v8"},
          {"dependency": "chrome_and_driver"},
          {"dependency": "goldctl"}
        ]
      shard: web_canvaskit_tests
      subshard: "5"
      tags: >
        ["framework","hostonly","shard"]
    scheduler: luci
    runIf:
      - dev/
      - packages/
      - bin/

  - name: Linux web_canvaskit_tests_6
    recipe: flutter/flutter_drone
    timeout: 60
    properties:
      dependencies: >-
        [
          {"dependency": "android_sdk", "version": "version:31v8"},
          {"dependency": "chrome_and_driver"},
          {"dependency": "goldctl"}
        ]
      shard: web_canvaskit_tests
      subshard: "6"
      tags: >
        ["framework","hostonly","shard"]
    scheduler: luci
    runIf:
      - dev/
      - packages/
      - bin/

  - name: Linux web_canvaskit_tests_7_last
    recipe: flutter/flutter_drone
    timeout: 60
    properties:
      dependencies: >-
        [
          {"dependency": "android_sdk", "version": "version:31v8"},
          {"dependency": "chrome_and_driver"},
          {"dependency": "goldctl"}
        ]
      shard: web_canvaskit_tests
      subshard: "7_last"
      tags: >
        ["framework","hostonly","shard"]
    scheduler: luci
    runIf:
      - dev/
      - packages/
      - bin/

  - name: Linux web_tool_tests
    recipe: flutter/flutter_drone
    timeout: 60
    properties:
      dependencies: >-
        [
          {"dependency": "android_sdk", "version": "version:31v8"},
          {"dependency": "chrome_and_driver", "version": "version:84"},
          {"dependency": "open_jdk"},
          {"dependency": "goldctl"}
        ]
      shard: web_tool_tests
      subshard: web
      tags: >
        ["framework","hostonly","shard"]
    scheduler: luci
    runIf:
      - dev/
      - packages/flutter_tools/
      - bin/
      - .ci.yaml

  - name: Linux_android analyzer_benchmark
    recipe: devicelab/devicelab_drone
    presubmit: false
    timeout: 60
    properties:
      tags: >
        ["devicelab","android","linux"]
      task_name: analyzer_benchmark
      benchmark: "true"
    scheduler: luci

  - name: Linux_android android_defines_test
    recipe: devicelab/devicelab_drone
    presubmit: false
    timeout: 60
    properties:
      tags: >
        ["devicelab","android","linux"]
      task_name: android_defines_test
    scheduler: luci

  - name: Linux_android android_obfuscate_test
    recipe: devicelab/devicelab_drone
    presubmit: false
    timeout: 60
    properties:
      tags: >
        ["devicelab","android","linux"]
      task_name: android_obfuscate_test
    scheduler: luci

  - name: Linux_android android_semantics_integration_test
    bringup: true # Flaky https://github.com/flutter/flutter/issues/74522
    recipe: devicelab/devicelab_drone
    presubmit: false
    timeout: 60
    properties:
      tags: >
        ["devicelab","android","linux"]
      task_name: android_semantics_integration_test
    scheduler: luci

  - name: Linux_android android_stack_size_test
    recipe: devicelab/devicelab_drone
    presubmit: false
    timeout: 60
    properties:
      tags: >
        ["devicelab","android","linux"]
      task_name: android_stack_size_test
      benchmark: "true"
    scheduler: luci

  - name: Linux_android android_view_scroll_perf__timeline_summary
    recipe: devicelab/devicelab_drone
    presubmit: false
    timeout: 60
    properties:
      tags: >
        ["devicelab","android","linux"]
      task_name: android_view_scroll_perf__timeline_summary
      benchmark: "true"
    scheduler: luci

  - name: Linux_android animated_image_gc_perf
    recipe: devicelab/devicelab_drone
    presubmit: false
    timeout: 60
    properties:
      tags: >
        ["devicelab","android","linux"]
      task_name: animated_image_gc_perf
      benchmark: "true"
    scheduler: luci

  - name: Linux_android animated_placeholder_perf__e2e_summary
    recipe: devicelab/devicelab_drone
    presubmit: false
    timeout: 60
    properties:
      tags: >
        ["devicelab","android","linux"]
      task_name: animated_placeholder_perf__e2e_summary
      benchmark: "true"
    scheduler: luci

  - name: Linux_android backdrop_filter_perf__e2e_summary
    recipe: devicelab/devicelab_drone
    presubmit: false
    timeout: 60
    properties:
      tags: >
        ["devicelab","android","linux"]
      task_name: backdrop_filter_perf__e2e_summary
      benchmark: "true"
    scheduler: luci

  - name: Linux_android backdrop_filter_perf__timeline_summary
    recipe: devicelab/devicelab_drone
    presubmit: false
    timeout: 60
    properties:
      tags: >
        ["devicelab","android","linux"]
      task_name: backdrop_filter_perf__timeline_summary
      benchmark: "true"
    scheduler: luci

  - name: Linux_samsung_s10 backdrop_filter_perf__timeline_summary
    recipe: devicelab/devicelab_drone
    presubmit: false
    timeout: 60
    properties:
      tags: >
        ["devicelab","android","linux","samsung","s10"]
      task_name: backdrop_filter_perf__timeline_summary
      benchmark: "true"
    scheduler: luci

  - name: Linux_android basic_material_app_android__compile
    recipe: devicelab/devicelab_drone
    presubmit: false
    timeout: 60
    properties:
      tags: >
        ["devicelab","android","linux"]
      task_name: basic_material_app_android__compile
      benchmark: "true"
    scheduler: luci

  - name: Linux_android channels_integration_test
    recipe: devicelab/devicelab_drone
    presubmit: false
    timeout: 60
    properties:
      tags: >
        ["devicelab","android","linux"]
      task_name: channels_integration_test
    scheduler: luci

  - name: Linux_android color_filter_and_fade_perf__e2e_summary
    recipe: devicelab/devicelab_drone
    presubmit: false
    timeout: 60
    properties:
      tags: >
        ["devicelab","android","linux"]
      task_name: color_filter_and_fade_perf__e2e_summary
      benchmark: "true"
    scheduler: luci

  - name: Linux_android color_filter_and_fade_perf__timeline_summary
    recipe: devicelab/devicelab_drone
    presubmit: false
    timeout: 60
    properties:
      tags: >
        ["devicelab","android","linux"]
      task_name: color_filter_and_fade_perf__timeline_summary
      benchmark: "true"
    scheduler: luci

  - name: Linux_android complex_layout_android__compile
    recipe: devicelab/devicelab_drone
    presubmit: false
    timeout: 60
    properties:
      tags: >
        ["devicelab","android","linux"]
      task_name: complex_layout_android__compile
      dependencies: >-
        [
          {"dependency": "open_jdk", "version": "11"}
        ]
      caches: >-
        [
          {"name": "openjdk", "path": "java11"}
        ]
      benchmark: "true"
    scheduler: luci

  - name: Linux_android complex_layout_android__scroll_smoothness
    recipe: devicelab/devicelab_drone
    presubmit: false
    timeout: 60
    properties:
      tags: >
        ["devicelab","android","linux"]
      task_name: complex_layout_android__scroll_smoothness
      dependencies: >-
        [
          {"dependency": "open_jdk", "version": "11"}
        ]
      caches: >-
        [
          {"name": "openjdk", "path": "java11"}
        ]
      benchmark: "true"
    scheduler: luci

  - name: Linux_android complex_layout_scroll_perf__devtools_memory
    recipe: devicelab/devicelab_drone
    presubmit: false
    timeout: 60
    properties:
      tags: >
        ["devicelab","android","linux"]
      task_name: complex_layout_scroll_perf__devtools_memory
      dependencies: >-
        [
          {"dependency": "open_jdk", "version": "11"}
        ]
      caches: >-
        [
          {"name": "openjdk", "path": "java11"}
        ]
      benchmark: "true"
    scheduler: luci

  - name: Linux_android complex_layout_scroll_perf__memory
    recipe: devicelab/devicelab_drone
    presubmit: false
    timeout: 60
    properties:
      tags: >
        ["devicelab","android","linux"]
      task_name: complex_layout_scroll_perf__memory
      dependencies: >-
        [
          {"dependency": "open_jdk", "version": "11"}
        ]
      caches: >-
        [
          {"name": "openjdk", "path": "java11"}
        ]
      benchmark: "true"
    scheduler: luci

  - name: Linux_android complex_layout_scroll_perf__timeline_summary
    recipe: devicelab/devicelab_drone
    presubmit: false
    timeout: 60
    properties:
      tags: >
        ["devicelab","android","linux"]
      task_name: complex_layout_scroll_perf__timeline_summary
      dependencies: >-
        [
          {"dependency": "open_jdk", "version": "11"}
        ]
      caches: >-
        [
          {"name": "openjdk", "path": "java11"}
        ]
      benchmark: "true"
    scheduler: luci

  - name: Linux_samsung_s10 complex_layout_scroll_perf__timeline_summary
    recipe: devicelab/devicelab_drone
    presubmit: false
    timeout: 60
    properties:
      tags: >
        ["devicelab","android","linux","samsung","s10"]
      task_name: complex_layout_scroll_perf__timeline_summary
      dependencies: >-
        [
          {"dependency": "open_jdk", "version": "11"}
        ]
      caches: >-
        [
          {"name": "openjdk", "path": "java11"}
        ]
      benchmark: "true"
    scheduler: luci

  - name: Linux_android complex_layout_semantics_perf
    recipe: devicelab/devicelab_drone
    presubmit: false
    timeout: 60
    properties:
      tags: >
        ["devicelab","android","linux"]
      task_name: complex_layout_semantics_perf
      dependencies: >-
        [
          {"dependency": "open_jdk", "version": "11"}
        ]
      caches: >-
        [
          {"name": "openjdk", "path": "java11"}
        ]
      benchmark: "true"
    scheduler: luci

  - name: Linux_android complex_layout__start_up
    bringup: true # Flaky https://github.com/flutter/flutter/issues/98999
    recipe: devicelab/devicelab_drone
    presubmit: false
    timeout: 60
    properties:
      tags: >
        ["devicelab","android","linux"]
      task_name: complex_layout__start_up
      dependencies: >-
        [
          {"dependency": "open_jdk", "version": "11"}
        ]
      caches: >-
        [
          {"name": "openjdk", "path": "java11"}
        ]
      benchmark: "true"
    scheduler: luci

  - name: Linux_android cubic_bezier_perf__e2e_summary
    recipe: devicelab/devicelab_drone
    presubmit: false
    timeout: 60
    properties:
      tags: >
        ["devicelab","android","linux"]
      task_name: cubic_bezier_perf__e2e_summary
      benchmark: "true"
    scheduler: luci

  - name: Linux_android cubic_bezier_perf_sksl_warmup__e2e_summary
    recipe: devicelab/devicelab_drone
    presubmit: false
    timeout: 60
    properties:
      tags: >
        ["devicelab","android","linux"]
      task_name: cubic_bezier_perf_sksl_warmup__e2e_summary
      benchmark: "true"
    scheduler: luci

  - name: Linux_android cubic_bezier_perf_sksl_warmup__timeline_summary
    recipe: devicelab/devicelab_drone
    presubmit: false
    timeout: 60
    properties:
      tags: >
        ["devicelab","android","linux"]
      task_name: cubic_bezier_perf_sksl_warmup__timeline_summary
      benchmark: "true"
    scheduler: luci

  - name: Linux_android cubic_bezier_perf__timeline_summary
    recipe: devicelab/devicelab_drone
    presubmit: false
    timeout: 60
    properties:
      tags: >
        ["devicelab","android","linux"]
      task_name: cubic_bezier_perf__timeline_summary
      benchmark: "true"
    scheduler: luci

  - name: Linux_samsung_s10 cubic_bezier_perf__timeline_summary
    recipe: devicelab/devicelab_drone
    presubmit: false
    timeout: 60
    properties:
      tags: >
        ["devicelab","android","linux","samsung","s10"]
      task_name: cubic_bezier_perf__timeline_summary
      benchmark: "true"
    scheduler: luci

  - name: Linux_android cull_opacity_perf__e2e_summary
    recipe: devicelab/devicelab_drone
    presubmit: false
    timeout: 60
    properties:
      tags: >
        ["devicelab","android","linux"]
      task_name: cull_opacity_perf__e2e_summary
      benchmark: "true"
    scheduler: luci

  - name: Linux_android cull_opacity_perf__timeline_summary
    recipe: devicelab/devicelab_drone
    presubmit: false
    timeout: 60
    properties:
      tags: >
        ["devicelab","android","linux"]
      task_name: cull_opacity_perf__timeline_summary
      benchmark: "true"
    scheduler: luci

  - name: Linux_samsung_s10 cull_opacity_perf__timeline_summary
    recipe: devicelab/devicelab_drone
    presubmit: false
    timeout: 60
    properties:
      tags: >
        ["devicelab","android","linux","samsung","s10"]
      task_name: cull_opacity_perf__timeline_summary
      benchmark: "true"
    scheduler: luci

  - name: Linux_android devtools_profile_start_test
    recipe: devicelab/devicelab_drone
    presubmit: false
    timeout: 60
    properties:
      tags: >
        ["devicelab","android","linux"]
      task_name: devtools_profile_start_test
    scheduler: luci

  - name: Linux_android drive_perf_debug_warning
    recipe: devicelab/devicelab_drone
    presubmit: false
    timeout: 60
    properties:
      tags: >
        ["devicelab","android","linux"]
      task_name: drive_perf_debug_warning
    scheduler: luci

  - name: Linux_android embedded_android_views_integration_test
    recipe: devicelab/devicelab_drone
    presubmit: false
    timeout: 60
    properties:
      tags: >
        ["devicelab","android","linux"]
      task_name: embedded_android_views_integration_test
    scheduler: luci

  - name: Linux_android external_ui_integration_test
    recipe: devicelab/devicelab_drone
    presubmit: false
    timeout: 60
    properties:
      tags: >
        ["devicelab","android","linux"]
      task_name: external_ui_integration_test
    scheduler: luci

  - name: Linux_android fading_child_animation_perf__timeline_summary
    recipe: devicelab/devicelab_drone
    presubmit: false
    timeout: 60
    properties:
      tags: >
        ["devicelab","android","linux"]
      task_name: fading_child_animation_perf__timeline_summary
      benchmark: "true"
    scheduler: luci

  - name: Linux_android fast_scroll_heavy_gridview__memory
    recipe: devicelab/devicelab_drone
    presubmit: false
    timeout: 60
    properties:
      tags: >
        ["devicelab","android","linux"]
      task_name: fast_scroll_heavy_gridview__memory
      benchmark: "true"
    scheduler: luci

  - name: Linux_android fast_scroll_large_images__memory
    recipe: devicelab/devicelab_drone
    presubmit: false
    timeout: 60
    properties:
      tags: >
        ["devicelab","android","linux"]
      task_name: fast_scroll_large_images__memory
      benchmark: "true"
    scheduler: luci

  - name: Linux_android flavors_test
    recipe: devicelab/devicelab_drone
    presubmit: false
    timeout: 60
    properties:
      tags: >
        ["devicelab","android","linux"]
      task_name: flavors_test
    scheduler: luci

  - name: Linux_android flutter_engine_group_performance
    recipe: devicelab/devicelab_drone
    presubmit: false
    timeout: 60
    properties:
      tags: >
        ["devicelab","android","linux"]
      task_name: flutter_engine_group_performance
      benchmark: "true"
    scheduler: luci

  - name: Linux_android flutter_gallery__back_button_memory
    recipe: devicelab/devicelab_drone
    presubmit: false
    timeout: 60
    properties:
      tags: >
        ["devicelab","android","linux"]
      task_name: flutter_gallery__back_button_memory
      benchmark: "true"
    scheduler: luci

  - name: Linux_android flutter_gallery__image_cache_memory
    recipe: devicelab/devicelab_drone
    presubmit: false
    timeout: 60
    properties:
      tags: >
        ["devicelab","android","linux"]
      task_name: flutter_gallery__image_cache_memory
      benchmark: "true"
    scheduler: luci

  - name: Linux_android flutter_gallery__memory_nav
    recipe: devicelab/devicelab_drone
    presubmit: false
    timeout: 60
    properties:
      tags: >
        ["devicelab","android","linux"]
      task_name: flutter_gallery__memory_nav
      benchmark: "true"
    scheduler: luci

  - name: Linux_android flutter_gallery__start_up
    recipe: devicelab/devicelab_drone
    presubmit: false
    timeout: 60
    properties:
      tags: >
        ["devicelab","android","linux"]
      task_name: flutter_gallery__start_up
      benchmark: "true"
    scheduler: luci

  - name: Linux_android flutter_gallery__start_up_delayed
    recipe: devicelab/devicelab_drone
    presubmit: false
    timeout: 60
    properties:
      tags: >
        ["devicelab","android","linux"]
      task_name: flutter_gallery__start_up_delayed
      benchmark: "true"
    scheduler: luci

  - name: Linux_android flutter_gallery_android__compile
    recipe: devicelab/devicelab_drone
    presubmit: false
    timeout: 60
    properties:
      tags: >
        ["devicelab","android","linux"]
      task_name: flutter_gallery_android__compile
      benchmark: "true"
    scheduler: luci

  - name: Linux_android flutter_gallery_v2_chrome_run_test
    recipe: devicelab/devicelab_drone
    presubmit: false
    timeout: 60
    properties:
      tags: >
        ["devicelab","android","linux"]
      task_name: flutter_gallery_v2_chrome_run_test
    scheduler: luci

  - name: Linux_android flutter_gallery_v2_web_compile_test
    recipe: devicelab/devicelab_drone
    presubmit: false
    timeout: 60
    properties:
      tags: >
        ["devicelab","android","linux"]
      task_name: flutter_gallery_v2_web_compile_test
      benchmark: "true"
    scheduler: luci

  - name: Linux_android flutter_test_performance
    recipe: devicelab/devicelab_drone
    presubmit: false
    timeout: 60
    properties:
      tags: >
        ["devicelab","android","linux"]
      task_name: flutter_test_performance
      benchmark: "true"
    scheduler: luci

  - name: Linux_android flutter_view__start_up
    recipe: devicelab/devicelab_drone
    presubmit: false
    timeout: 60
    properties:
      tags: >
        ["devicelab","android","linux"]
      task_name: flutter_view__start_up
    scheduler: luci

  - name: Linux_android frame_policy_delay_test_android
    recipe: devicelab/devicelab_drone
    presubmit: false
    timeout: 60
    properties:
      tags: >
        ["devicelab","android","linux"]
      task_name: frame_policy_delay_test_android
      benchmark: "true"
    scheduler: luci

  - name: Linux_android fullscreen_textfield_perf
    recipe: devicelab/devicelab_drone
    presubmit: false
    timeout: 60
    properties:
      tags: >
        ["devicelab","android","linux"]
      task_name: fullscreen_textfield_perf
      benchmark: "true"
    scheduler: luci

  - name: Linux_android fullscreen_textfield_perf__e2e_summary
    recipe: devicelab/devicelab_drone
    presubmit: false
    timeout: 60
    properties:
      tags: >
        ["devicelab","android","linux"]
      task_name: fullscreen_textfield_perf__e2e_summary
      benchmark: "true"
    scheduler: luci

  - name: Linux_android fullscreen_textfield_perf__timeline_summary
    recipe: devicelab/devicelab_drone
    presubmit: false
    timeout: 60
    properties:
      tags: >
        ["devicelab","android","linux"]
      task_name: fullscreen_textfield_perf__timeline_summary
      benchmark: "true"
    scheduler: luci

  - name: Linux_android hello_world__memory
    recipe: devicelab/devicelab_drone
    presubmit: false
    timeout: 60
    properties:
      tags: >
        ["devicelab","android","linux"]
      task_name: hello_world__memory
      benchmark: "true"
    scheduler: luci

  - name: Linux_android home_scroll_perf__timeline_summary
    recipe: devicelab/devicelab_drone
    presubmit: false
    timeout: 60
    properties:
      tags: >
        ["devicelab","android","linux"]
      task_name: home_scroll_perf__timeline_summary
      benchmark: "true"
    scheduler: luci

  - name: Linux_android hot_mode_dev_cycle_linux__benchmark
    recipe: devicelab/devicelab_drone
    timeout: 60
    properties:
      tags: >
        ["devicelab","android","linux"]
      task_name: hot_mode_dev_cycle_linux__benchmark
      benchmark: "true"
    runIf:
      - dev/**
    scheduler: luci

  - name: Linux_android hybrid_android_views_integration_test
    recipe: devicelab/devicelab_drone
    presubmit: false
    timeout: 60
    properties:
      tags: >
        ["devicelab","android","linux"]
      task_name: hybrid_android_views_integration_test
    scheduler: luci

  - name: Linux_android image_list_jit_reported_duration
    recipe: devicelab/devicelab_drone
    presubmit: false
    timeout: 60
    properties:
      tags: >
        ["devicelab","android","linux"]
      task_name: image_list_jit_reported_duration
      benchmark: "true"
    scheduler: luci

  - name: Linux_android imagefiltered_transform_animation_perf__timeline_summary
    recipe: devicelab/devicelab_drone
    presubmit: false
    timeout: 60
    properties:
      tags: >
        ["devicelab","android","linux"]
      task_name: imagefiltered_transform_animation_perf__timeline_summary
      benchmark: "true"
    scheduler: luci

  - name: Linux_samsung_s10 imagefiltered_transform_animation_perf__timeline_summary
    recipe: devicelab/devicelab_drone
    presubmit: false
    timeout: 60
    properties:
      tags: >
        ["devicelab","android","linux","samsung","s10"]
      task_name: imagefiltered_transform_animation_perf__timeline_summary
      benchmark: "true"
    scheduler: luci

  - name: Linux_android image_list_reported_duration
    recipe: devicelab/devicelab_drone
    presubmit: false
    timeout: 60
    properties:
      tags: >
        ["devicelab","android","linux"]
      task_name: image_list_reported_duration
      benchmark: "true"
    scheduler: luci

  - name: Linux_android integration_ui_driver
    recipe: devicelab/devicelab_drone
    presubmit: false
    timeout: 60
    properties:
      tags: >
        ["devicelab","android","linux"]
      task_name: integration_ui_driver
    scheduler: luci

  - name: Linux_android integration_ui_keyboard_resize
    recipe: devicelab/devicelab_drone
    presubmit: false
    timeout: 60
    properties:
      tags: >
        ["devicelab","android","linux"]
      task_name: integration_ui_keyboard_resize
    scheduler: luci

  - name: Linux_android integration_ui_screenshot
    recipe: devicelab/devicelab_drone
    presubmit: false
    timeout: 60
    properties:
      tags: >
        ["devicelab","android","linux"]
      task_name: integration_ui_screenshot
    scheduler: luci

  - name: Linux_android integration_ui_textfield
    recipe: devicelab/devicelab_drone
    presubmit: false
    timeout: 60
    properties:
      tags: >
        ["devicelab","android","linux"]
      task_name: integration_ui_textfield
    scheduler: luci

  - name: Linux_android large_image_changer_perf_android
    recipe: devicelab/devicelab_drone
    presubmit: false
    timeout: 60
    properties:
      tags: >
        ["devicelab","android","linux"]
      task_name: large_image_changer_perf_android
      benchmark: "true"
    scheduler: luci

  - name: Linux_android linux_chrome_dev_mode
    recipe: devicelab/devicelab_drone
    presubmit: false
    timeout: 60
    properties:
      tags: >
        ["devicelab","android","linux"]
      task_name: linux_chrome_dev_mode
      benchmark: "true"
    scheduler: luci

  - name: Linux_android multi_widget_construction_perf__e2e_summary
    recipe: devicelab/devicelab_drone
    presubmit: false
    timeout: 60
    properties:
      tags: >
        ["devicelab","android","linux"]
      task_name: multi_widget_construction_perf__e2e_summary
      benchmark: "true"
    scheduler: luci

  - name: Linux_android new_gallery__crane_perf
    recipe: devicelab/devicelab_drone
    presubmit: false
    timeout: 60
    properties:
      tags: >
        ["devicelab","android","linux"]
      task_name: new_gallery__crane_perf
      benchmark: "true"
    scheduler: luci

  - name: Linux_android new_gallery__transition_perf
    recipe: devicelab/devicelab_drone
    presubmit: false
    timeout: 60
    properties:
      tags: >
        ["devicelab","android","linux"]
      task_name: new_gallery__transition_perf
      benchmark: "true"
    scheduler: luci

  - name: Linux_samsung_s10 new_gallery__transition_perf
    recipe: devicelab/devicelab_drone
    presubmit: false
    timeout: 60
    properties:
      tags: >
        ["devicelab","android","linux","samsung","s10"]
      task_name: new_gallery__transition_perf
      benchmark: "true"
    scheduler: luci

  - name: Linux_android picture_cache_perf__e2e_summary
    recipe: devicelab/devicelab_drone
    presubmit: false
    timeout: 60
    properties:
      tags: >
        ["devicelab","android","linux"]
      task_name: picture_cache_perf__e2e_summary
      benchmark: "true"
    scheduler: luci

  - name: Linux_android picture_cache_perf__timeline_summary
    recipe: devicelab/devicelab_drone
    presubmit: false
    timeout: 60
    properties:
      tags: >
        ["devicelab","android","linux"]
      task_name: picture_cache_perf__timeline_summary
      benchmark: "true"
    scheduler: luci

  - name: Linux_samsung_s10 picture_cache_perf__timeline_summary
    recipe: devicelab/devicelab_drone
    presubmit: false
    timeout: 60
    properties:
      tags: >
        ["devicelab","android","linux","samsung","s10"]
      task_name: picture_cache_perf__timeline_summary
      benchmark: "true"
    scheduler: luci

  - name: Linux_android android_picture_cache_complexity_scoring_perf__timeline_summary
    recipe: devicelab/devicelab_drone
    presubmit: false
    timeout: 60
    properties:
      tags: >
        ["devicelab","android","linux"]
      task_name: android_picture_cache_complexity_scoring_perf__timeline_summary
    scheduler: luci

  - name: Linux_android platform_channels_benchmarks
    recipe: devicelab/devicelab_drone
    presubmit: false
    timeout: 60
    properties:
      tags: >
        ["devicelab","android","linux"]
      task_name: platform_channels_benchmarks
      benchmark: "true"
    scheduler: luci

  - name: Linux_android platform_channel_sample_test
    recipe: devicelab/devicelab_drone
    presubmit: false
    timeout: 60
    properties:
      tags: >
        ["devicelab","android","linux"]
      task_name: platform_channel_sample_test
    scheduler: luci

  - name: Linux_android platform_interaction_test
    recipe: devicelab/devicelab_drone
    presubmit: false
    timeout: 60
    properties:
      tags: >
        ["devicelab","android","linux"]
      task_name: platform_interaction_test
    scheduler: luci

  - name: Linux_android platform_views_scroll_perf__timeline_summary
    recipe: devicelab/devicelab_drone
    presubmit: false
    timeout: 60
    properties:
      tags: >
        ["devicelab","android","linux"]
      task_name: platform_views_scroll_perf__timeline_summary
      benchmark: "true"
    scheduler: luci

  - name: Linux_samsung_s10 platform_views_scroll_perf__timeline_summary
    recipe: devicelab/devicelab_drone
    presubmit: false
    timeout: 60
    properties:
      tags: >
        ["devicelab","android","linux","samsung","s10"]
      task_name: platform_views_scroll_perf__timeline_summary
      benchmark: "true"
    scheduler: luci

  - name: Linux_android platform_view__start_up
    recipe: devicelab/devicelab_drone
    presubmit: false
    timeout: 60
    properties:
      tags: >
<<<<<<< HEAD
        ["framework","hostonly","shard"]
    scheduler: luci
    runIf:
      - dev/**
      - packages/flutter_tools/**
      - bin/**
      - .ci.yaml

  - name: Mac tool_integration_tests_2_4
    recipe: flutter/flutter_drone
    timeout: 60
    properties:
      add_recipes_cq: "true"
      dependencies: >-
        [
          {"dependency": "android_sdk", "version": "version:29.0"},
          {"dependency": "chrome_and_driver", "version": "version:84"},
          {"dependency": "open_jdk"},
          {"dependency": "xcode"},
          {"dependency": "gems"},
          {"dependency": "goldctl"}
        ]
      shard: tool_integration_tests
      subshard: "2_4"
      tags: >
        ["framework","hostonly","shard"]
    scheduler: luci
    runIf:
      - dev/**
      - packages/flutter_tools/**
      - bin/**
      - .ci.yaml

  - name: Mac tool_integration_tests_3_4
    recipe: flutter/flutter_drone
    timeout: 60
    properties:
      add_recipes_cq: "true"
      dependencies: >-
        [
          {"dependency": "android_sdk", "version": "version:29.0"},
          {"dependency": "chrome_and_driver", "version": "version:84"},
          {"dependency": "open_jdk"},
          {"dependency": "xcode"},
          {"dependency": "gems"},
          {"dependency": "goldctl"}
        ]
      shard: tool_integration_tests
      subshard: "3_4"
      tags: >
        ["framework","hostonly","shard"]
      runtime_versions: >
        ["ios-13-0", "ios-15-0"]
    scheduler: luci
    runIf:
      - dev/**
      - packages/flutter_tools/**
      - bin/**
      - .ci.yaml

  - name: Mac tool_integration_tests_4_4
    recipe: flutter/flutter_drone
    timeout: 60
    properties:
      add_recipes_cq: "true"
      dependencies: >-
        [
          {"dependency": "android_sdk", "version": "version:29.0"},
          {"dependency": "chrome_and_driver", "version": "version:84"},
          {"dependency": "open_jdk"},
          {"dependency": "xcode"},
          {"dependency": "gems"},
          {"dependency": "goldctl"}
        ]
      shard: tool_integration_tests
      subshard: "4_4"
      tags: >
        ["framework","hostonly","shard"]
    scheduler: luci
    runIf:
      - dev/**
      - packages/flutter_tools/**
      - bin/**
      - .ci.yaml

  - name: Mac tool_tests_commands
    recipe: flutter/flutter_drone
    timeout: 60
    properties:
      add_recipes_cq: "true"
      dependencies: >-
        [
          {"dependency": "android_sdk", "version": "version:29.0"},
          {"dependency": "open_jdk"}
        ]
      shard: tool_tests
      subshard: commands
      tags: >
        ["framework","hostonly","shard"]
    scheduler: luci

  - name: Mac tool_tests_general
    recipe: flutter/flutter_drone
    timeout: 60
    properties:
      add_recipes_cq: "true"
      dependencies: >-
        [
          {"dependency": "android_sdk", "version": "version:29.0"},
          {"dependency": "open_jdk"}
        ]
      shard: tool_tests
      subshard: general
      tags: >
        ["framework","hostonly","shard"]
    scheduler: luci
    runIf:
      - dev/**
      - packages/flutter_tools/**
      - bin/**
      - .ci.yaml

  - name: Mac verify_binaries_codesigned
    enabled_branches:
      - dev
      - beta
      - stable
    recipe: flutter/flutter
    timeout: 60
    properties:
      dependencies: >-
        [
          {"dependency": "xcode"}
        ]
      tags: >
        ["framework","hostonly","shard"]
      validation: verify_binaries_codesigned
      validation_name: Verify binaries codesigned
=======
        ["devicelab","android","linux"]
      task_name: platform_view__start_up
>>>>>>> 400de160
    scheduler: luci

  - name: Linux_android routing_test
    recipe: devicelab/devicelab_drone
    presubmit: false
    timeout: 60
    properties:
      tags: >
        ["devicelab","android","linux"]
      task_name: routing_test
    scheduler: luci

  - name: Linux_android service_extensions_test
    recipe: devicelab/devicelab_drone
    presubmit: false
    timeout: 60
    properties:
      tags: >
        ["devicelab","android","linux"]
      task_name: service_extensions_test
    scheduler: luci

  - name: Linux_android textfield_perf__e2e_summary
    recipe: devicelab/devicelab_drone
    presubmit: false
    timeout: 60
    properties:
      tags: >
        ["devicelab","android","linux"]
      task_name: textfield_perf__e2e_summary
      benchmark: "true"
    scheduler: luci

  - name: Linux_android textfield_perf__timeline_summary
    recipe: devicelab/devicelab_drone
    presubmit: false
    timeout: 60
    properties:
      tags: >
        ["devicelab","android","linux"]
      task_name: textfield_perf__timeline_summary
      benchmark: "true"
    scheduler: luci

  - name: Linux_samsung_s10 textfield_perf__timeline_summary
    recipe: devicelab/devicelab_drone
    presubmit: false
    timeout: 60
    properties:
      tags: >
        ["devicelab","android","linux","samsung","s10"]
      task_name: textfield_perf__timeline_summary
      benchmark: "true"
    scheduler: luci

  - name: Linux_android tiles_scroll_perf__timeline_summary
    recipe: devicelab/devicelab_drone
    presubmit: false
    timeout: 60
    properties:
      tags: >
        ["devicelab","android","linux"]
      task_name: tiles_scroll_perf__timeline_summary
      dependencies: >-
        [
          {"dependency": "open_jdk", "version": "11"}
        ]
      caches: >-
        [
          {"name": "openjdk", "path": "java11"}
        ]
      benchmark: "true"
    scheduler: luci

  - name: Linux_android web_size__compile_test
    recipe: devicelab/devicelab_drone
    presubmit: false
    timeout: 60
    properties:
      tags: >
        ["devicelab","android","linux"]
      task_name: web_size__compile_test
    scheduler: luci

  - name: Linux android views
    bringup: true # Flaky https://github.com/flutter/flutter/issues/99001
    recipe: flutter/android_views
    properties:
      dependencies: >-
        [
          {"dependency": "android_sdk", "version": "version:31v8"},
          {"dependency": "android_virtual_device", "version": "31"}
        ]
      tags: >
        ["framework","hostonly"]
      benchmark: "true"
    timeout: 60
    scheduler: luci

  - name: Linux deferred components
    bringup: true # Flaky https://github.com/flutter/flutter/issues/96403
    recipe: flutter/deferred_components
    properties:
      dependencies: >-
        [
          {"dependency": "android_sdk", "version": "version:31v8"},
          {"dependency": "android_virtual_device", "version": "31"},
          {"dependency": "curl"}
        ]
      tags: >
        ["framework","hostonly"]
    timeout: 60
    scheduler: luci

  - name: Linux_android opacity_peephole_one_rect_perf__e2e_summary
    recipe: devicelab/devicelab_drone
    presubmit: false
    timeout: 60
    properties:
      tags: >
        ["devicelab","android","linux"]
      task_name: opacity_peephole_one_rect_perf__e2e_summary
      benchmark: "true"
    scheduler: luci

  - name: Linux_android opacity_peephole_col_of_rows_perf__e2e_summary
    recipe: devicelab/devicelab_drone
    presubmit: false
    timeout: 60
    properties:
      tags: >
        ["devicelab","android","linux"]
      task_name: opacity_peephole_col_of_rows_perf__e2e_summary
      benchmark: "true"
    scheduler: luci

  - name: Linux_android opacity_peephole_opacity_of_grid_perf__e2e_summary
    recipe: devicelab/devicelab_drone
    presubmit: false
    timeout: 60
    properties:
      tags: >
        ["devicelab","android","linux"]
      task_name: opacity_peephole_opacity_of_grid_perf__e2e_summary
      benchmark: "true"
    scheduler: luci

  - name: Linux_android opacity_peephole_grid_of_opacity_perf__e2e_summary
    recipe: devicelab/devicelab_drone
    presubmit: false
    timeout: 60
    properties:
      tags: >
        ["devicelab","android","linux"]
      task_name: opacity_peephole_grid_of_opacity_perf__e2e_summary
      benchmark: "true"
    scheduler: luci

  - name: Linux_android opacity_peephole_fade_transition_text_perf__e2e_summary
    recipe: devicelab/devicelab_drone
    presubmit: false
    timeout: 60
    properties:
      tags: >
        ["devicelab","android","linux"]
      task_name: opacity_peephole_fade_transition_text_perf__e2e_summary
      benchmark: "true"
    scheduler: luci

  - name: Linux_android opacity_peephole_grid_of_alpha_savelayers_perf__e2e_summary
    recipe: devicelab/devicelab_drone
    presubmit: false
    timeout: 60
    properties:
      tags: >
        ["devicelab","android","linux"]
      task_name: opacity_peephole_grid_of_alpha_savelayers_perf__e2e_summary
      benchmark: "true"
    scheduler: luci

  - name: Linux_android opacity_peephole_col_of_alpha_savelayer_rows_perf__e2e_summary
    recipe: devicelab/devicelab_drone
    presubmit: false
    timeout: 60
    properties:
      tags: >
        ["devicelab","android","linux"]
      task_name: opacity_peephole_col_of_alpha_savelayer_rows_perf__e2e_summary
      benchmark: "true"
    scheduler: luci

  - name: Linux_android android_choreographer_do_frame_test
    bringup: true
    recipe: devicelab/devicelab_drone
    presubmit: false
    timeout: 60
    properties:
      tags: >
        ["devicelab","android","linux"]
      task_name: android_choreographer_do_frame_test
    scheduler: luci

  - name: Linux_android android_lifecycles_test
    bringup: true
    recipe: devicelab/devicelab_drone
    presubmit: false
    timeout: 60
    properties:
      tags: >
        ["devicelab","android","linux"]
      task_name: android_lifecycles_test
    scheduler: luci

  - name: Mac build_aar_module_test
    recipe: devicelab/devicelab_drone
    timeout: 60
    properties:
      add_recipes_cq: "true"
      caches: >-
        [
          {"name":"gradle","path":"gradle"}
        ]
      dependencies: >-
        [
          {"dependency": "android_sdk", "version": "version:31v8"},
          {"dependency": "gems"},
          {"dependency": "open_jdk"},
          {"dependency": "xcode"}
        ]
      tags: >
        ["devicelab","hostonly"]
      task_name: build_aar_module_test
    scheduler: luci
    runIf:
      - dev/**
      - packages/flutter_tools/**
      - bin/**
      - .ci.yaml

  - name: Mac build_ios_framework_module_test
    recipe: devicelab/devicelab_drone
    timeout: 60
    properties:
      caches: >-
        [
          {"name":"gradle","path":"gradle"}
        ]
      dependencies: >-
        [
          {"dependency": "android_sdk", "version": "version:31v8"},
          {"dependency": "open_jdk"},
          {"dependency": "xcode"},
          {"dependency": "gems"}
        ]
      tags: >
        ["devicelab","hostonly"]
      task_name: build_ios_framework_module_test
    scheduler: luci
    runIf:
      - dev/**
      - packages/flutter_tools/**
      - bin/**
      - .ci.yaml

  - name: Mac build_tests_1_4
    recipe: flutter/flutter_drone
    timeout: 60
    properties:
      add_recipes_cq: "true"
      dependencies: >-
        [
          {"dependency": "android_sdk", "version": "version:31v8"},
          {"dependency": "chrome_and_driver", "version": "version:98.1"},
          {"dependency": "open_jdk"},
          {"dependency": "xcode"},
          {"dependency": "gems"},
          {"dependency": "goldctl"}
        ]
      shard: build_tests
      subshard: "1_4"
      tags: >
        ["framework","hostonly","shard"]
    scheduler: luci

  - name: Mac build_tests_2_4
    recipe: flutter/flutter_drone
    timeout: 60
    properties:
      add_recipes_cq: "true"
      dependencies: >-
        [
          {"dependency": "android_sdk", "version": "version:31v8"},
          {"dependency": "chrome_and_driver", "version": "version:98.1"},
          {"dependency": "open_jdk"},
          {"dependency": "xcode"},
          {"dependency": "gems"},
          {"dependency": "goldctl"}
        ]
      shard: build_tests
      subshard: "2_4"
      tags: >
        ["framework","hostonly","shard"]
    scheduler: luci

  - name: Mac build_tests_3_4
    recipe: flutter/flutter_drone
    timeout: 60
    properties:
      add_recipes_cq: "true"
      dependencies: >-
        [
          {"dependency": "android_sdk", "version": "version:31v8"},
          {"dependency": "chrome_and_driver", "version": "version:98.1"},
          {"dependency": "open_jdk"},
          {"dependency": "xcode"},
          {"dependency": "gems"},
          {"dependency": "goldctl"}
        ]
      shard: build_tests
      subshard: "3_4"
      tags: >
        ["framework","hostonly","shard"]
    scheduler: luci

  - name: Mac build_tests_4_4
    recipe: flutter/flutter_drone
    timeout: 60
    properties:
      add_recipes_cq: "true"
      dependencies: >-
        [
          {"dependency": "android_sdk", "version": "version:31v8"},
          {"dependency": "chrome_and_driver", "version": "version:98.1"},
          {"dependency": "open_jdk"},
          {"dependency": "xcode"},
          {"dependency": "gems"},
          {"dependency": "goldctl"}
        ]
      shard: build_tests
      subshard: "4_4"
      tags: >
        ["framework","hostonly","shard"]
    scheduler: luci

  - name: Mac customer_testing
    recipe: flutter/flutter
    timeout: 60
    properties:
      add_recipes_cq: "true"
      validation: customer_testing
      validation_name: Customer testing
      tags: >
        ["framework","hostonly"]
    scheduler: luci

  - name: Mac dart_plugin_registry_test
    recipe: devicelab/devicelab_drone
    timeout: 60
    properties:
      caches: >-
        [
          {"name":"gradle","path":"gradle"}
        ]
      dependencies: >-
        [
          {"dependency": "xcode"},
          {"dependency": "gems"}
        ]
      tags: >
        ["devicelab","hostonly"]
      task_name: dart_plugin_registry_test
    scheduler: luci
    runIf:
      - dev/**
      - packages/flutter_tools/**
      - bin/**
      - .ci.yaml

  - name: Mac entrypoint_dart_registrant
    recipe: devicelab/devicelab_drone
    bringup: true
    timeout: 60
    properties:
      caches: >-
        [
          {"name":"gradle","path":"gradle"}
        ]
      dependencies: >-
        [
          {"dependency": "xcode"},
          {"dependency": "gems"}
        ]
      tags: >
        ["devicelab","hostonly"]
      task_name: entrypoint_dart_registrant
    scheduler: luci
    runIf:
      - dev/**
      - packages/flutter_tools/**
      - bin/**
      - .ci.yaml

  - name: Mac framework_tests_libraries
    recipe: flutter/flutter_drone
    timeout: 60
    properties:
      dependencies: >-
        [
          {"dependency": "goldctl"}
        ]
      shard: framework_tests
      subshard: libraries
      tags: >
        ["framework","hostonly","shard"]
    scheduler: luci
    runIf:
      - dev/**
      - packages/flutter/**
      - packages/flutter_driver/**
      - packages/integration_test/**
      - packages/flutter_localizations/**
      - packages/fuchsia_remote_debug_protocol/**
      - packages/flutter_test/**
      - packages/flutter_goldens/**
      - packages/flutter_tools/**
      - bin/**
      - .ci.yaml

  - name: Mac framework_tests_misc
    recipe: flutter/flutter_drone
    timeout: 60
    properties:
      dependencies: >-
        [
          {"dependency": "goldctl"},
          {"dependency": "xcode"},
          {"dependency": "gems"},
          {"dependency": "open_jdk"},
          {"dependency": "android_sdk", "version": "version:31v8"}
        ]
      shard: framework_tests
      subshard: misc
      tags: >
        ["framework","hostonly","shard"]
    scheduler: luci
    runIf:
      - dev/**
      - packages/flutter/**
      - packages/flutter_driver/**
      - packages/integration_test/**
      - packages/flutter_localizations/**
      - packages/fuchsia_remote_debug_protocol/**
      - packages/flutter_test/**
      - packages/flutter_goldens/**
      - packages/flutter_tools/**
      - bin/**
      - .ci.yaml

  - name: Mac framework_tests_widgets
    recipe: flutter/flutter_drone
    timeout: 60
    properties:
      dependencies: >-
        [
          {"dependency": "goldctl"}
        ]
      shard: framework_tests
      subshard: widgets
      tags: >
        ["framework","hostonly","shard"]
    scheduler: luci
    runIf:
      - dev/**
      - packages/flutter/**
      - packages/flutter_driver/**
      - packages/integration_test/**
      - packages/flutter_localizations/**
      - packages/fuchsia_remote_debug_protocol/**
      - packages/flutter_test/**
      - packages/flutter_goldens/**
      - packages/flutter_tools/**
      - bin/**
      - .ci.yaml

  - name: Mac gradle_plugin_bundle_test
    recipe: devicelab/devicelab_drone
    timeout: 60
    properties:
      caches: >-
        [
          {"name":"gradle","path":"gradle"}
        ]
      dependencies: >-
        [
          {"dependency": "android_sdk", "version": "version:31v8"},
          {"dependency": "open_jdk"},
          {"dependency": "xcode"},
          {"dependency": "gems"}
        ]
      tags: >
        ["devicelab","hostonly"]
      task_name: gradle_plugin_bundle_test
    scheduler: luci
    runIf:
      - dev/**
      - bin/**
      - .ci.yaml

  - name: Mac gradle_plugin_fat_apk_test
    recipe: devicelab/devicelab_drone
    timeout: 60
    properties:
      caches: >-
        [
          {"name":"gradle","path":"gradle"}
        ]
      dependencies: >-
        [
          {"dependency": "android_sdk", "version": "version:31v8"},
          {"dependency": "open_jdk"},
          {"dependency": "xcode"},
          {"dependency": "gems"}
        ]
      tags: >
        ["devicelab","hostonly"]
      task_name: gradle_plugin_fat_apk_test
    scheduler: luci
    runIf:
      - dev/**
      - bin/**
      - .ci.yaml

  - name: Mac gradle_plugin_light_apk_test
    recipe: devicelab/devicelab_drone
    timeout: 60
    properties:
      caches: >-
        [
          {"name":"gradle","path":"gradle"}
        ]
      dependencies: >-
        [
          {"dependency": "android_sdk", "version": "version:31v8"},
          {"dependency": "open_jdk"},
          {"dependency": "xcode"},
          {"dependency": "gems"}
        ]
      tags: >
        ["devicelab","hostonly"]
      task_name: gradle_plugin_light_apk_test
    scheduler: luci
    runIf:
      - dev/**
      - bin/**
      - .ci.yaml

  - name: Mac module_custom_host_app_name_test
    recipe: devicelab/devicelab_drone
    timeout: 60
    properties:
      caches: >-
        [
          {"name":"gradle","path":"gradle"}
        ]
      dependencies: >-
        [
          {"dependency": "android_sdk", "version": "version:31v8"},
          {"dependency": "open_jdk"},
          {"dependency": "xcode"},
          {"dependency": "gems"}
        ]
      tags: >
        ["devicelab","hostonly"]
      task_name: module_custom_host_app_name_test
    scheduler: luci
    runIf:
      - dev/**
      - packages/flutter_tools/**
      - bin/**
      - .ci.yaml

  - name: Mac module_host_with_custom_build_test
    recipe: devicelab/devicelab_drone
    timeout: 60
    properties:
      caches: >-
        [
          {"name":"gradle","path":"gradle"}
        ]
      dependencies: >-
        [
          {"dependency": "android_sdk", "version": "version:31v8"},
          {"dependency": "open_jdk"},
          {"dependency": "xcode"},
          {"dependency": "gems"}
        ]
      tags: >
        ["devicelab","hostonly"]
      task_name: module_host_with_custom_build_test
    scheduler: luci
    runIf:
      - dev/**
      - packages/flutter_tools/**
      - bin/**
      - .ci.yaml

  - name: Mac module_test
    recipe: devicelab/devicelab_drone
    timeout: 60
    properties:
      caches: >-
        [
          {"name":"gradle","path":"gradle"}
        ]
      dependencies: >-
        [
          {"dependency": "android_sdk", "version": "version:31v8"},
          {"dependency": "open_jdk"},
          {"dependency": "xcode"},
          {"dependency": "gems"}
        ]
      tags: >
        ["devicelab","hostonly"]
      task_name: module_test
    scheduler: luci
    runIf:
      - dev/**
      - packages/flutter_tools/**
      - bin/**
      - .ci.yaml

  - name: Mac module_test_ios
    recipe: devicelab/devicelab_drone
    timeout: 60
    properties:
      caches: >-
        [
          {"name":"gradle","path":"gradle"}
        ]
      dependencies: >-
        [
          {"dependency": "android_sdk", "version": "version:31v8"},
          {"dependency": "open_jdk"},
          {"dependency": "xcode"},
          {"dependency": "gems"}
        ]
      tags: >
        ["devicelab","hostonly"]
      task_name: module_test_ios
    scheduler: luci
    runIf:
      - dev/**
      - packages/flutter_tools/**
      - bin/**
      - .ci.yaml

  - name: Mac plugin_dependencies_test
    recipe: devicelab/devicelab_drone
    timeout: 60
    properties:
      caches: >-
        [
          {"name":"gradle","path":"gradle"}
        ]
      dependencies: >-
        [
          {"dependency": "android_sdk", "version": "version:31v8"},
          {"dependency": "open_jdk"},
          {"dependency": "xcode"},
          {"dependency": "gems"}
        ]
      tags: >
        ["devicelab","hostonly"]
      task_name: plugin_dependencies_test
    scheduler: luci
    runIf:
      - dev/**
      - packages/flutter_tools/**
      - bin/**
      - .ci.yaml

  - name: Mac plugin_lint_mac
    recipe: devicelab/devicelab_drone
    timeout: 60
    properties:
      caches: >-
        [
          {"name":"gradle","path":"gradle"}
        ]
      dependencies: >-
        [
          {"dependency": "android_sdk", "version": "version:31v8"},
          {"dependency": "open_jdk"},
          {"dependency": "xcode"},
          {"dependency": "gems"}
        ]
      tags: >
        ["devicelab","hostonly"]
      task_name: plugin_lint_mac
    scheduler: luci
    runIf:
      - dev/**
      - packages/flutter_tools/**
      - packages/integration_test/**
      - bin/**
      - .ci.yaml

  - name: Mac plugin_test
    recipe: devicelab/devicelab_drone
    timeout: 60
    properties:
      caches: >-
        [
          {"name":"gradle","path":"gradle"}
        ]
      dependencies: >-
        [
          {"dependency": "android_sdk", "version": "version:31v8"},
          {"dependency": "open_jdk"},
          {"dependency": "xcode"},
          {"dependency": "gems"}
        ]
      tags: >
        ["devicelab","hostonly"]
      task_name: plugin_test
    scheduler: luci
    runIf:
      - dev/**
      - packages/flutter_tools/**
      - bin/**
      - .ci.yaml

  - name: Mac plugin_test_ios
    recipe: devicelab/devicelab_drone
    timeout: 60
    properties:
      caches: >-
        [
          {"name":"gradle","path":"gradle"}
        ]
      dependencies: >-
        [
          {"dependency": "android_sdk", "version": "version:31v8"},
          {"dependency": "open_jdk"},
          {"dependency": "xcode"},
          {"dependency": "gems"}
        ]
      tags: >
        ["devicelab","hostonly"]
      task_name: plugin_test_ios
    scheduler: luci
    runIf:
      - dev/**
      - packages/flutter_tools/**
      - bin/**
      - .ci.yaml

  - name: Mac tool_integration_tests_1_4
    recipe: flutter/flutter_drone
    timeout: 60
    properties:
      add_recipes_cq: "true"
      dependencies: >-
        [
          {"dependency": "android_sdk", "version": "version:31v8"},
          {"dependency": "chrome_and_driver", "version": "version:98.1"},
          {"dependency": "open_jdk"},
          {"dependency": "xcode"},
          {"dependency": "gems"},
          {"dependency": "goldctl"}
        ]
      shard: tool_integration_tests
      subshard: "1_4"
      tags: >
        ["framework","hostonly","shard"]
      test_timeout_secs: "2700"
    scheduler: luci
    runIf:
      - dev/**
      - packages/flutter_tools/**
      - bin/**
      - .ci.yaml

  - name: Mac tool_integration_tests_2_4
    recipe: flutter/flutter_drone
    timeout: 60
    properties:
      add_recipes_cq: "true"
      dependencies: >-
        [
          {"dependency": "android_sdk", "version": "version:31v8"},
          {"dependency": "chrome_and_driver", "version": "version:98.1"},
          {"dependency": "open_jdk"},
          {"dependency": "xcode"},
          {"dependency": "gems"},
          {"dependency": "goldctl"}
        ]
      shard: tool_integration_tests
      subshard: "2_4"
      tags: >
        ["framework","hostonly","shard"]
      test_timeout_secs: "2700"
    scheduler: luci
    runIf:
      - dev/**
      - packages/flutter_tools/**
      - bin/**
      - .ci.yaml

  - name: Mac tool_integration_tests_3_4
    recipe: flutter/flutter_drone
    timeout: 60
    properties:
      add_recipes_cq: "true"
      dependencies: >-
        [
          {"dependency": "android_sdk", "version": "version:31v8"},
          {"dependency": "chrome_and_driver", "version": "version:98.1"},
          {"dependency": "open_jdk"},
          {"dependency": "xcode"},
          {"dependency": "gems"},
          {"dependency": "goldctl"}
        ]
      shard: tool_integration_tests
      subshard: "3_4"
      tags: >
        ["framework","hostonly","shard"]
      test_timeout_secs: "2700"
    scheduler: luci
    runIf:
      - dev/**
      - packages/flutter_tools/**
      - bin/**
      - .ci.yaml

  - name: Mac tool_integration_tests_4_4
    recipe: flutter/flutter_drone
    timeout: 60
    properties:
      add_recipes_cq: "true"
      dependencies: >-
        [
          {"dependency": "android_sdk", "version": "version:31v8"},
          {"dependency": "chrome_and_driver", "version": "version:98.1"},
          {"dependency": "open_jdk"},
          {"dependency": "xcode"},
          {"dependency": "gems"},
          {"dependency": "goldctl"}
        ]
      shard: tool_integration_tests
      subshard: "4_4"
      tags: >
        ["framework","hostonly","shard"]
      test_timeout_secs: "2700"
    scheduler: luci
    runIf:
      - dev/**
      - packages/flutter_tools/**
      - bin/**
      - .ci.yaml

  - name: Mac tool_tests_commands
    recipe: flutter/flutter_drone
    timeout: 60
    properties:
      add_recipes_cq: "true"
      dependencies: >-
        [
          {"dependency": "android_sdk", "version": "version:31v8"},
          {"dependency": "open_jdk"}
        ]
      shard: tool_tests
      subshard: commands
      tags: >
        ["framework","hostonly","shard"]
    scheduler: luci

  - name: Mac tool_tests_general
    recipe: flutter/flutter_drone
    timeout: 60
    properties:
      add_recipes_cq: "true"
      dependencies: >-
        [
          {"dependency": "android_sdk", "version": "version:31v8"},
          {"dependency": "open_jdk"}
        ]
      shard: tool_tests
      subshard: general
      tags: >
        ["framework","hostonly","shard"]
    scheduler: luci
    runIf:
      - dev/**
      - packages/flutter_tools/**
      - bin/**
      - .ci.yaml

  - name: Mac verify_binaries_codesigned
    enabled_branches:
      - dev
      - beta
      - stable
    recipe: flutter/flutter
    timeout: 60
    properties:
      dependencies: >-
        [
          {"dependency": "xcode"}
        ]
      tags: >
        ["framework","hostonly","shard"]
      validation: verify_binaries_codesigned
      validation_name: Verify binaries codesigned
    scheduler: luci

  - name: Mac web_tool_tests
    recipe: flutter/flutter_drone
    timeout: 60
    properties:
      dependencies: >-
        [
          {"dependency": "android_sdk", "version": "version:31v8"},
          {"dependency": "chrome_and_driver", "version": "version:98.1"},
          {"dependency": "open_jdk"},
          {"dependency": "xcode"},
          {"dependency": "goldctl"}
        ]
      shard: web_tool_tests
      subshard: web
      tags: >
        ["framework","hostonly","shard"]
    scheduler: luci
    runIf:
      - dev/**
      - packages/flutter_tools/**
      - bin/**
      - .ci.yaml

  - name: Mac_android hello_world_android__compile
    recipe: devicelab/devicelab_drone
    presubmit: false
    timeout: 60
    properties:
      tags: >
        ["devicelab","android","mac"]
      task_name: hello_world_android__compile
      benchmark: "true"
    scheduler: luci

  - name: Mac_android hot_mode_dev_cycle__benchmark
    recipe: devicelab/devicelab_drone
    presubmit: false
    timeout: 60
    properties:
      tags: >
        ["devicelab","android","mac"]
      task_name: hot_mode_dev_cycle__benchmark
      benchmark: "true"
    scheduler: luci

  - name: Mac_android integration_test_test
    recipe: devicelab/devicelab_drone
    presubmit: false
    timeout: 60
    properties:
      tags: >
        ["devicelab","android","mac"]
      task_name: integration_test_test
    scheduler: luci

  - name: Mac_android integration_ui_frame_number
    recipe: devicelab/devicelab_drone
    presubmit: false
    timeout: 60
    properties:
      tags: >
        ["devicelab","android","mac"]
      task_name: integration_ui_frame_number
    scheduler: luci

  - name: Mac_android microbenchmarks
    recipe: devicelab/devicelab_drone
    presubmit: false
    timeout: 60
    properties:
      tags: >
        ["devicelab","android","mac"]
      task_name: microbenchmarks
      benchmark: "true"
    scheduler: luci

  - name: Mac_android run_release_test
    recipe: devicelab/devicelab_drone
    runIf:
      - dev/**
    timeout: 60
    properties:
      tags: >
        ["devicelab","android","mac"]
      task_name: run_release_test
    scheduler: luci

  - name: Mac_android flutter_gallery_mac__start_up
    recipe: devicelab/devicelab_drone
    presubmit: false
    timeout: 60
    properties:
      tags: >
        ["devicelab","android","mac"]
      task_name: flutter_gallery_mac__start_up
      benchmark: "true"
    scheduler: luci

  - name: Mac_ios animation_with_microtasks_perf_ios__timeline_summary
    recipe: devicelab/devicelab_drone
    presubmit: false
    timeout: 60
    properties:
      tags: >
        ["devicelab","ios","mac"]
      task_name: animation_with_microtasks_perf_ios__timeline_summary
      benchmark: "true"
    scheduler: luci

  - name: Mac_ios backdrop_filter_perf_ios__timeline_summary
    recipe: devicelab/devicelab_drone
    presubmit: false
    timeout: 60
    properties:
      tags: >
        ["devicelab","ios","mac"]
      task_name: backdrop_filter_perf_ios__timeline_summary
      benchmark: "true"
    scheduler: luci

  - name: Mac_ios basic_material_app_ios__compile
    recipe: devicelab/devicelab_drone
    presubmit: false
    timeout: 60
    properties:
      tags: >
        ["devicelab","ios","mac"]
      task_name: basic_material_app_ios__compile
      benchmark: "true"
    scheduler: luci

  - name: Mac_ios channels_integration_test_ios
    recipe: devicelab/devicelab_drone
    presubmit: false
    timeout: 60
    properties:
      tags: >
        ["devicelab","ios","mac"]
      task_name: channels_integration_test_ios
    scheduler: luci

  - name: Mac_ios complex_layout_ios__compile
    recipe: devicelab/devicelab_drone
    presubmit: false
    timeout: 60
    properties:
      tags: >
        ["devicelab","ios","mac"]
      task_name: complex_layout_ios__compile
      dependencies: >-
        [
          {"dependency": "open_jdk", "version": "11"}
        ]
      caches: >-
        [
          {"name": "openjdk", "path": "java11"}
        ]
      benchmark: "true"
    scheduler: luci

  - name: Mac_ios complex_layout_ios__start_up
    recipe: devicelab/devicelab_drone
    presubmit: false
    timeout: 60
    properties:
      tags: >
        ["devicelab","ios","mac"]
      task_name: complex_layout_ios__start_up
      dependencies: >-
        [
          {"dependency": "open_jdk", "version": "11"}
        ]
      caches: >-
        [
          {"name": "openjdk", "path": "java11"}
        ]
      benchmark: "true"
    scheduler: luci

  - name: Mac_ios complex_layout_scroll_perf_ios__timeline_summary
    recipe: devicelab/devicelab_drone
    presubmit: false
    timeout: 60
    properties:
      tags: >
        ["devicelab","ios","mac"]
      task_name: complex_layout_scroll_perf_ios__timeline_summary
      dependencies: >-
        [
          {"dependency": "open_jdk", "version": "11"}
        ]
      caches: >-
        [
          {"name": "openjdk", "path": "java11"}
        ]
      benchmark: "true"
    scheduler: luci

  - name: Mac_ios cubic_bezier_perf_ios_sksl_warmup__timeline_summary
    recipe: devicelab/devicelab_drone
    presubmit: false
    timeout: 60
    properties:
      tags: >
        ["devicelab","ios","mac"]
      task_name: cubic_bezier_perf_ios_sksl_warmup__timeline_summary
      benchmark: "true"
    scheduler: luci

  - name: Mac_ios external_ui_integration_test_ios
    recipe: devicelab/devicelab_drone
    presubmit: false
    timeout: 60
    properties:
      tags: >
        ["devicelab","ios","mac"]
      task_name: external_ui_integration_test_ios
    scheduler: luci

  - name: Mac_ios routing_test
    bringup: true
    recipe: devicelab/devicelab_drone
    presubmit: false
    timeout: 60
    properties:
      tags: >
        ["devicelab","ios","mac"]
      task_name: routing_test
    scheduler: luci

  - name: Mac_ios flavors_test_ios
    recipe: devicelab/devicelab_drone
    presubmit: false
    timeout: 60
    properties:
      tags: >
        ["devicelab","ios","mac"]
      task_name: flavors_test_ios
    scheduler: luci

  - name: Mac_ios flutter_gallery_ios__compile
    recipe: devicelab/devicelab_drone
    presubmit: false
    timeout: 60
    properties:
      tags: >
        ["devicelab","ios","mac"]
      task_name: flutter_gallery_ios__compile
      benchmark: "true"
    scheduler: luci

  - name: Mac_ios flutter_gallery_ios__start_up
    recipe: devicelab/devicelab_drone
    presubmit: false
    timeout: 60
    properties:
      tags: >
        ["devicelab","ios","mac"]
      task_name: flutter_gallery_ios__start_up
      benchmark: "true"
    scheduler: luci

  - name: Mac_ios flutter_view_ios__start_up
    bringup: true # Flaky https://github.com/flutter/flutter/issues/98419
    recipe: devicelab/devicelab_drone
    presubmit: false
    timeout: 60
    properties:
      tags: >
        ["devicelab","ios","mac"]
      task_name: flutter_view_ios__start_up
    scheduler: luci

  - name: Mac_ios hello_world_ios__compile
    recipe: devicelab/devicelab_drone
    presubmit: false
    timeout: 60
    properties:
      tags: >
        ["devicelab","ios","mac"]
      task_name: hello_world_ios__compile
      benchmark: "true"
    scheduler: luci

  - name: Mac_ios hot_mode_dev_cycle_macos_target__benchmark
    recipe: devicelab/devicelab_drone
    timeout: 60
    properties:
      tags: >
        ["devicelab","ios","mac"]
      task_name: hot_mode_dev_cycle_macos_target__benchmark
      benchmark: "true"
    runIf:
      - dev/**
    scheduler: luci

  - name: Mac_ios integration_test_test_ios
    recipe: devicelab/devicelab_drone
    presubmit: false
    timeout: 60
    properties:
      tags: >
        ["devicelab","ios","mac"]
      task_name: integration_test_test_ios
    scheduler: luci

  - name: Mac_ios integration_ui_ios_driver
    recipe: devicelab/devicelab_drone
    presubmit: false
    timeout: 60
    properties:
      tags: >
        ["devicelab","ios","mac"]
      task_name: integration_ui_ios_driver
    scheduler: luci

  - name: Mac_ios integration_ui_ios_frame_number
    recipe: devicelab/devicelab_drone
    presubmit: false
    timeout: 60
    properties:
      tags: >
        ["devicelab","ios","mac"]
      task_name: integration_ui_ios_frame_number
    scheduler: luci

  - name: Mac_ios integration_ui_ios_keyboard_resize
    recipe: devicelab/devicelab_drone
    presubmit: false
    timeout: 60
    properties:
      tags: >
        ["devicelab","ios","mac"]
      task_name: integration_ui_ios_keyboard_resize
    scheduler: luci

  - name: Mac_ios integration_ui_ios_screenshot
    recipe: devicelab/devicelab_drone
    presubmit: false
    timeout: 60
    properties:
      tags: >
        ["devicelab","ios","mac"]
      task_name: integration_ui_ios_screenshot
    scheduler: luci

  - name: Mac_ios integration_ui_ios_textfield
    bringup: true # Flaky https://github.com/flutter/flutter/issues/96787
    recipe: devicelab/devicelab_drone
    presubmit: false
    timeout: 60
    properties:
      tags: >
        ["devicelab","ios","mac"]
      task_name: integration_ui_ios_textfield
    scheduler: luci

  - name: Mac_ios ios_app_with_extensions_test
    recipe: devicelab/devicelab_drone
    presubmit: false
    timeout: 60
    properties:
      tags: >
        ["devicelab","ios","mac"]
      task_name: ios_app_with_extensions_test
    scheduler: luci

  - name: Mac_ios ios_content_validation_test
    recipe: devicelab/devicelab_drone
    presubmit: false
    timeout: 60
    properties:
      tags: >
        ["devicelab","ios","mac"]
      task_name: ios_content_validation_test
    scheduler: luci

  - name: Mac_ios ios_defines_test
    recipe: devicelab/devicelab_drone
    presubmit: false
    timeout: 60
    properties:
      tags: >
        ["devicelab","ios","mac"]
      task_name: ios_defines_test
    scheduler: luci

  - name: Mac_ios ios_platform_view_tests
    recipe: devicelab/devicelab_drone
    presubmit: false
    timeout: 60
    properties:
      tags: >
        ["devicelab","ios","mac"]
      task_name: ios_platform_view_tests
    scheduler: luci

  - name: Mac_ios large_image_changer_perf_ios
    recipe: devicelab/devicelab_drone
    presubmit: false
    timeout: 60
    properties:
      tags: >
        ["devicelab","ios","mac"]
      task_name: large_image_changer_perf_ios
      benchmark: "true"
    scheduler: luci

  - name: Mac_ios macos_chrome_dev_mode
    recipe: devicelab/devicelab_drone
    presubmit: false
    timeout: 60
    properties:
      tags: >
        ["devicelab","ios","mac"]
      task_name: macos_chrome_dev_mode
      benchmark: "true"
    scheduler: luci

  - name: Mac_ios microbenchmarks_ios
    recipe: devicelab/devicelab_drone
    presubmit: false
    timeout: 60
    properties:
      tags: >
        ["devicelab","ios","mac"]
      task_name: microbenchmarks_ios
      benchmark: "true"
    scheduler: luci

  - name: Mac_ios new_gallery_ios__transition_perf
    bringup: true # Flaky https://github.com/flutter/flutter/issues/96401
    recipe: devicelab/devicelab_drone
    presubmit: false
    timeout: 60
    properties:
      tags: >
        ["devicelab","ios","mac"]
      task_name: new_gallery_ios__transition_perf
      benchmark: "true"
    scheduler: luci

  - name: Mac_ios ios_picture_cache_complexity_scoring_perf__timeline_summary
    recipe: devicelab/devicelab_drone
    bringup: true
    presubmit: false
    timeout: 60
    properties:
      tags: >
        ["devicelab","ios","mac"]
      task_name: ios_picture_cache_complexity_scoring_perf__timeline_summary
    scheduler: luci

  - name: Mac_ios platform_channel_sample_test_ios
    recipe: devicelab/devicelab_drone
    presubmit: false
    timeout: 60
    properties:
      tags: >
        ["devicelab","ios","mac"]
      task_name: platform_channel_sample_test_ios
    scheduler: luci

  - name: Mac_ios platform_channel_sample_test_swift
    recipe: devicelab/devicelab_drone
    presubmit: false
    timeout: 60
    properties:
      tags: >
        ["devicelab","ios","mac"]
      task_name: platform_channel_sample_test_swift
    scheduler: luci

  - name: Mac_ios platform_channels_benchmarks_ios
    recipe: devicelab/devicelab_drone
    presubmit: false
    timeout: 60
    properties:
      tags: >
        ["devicelab","ios","mac"]
      task_name: platform_channels_benchmarks_ios
      benchmark: "true"
    scheduler: luci

  - name: Mac_ios platform_interaction_test_ios
    recipe: devicelab/devicelab_drone
    presubmit: false
    timeout: 60
    properties:
      tags: >
        ["devicelab","ios","mac"]
      task_name: platform_interaction_test_ios
    scheduler: luci

  - name: Mac_ios platform_view_ios__start_up
    recipe: devicelab/devicelab_drone
    presubmit: false
    timeout: 60
    properties:
      tags: >
        ["devicelab","ios","mac"]
      task_name: platform_view_ios__start_up
    scheduler: luci

  - name: Mac_ios platform_views_scroll_perf_ios__timeline_summary
    recipe: devicelab/devicelab_drone
    presubmit: false
    timeout: 60
    properties:
      tags: >
        ["devicelab","ios","mac"]
      task_name: platform_views_scroll_perf_ios__timeline_summary
      benchmark: "true"
    scheduler: luci

  - name: Mac_ios post_backdrop_filter_perf_ios__timeline_summary
    recipe: devicelab/devicelab_drone
    presubmit: false
    timeout: 60
    properties:
      tags: >
        ["devicelab","ios","mac"]
      task_name: post_backdrop_filter_perf_ios__timeline_summary
      benchmark: "true"
    scheduler: luci

  - name: Mac_ios simple_animation_perf_ios
    recipe: devicelab/devicelab_drone
    presubmit: false
    timeout: 60
    properties:
      tags: >
        ["devicelab","ios","mac"]
      task_name: simple_animation_perf_ios
      benchmark: "true"
    scheduler: luci

  - name: Mac_ios hot_mode_dev_cycle_ios__benchmark
    bringup: true # Flaky https://github.com/flutter/flutter/issues/95582
    recipe: devicelab/devicelab_drone
    presubmit: false
    timeout: 60
    properties:
      tags: >
        ["devicelab","ios","mac"]
      task_name: hot_mode_dev_cycle_ios__benchmark
      benchmark: "true"
    scheduler: luci

  - name: Mac_ios tiles_scroll_perf_ios__timeline_summary
    recipe: devicelab/devicelab_drone
    presubmit: false
    timeout: 60
    properties:
      tags: >
        ["devicelab","ios","mac"]
      task_name: tiles_scroll_perf_ios__timeline_summary
      benchmark: "true"
    scheduler: luci

  - name: Mac_ios native_ui_tests_ios
    recipe: devicelab/devicelab_drone
    bringup: true # Flaky https://github.com/flutter/flutter/issues/95193
    presubmit: false
    timeout: 60
    properties:
      tags: >
        ["devicelab","ios","mac"]
      task_name: native_ui_tests_ios
    scheduler: luci

  - name: Mac native_ui_tests_macos
    recipe: devicelab/devicelab_drone
    timeout: 60
    properties:
      dependencies: >-
        [
          {"dependency": "xcode"},
          {"dependency": "gems"}
        ]
      tags: >
        ["devicelab","hostonly"]
      task_name: native_ui_tests_macos
    scheduler: luci
    runIf:
    - dev/**
    - packages/flutter_tools/**
    - bin/**
    - .ci.yaml

  - name: Windows build_aar_module_test
    recipe: devicelab/devicelab_drone
    timeout: 60
    properties:
      add_recipes_cq: "true"
      caches: >-
        [
          {"name":"gradle","path":"gradle"}
        ]
      dependencies: >-
        [
          {"dependency": "android_sdk", "version": "version:31v8"},
          {"dependency": "chrome_and_driver", "version": "version:84"},
          {"dependency": "open_jdk"}
        ]
      tags: >
        ["devicelab","hostonly"]
      task_name: build_aar_module_test
    scheduler: luci
    runIf:
      - dev/**
      - packages/flutter_tools/**
      - bin/**
      - .ci.yaml

  - name: Windows build_tests_1_3
    recipe: flutter/flutter_drone
    timeout: 60
    properties:
      add_recipes_cq: "true"
      dependencies: >-
        [
          {"dependency": "android_sdk", "version": "version:31v8"},
          {"dependency": "chrome_and_driver", "version": "version:84"},
          {"dependency": "open_jdk"},
          {"dependency": "goldctl"},
          {"dependency": "vs_build", "version": "version:vs2019"}
        ]
      shard: build_tests
      subshard: "1_3"
      tags: >
        ["framework","hostonly","shard"]
    scheduler: luci

  - name: Windows build_tests_2_3
    recipe: flutter/flutter_drone
    timeout: 60
    properties:
      add_recipes_cq: "true"
      dependencies: >-
        [
          {"dependency": "android_sdk", "version": "version:31v8"},
          {"dependency": "chrome_and_driver", "version": "version:84"},
          {"dependency": "open_jdk"},
          {"dependency": "goldctl"},
          {"dependency": "vs_build", "version": "version:vs2019"}
        ]
      shard: build_tests
      subshard: "2_3"
      tags: >
        ["framework","hostonly","shard"]
    scheduler: luci

  - name: Windows build_tests_3_3
    recipe: flutter/flutter_drone
    timeout: 60
    properties:
      add_recipes_cq: "true"
      dependencies: >-
        [
          {"dependency": "android_sdk", "version": "version:31v8"},
          {"dependency": "chrome_and_driver", "version": "version:84"},
          {"dependency": "open_jdk"},
          {"dependency": "goldctl"},
          {"dependency": "vs_build", "version": "version:vs2019"}
        ]
      shard: build_tests
      subshard: "3_3"
      tags: >
        ["framework","hostonly","shard"]
    scheduler: luci

  - name: Windows customer_testing
    recipe: flutter/flutter
    timeout: 60
    properties:
      add_recipes_cq: "true"
      validation: customer_testing
      validation_name: Customer testing
      tags: >
        ["framework","hostonly"]
    scheduler: luci

  - name: Windows framework_tests_libraries
    recipe: flutter/flutter_drone
    timeout: 60
    properties:
      dependencies: >-
        [
          {"dependency": "goldctl"}
        ]
      shard: framework_tests
      subshard: libraries
      tags: >
        ["framework","hostonly","shard"]
    scheduler: luci
    runIf:
      - dev/
      - packages/flutter/
      - packages/flutter_driver/
      - packages/integration_test/
      - packages/flutter_localizations/
      - packages/fuchsia_remote_debug_protocol/
      - packages/flutter_test/
      - packages/flutter_goldens/
      - packages/flutter_tools/
      - bin/
      - .ci.yaml

  - name: Windows framework_tests_misc
    recipe: flutter/flutter_drone
    timeout: 60
    properties:
      dependencies: >-
        [
          {"dependency": "goldctl"},
          {"dependency": "vs_build", "version": "version:vs2019"},
          {"dependency": "open_jdk"},
          {"dependency": "android_sdk", "version": "version:31v8"}
        ]
      shard: framework_tests
      subshard: misc
      tags: >
        ["framework","hostonly","shard"]
    scheduler: luci
    runIf:
      - dev/
      - packages/flutter/
      - packages/flutter_driver/
      - packages/integration_test/
      - packages/flutter_localizations/
      - packages/fuchsia_remote_debug_protocol/
      - packages/flutter_test/
      - packages/flutter_goldens/
      - packages/flutter_tools/
      - bin/
      - .ci.yaml

  - name: Windows framework_tests_widgets
    recipe: flutter/flutter_drone
    timeout: 60
    properties:
      dependencies: >-
        [
          {"dependency": "goldctl"}
        ]
      shard: framework_tests
      subshard: widgets
      tags: >
        ["framework","hostonly","shard"]
    scheduler: luci
    runIf:
      - dev/
      - packages/flutter/
      - packages/flutter_driver/
      - packages/integration_test/
      - packages/flutter_localizations/
      - packages/fuchsia_remote_debug_protocol/
      - packages/flutter_test/
      - packages/flutter_goldens/
      - packages/flutter_tools/
      - bin/
      - .ci.yaml

  - name: Windows gradle_plugin_bundle_test
    recipe: devicelab/devicelab_drone
    timeout: 60
    properties:
      caches: >-
        [
          {"name":"gradle","path":"gradle"}
        ]
      dependencies: >-
        [
          {"dependency": "android_sdk", "version": "version:31v8"},
          {"dependency": "chrome_and_driver", "version": "version:84"},
          {"dependency": "open_jdk"}
        ]
      tags: >
        ["devicelab","hostonly"]
      task_name: gradle_plugin_bundle_test
    scheduler: luci
    runIf:
      - dev/**
      - bin/**
      - .ci.yaml

  - name: Windows gradle_plugin_fat_apk_test
    recipe: devicelab/devicelab_drone
    presubmit: false
    timeout: 60
    properties:
      caches: >-
        [
          {"name":"gradle","path":"gradle"}
        ]
      dependencies: >-
        [
          {"dependency": "android_sdk", "version": "version:31v8"},
          {"dependency": "chrome_and_driver", "version": "version:84"},
          {"dependency": "open_jdk"}
        ]
      tags: >
        ["devicelab","hostonly"]
      task_name: gradle_plugin_fat_apk_test
    scheduler: luci

  - name: Windows gradle_plugin_light_apk_test
    bringup: true # Flaky https://github.com/flutter/flutter/issues/97956
    recipe: devicelab/devicelab_drone
    timeout: 60
    properties:
      caches: >-
        [
          {"name":"gradle","path":"gradle"}
        ]
      dependencies: >-
        [
          {"dependency": "android_sdk", "version": "version:31v8"},
          {"dependency": "chrome_and_driver", "version": "version:84"},
          {"dependency": "open_jdk"}
        ]
      tags: >
        ["devicelab","hostonly"]
      task_name: gradle_plugin_light_apk_test
    scheduler: luci
    runIf:
      - dev/**
      - bin/**
      - .ci.yaml

  - name: Windows hot_mode_dev_cycle_win_target__benchmark
    recipe: devicelab/devicelab_drone
    presubmit: false
    timeout: 60
    properties:
      caches: >-
        [
          {"name":"gradle","path":"gradle"}
        ]
      dependencies: >-
        [
          {"dependency": "vs_build", "version": "version:vs2019"}
        ]
      tags: >
        ["devicelab","hostonly"]
      task_name: hot_mode_dev_cycle_win_target__benchmark
      benchmark: "true"
    scheduler: luci

  - name: Windows module_custom_host_app_name_test
    bringup: true # Flaky https://github.com/flutter/flutter/issues/96790
    recipe: devicelab/devicelab_drone
    timeout: 60
    properties:
      dependencies: >-
        [
          {"dependency": "android_sdk", "version": "version:31v8"},
          {"dependency": "chrome_and_driver", "version": "version:84"},
          {"dependency": "open_jdk"}
        ]
      tags: >
        ["devicelab","hostonly"]
      task_name: module_custom_host_app_name_test
    scheduler: luci
    runIf:
      - dev/**
      - packages/flutter_tools/**
      - bin/**
      - .ci.yaml

  - name: Windows module_host_with_custom_build_test
    recipe: devicelab/devicelab_drone
    timeout: 60
    properties:
      caches: >-
        [
          {"name":"gradle","path":"gradle"}
        ]
      dependencies: >-
        [
          {"dependency": "android_sdk", "version": "version:31v8"},
          {"dependency": "chrome_and_driver", "version": "version:84"},
          {"dependency": "open_jdk"}
        ]
      tags: >
        ["devicelab","hostonly"]
      task_name: module_host_with_custom_build_test
    scheduler: luci
    runIf:
      - dev/**
      - packages/flutter_tools/**
      - bin/**
      - .ci.yaml

  - name: Windows module_test
    bringup: true # Flaky https://github.com/flutter/flutter/issues/96792
    recipe: devicelab/devicelab_drone
    timeout: 60
    properties:
      caches: >-
        [
          {"name":"gradle","path":"gradle"}
        ]
      dependencies: >-
        [
          {"dependency": "android_sdk", "version": "version:31v8"},
          {"dependency": "chrome_and_driver", "version": "version:84"},
          {"dependency": "open_jdk"}
        ]
      tags: >
        ["devicelab","hostonly"]
      task_name: module_test
    scheduler: luci
    runIf:
      - dev/**
      - packages/flutter_tools/**
      - bin/**
      - .ci.yaml

  - name: Windows plugin_dependencies_test
    recipe: devicelab/devicelab_drone
    timeout: 60
    properties:
      caches: >-
        [
          {"name":"gradle","path":"gradle"}
        ]
      dependencies: >-
        [
          {"dependency": "android_sdk", "version": "version:31v8"},
          {"dependency": "chrome_and_driver", "version": "version:84"},
          {"dependency": "open_jdk"}
        ]
      tags: >
        ["devicelab","hostonly"]
      task_name: plugin_dependencies_test
    scheduler: luci
    runIf:
      - dev/**
      - packages/flutter_tools/**
      - bin/**
      - .ci.yaml

  - name: Windows plugin_test
    recipe: devicelab/devicelab_drone
    timeout: 60
    properties:
      caches: >-
        [
          {"name":"gradle","path":"gradle"}
        ]
      dependencies: >-
        [
          {"dependency": "android_sdk", "version": "version:31v8"},
          {"dependency": "chrome_and_driver", "version": "version:84"},
          {"dependency": "open_jdk"}
        ]
      tags: >
        ["devicelab","hostonly"]
      task_name: plugin_test
    scheduler: luci
    runIf:
      - dev/**
      - packages/flutter_tools/**
      - bin/**
      - .ci.yaml

  - name: Windows tool_integration_tests_1_6
    recipe: flutter/flutter_drone
    timeout: 60
    properties:
      add_recipes_cq: "true"
      dependencies: >-
        [
          {"dependency": "android_sdk", "version": "version:31v8"},
          {"dependency": "chrome_and_driver", "version": "version:84"},
          {"dependency": "open_jdk"},
          {"dependency": "goldctl"},
          {"dependency": "vs_build", "version": "version:vs2019"}
        ]
      shard: tool_integration_tests
      subshard: "1_6"
      tags: >
        ["framework","hostonly","shard"]
      test_timeout_secs: "2700"
    scheduler: luci
    runIf:
      - dev/**
      - packages/flutter_tools/**
      - bin/**
      - .ci.yaml

  - name: Windows tool_integration_tests_2_6
    recipe: flutter/flutter_drone
    timeout: 60
    properties:
      add_recipes_cq: "true"
      dependencies: >-
        [
          {"dependency": "android_sdk", "version": "version:31v8"},
          {"dependency": "chrome_and_driver", "version": "version:84"},
          {"dependency": "open_jdk"},
          {"dependency": "goldctl"},
          {"dependency": "vs_build", "version": "version:vs2019"}
        ]
      shard: tool_integration_tests
      subshard: "2_6"
      tags: >
        ["framework","hostonly","shard"]
      test_timeout_secs: "2700"
    scheduler: luci
    runIf:
      - dev/**
      - packages/flutter_tools/**
      - bin/**
      - .ci.yaml

  - name: Windows tool_integration_tests_3_6
    recipe: flutter/flutter_drone
    timeout: 60
    properties:
      add_recipes_cq: "true"
      dependencies: >-
        [
          {"dependency": "android_sdk", "version": "version:31v8"},
          {"dependency": "chrome_and_driver", "version": "version:84"},
          {"dependency": "open_jdk"},
          {"dependency": "goldctl"},
          {"dependency": "vs_build", "version": "version:vs2019"}
        ]
      shard: tool_integration_tests
      subshard: "3_6"
      tags: >
        ["framework","hostonly","shard"]
      test_timeout_secs: "2700"
    scheduler: luci
    runIf:
      - dev/**
      - packages/flutter_tools/**
      - bin/**
      - .ci.yaml

  - name: Windows tool_integration_tests_4_6
    recipe: flutter/flutter_drone
    timeout: 60
    properties:
      add_recipes_cq: "true"
      dependencies: >-
        [
          {"dependency": "android_sdk", "version": "version:31v8"},
          {"dependency": "chrome_and_driver", "version": "version:84"},
          {"dependency": "open_jdk"},
          {"dependency": "goldctl"},
          {"dependency": "vs_build", "version": "version:vs2019"}
        ]
      shard: tool_integration_tests
      subshard: "4_6"
      tags: >
        ["framework","hostonly","shard"]
      test_timeout_secs: "2700"
    scheduler: luci
    runIf:
      - dev/**
      - packages/flutter_tools/**
      - bin/**
      - .ci.yaml

  - name: Windows tool_integration_tests_5_6
    recipe: flutter/flutter_drone
    timeout: 60
    properties:
      add_recipes_cq: "true"
      dependencies: >-
        [
          {"dependency": "android_sdk", "version": "version:31v8"},
          {"dependency": "chrome_and_driver", "version": "version:84"},
          {"dependency": "open_jdk"},
          {"dependency": "goldctl"},
          {"dependency": "vs_build", "version": "version:vs2019"}
        ]
      shard: tool_integration_tests
      subshard: "5_6"
      tags: >
        ["framework","hostonly","shard"]
      test_timeout_secs: "2700"
    scheduler: luci
    runIf:
      - dev/**
      - packages/flutter_tools/**
      - bin/**
      - .ci.yaml

  - name: Windows tool_integration_tests_6_6
    recipe: flutter/flutter_drone
    timeout: 60
    properties:
      add_recipes_cq: "true"
      dependencies: >-
        [
          {"dependency": "android_sdk", "version": "version:31v8"},
          {"dependency": "chrome_and_driver", "version": "version:84"},
          {"dependency": "open_jdk"},
          {"dependency": "goldctl"},
          {"dependency": "vs_build", "version": "version:vs2019"}
        ]
      shard: tool_integration_tests
      subshard: "6_6"
      tags: >
        ["framework","hostonly","shard"]
      test_timeout_secs: "2700"
    scheduler: luci
    runIf:
      - dev/**
      - packages/flutter_tools/**
      - bin/**
      - .ci.yaml

  - name: Windows tool_tests_commands
    recipe: flutter/flutter_drone
    timeout: 60
    properties:
      add_recipes_cq: "true"
      dependencies: >-
        [
          {"dependency": "android_sdk", "version": "version:31v8"},
          {"dependency": "open_jdk"}
        ]
      shard: tool_tests
      subshard: commands
      tags: >
        ["framework","hostonly","shard"]
    scheduler: luci
    runIf:
      - dev/**
      - packages/flutter_tools/**
      - bin/**
      - .ci.yaml

  - name: Windows tool_tests_general
    recipe: flutter/flutter_drone
    timeout: 60
    properties:
      add_recipes_cq: "true"
      dependencies: >-
        [
          {"dependency": "android_sdk", "version": "version:31v8"},
          {"dependency": "open_jdk"}
        ]
      shard: tool_tests
      subshard: general
      tags: >
        ["framework","hostonly","shard"]
    scheduler: luci
    runIf:
      - dev/**
      - packages/flutter_tools/**
      - bin/**
      - .ci.yaml

  - name: Windows web_tool_tests
    recipe: flutter/flutter_drone
    timeout: 60
    properties:
      dependencies: >-
        [
          {"dependency": "android_sdk", "version": "version:31v8"},
          {"dependency": "chrome_and_driver", "version": "version:84"},
          {"dependency": "open_jdk"},
          {"dependency": "goldctl"}
        ]
      shard: web_tool_tests
      subshard: web
      tags: >
        ["framework","hostonly","shard"]
    scheduler: luci
    runIf:
      - dev/**
      - packages/flutter_tools/**
      - bin/**
      - .ci.yaml

  - name: Windows windows_home_scroll_perf__timeline_summary
    recipe: devicelab/devicelab_drone
    timeout: 60
    bringup: true
    properties:
      tags: >
        ["devicelab","hostonly"]
      dependencies: >-
        [
          {"dependency": "vs_build", "version": "version:vs2019"}
        ]
      task_name: windows_home_scroll_perf__timeline_summary
      benchmark: "true"
    scheduler: luci

  - name: Windows_android basic_material_app_win__compile
    recipe: devicelab/devicelab_drone
    presubmit: false
    timeout: 60
    properties:
      tags: >
        ["devicelab","android","windows"]
      task_name: basic_material_app_win__compile
      benchmark: "true"
    scheduler: luci

  - name: Windows_android channels_integration_test_win
    recipe: devicelab/devicelab_drone
    presubmit: false
    timeout: 60
    properties:
      tags: >
        ["devicelab","android","windows"]
      task_name: channels_integration_test_win
    scheduler: luci

  - name: Windows_android complex_layout_win__compile
    recipe: devicelab/devicelab_drone
    presubmit: false
    timeout: 60
    properties:
      tags: >
        ["devicelab","android","windows"]
      task_name: complex_layout_win__compile
      dependencies: >-
        [
          {"dependency": "open_jdk", "version": "11"}
        ]
      caches: >-
        [
          {"name": "openjdk", "path": "java11"}
        ]
      benchmark: "true"
    scheduler: luci

  - name: Windows_android flavors_test_win
    recipe: devicelab/devicelab_drone
    presubmit: false
    timeout: 60
    properties:
      tags: >
        ["devicelab","android","windows"]
      task_name: flavors_test_win
    scheduler: luci

  - name: Windows_android flutter_gallery_win__compile
    recipe: devicelab/devicelab_drone
    presubmit: false
    timeout: 60
    properties:
      tags: >
        ["devicelab","android","windows"]
      task_name: flutter_gallery_win__compile
      benchmark: "true"
    scheduler: luci

  - name: Windows_android hot_mode_dev_cycle_win__benchmark
    recipe: devicelab/devicelab_drone
    presubmit: false
    timeout: 60
    properties:
      tags: >
        ["devicelab","android","windows"]
      task_name: hot_mode_dev_cycle_win__benchmark
      benchmark: "true"
    scheduler: luci

  - name: Windows_android windows_chrome_dev_mode
    recipe: devicelab/devicelab_drone
    presubmit: false
    timeout: 60
    properties:
      tags: >
        ["devicelab","android","windows"]
      task_name: windows_chrome_dev_mode
      benchmark: "true"
    scheduler: luci

  - name: google_test
    bringup: true
    presubmit: false
    scheduler: google_internal
    properties:
      tags: >
          ["framework","hostonly","shard"]<|MERGE_RESOLUTION|>--- conflicted
+++ resolved
@@ -2312,168 +2312,29 @@
     timeout: 60
     properties:
       tags: >
-<<<<<<< HEAD
-        ["framework","hostonly","shard"]
-    scheduler: luci
-    runIf:
-      - dev/**
-      - packages/flutter_tools/**
-      - bin/**
-      - .ci.yaml
-
-  - name: Mac tool_integration_tests_2_4
-    recipe: flutter/flutter_drone
-    timeout: 60
-    properties:
-      add_recipes_cq: "true"
-      dependencies: >-
-        [
-          {"dependency": "android_sdk", "version": "version:29.0"},
-          {"dependency": "chrome_and_driver", "version": "version:84"},
-          {"dependency": "open_jdk"},
-          {"dependency": "xcode"},
-          {"dependency": "gems"},
-          {"dependency": "goldctl"}
-        ]
-      shard: tool_integration_tests
-      subshard: "2_4"
-      tags: >
-        ["framework","hostonly","shard"]
-    scheduler: luci
-    runIf:
-      - dev/**
-      - packages/flutter_tools/**
-      - bin/**
-      - .ci.yaml
-
-  - name: Mac tool_integration_tests_3_4
-    recipe: flutter/flutter_drone
-    timeout: 60
-    properties:
-      add_recipes_cq: "true"
-      dependencies: >-
-        [
-          {"dependency": "android_sdk", "version": "version:29.0"},
-          {"dependency": "chrome_and_driver", "version": "version:84"},
-          {"dependency": "open_jdk"},
-          {"dependency": "xcode"},
-          {"dependency": "gems"},
-          {"dependency": "goldctl"}
-        ]
-      shard: tool_integration_tests
-      subshard: "3_4"
-      tags: >
-        ["framework","hostonly","shard"]
+        ["devicelab","android","linux"]
+      task_name: platform_view__start_up
+    scheduler: luci
+
+  - name: Linux_android routing_test
+    recipe: devicelab/devicelab_drone
+    presubmit: false
+    timeout: 60
+    properties:
+      tags: >
+        ["devicelab","android","linux"]
+      task_name: routing_test
+    scheduler: luci
+
+  - name: Linux_android service_extensions_test
+    recipe: devicelab/devicelab_drone
+    presubmit: false
+    timeout: 60
+    properties:
+      tags: >
+        ["devicelab","android","linux"]
       runtime_versions: >
         ["ios-13-0", "ios-15-0"]
-    scheduler: luci
-    runIf:
-      - dev/**
-      - packages/flutter_tools/**
-      - bin/**
-      - .ci.yaml
-
-  - name: Mac tool_integration_tests_4_4
-    recipe: flutter/flutter_drone
-    timeout: 60
-    properties:
-      add_recipes_cq: "true"
-      dependencies: >-
-        [
-          {"dependency": "android_sdk", "version": "version:29.0"},
-          {"dependency": "chrome_and_driver", "version": "version:84"},
-          {"dependency": "open_jdk"},
-          {"dependency": "xcode"},
-          {"dependency": "gems"},
-          {"dependency": "goldctl"}
-        ]
-      shard: tool_integration_tests
-      subshard: "4_4"
-      tags: >
-        ["framework","hostonly","shard"]
-    scheduler: luci
-    runIf:
-      - dev/**
-      - packages/flutter_tools/**
-      - bin/**
-      - .ci.yaml
-
-  - name: Mac tool_tests_commands
-    recipe: flutter/flutter_drone
-    timeout: 60
-    properties:
-      add_recipes_cq: "true"
-      dependencies: >-
-        [
-          {"dependency": "android_sdk", "version": "version:29.0"},
-          {"dependency": "open_jdk"}
-        ]
-      shard: tool_tests
-      subshard: commands
-      tags: >
-        ["framework","hostonly","shard"]
-    scheduler: luci
-
-  - name: Mac tool_tests_general
-    recipe: flutter/flutter_drone
-    timeout: 60
-    properties:
-      add_recipes_cq: "true"
-      dependencies: >-
-        [
-          {"dependency": "android_sdk", "version": "version:29.0"},
-          {"dependency": "open_jdk"}
-        ]
-      shard: tool_tests
-      subshard: general
-      tags: >
-        ["framework","hostonly","shard"]
-    scheduler: luci
-    runIf:
-      - dev/**
-      - packages/flutter_tools/**
-      - bin/**
-      - .ci.yaml
-
-  - name: Mac verify_binaries_codesigned
-    enabled_branches:
-      - dev
-      - beta
-      - stable
-    recipe: flutter/flutter
-    timeout: 60
-    properties:
-      dependencies: >-
-        [
-          {"dependency": "xcode"}
-        ]
-      tags: >
-        ["framework","hostonly","shard"]
-      validation: verify_binaries_codesigned
-      validation_name: Verify binaries codesigned
-=======
-        ["devicelab","android","linux"]
-      task_name: platform_view__start_up
->>>>>>> 400de160
-    scheduler: luci
-
-  - name: Linux_android routing_test
-    recipe: devicelab/devicelab_drone
-    presubmit: false
-    timeout: 60
-    properties:
-      tags: >
-        ["devicelab","android","linux"]
-      task_name: routing_test
-    scheduler: luci
-
-  - name: Linux_android service_extensions_test
-    recipe: devicelab/devicelab_drone
-    presubmit: false
-    timeout: 60
-    properties:
-      tags: >
-        ["devicelab","android","linux"]
       task_name: service_extensions_test
     scheduler: luci
 
