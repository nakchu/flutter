--- conflicted
+++ resolved
@@ -1526,11 +1526,7 @@
       task_name: color_filter_cache_perf__e2e_summary
     scheduler: luci
 
-<<<<<<< HEAD
-  - name: Linux_android color_filter_cache_perf__e2e_summary
-=======
   - name: Linux_android shader_mask_cache_perf__e2e_summary
->>>>>>> db107420
     recipe: devicelab/devicelab_drone
     presubmit: false
     timeout: 60
