# Describes the targets run in continuous integration environment.
#
# Flutter infra uses this file to generate a checklist of tasks to be performed
# for every commit.
#
# More information at:
#  * https://github.com/flutter/cocoon/blob/main/CI_YAML.md
enabled_branches:
  - main
  - master
  - flutter-\d+\.\d+-candidate\.\d+

platform_properties:
  linux:
    properties:
      caches: >-
        [
          {"name":"builder_linux_framework","path":"builder"},
          {"name":"android_sdk","path":"android"},
          {"name":"chrome_and_driver_96","path":"chrome"},
          {"name":"flutter_sdk","path":"flutter sdk"},
          {"name":"openjdk_11","path":"java"},
          {"name":"pub_cache","path":".pub-cache"}
        ]
      dependencies: >-
        [
          {"dependency": "curl"}
        ]
      os: Debian
      device_type: none
  linux_android:
    properties:
      caches: >-
        [
          {"name":"builder_linux_devicelab","path":"builder"},
          {"name":"android_sdk","path":"android"},
          {"name":"chrome_and_driver_96","path":"chrome"},
          {"name":"flutter_sdk","path":"flutter sdk"},
          {"name":"gradle","path":"gradle"},
          {"name":"openjdk_11","path":"java"},
          {"name":"pub_cache","path":".pub-cache"}
        ]
      dependencies: >-
        [
          {"dependency": "android_sdk", "version": "version:31v8"},
          {"dependency": "open_jdk", "version": "11"},
          {"dependency": "curl"}
        ]
      os: Linux
      device_os: "N"
  linux_samsung_s10:
    properties:
      caches: >-
        [
          {"name":"builder_linux_devicelab","path":"builder"},
          {"name":"android_sdk","path":"android"},
          {"name":"chrome_and_driver_96","path":"chrome"},
          {"name":"flutter_sdk","path":"flutter sdk"},
          {"name":"gradle","path":"gradle"},
          {"name":"openjdk_11","path":"java"},
          {"name":"pub_cache","path":".pub-cache"}
        ]
      dependencies: >-
        [
          {"dependency": "android_sdk", "version": "version:31v8"},
          {"dependency": "open_jdk", "version": "11"},
          {"dependency": "curl"}
        ]
      os: Linux
      device_os: "R"
  mac:
    properties:
      caches: >-
        [
          {"name":"builder_mac_framework","path":"builder"},
          {"name":"android_sdk","path":"android"},
          {"name":"chrome_and_driver_96","path":"chrome"},
          {"name":"flutter_sdk","path":"flutter sdk"},
          {"name":"openjdk_11","path":"java"},
          {"name":"osx_sdk_13a233","path":"osx_sdk"},
          {"name":"pub_cache","path":".pub-cache"},
          {"name":"xcode_binary","path":"xcode_binary"}
        ]
      dependencies: >-
        []
      os: Mac-12
      device_type: none
      cpu: x86
      xcode: 13a233
  mac_android:
    properties:
      caches: >-
          [
            {"name":"builder_mac_devicelab","path":"builder"},
            {"name":"android_sdk","path":"android"},
            {"name":"chrome_and_driver_96","path":"chrome"},
            {"name":"flutter_sdk","path":"flutter sdk"},
            {"name":"gradle","path":"gradle"},
            {"name":"openjdk_11","path":"java"},
            {"name":"pub_cache","path":".pub-cache"}
          ]
      dependencies: >-
        [
          {"dependency": "android_sdk", "version": "version:31v8"},
          {"dependency": "chrome_and_driver", "version": "version:98.1"},
          {"dependency": "open_jdk", "version": "11"}
        ]
      os: Mac-12
      cpu: x86
      device_os: N
  mac_ios:
    properties:
      caches: >-
          [
            {"name":"builder_mac_devicelab","path":"builder"},
            {"name":"chrome_and_driver_96","path":"chrome"},
            {"name":"flutter_sdk","path":"flutter sdk"},
            {"name":"gradle","path":"gradle"},
            {"name":"openjdk_11","path":"java"},
            {"name":"pub_cache","path":".pub-cache"},
            {"name":"xcode_binary","path":"xcode_binary"},
            {"name":"osx_sdk_13a233","path":"osx_sdk"}
          ]
      dependencies: >-
        [
          {"dependency": "xcode"},
          {"dependency": "gems"},
          {"dependency": "ios_signing"}
        ]
      os: Mac-12
      cpu: x86
      device_os: iOS-15.1
      xcode: 13a233
  windows:
    properties:
      caches: >-
          [
            {"name":"builder_win_framework","path":"builder"},
            {"name":"android_sdk","path":"android"},
            {"name":"chrome_and_driver_96","path":"chrome"},
            {"name":"flutter_sdk","path":"flutter sdk"},
            {"name":"openjdk_11","path":"java"},
            {"name":"pub_cache","path":".pub-cache"},
            {"name":"vsbuild","path":"vsbuild"}
          ]
      dependencies: >-
          [
            {"dependency": "certs"}
          ]
      os: Windows-10
      device_type: none
  windows_android:
    properties:
      caches: >-
          [
            {"name":"builder_win_devicelab","path":"builder"},
            {"name":"android_sdk","path":"android"},
            {"name":"chrome_and_driver_96","path":"chrome"},
            {"name":"flutter_sdk","path":"flutter sdk"},
            {"name":"gradle","path":"gradle"},
            {"name":"openjdk_11","path":"java"},
            {"name":"pub_cache","path":".pub-cache"}
          ]
      dependencies: >-
          [
            {"dependency": "android_sdk", "version": "version:31v8"},
            {"dependency": "certs"},
            {"dependency": "chrome_and_driver", "version": "version:96.2"},
            {"dependency": "open_jdk", "version": "11"}
          ]
      os: Windows-10
      device_os: N

targets:
  - name: Linux analyze
    recipe: flutter/flutter
    timeout: 60
    properties:
      tags: >
        ["framework","hostonly"]
      validation: analyze
      validation_name: Analyze
    scheduler: luci

  - name: Linux build_aar_module_test
    recipe: devicelab/devicelab_drone
    timeout: 60
    properties:
      add_recipes_cq: "true"
      caches: >-
        [
          {"name":"gradle","path":"gradle"},
          {"name": "openjdk_11", "path": "java"}
        ]
      dependencies: >-
        [
          {"dependency": "android_sdk", "version": "version:31v8"},
          {"dependency": "chrome_and_driver", "version": "version:96.2"},
          {"dependency": "open_jdk", "version": "11"}
        ]
      tags: >
        ["devicelab","hostonly"]
      task_name: build_aar_module_test
    scheduler: luci
    runIf:
      - dev/**
      - packages/flutter_tools/**
      - bin/**
      - .ci.yaml

  - name: Linux build_tests_1_2
    recipe: flutter/flutter_drone
    timeout: 60
    properties:
      dependencies: >-
        [
          {"dependency": "android_sdk", "version": "version:31v8"},
          {"dependency": "chrome_and_driver", "version": "version:96.2"},
          {"dependency": "open_jdk", "version": "11"},
          {"dependency": "goldctl"},
          {"dependency": "clang"},
          {"dependency": "cmake"},
          {"dependency": "ninja"}
        ]
      shard: build_tests
      subshard: "1_2"
      tags: >
        ["framework","hostonly","shard"]
    scheduler: luci

  - name: Linux build_tests_2_2
    recipe: flutter/flutter_drone
    timeout: 60
    properties:
      dependencies: >-
        [
          {"dependency": "android_sdk", "version": "version:31v8"},
          {"dependency": "chrome_and_driver", "version": "version:96.2"},
          {"dependency": "open_jdk", "version": "11"},
          {"dependency": "goldctl"},
          {"dependency": "clang"},
          {"dependency": "cmake"},
          {"dependency": "ninja"}
        ]
      shard: build_tests
      subshard: "2_2"
      tags: >
        ["framework","hostonly","shard"]
    scheduler: luci

  - name: Linux ci_yaml flutter roller
    recipe: infra/ci_yaml
    timeout: 30
    properties:
      tags: >
        ["framework","hostonly","shard"]
    runIf:
      - .ci.yaml
    scheduler: luci

  - name: Linux customer_testing
    recipe: flutter/flutter
    timeout: 60
    properties:
      tags: >
        ["framework","hostonly"]
      validation: customer_testing
      validation_name: Customer testing
    scheduler: luci

  - name: Linux docs_publish
    enabled_branches:
      - main
      - master
    recipe: flutter/flutter
    presubmit: false
    timeout: 60
    properties:
      dependencies: >-
        [
          {"dependency": "dashing"},
          {"dependency": "firebase"}
        ]
      tags: >
        ["framework","hostonly"]
      validation: docs
      validation_name: Docs
      firebase_project: master-docs-flutter-dev
      release_ref: refs/heads/master
    scheduler: luci

  - name: Linux docs_test
    recipe: flutter/flutter
    timeout: 60
    properties:
      dependencies: >-
        [
          {"dependency": "dashing"}
        ]
      firebase_project: ""
      release_ref: ""
      tags: >
        ["framework","hostonly"]
      validation: docs
      validation_name: Docs
    scheduler: luci
    runIf:
      - dev/
      - packages/flutter/
      - packages/flutter_test/
      - packages/flutter_drive/
      - packages/flutter_localizations/
      - bin/
      - .ci.yaml

  - name: Linux firebase_abstract_method_smoke_test
    recipe: firebaselab/firebaselab
    timeout: 60
    properties:
      dependencies: >-
        [
          {"dependency": "android_sdk", "version": "version:31v8"}
        ]
      tags: >
        ["firebaselab"]
      task_name: abstract_method_smoke_test
    scheduler: luci

  - name: Linux firebase_android_embedding_v2_smoke_test
    recipe: firebaselab/firebaselab
    timeout: 60
    properties:
      dependencies: >-
        [
          {"dependency": "android_sdk", "version": "version:31v8"}
        ]
      tags: >
        ["firebaselab"]
      task_name: android_embedding_v2_smoke_test
    scheduler: luci

  - name: Linux firebase_release_smoke_test
    recipe: firebaselab/firebaselab
    timeout: 60
    properties:
      dependencies: >-
        [
          {"dependency": "android_sdk", "version": "version:31v8"}
        ]
      tags: >
        ["firebaselab"]
      task_name: release_smoke_test
    scheduler: luci

  - name: Linux flutter_plugins
    recipe: flutter/flutter_drone
    timeout: 60
    properties:
      shard: flutter_plugins
      subshard: analyze
      tags: >
        ["framework","hostonly","shard"]
    scheduler: luci

  - name: Linux framework_tests_libraries
    recipe: flutter/flutter_drone
    timeout: 60
    properties:
      dependencies: >-
        [
          {"dependency": "goldctl"}
        ]
      shard: framework_tests
      subshard: libraries
      tags: >
        ["framework","hostonly","shard"]
    scheduler: luci
    runIf:
      - dev/
      - packages/flutter/
      - packages/flutter_driver/
      - packages/integration_test/
      - packages/flutter_localizations/
      - packages/fuchsia_remote_debug_protocol/
      - packages/flutter_test/
      - packages/flutter_goldens/
      - packages/flutter_tools/
      - bin/
      - .ci.yaml

  - name: Linux framework_tests_misc
    recipe: flutter/flutter_drone
    timeout: 60
    properties:
      dependencies: >-
        [
          {"dependency": "goldctl"},
          {"dependency": "clang"},
          {"dependency": "cmake"},
          {"dependency": "ninja"},
          {"dependency": "open_jdk", "version": "11"},
          {"dependency": "android_sdk", "version": "version:31v8"}
        ]
      shard: framework_tests
      subshard: misc
      tags: >
        ["framework","hostonly","shard"]
    scheduler: luci
    runIf:
      - dev/
      - packages/flutter/
      - packages/flutter_driver/
      - packages/integration_test/
      - packages/flutter_localizations/
      - packages/fuchsia_remote_debug_protocol/
      - packages/flutter_test/
      - packages/flutter_goldens/
      - packages/flutter_tools/
      - bin/
      - .ci.yaml

  - name: Linux framework_tests_widgets
    recipe: flutter/flutter_drone
    timeout: 60
    properties:
      dependencies: >-
        [
          {"dependency": "goldctl"}
        ]
      shard: framework_tests
      subshard: widgets
      tags: >
        ["framework","hostonly","shard"]
    scheduler: luci
    runIf:
      - dev/
      - packages/flutter/
      - packages/flutter_driver/
      - packages/integration_test/
      - packages/flutter_localizations/
      - packages/fuchsia_remote_debug_protocol/
      - packages/flutter_test/
      - packages/flutter_goldens/
      - packages/flutter_tools/
      - bin/
      - .ci.yaml

  - name: Linux fuchsia_precache
    recipe: flutter/flutter
    timeout: 60
    properties:
      validation: fuchsia_precache
      validation_name: Fuchsia precache
      tags: >
        ["framework","hostonly","shard"]
    scheduler: luci

  - name: Linux gradle_desugar_classes_test
    recipe: devicelab/devicelab_drone
    timeout: 60
    properties:
      caches: >-
        [
          {"name":"gradle","path":"gradle"},
          {"name": "openjdk_11", "path": "java"}
        ]
      dependencies: >-
        [
          {"dependency": "android_sdk", "version": "version:31v8"},
          {"dependency": "chrome_and_driver", "version": "version:96.2"},
          {"dependency": "open_jdk", "version": "11"}
        ]
      tags: >
        ["devicelab","hostonly"]
      task_name: gradle_desugar_classes_test
    scheduler: luci
    runIf:
      - dev/**
      - bin/**
      - .ci.yaml

  - name: Linux gradle_java8_compile_test
    recipe: devicelab/devicelab_drone
    timeout: 60
    properties:
      caches: >-
        [
          {"name": "gradle", "path": "gradle"},
          {"name": "openjdk_11", "path": "java"}
        ]
      dependencies: >-
        [
          {"dependency": "android_sdk", "version": "version:31v8"},
          {"dependency": "chrome_and_driver", "version": "version:96.2"},
          {"dependency": "open_jdk", "version": "11"}
        ]
      tags: >
        ["devicelab","hostonly"]
      task_name: gradle_java8_compile_test
    scheduler: luci
    runIf:
      - dev/**
      - bin/**
      - .ci.yaml

  - name: Linux gradle_plugin_bundle_test
    recipe: devicelab/devicelab_drone
    timeout: 60
    properties:
      caches: >-
        [
          {"name":"gradle","path":"gradle"},
          {"name": "openjdk_11", "path": "java"}
        ]
      dependencies: >-
        [
          {"dependency": "android_sdk", "version": "version:31v8"},
          {"dependency": "chrome_and_driver", "version": "version:96.2"},
          {"dependency": "open_jdk", "version": "11"}
        ]
      tags: >
        ["devicelab","hostonly"]
      task_name: gradle_plugin_bundle_test
    scheduler: luci
    runIf:
      - dev/**
      - bin/**
      - .ci.yaml

  - name: Linux gradle_plugin_fat_apk_test
    recipe: devicelab/devicelab_drone
    timeout: 60
    properties:
      caches: >-
        [
          {"name":"gradle","path":"gradle"},
          {"name": "openjdk_11", "path": "java"}
        ]
      dependencies: >-
        [
          {"dependency": "android_sdk", "version": "version:31v8"},
          {"dependency": "chrome_and_driver", "version": "version:96.2"},
          {"dependency": "open_jdk", "version": "11"}
        ]
      tags: >
        ["devicelab","hostonly"]
      task_name: gradle_plugin_fat_apk_test
    scheduler: luci
    runIf:
      - dev/**
      - bin/**
      - .ci.yaml

  - name: Linux gradle_plugin_light_apk_test
    recipe: devicelab/devicelab_drone
    timeout: 60
    properties:
      caches: >-
        [
          {"name":"gradle","path":"gradle"},
          {"name": "openjdk_11", "path": "java"}
        ]
      dependencies: >-
        [
          {"dependency": "android_sdk", "version": "version:31v8"},
          {"dependency": "chrome_and_driver", "version": "version:96.2"},
          {"dependency": "open_jdk", "version": "11"}
        ]
      tags: >
        ["devicelab","hostonly"]
      task_name: gradle_plugin_light_apk_test
    scheduler: luci
    runIf:
      - dev/**
      - bin/**
      - .ci.yaml

  - name: Linux module_custom_host_app_name_test
    recipe: devicelab/devicelab_drone
    timeout: 60
    properties:
      caches: >-
        [
          {"name":"gradle","path":"gradle"},
          {"name": "openjdk_11", "path": "java"}
        ]
      dependencies: >-
        [
          {"dependency": "android_sdk", "version": "version:31v8"},
          {"dependency": "chrome_and_driver", "version": "version:96.2"},
          {"dependency": "open_jdk", "version": "11"}
        ]
      tags: >
        ["devicelab","hostonly"]
      task_name: module_custom_host_app_name_test
    scheduler: luci
    runIf:
      - dev/**
      - packages/flutter_tools/**
      - bin/**
      - .ci.yaml

  - name: Linux module_host_with_custom_build_test
    recipe: devicelab/devicelab_drone
    timeout: 60
    properties:
      caches: >-
        [
          {"name":"gradle","path":"gradle"}
        ]
      dependencies: >-
        [
          {"dependency": "android_sdk", "version": "version:31v8"},
          {"dependency": "chrome_and_driver", "version": "version:96.2"}
        ]
      tags: >
        ["devicelab","hostonly"]
      task_name: module_host_with_custom_build_test
    scheduler: luci
    runIf:
      - dev/**
      - packages/flutter_tools/**
      - bin/**
      - .ci.yaml

  - name: Linux module_test
    recipe: devicelab/devicelab_drone
    timeout: 60
    properties:
      caches: >-
        [
          {"name":"gradle", "path":"gradle"},
          {"name": "openjdk_11", "path": "java"}
        ]
      dependencies: >-
        [
          {"dependency": "android_sdk", "version": "version:31v8"},
          {"dependency": "chrome_and_driver", "version": "version:96.2"},
          {"dependency": "open_jdk", "version": "11"}
        ]
      tags: >
        ["devicelab","hostonly"]
      task_name: module_test
    scheduler: luci
    runIf:
      - dev/**
      - packages/flutter_tools/**
      - bin/**
      - .ci.yaml

  - name: Linux plugin_dependencies_test
    recipe: devicelab/devicelab_drone
    timeout: 60
    properties:
      caches: >-
        [
          {"name":"gradle","path":"gradle"},
          {"name": "openjdk_11", "path": "java"}
        ]
      dependencies: >-
        [
          {"dependency": "android_sdk", "version": "version:31v8"},
          {"dependency": "chrome_and_driver", "version": "version:96.2"},
          {"dependency": "open_jdk", "version": "11"}
        ]
      tags: >
        ["devicelab","hostonly"]
      task_name: plugin_dependencies_test
    scheduler: luci
    runIf:
      - dev/**
      - packages/flutter_tools/**
      - bin/**
      - .ci.yaml

  - name: Linux plugin_test
    recipe: devicelab/devicelab_drone
    timeout: 60
    properties:
      caches: >-
        [
          {"name":"gradle", "path":"gradle"},
          {"name": "openjdk_11", "path": "java"}
        ]
      dependencies: >-
        [
          {"dependency": "android_sdk", "version": "version:31v8"},
          {"dependency": "chrome_and_driver", "version": "version:96.2"},
          {"dependency": "open_jdk", "version": "11"}
        ]
      tags: >
        ["devicelab","hostonly"]
      task_name: plugin_test
    scheduler: luci
    runIf:
      - dev/**
      - packages/flutter_tools/**
      - bin/**
      - .ci.yaml

  - name: Linux skp_generator
    enabled_branches:
      - main
      - master
    recipe: flutter/flutter_drone
    timeout: 60
    properties:
      shard: skp_generator
      subshard: "0"
      tags: >
        ["framework","hostonly","shard"]
    scheduler: luci
    runIf:
      - dev/
      - packages/flutter/
      - packages/flutter_tools/
      - bin/
      - .ci.yaml

  - name: Linux technical_debt__cost
    recipe: devicelab/devicelab_drone
    presubmit: false
    timeout: 60
    properties:
      caches: >-
        [
          {"name":"gradle","path":"gradle"}
        ]
      dependencies: >-
        [
          {"dependency": "android_sdk", "version": "version:31v8"},
          {"dependency": "chrome_and_driver", "version": "version:96.2"}
        ]
      tags: >
        ["devicelab","hostonly"]
      task_name: technical_debt__cost
    scheduler: luci

  - name: Linux test_ownership
    recipe: infra/test_ownership
    enabled_branches:
      - main
      - master
    properties:
      tags: >
        ["framework","hostonly","shard"]
    scheduler: luci
    runIf:
      - .ci.yaml

  - name: Linux tool_integration_tests_1_4
    recipe: flutter/flutter_drone
    timeout: 60
    properties:
      add_recipes_cq: "true"
      dependencies: >-
        [
          {"dependency": "android_sdk", "version": "version:31v8"},
          {"dependency": "chrome_and_driver", "version": "version:96.2"},
          {"dependency": "clang"},
          {"dependency": "open_jdk", "version": "11"},
          {"dependency": "goldctl"}
        ]
      shard: tool_integration_tests
      subshard: "1_4"
      tags: >
        ["framework","hostonly","shard"]
      test_timeout_secs: "2700"
    scheduler: luci
    runIf:
      - dev/
      - packages/flutter_tools/
      - bin/
      - .ci.yaml

  - name: Linux tool_integration_tests_2_4
    recipe: flutter/flutter_drone
    timeout: 60
    properties:
      add_recipes_cq: "true"
      dependencies: >-
        [
          {"dependency": "android_sdk", "version": "version:31v8"},
          {"dependency": "chrome_and_driver", "version": "version:96.2"},
          {"dependency": "clang"},
          {"dependency": "open_jdk", "version": "11"},
          {"dependency": "goldctl"}
        ]
      shard: tool_integration_tests
      subshard: "2_4"
      tags: >
        ["framework","hostonly","shard"]
      test_timeout_secs: "2700"
    scheduler: luci
    runIf:
      - dev/
      - packages/flutter_tools/
      - bin/
      - .ci.yaml

  - name: Linux tool_integration_tests_3_4
    recipe: flutter/flutter_drone
    timeout: 60
    properties:
      add_recipes_cq: "true"
      dependencies: >-
        [
          {"dependency": "android_sdk", "version": "version:31v8"},
          {"dependency": "chrome_and_driver", "version": "version:96.2"},
          {"dependency": "clang"},
          {"dependency": "open_jdk", "version": "11"},
          {"dependency": "goldctl"}
        ]
      shard: tool_integration_tests
      subshard: "3_4"
      tags: >
        ["framework","hostonly","shard"]
      test_timeout_secs: "2700"
    scheduler: luci
    runIf:
      - dev/
      - packages/flutter_tools/
      - bin/
      - .ci.yaml

  - name: Linux tool_integration_tests_4_4
    recipe: flutter/flutter_drone
    timeout: 60
    properties:
      add_recipes_cq: "true"
      dependencies: >-
        [
          {"dependency": "android_sdk", "version": "version:31v8"},
          {"dependency": "chrome_and_driver", "version": "version:96.2"},
          {"dependency": "clang"},
          {"dependency": "open_jdk", "version": "11"},
          {"dependency": "goldctl"}
        ]
      shard: tool_integration_tests
      subshard: "4_4"
      tags: >
        ["framework","hostonly","shard"]
      test_timeout_secs: "2700"
    scheduler: luci
    runIf:
      - dev/
      - packages/flutter_tools/
      - bin/
      - .ci.yaml

  - name: Linux tool_tests_commands
    recipe: flutter/flutter_drone
    timeout: 60
    properties:
      add_recipes_cq: "true"
      dependencies: >-
        [
          {"dependency": "android_sdk", "version": "version:31v8"},
          {"dependency": "open_jdk", "version": "11"}
        ]
      shard: tool_tests
      subshard: commands
      tags: >
        ["framework","hostonly","shard"]
    scheduler: luci
    runIf:
      - dev/
      - packages/flutter_tools/
      - bin/
      - .ci.yaml

  - name: Linux tool_tests_general
    recipe: flutter/flutter_drone
    timeout: 60
    properties:
      add_recipes_cq: "true"
      dependencies: >-
        [
          {"dependency": "android_sdk", "version": "version:31v8"},
          {"dependency": "open_jdk", "version": "11"}
        ]
      shard: tool_tests
      subshard: general
      tags: >
        ["framework","hostonly","shard"]
    scheduler: luci
    runIf:
      - dev/
      - packages/flutter_tools/
      - bin/
      - .ci.yaml

  - name: Linux web_benchmarks_canvaskit
    recipe: devicelab/devicelab_drone
    presubmit: false
    timeout: 60
    properties:
      caches: >-
        [
          {"name":"gradle","path":"gradle"}
        ]
      dependencies: >-
        [
          {"dependency": "android_sdk", "version": "version:31v8"},
          {"dependency": "chrome_and_driver", "version": "version:96.2"}
        ]
      tags: >
        ["devicelab","hostonly"]
      task_name: web_benchmarks_canvaskit
    scheduler: luci

  - name: Linux web_benchmarks_html
    recipe: devicelab/devicelab_drone
    timeout: 60
    properties:
      caches: >-
        [
          {"name":"gradle","path":"gradle"}
        ]
      dependencies: >-
        [
          {"dependency": "android_sdk", "version": "version:31v8"},
          {"dependency": "chrome_and_driver", "version": "version:96.2"}
        ]
      tags: >
        ["devicelab"]
      task_name: web_benchmarks_html
    scheduler: luci
    runIf:
      - dev/**
      - bin/**
      - .ci.yaml

  - name: Linux web_long_running_tests_1_5
    recipe: flutter/flutter_drone
    timeout: 60
    properties:
      dependencies: >-
        [
          {"dependency": "android_sdk", "version": "version:31v8"},
          {"dependency": "chrome_and_driver", "version": "version:96.2"},
          {"dependency": "goldctl"}
        ]
      shard: web_long_running_tests
      subshard: "1_5"
      tags: >
        ["framework","hostonly","shard"]
    scheduler: luci
    runIf:
      - dev/
      - packages/
      - bin/
      - .ci.yaml

  - name: Linux web_long_running_tests_2_5
    recipe: flutter/flutter_drone
    timeout: 60
    properties:
      dependencies: >-
        [
          {"dependency": "android_sdk", "version": "version:31v8"},
          {"dependency": "chrome_and_driver", "version": "version:96.2"},
          {"dependency": "goldctl"}
        ]
      shard: web_long_running_tests
      subshard: "2_5"
      tags: >
        ["framework","hostonly","shard"]
    scheduler: luci
    runIf:
      - dev/
      - packages/
      - bin/
      - .ci.yaml

  - name: Linux web_long_running_tests_3_5
    recipe: flutter/flutter_drone
    timeout: 60
    properties:
      dependencies: >-
        [
          {"dependency": "android_sdk", "version": "version:31v8"},
          {"dependency": "chrome_and_driver", "version": "version:96.2"},
          {"dependency": "goldctl"}
        ]
      shard: web_long_running_tests
      subshard: "3_5"
      tags: >
        ["framework","hostonly","shard"]
    scheduler: luci
    runIf:
      - dev/
      - packages/
      - bin/
      - .ci.yaml

  - name: Linux web_long_running_tests_4_5
    recipe: flutter/flutter_drone
    timeout: 60
    properties:
      dependencies: >-
        [
          {"dependency": "android_sdk", "version": "version:31v8"},
          {"dependency": "chrome_and_driver", "version": "version:96.2"},
          {"dependency": "goldctl"}
        ]
      shard: web_long_running_tests
      subshard: "4_5"
      tags: >
        ["framework","hostonly","shard"]
    scheduler: luci
    runIf:
      - dev/
      - packages/
      - bin/
      - .ci.yaml

  - name: Linux web_long_running_tests_5_5
    recipe: flutter/flutter_drone
    timeout: 60
    properties:
      dependencies: >-
        [
          {"dependency": "android_sdk", "version": "version:31v8"},
          {"dependency": "chrome_and_driver", "version": "version:96.2"},
          {"dependency": "goldctl"}
        ]
      shard: web_long_running_tests
      subshard: "5_5"
      tags: >
        ["framework","hostonly","shard"]
    scheduler: luci
    runIf:
      - dev/
      - packages/
      - bin/
      - .ci.yaml

  - name: Linux web_tests_0
    recipe: flutter/flutter_drone
    timeout: 60
    properties:
      dependencies: >-
        [
          {"dependency": "android_sdk", "version": "version:31v8"},
          {"dependency": "chrome_and_driver", "version": "version:96.2"},
          {"dependency": "goldctl"}
        ]
      shard: web_tests
      subshard: "0"
      tags: >
        ["framework","hostonly","shard"]
    scheduler: luci
    runIf:
      - dev/
      - packages/
      - bin/
      - .ci.yaml

  - name: Linux web_tests_1
    recipe: flutter/flutter_drone
    timeout: 60
    properties:
      dependencies: >-
        [
          {"dependency": "android_sdk", "version": "version:31v8"},
          {"dependency": "chrome_and_driver", "version": "version:96.2"},
          {"dependency": "goldctl"}
        ]
      shard: web_tests
      subshard: "1"
      tags: >
        ["framework","hostonly","shard"]
    scheduler: luci
    runIf:
      - dev/
      - packages/
      - bin/
      - .ci.yaml

  - name: Linux web_tests_2
    recipe: flutter/flutter_drone
    timeout: 60
    properties:
      dependencies: >-
        [
          {"dependency": "android_sdk", "version": "version:31v8"},
          {"dependency": "chrome_and_driver", "version": "version:96.2"},
          {"dependency": "goldctl"}
        ]
      shard: web_tests
      subshard: "2"
      tags: >
        ["framework","hostonly","shard"]
    scheduler: luci
    runIf:
      - dev/
      - packages/
      - bin/
      - .ci.yaml

  - name: Linux web_tests_3
    recipe: flutter/flutter_drone
    timeout: 60
    properties:
      dependencies: >-
        [
          {"dependency": "android_sdk", "version": "version:31v8"},
          {"dependency": "chrome_and_driver", "version": "version:96.2"},
          {"dependency": "goldctl"}
        ]
      shard: web_tests
      subshard: "3"
      tags: >
        ["framework","hostonly","shard"]
    scheduler: luci
    runIf:
      - dev/
      - packages/
      - bin/
      - .ci.yaml

  - name: Linux web_tests_4
    recipe: flutter/flutter_drone
    timeout: 60
    properties:
      dependencies: >-
        [
          {"dependency": "android_sdk", "version": "version:31v8"},
          {"dependency": "chrome_and_driver", "version": "version:96.2"},
          {"dependency": "goldctl"}
        ]
      shard: web_tests
      subshard: "4"
      tags: >
        ["framework","hostonly","shard"]
    scheduler: luci
    runIf:
      - dev/
      - packages/
      - bin/
      - .ci.yaml

  - name: Linux web_tests_5
    recipe: flutter/flutter_drone
    timeout: 60
    properties:
      dependencies: >-
        [
          {"dependency": "android_sdk", "version": "version:31v8"},
          {"dependency": "chrome_and_driver", "version": "version:96.2"},
          {"dependency": "goldctl"}
        ]
      shard: web_tests
      subshard: "5"
      tags: >
        ["framework","hostonly","shard"]
    scheduler: luci
    runIf:
      - dev/
      - packages/
      - bin/
      - .ci.yaml

  - name: Linux web_tests_6
    recipe: flutter/flutter_drone
    timeout: 60
    properties:
      dependencies: >-
        [
          {"dependency": "android_sdk", "version": "version:31v8"},
          {"dependency": "chrome_and_driver", "version": "version:96.2"},
          {"dependency": "goldctl"}
        ]
      shard: web_tests
      subshard: "6"
      tags: >
        ["framework","hostonly","shard"]
    scheduler: luci
    runIf:
      - dev/
      - packages/
      - bin/
      - .ci.yaml

  - name: Linux web_tests_7_last
    recipe: flutter/flutter_drone
    timeout: 60
    properties:
      dependencies: >-
        [
          {"dependency": "android_sdk", "version": "version:31v8"},
          {"dependency": "chrome_and_driver", "version": "version:96.2"},
          {"dependency": "goldctl"}
        ]
      shard: web_tests
      subshard: "7_last"
      tags: >
        ["framework","hostonly","shard"]
    scheduler: luci
    runIf:
      - dev/
      - packages/
      - bin/
      - .ci.yaml

  - name: Linux web_canvaskit_tests_0
    recipe: flutter/flutter_drone
    timeout: 60
    properties:
      dependencies: >-
        [
          {"dependency": "android_sdk", "version": "version:31v8"},
          {"dependency": "chrome_and_driver", "version": "version:96.2"},
          {"dependency": "goldctl"}
        ]
      shard: web_canvaskit_tests
      subshard: "0"
      tags: >
        ["framework","hostonly","shard"]
    scheduler: luci
    runIf:
      - dev/
      - packages/
      - bin/

  - name: Linux web_canvaskit_tests_1
    recipe: flutter/flutter_drone
    timeout: 60
    properties:
      dependencies: >-
        [
          {"dependency": "android_sdk", "version": "version:31v8"},
          {"dependency": "chrome_and_driver", "version": "version:96.2"},
          {"dependency": "goldctl"}
        ]
      shard: web_canvaskit_tests
      subshard: "1"
      tags: >
        ["framework","hostonly","shard"]
    scheduler: luci
    runIf:
      - dev/
      - packages/
      - bin/

  - name: Linux web_canvaskit_tests_2
    recipe: flutter/flutter_drone
    timeout: 60
    properties:
      dependencies: >-
        [
          {"dependency": "android_sdk", "version": "version:31v8"},
          {"dependency": "chrome_and_driver", "version": "version:96.2"},
          {"dependency": "goldctl"}
        ]
      shard: web_canvaskit_tests
      subshard: "2"
      tags: >
        ["framework","hostonly","shard"]
    scheduler: luci
    runIf:
      - dev/
      - packages/
      - bin/

  - name: Linux web_canvaskit_tests_3
    recipe: flutter/flutter_drone
    timeout: 60
    properties:
      dependencies: >-
        [
          {"dependency": "android_sdk", "version": "version:31v8"},
          {"dependency": "chrome_and_driver", "version": "version:96.2"},
          {"dependency": "goldctl"}
        ]
      shard: web_canvaskit_tests
      subshard: "3"
      tags: >
        ["framework","hostonly","shard"]
    scheduler: luci
    runIf:
      - dev/
      - packages/
      - bin/

  - name: Linux web_canvaskit_tests_4
    recipe: flutter/flutter_drone
    timeout: 60
    properties:
      dependencies: >-
        [
          {"dependency": "android_sdk", "version": "version:31v8"},
          {"dependency": "chrome_and_driver", "version": "version:96.2"},
          {"dependency": "goldctl"}
        ]
      shard: web_canvaskit_tests
      subshard: "4"
      tags: >
        ["framework","hostonly","shard"]
    scheduler: luci
    runIf:
      - dev/
      - packages/
      - bin/

  - name: Linux web_canvaskit_tests_5
    recipe: flutter/flutter_drone
    timeout: 60
    properties:
      dependencies: >-
        [
          {"dependency": "android_sdk", "version": "version:31v8"},
          {"dependency": "chrome_and_driver", "version": "version:96.2"},
          {"dependency": "goldctl"}
        ]
      shard: web_canvaskit_tests
      subshard: "5"
      tags: >
        ["framework","hostonly","shard"]
    scheduler: luci
    runIf:
      - dev/
      - packages/
      - bin/

  - name: Linux web_canvaskit_tests_6
    recipe: flutter/flutter_drone
    timeout: 60
    properties:
      dependencies: >-
        [
          {"dependency": "android_sdk", "version": "version:31v8"},
          {"dependency": "chrome_and_driver", "version": "version:96.2"},
          {"dependency": "goldctl"}
        ]
      shard: web_canvaskit_tests
      subshard: "6"
      tags: >
        ["framework","hostonly","shard"]
    scheduler: luci
    runIf:
      - dev/
      - packages/
      - bin/

  - name: Linux web_canvaskit_tests_7_last
    recipe: flutter/flutter_drone
    timeout: 60
    properties:
      dependencies: >-
        [
          {"dependency": "android_sdk", "version": "version:31v8"},
          {"dependency": "chrome_and_driver", "version": "version:96.2"},
          {"dependency": "goldctl"}
        ]
      shard: web_canvaskit_tests
      subshard: "7_last"
      tags: >
        ["framework","hostonly","shard"]
    scheduler: luci
    runIf:
      - dev/
      - packages/
      - bin/

  - name: Linux web_tool_tests
    recipe: flutter/flutter_drone
    timeout: 60
    properties:
      dependencies: >-
        [
          {"dependency": "android_sdk", "version": "version:31v8"},
          {"dependency": "chrome_and_driver", "version": "version:96.2"},
          {"dependency": "open_jdk", "version": "11"},
          {"dependency": "goldctl"}
        ]
      shard: web_tool_tests
      subshard: web
      tags: >
        ["framework","hostonly","shard"]
    scheduler: luci
    runIf:
      - dev/
      - packages/flutter_tools/
      - bin/
      - .ci.yaml

  - name: Linux_android analyzer_benchmark
    recipe: devicelab/devicelab_drone
    presubmit: false
    timeout: 60
    properties:
      tags: >
        ["devicelab","android","linux"]
      task_name: analyzer_benchmark
    scheduler: luci

  - name: Linux_android android_defines_test
    recipe: devicelab/devicelab_drone
    presubmit: false
    timeout: 60
    properties:
      tags: >
        ["devicelab","android","linux"]
      task_name: android_defines_test
    scheduler: luci

  - name: Linux_android android_obfuscate_test
    recipe: devicelab/devicelab_drone
    presubmit: false
    timeout: 60
    properties:
      tags: >
        ["devicelab","android","linux"]
      task_name: android_obfuscate_test
    scheduler: luci

  - name: Linux_android android_semantics_integration_test
    bringup: true # Flaky https://github.com/flutter/flutter/issues/98417
    recipe: devicelab/devicelab_drone
    presubmit: false
    timeout: 60
    properties:
      tags: >
        ["devicelab","android","linux"]
      task_name: android_semantics_integration_test

  - name: Linux_android android_stack_size_test
    recipe: devicelab/devicelab_drone
    presubmit: false
    timeout: 60
    properties:
      tags: >
        ["devicelab","android","linux"]
      task_name: android_stack_size_test
    scheduler: luci

  - name: Linux_android android_view_scroll_perf__timeline_summary
    recipe: devicelab/devicelab_drone
    presubmit: false
    timeout: 60
    properties:
      tags: >
        ["devicelab","android","linux"]
      task_name: android_view_scroll_perf__timeline_summary
    scheduler: luci

  - name: Linux_android animated_image_gc_perf
    recipe: devicelab/devicelab_drone
    presubmit: false
    timeout: 60
    properties:
      tags: >
        ["devicelab","android","linux"]
      task_name: animated_image_gc_perf
    scheduler: luci

  - name: Linux_android animated_placeholder_perf__e2e_summary
    recipe: devicelab/devicelab_drone
    presubmit: false
    timeout: 60
    properties:
      tags: >
        ["devicelab","android","linux"]
      task_name: animated_placeholder_perf__e2e_summary
    scheduler: luci

  - name: Linux_android backdrop_filter_perf__e2e_summary
    recipe: devicelab/devicelab_drone
    presubmit: false
    timeout: 60
    properties:
      tags: >
        ["devicelab","android","linux"]
      task_name: backdrop_filter_perf__e2e_summary
    scheduler: luci

  - name: Linux_samsung_s10 backdrop_filter_perf__timeline_summary
    recipe: devicelab/devicelab_drone
    presubmit: false
    timeout: 60
    properties:
      tags: >
        ["devicelab","android","linux","samsung","s10"]
      task_name: backdrop_filter_perf__timeline_summary
    scheduler: luci

  - name: Linux_android basic_material_app_android__compile
    recipe: devicelab/devicelab_drone
    presubmit: false
    timeout: 60
    properties:
      tags: >
        ["devicelab","android","linux"]
      task_name: basic_material_app_android__compile
    scheduler: luci

  - name: Linux_android channels_integration_test
    recipe: devicelab/devicelab_drone
    presubmit: false
    timeout: 60
    properties:
      tags: >
        ["devicelab","android","linux"]
      task_name: channels_integration_test
    scheduler: luci

  - name: Linux_android color_filter_and_fade_perf__e2e_summary
    recipe: devicelab/devicelab_drone
    presubmit: false
    timeout: 60
    properties:
      tags: >
        ["devicelab","android","linux"]
      task_name: color_filter_and_fade_perf__e2e_summary
    scheduler: luci

  - name: Linux_android color_filter_cache_perf__e2e_summary
    recipe: devicelab/devicelab_drone
    presubmit: false
    timeout: 60
    properties:
      tags: >
        ["devicelab","android","linux"]
      task_name: color_filter_cache_perf__e2e_summary
    scheduler: luci

  - name: Linux_android shader_mask_cache_perf__e2e_summary
    recipe: devicelab/devicelab_drone
    presubmit: false
    timeout: 60
    properties:
      tags: >
        ["devicelab","android","linux"]
      task_name: shader_mask_cache_perf__e2e_summary
    scheduler: luci

  - name: Linux_android complex_layout_android__compile
    recipe: devicelab/devicelab_drone
    presubmit: false
    timeout: 60
    properties:
      tags: >
        ["devicelab","android","linux"]
      task_name: complex_layout_android__compile
      dependencies: >-
        [
          {"dependency": "open_jdk", "version": "11"}
        ]
      caches: >-
        [
          {"name": "openjdk_11", "path": "java"}
        ]
    scheduler: luci

  - name: Linux_android complex_layout_android__scroll_smoothness
    recipe: devicelab/devicelab_drone
    presubmit: false
    timeout: 60
    properties:
      tags: >
        ["devicelab","android","linux"]
      task_name: complex_layout_android__scroll_smoothness
      dependencies: >-
        [
          {"dependency": "open_jdk", "version": "11"}
        ]
      caches: >-
        [
          {"name": "openjdk_11", "path": "java"}
        ]
    scheduler: luci

  - name: Linux_android complex_layout_scroll_perf__devtools_memory
    recipe: devicelab/devicelab_drone
    presubmit: false
    timeout: 60
    properties:
      tags: >
        ["devicelab","android","linux"]
      task_name: complex_layout_scroll_perf__devtools_memory
      dependencies: >-
        [
          {"dependency": "open_jdk", "version": "11"}
        ]
      caches: >-
        [
          {"name": "openjdk_11", "path": "java"}
        ]
    scheduler: luci

  - name: Linux_android complex_layout_scroll_perf__memory
    recipe: devicelab/devicelab_drone
    presubmit: false
    timeout: 60
    properties:
      tags: >
        ["devicelab","android","linux"]
      task_name: complex_layout_scroll_perf__memory
      dependencies: >-
        [
          {"dependency": "open_jdk", "version": "11"}
        ]
      caches: >-
        [
          {"name": "openjdk_11", "path": "java"}
        ]
    scheduler: luci

  - name: Linux_android complex_layout_scroll_perf__timeline_summary
    recipe: devicelab/devicelab_drone
    presubmit: false
    timeout: 60
    properties:
      tags: >
        ["devicelab","android","linux"]
      task_name: complex_layout_scroll_perf__timeline_summary
      dependencies: >-
        [
          {"dependency": "open_jdk", "version": "11"}
        ]
      caches: >-
        [
          {"name": "openjdk_11", "path": "java"}
        ]
    scheduler: luci

  - name: Linux_samsung_s10 complex_layout_scroll_perf__timeline_summary
    recipe: devicelab/devicelab_drone
    presubmit: false
    timeout: 60
    properties:
      tags: >
        ["devicelab","android","linux","samsung","s10"]
      task_name: complex_layout_scroll_perf__timeline_summary
      dependencies: >-
        [
          {"dependency": "open_jdk", "version": "11"}
        ]
      caches: >-
        [
          {"name": "openjdk_11", "path": "java"}
        ]
    scheduler: luci

  - name: Linux_android complex_layout_semantics_perf
    recipe: devicelab/devicelab_drone
    presubmit: false
    timeout: 60
    properties:
      tags: >
        ["devicelab","android","linux"]
      task_name: complex_layout_semantics_perf
      dependencies: >-
        [
          {"dependency": "open_jdk", "version": "11"}
        ]
      caches: >-
        [
          {"name": "openjdk_11", "path": "java"}
        ]
    scheduler: luci

  - name: Linux_android complex_layout__start_up
    recipe: devicelab/devicelab_drone
    presubmit: false
    timeout: 60
    properties:
      tags: >
        ["devicelab","android","linux"]
      task_name: complex_layout__start_up
      dependencies: >-
        [
          {"dependency": "open_jdk", "version": "11"}
        ]
      caches: >-
        [
          {"name": "openjdk_11", "path": "java"}
        ]
    scheduler: luci

  - name: Linux_android cubic_bezier_perf__e2e_summary
    recipe: devicelab/devicelab_drone
    presubmit: false
    timeout: 60
    properties:
      tags: >
        ["devicelab","android","linux"]
      task_name: cubic_bezier_perf__e2e_summary
    scheduler: luci

  - name: Linux_android cubic_bezier_perf_sksl_warmup__e2e_summary
    recipe: devicelab/devicelab_drone
    presubmit: false
    timeout: 60
    properties:
      tags: >
        ["devicelab","android","linux"]
      task_name: cubic_bezier_perf_sksl_warmup__e2e_summary
    scheduler: luci

  - name: Linux_samsung_s10 cubic_bezier_perf__timeline_summary
    recipe: devicelab/devicelab_drone
    presubmit: false
    timeout: 60
    properties:
      tags: >
        ["devicelab","android","linux","samsung","s10"]
      task_name: cubic_bezier_perf__timeline_summary
    scheduler: luci

  - name: Linux_android cull_opacity_perf__e2e_summary
    recipe: devicelab/devicelab_drone
    presubmit: false
    timeout: 60
    properties:
      tags: >
        ["devicelab","android","linux"]
      task_name: cull_opacity_perf__e2e_summary
    scheduler: luci

  - name: Linux_samsung_s10 cull_opacity_perf__timeline_summary
    recipe: devicelab/devicelab_drone
    presubmit: false
    timeout: 60
    properties:
      tags: >
        ["devicelab","android","linux","samsung","s10"]
      task_name: cull_opacity_perf__timeline_summary
    scheduler: luci

  - name: Linux_android devtools_profile_start_test
    recipe: devicelab/devicelab_drone
    presubmit: false
    timeout: 60
    properties:
      tags: >
        ["devicelab","android","linux"]
      task_name: devtools_profile_start_test
    scheduler: luci

  - name: Linux_android drive_perf_debug_warning
    recipe: devicelab/devicelab_drone
    presubmit: false
    timeout: 60
    properties:
      tags: >
        ["devicelab","android","linux"]
      task_name: drive_perf_debug_warning
    scheduler: luci

  - name: Linux_android embedded_android_views_integration_test
    recipe: devicelab/devicelab_drone
    presubmit: false
    timeout: 60
    properties:
      tags: >
        ["devicelab","android","linux"]
      task_name: embedded_android_views_integration_test
    scheduler: luci

  - name: Linux_android external_ui_integration_test
    recipe: devicelab/devicelab_drone
    presubmit: false
    timeout: 60
    properties:
      tags: >
        ["devicelab","android","linux"]
      task_name: external_ui_integration_test
    scheduler: luci

  - name: Linux_android fading_child_animation_perf__timeline_summary
    recipe: devicelab/devicelab_drone
    presubmit: false
    timeout: 60
    properties:
      tags: >
        ["devicelab","android","linux"]
      task_name: fading_child_animation_perf__timeline_summary
    scheduler: luci

  - name: Linux_android fast_scroll_heavy_gridview__memory
    recipe: devicelab/devicelab_drone
    presubmit: false
    timeout: 60
    properties:
      tags: >
        ["devicelab","android","linux"]
      task_name: fast_scroll_heavy_gridview__memory
    scheduler: luci

  - name: Linux_android fast_scroll_large_images__memory
    recipe: devicelab/devicelab_drone
    presubmit: false
    timeout: 60
    properties:
      tags: >
        ["devicelab","android","linux"]
      task_name: fast_scroll_large_images__memory
    scheduler: luci

  - name: Linux_android flavors_test
    recipe: devicelab/devicelab_drone
    presubmit: false
    timeout: 60
    properties:
      tags: >
        ["devicelab","android","linux"]
      task_name: flavors_test
    scheduler: luci

  - name: Linux_android flutter_engine_group_performance
    recipe: devicelab/devicelab_drone
    presubmit: false
    timeout: 60
    properties:
      tags: >
        ["devicelab","android","linux"]
      task_name: flutter_engine_group_performance
    scheduler: luci

  - name: Linux_android flutter_gallery__back_button_memory
    recipe: devicelab/devicelab_drone
    presubmit: false
    timeout: 60
    properties:
      tags: >
        ["devicelab","android","linux"]
      task_name: flutter_gallery__back_button_memory
    scheduler: luci

  - name: Linux_android flutter_gallery__image_cache_memory
    recipe: devicelab/devicelab_drone
    presubmit: false
    timeout: 60
    properties:
      tags: >
        ["devicelab","android","linux"]
      task_name: flutter_gallery__image_cache_memory
    scheduler: luci

  - name: Linux_android flutter_gallery__memory_nav
    recipe: devicelab/devicelab_drone
    presubmit: false
    timeout: 60
    properties:
      tags: >
        ["devicelab","android","linux"]
      task_name: flutter_gallery__memory_nav
    scheduler: luci

  - name: Linux_android flutter_gallery__start_up
    recipe: devicelab/devicelab_drone
    presubmit: false
    timeout: 60
    properties:
      tags: >
        ["devicelab","android","linux"]
      task_name: flutter_gallery__start_up
    scheduler: luci

  - name: Linux_android flutter_gallery__start_up_delayed
    recipe: devicelab/devicelab_drone
    presubmit: false
    timeout: 60
    properties:
      tags: >
        ["devicelab","android","linux"]
      task_name: flutter_gallery__start_up_delayed
    scheduler: luci

  - name: Linux_android flutter_gallery_android__compile
    recipe: devicelab/devicelab_drone
    presubmit: false
    timeout: 60
    properties:
      tags: >
        ["devicelab","android","linux"]
      task_name: flutter_gallery_android__compile
    scheduler: luci

  - name: Linux_android flutter_gallery_v2_chrome_run_test
    recipe: devicelab/devicelab_drone
    presubmit: false
    timeout: 60
    properties:
      tags: >
        ["devicelab","android","linux"]
      task_name: flutter_gallery_v2_chrome_run_test
    scheduler: luci

  - name: Linux_android flutter_gallery_v2_web_compile_test
    recipe: devicelab/devicelab_drone
    presubmit: false
    timeout: 60
    properties:
      tags: >
        ["devicelab","android","linux"]
      task_name: flutter_gallery_v2_web_compile_test
    scheduler: luci

  - name: Linux_android flutter_test_performance
    recipe: devicelab/devicelab_drone
    presubmit: false
    timeout: 60
    properties:
      tags: >
        ["devicelab","android","linux"]
      task_name: flutter_test_performance
    scheduler: luci

  - name: Linux_android flutter_view__start_up
    recipe: devicelab/devicelab_drone
    presubmit: false
    timeout: 60
    properties:
      tags: >
        ["devicelab","android","linux"]
      task_name: flutter_view__start_up
    scheduler: luci

  - name: Linux_android frame_policy_delay_test_android
    recipe: devicelab/devicelab_drone
    presubmit: false
    timeout: 60
    properties:
      tags: >
        ["devicelab","android","linux"]
      task_name: frame_policy_delay_test_android
    scheduler: luci

  - name: Linux_android fullscreen_textfield_perf
    recipe: devicelab/devicelab_drone
    presubmit: false
    timeout: 60
    properties:
      tags: >
        ["devicelab","android","linux"]
      task_name: fullscreen_textfield_perf
    scheduler: luci

  - name: Linux_android fullscreen_textfield_perf__e2e_summary
    recipe: devicelab/devicelab_drone
    presubmit: false
    timeout: 60
    properties:
      tags: >
        ["devicelab","android","linux"]
      task_name: fullscreen_textfield_perf__e2e_summary
    scheduler: luci

  - name: Linux_android hello_world__memory
    recipe: devicelab/devicelab_drone
    presubmit: false
    timeout: 60
    properties:
      tags: >
        ["devicelab","android","linux"]
      task_name: hello_world__memory
    scheduler: luci

  - name: Linux_android home_scroll_perf__timeline_summary
    recipe: devicelab/devicelab_drone
    presubmit: false
    timeout: 60
    properties:
      tags: >
        ["devicelab","android","linux"]
      task_name: home_scroll_perf__timeline_summary
    scheduler: luci

  - name: Linux_android hot_mode_dev_cycle_linux__benchmark
    recipe: devicelab/devicelab_drone
    timeout: 60
    properties:
      tags: >
        ["devicelab","android","linux"]
      task_name: hot_mode_dev_cycle_linux__benchmark
    runIf:
      - dev/**
    scheduler: luci

  - name: Linux_android hybrid_android_views_integration_test
    recipe: devicelab/devicelab_drone
    presubmit: false
    timeout: 60
    properties:
      tags: >
        ["devicelab","android","linux"]
      task_name: hybrid_android_views_integration_test
    scheduler: luci

  - name: Linux_android image_list_jit_reported_duration
    recipe: devicelab/devicelab_drone
    presubmit: false
    timeout: 60
    properties:
      tags: >
        ["devicelab","android","linux"]
      task_name: image_list_jit_reported_duration
    scheduler: luci

  - name: Linux_android imagefiltered_transform_animation_perf__timeline_summary
    recipe: devicelab/devicelab_drone
    presubmit: false
    timeout: 60
    properties:
      tags: >
        ["devicelab","android","linux"]
      task_name: imagefiltered_transform_animation_perf__timeline_summary
    scheduler: luci

  - name: Linux_samsung_s10 imagefiltered_transform_animation_perf__timeline_summary
    recipe: devicelab/devicelab_drone
    presubmit: false
    timeout: 60
    properties:
      tags: >
        ["devicelab","android","linux","samsung","s10"]
      task_name: imagefiltered_transform_animation_perf__timeline_summary
    scheduler: luci

  - name: Linux_android image_list_reported_duration
    recipe: devicelab/devicelab_drone
    presubmit: false
    timeout: 60
    properties:
      tags: >
        ["devicelab","android","linux"]
      task_name: image_list_reported_duration
    scheduler: luci

  - name: Linux_android integration_ui_driver
    recipe: devicelab/devicelab_drone
    presubmit: false
    timeout: 60
    properties:
      tags: >
        ["devicelab","android","linux"]
      task_name: integration_ui_driver
    scheduler: luci

  - name: Linux_android integration_ui_keyboard_resize
    recipe: devicelab/devicelab_drone
    presubmit: false
    timeout: 60
    properties:
      tags: >
        ["devicelab","android","linux"]
      task_name: integration_ui_keyboard_resize
    scheduler: luci

  - name: Linux_android integration_ui_screenshot
    recipe: devicelab/devicelab_drone
    presubmit: false
    timeout: 60
    properties:
      tags: >
        ["devicelab","android","linux"]
      task_name: integration_ui_screenshot
    scheduler: luci

  - name: Linux_android integration_ui_textfield
    recipe: devicelab/devicelab_drone
    presubmit: false
    timeout: 60
    properties:
      tags: >
        ["devicelab","android","linux"]
      task_name: integration_ui_textfield
    scheduler: luci

  - name: Linux_android large_image_changer_perf_android
    recipe: devicelab/devicelab_drone
    presubmit: false
    timeout: 60
    properties:
      tags: >
        ["devicelab","android","linux"]
      task_name: large_image_changer_perf_android
    scheduler: luci

  - name: Linux_android linux_chrome_dev_mode
    recipe: devicelab/devicelab_drone
    presubmit: false
    timeout: 60
    properties:
      tags: >
        ["devicelab","android","linux"]
      task_name: linux_chrome_dev_mode
    scheduler: luci

  - name: Linux_android multi_widget_construction_perf__e2e_summary
    recipe: devicelab/devicelab_drone
    presubmit: false
    timeout: 60
    properties:
      tags: >
        ["devicelab","android","linux"]
      task_name: multi_widget_construction_perf__e2e_summary
    scheduler: luci

  - name: Linux_android new_gallery__crane_perf
    bringup: true # Flaky https://github.com/flutter/flutter/issues/102232
    recipe: devicelab/devicelab_drone
    presubmit: false
    timeout: 60
    properties:
      tags: >
        ["devicelab","android","linux"]
      task_name: new_gallery__crane_perf
    scheduler: luci

  - name: Linux_android new_gallery__transition_perf
    recipe: devicelab/devicelab_drone
    presubmit: false
    timeout: 60
    properties:
      tags: >
        ["devicelab","android","linux"]
      task_name: new_gallery__transition_perf
    scheduler: luci

  - name: Linux_samsung_s10 new_gallery__transition_perf
    recipe: devicelab/devicelab_drone
    presubmit: false
    timeout: 60
    properties:
      tags: >
        ["devicelab","android","linux","samsung","s10"]
      task_name: new_gallery__transition_perf
    scheduler: luci

  - name: Linux_android picture_cache_perf__e2e_summary
    recipe: devicelab/devicelab_drone
    presubmit: false
    timeout: 60
    properties:
      tags: >
        ["devicelab","android","linux"]
      task_name: picture_cache_perf__e2e_summary
    scheduler: luci

  - name: Linux_samsung_s10 picture_cache_perf__timeline_summary
    recipe: devicelab/devicelab_drone
    presubmit: false
    timeout: 60
    properties:
      tags: >
        ["devicelab","android","linux","samsung","s10"]
      task_name: picture_cache_perf__timeline_summary
    scheduler: luci

  - name: Linux_android android_picture_cache_complexity_scoring_perf__timeline_summary
    recipe: devicelab/devicelab_drone
    presubmit: false
    timeout: 60
    properties:
      tags: >
        ["devicelab","android","linux"]
      task_name: android_picture_cache_complexity_scoring_perf__timeline_summary
    scheduler: luci

  - name: Linux_android platform_channels_benchmarks
    recipe: devicelab/devicelab_drone
    presubmit: false
    timeout: 60
    properties:
      tags: >
        ["devicelab","android","linux"]
      task_name: platform_channels_benchmarks
    scheduler: luci

  - name: Linux_android platform_channel_sample_test
    recipe: devicelab/devicelab_drone
    presubmit: false
    timeout: 60
    properties:
      tags: >
        ["devicelab","android","linux"]
      task_name: platform_channel_sample_test
    scheduler: luci

  - name: Linux_android platform_interaction_test
    recipe: devicelab/devicelab_drone
    presubmit: false
    timeout: 60
    properties:
      tags: >
        ["devicelab","android","linux"]
      task_name: platform_interaction_test
    scheduler: luci

  - name: Linux_android platform_views_scroll_perf__timeline_summary
    recipe: devicelab/devicelab_drone
    presubmit: false
    timeout: 60
    properties:
      tags: >
        ["devicelab","android","linux"]
      task_name: platform_views_scroll_perf__timeline_summary
    scheduler: luci

  - name: Linux_samsung_s10 platform_views_scroll_perf__timeline_summary
    recipe: devicelab/devicelab_drone
    presubmit: false
    timeout: 60
    properties:
      tags: >
        ["devicelab","android","linux","samsung","s10"]
      task_name: platform_views_scroll_perf__timeline_summary
    scheduler: luci

  - name: Linux_android platform_view__start_up
    recipe: devicelab/devicelab_drone
    presubmit: false
    timeout: 60
    properties:
      tags: >
        ["devicelab","android","linux"]
      task_name: platform_view__start_up
    scheduler: luci

  - name: Linux_android routing_test
    recipe: devicelab/devicelab_drone
    presubmit: false
    timeout: 60
    properties:
      tags: >
        ["devicelab","android","linux"]
      task_name: routing_test
    scheduler: luci

  - name: Linux_android service_extensions_test
    recipe: devicelab/devicelab_drone
    presubmit: false
    timeout: 60
    properties:
      tags: >
        ["devicelab","android","linux"]
      task_name: service_extensions_test
    scheduler: luci

  - name: Linux_android textfield_perf__e2e_summary
    recipe: devicelab/devicelab_drone
    presubmit: false
    timeout: 60
    properties:
      tags: >
        ["devicelab","android","linux"]
      task_name: textfield_perf__e2e_summary
    scheduler: luci

  - name: Linux_samsung_s10 textfield_perf__timeline_summary
    recipe: devicelab/devicelab_drone
    presubmit: false
    timeout: 60
    properties:
      tags: >
        ["devicelab","android","linux","samsung","s10"]
      task_name: textfield_perf__timeline_summary
    scheduler: luci

  - name: Linux_android tiles_scroll_perf__timeline_summary
    recipe: devicelab/devicelab_drone
    presubmit: false
    timeout: 60
    properties:
      tags: >
        ["devicelab","android","linux"]
      task_name: tiles_scroll_perf__timeline_summary
      dependencies: >-
        [
          {"dependency": "open_jdk", "version": "11"}
        ]
      caches: >-
        [
          {"name": "openjdk_11", "path": "java"}
        ]
    scheduler: luci

  - name: Linux_android web_size__compile_test
    recipe: devicelab/devicelab_drone
    presubmit: false
    timeout: 60
    properties:
      tags: >
        ["devicelab","android","linux"]
      task_name: web_size__compile_test
    scheduler: luci

  - name: Linux android views
    bringup: true # Flaky https://github.com/flutter/flutter/issues/99001
    recipe: flutter/android_views
    properties:
      dependencies: >-
        [
          {"dependency": "android_sdk", "version": "version:31v8"},
          {"dependency": "android_virtual_device", "version": "31"}
        ]
      tags: >
        ["framework","hostonly"]
    timeout: 60

  - name: Linux_android opacity_peephole_one_rect_perf__e2e_summary
    recipe: devicelab/devicelab_drone
    presubmit: false
    timeout: 60
    properties:
      tags: >
        ["devicelab","android","linux"]
      task_name: opacity_peephole_one_rect_perf__e2e_summary
    scheduler: luci

  - name: Linux_android opacity_peephole_col_of_rows_perf__e2e_summary
    recipe: devicelab/devicelab_drone
    presubmit: false
    timeout: 60
    properties:
      tags: >
        ["devicelab","android","linux"]
      task_name: opacity_peephole_col_of_rows_perf__e2e_summary
    scheduler: luci

  - name: Linux_android opacity_peephole_opacity_of_grid_perf__e2e_summary
    recipe: devicelab/devicelab_drone
    presubmit: false
    timeout: 60
    properties:
      tags: >
        ["devicelab","android","linux"]
      task_name: opacity_peephole_opacity_of_grid_perf__e2e_summary
    scheduler: luci

  - name: Linux_android opacity_peephole_grid_of_opacity_perf__e2e_summary
    recipe: devicelab/devicelab_drone
    presubmit: false
    timeout: 60
    properties:
      tags: >
        ["devicelab","android","linux"]
      task_name: opacity_peephole_grid_of_opacity_perf__e2e_summary
    scheduler: luci

  - name: Linux_android opacity_peephole_fade_transition_text_perf__e2e_summary
    recipe: devicelab/devicelab_drone
    presubmit: false
    timeout: 60
    properties:
      tags: >
        ["devicelab","android","linux"]
      task_name: opacity_peephole_fade_transition_text_perf__e2e_summary
    scheduler: luci

  - name: Linux_android opacity_peephole_grid_of_alpha_savelayers_perf__e2e_summary
    recipe: devicelab/devicelab_drone
    presubmit: false
    timeout: 60
    properties:
      tags: >
        ["devicelab","android","linux"]
      task_name: opacity_peephole_grid_of_alpha_savelayers_perf__e2e_summary
    scheduler: luci

  - name: Linux_android opacity_peephole_col_of_alpha_savelayer_rows_perf__e2e_summary
    recipe: devicelab/devicelab_drone
    presubmit: false
    timeout: 60
    properties:
      tags: >
        ["devicelab","android","linux"]
      task_name: opacity_peephole_col_of_alpha_savelayer_rows_perf__e2e_summary
    scheduler: luci

  - name: Linux_android gradient_dynamic_perf__e2e_summary
    bringup: true
    recipe: devicelab/devicelab_drone
    presubmit: false
    timeout: 60
    properties:
      tags: >
        ["devicelab","android","linux"]
      task_name: gradient_dynamic_perf__e2e_summary

  - name: Linux_android gradient_consistent_perf__e2e_summary
    bringup: true
    recipe: devicelab/devicelab_drone
    presubmit: false
    timeout: 60
    properties:
      tags: >
        ["devicelab","android","linux"]
      task_name: gradient_consistent_perf__e2e_summary

  - name: Linux_android gradient_static_perf__e2e_summary
    bringup: true
    recipe: devicelab/devicelab_drone
    presubmit: false
    timeout: 60
    properties:
      tags: >
        ["devicelab","android","linux"]
      task_name: gradient_static_perf__e2e_summary

  - name: Linux_android android_choreographer_do_frame_test
    recipe: devicelab/devicelab_drone
    presubmit: false
    timeout: 60
    properties:
      tags: >
        ["devicelab","android","linux"]
      task_name: android_choreographer_do_frame_test
    scheduler: luci

  - name: Linux_android android_lifecycles_test
    bringup: true
    recipe: devicelab/devicelab_drone
    presubmit: false
    timeout: 60
    properties:
      tags: >
        ["devicelab","android","linux"]
      task_name: android_lifecycles_test

  - name: Mac build_aar_module_test
    recipe: devicelab/devicelab_drone
    timeout: 60
    properties:
      add_recipes_cq: "true"
      caches: >-
        [
          {"name":"gradle", "path":"gradle"},
          {"name": "openjdk_11", "path": "java"}
        ]
      dependencies: >-
        [
          {"dependency": "android_sdk", "version": "version:31v8"},
          {"dependency": "open_jdk", "version": "11"}
        ]
      tags: >
        ["devicelab","hostonly"]
      task_name: build_aar_module_test
    runIf:
      - dev/**
      - packages/flutter_tools/**
      - bin/**
      - .ci.yaml
    scheduler: luci

  - name: Mac build_ios_framework_module_test
    recipe: devicelab/devicelab_drone
    timeout: 60
    properties:
      caches: >-
        [
          {"name":"gradle","path":"gradle"}
        ]
      dependencies: >-
        [
          {"dependency": "android_sdk", "version": "version:31v8"},
          {"dependency": "open_jdk", "version": "11"},
          {"dependency": "xcode"},
          {"dependency": "gems"}
        ]
      tags: >
        ["devicelab","hostonly"]
      task_name: build_ios_framework_module_test
    scheduler: luci
    runIf:
      - dev/**
      - packages/flutter_tools/**
      - bin/**
      - .ci.yaml

  - name: Mac build_tests_1_4
    recipe: flutter/flutter_drone
    timeout: 60
    properties:
      add_recipes_cq: "true"
      dependencies: >-
        [
          {"dependency": "android_sdk", "version": "version:31v8"},
          {"dependency": "chrome_and_driver", "version": "version:98.1"},
          {"dependency": "open_jdk", "version": "11"},
          {"dependency": "xcode"},
          {"dependency": "gems"},
          {"dependency": "goldctl"}
        ]
      shard: build_tests
      subshard: "1_4"
      tags: >
        ["framework","hostonly","shard"]
    scheduler: luci

  - name: Mac build_tests_2_4
    recipe: flutter/flutter_drone
    timeout: 60
    properties:
      add_recipes_cq: "true"
      dependencies: >-
        [
          {"dependency": "android_sdk", "version": "version:31v8"},
          {"dependency": "chrome_and_driver", "version": "version:98.1"},
          {"dependency": "open_jdk", "version": "11"},
          {"dependency": "xcode"},
          {"dependency": "gems"},
          {"dependency": "goldctl"}
        ]
      shard: build_tests
      subshard: "2_4"
      tags: >
        ["framework","hostonly","shard"]
    scheduler: luci

  - name: Mac build_tests_3_4
    recipe: flutter/flutter_drone
    timeout: 60
    properties:
      add_recipes_cq: "true"
      dependencies: >-
        [
          {"dependency": "android_sdk", "version": "version:31v8"},
          {"dependency": "chrome_and_driver", "version": "version:98.1"},
          {"dependency": "open_jdk", "version": "11"},
          {"dependency": "xcode"},
          {"dependency": "gems"},
          {"dependency": "goldctl"}
        ]
      shard: build_tests
      subshard: "3_4"
      tags: >
        ["framework","hostonly","shard"]
    scheduler: luci

  - name: Mac build_tests_4_4
    recipe: flutter/flutter_drone
    timeout: 60
    properties:
      add_recipes_cq: "true"
      dependencies: >-
        [
          {"dependency": "android_sdk", "version": "version:31v8"},
          {"dependency": "chrome_and_driver", "version": "version:98.1"},
          {"dependency": "open_jdk", "version": "11"},
          {"dependency": "xcode"},
          {"dependency": "gems"},
          {"dependency": "goldctl"}
        ]
      shard: build_tests
      subshard: "4_4"
      tags: >
        ["framework","hostonly","shard"]
    scheduler: luci

  - name: Mac customer_testing
    recipe: flutter/flutter
    timeout: 60
    properties:
      add_recipes_cq: "true"
      validation: customer_testing
      validation_name: Customer testing
      tags: >
        ["framework","hostonly"]
    scheduler: luci

  - name: Mac dart_plugin_registry_test
    recipe: devicelab/devicelab_drone
    timeout: 60
    properties:
      caches: >-
        [
          {"name":"gradle","path":"gradle"}
        ]
      dependencies: >-
        [
          {"dependency": "xcode"},
          {"dependency": "gems"}
        ]
      tags: >
        ["devicelab","hostonly"]
      task_name: dart_plugin_registry_test
    scheduler: luci
    runIf:
      - dev/**
      - packages/flutter_tools/**
      - bin/**
      - .ci.yaml

  - name: Mac framework_tests_libraries
    recipe: flutter/flutter_drone
    timeout: 60
    properties:
      dependencies: >-
        [
          {"dependency": "goldctl"}
        ]
      shard: framework_tests
      subshard: libraries
      tags: >
        ["framework","hostonly","shard"]
    scheduler: luci
    runIf:
      - dev/**
      - packages/flutter/**
      - packages/flutter_driver/**
      - packages/integration_test/**
      - packages/flutter_localizations/**
      - packages/fuchsia_remote_debug_protocol/**
      - packages/flutter_test/**
      - packages/flutter_goldens/**
      - packages/flutter_tools/**
      - bin/**
      - .ci.yaml

  - name: Mac framework_tests_misc
    recipe: flutter/flutter_drone
    timeout: 60
    properties:
      dependencies: >-
        [
          {"dependency": "goldctl"},
          {"dependency": "xcode"},
          {"dependency": "gems"},
          {"dependency": "open_jdk", "version": "11"},
          {"dependency": "android_sdk", "version": "version:31v8"}
        ]
      shard: framework_tests
      subshard: misc
      tags: >
        ["framework","hostonly","shard"]
    scheduler: luci
    runIf:
      - dev/**
      - packages/flutter/**
      - packages/flutter_driver/**
      - packages/integration_test/**
      - packages/flutter_localizations/**
      - packages/fuchsia_remote_debug_protocol/**
      - packages/flutter_test/**
      - packages/flutter_goldens/**
      - packages/flutter_tools/**
      - bin/**
      - .ci.yaml

  - name: Mac framework_tests_widgets
    recipe: flutter/flutter_drone
    timeout: 60
    properties:
      dependencies: >-
        [
          {"dependency": "goldctl"}
        ]
      shard: framework_tests
      subshard: widgets
      tags: >
        ["framework","hostonly","shard"]
    scheduler: luci
    runIf:
      - dev/**
      - packages/flutter/**
      - packages/flutter_driver/**
      - packages/integration_test/**
      - packages/flutter_localizations/**
      - packages/fuchsia_remote_debug_protocol/**
      - packages/flutter_test/**
      - packages/flutter_goldens/**
      - packages/flutter_tools/**
      - bin/**
      - .ci.yaml

  - name: Mac gradle_plugin_bundle_test
    recipe: devicelab/devicelab_drone
    timeout: 60
    properties:
      caches: >-
        [
          {"name":"gradle","path":"gradle"}
        ]
      dependencies: >-
        [
          {"dependency": "android_sdk", "version": "version:31v8"},
          {"dependency": "open_jdk", "version": "11"}
        ]
      tags: >
        ["devicelab","hostonly"]
      task_name: gradle_plugin_bundle_test
    scheduler: luci
    runIf:
      - dev/**
      - bin/**
      - .ci.yaml

  - name: Mac module_custom_host_app_name_test
    recipe: devicelab/devicelab_drone
    timeout: 60
    properties:
      caches: >-
        [
          {"name":"gradle","path":"gradle"},
          {"name": "openjdk_11", "path": "java"}
        ]
      dependencies: >-
        [
          {"dependency": "android_sdk", "version": "version:31v8"},
          {"dependency": "open_jdk", "version": "11"}
        ]
      tags: >
        ["devicelab","hostonly"]
      task_name: module_custom_host_app_name_test
    scheduler: luci
    runIf:
      - dev/**
      - packages/flutter_tools/**
      - bin/**
      - .ci.yaml

  - name: Mac module_host_with_custom_build_test
    recipe: devicelab/devicelab_drone
    timeout: 60
    properties:
      caches: >-
        [
          {"name":"gradle","path":"gradle"}
        ]
      dependencies: >-
        [
          {"dependency": "android_sdk", "version": "version:31v8"},
          {"dependency": "open_jdk", "version": "11"}
        ]
      tags: >
        ["devicelab","hostonly"]
      task_name: module_host_with_custom_build_test
    scheduler: luci
    runIf:
      - dev/**
      - packages/flutter_tools/**
      - bin/**
      - .ci.yaml

  - name: Mac module_test
    recipe: devicelab/devicelab_drone
    timeout: 60
    properties:
      caches: >-
        [
          {"name":"gradle","path":"gradle"},
          {"name": "openjdk_11", "path": "java"}
        ]
      dependencies: >-
        [
          {"dependency": "android_sdk", "version": "version:31v8"},
          {"dependency": "open_jdk", "version": "11"}
        ]
      tags: >
        ["devicelab","hostonly"]
      task_name: module_test
    scheduler: luci
    runIf:
      - dev/**
      - packages/flutter_tools/**
      - bin/**
      - .ci.yaml

  - name: Mac module_test_ios
    recipe: devicelab/devicelab_drone
    timeout: 60
    properties:
      caches: >-
        [
          {"name":"gradle","path":"gradle"},
          {"name": "openjdk_11", "path": "java"}
        ]
      dependencies: >-
        [
          {"dependency": "android_sdk", "version": "version:31v8"},
          {"dependency": "open_jdk", "version": "11"},
          {"dependency": "xcode"},
          {"dependency": "gems"}
        ]
      tags: >
        ["devicelab","hostonly"]
      task_name: module_test_ios
    scheduler: luci
    runIf:
      - dev/**
      - packages/flutter_tools/**
      - bin/**
      - .ci.yaml

  - name: Mac plugin_dependencies_test
    recipe: devicelab/devicelab_drone
    timeout: 60
    properties:
      caches: >-
        [
          {"name":"gradle", "path":"gradle"},
          {"name": "openjdk_11", "path": "java"}
        ]
      dependencies: >-
        [
          {"dependency": "android_sdk", "version": "version:31v8"},
          {"dependency": "open_jdk", "version": "11"},
          {"dependency": "xcode"},
          {"dependency": "gems"}
        ]
      tags: >
        ["devicelab","hostonly"]
      task_name: plugin_dependencies_test
    scheduler: luci
    runIf:
      - dev/**
      - packages/flutter_tools/**
      - bin/**
      - .ci.yaml

  - name: Mac plugin_lint_mac
    recipe: devicelab/devicelab_drone
    timeout: 60
    properties:
      caches: >-
        [
          {"name":"gradle","path":"gradle"}
        ]
      dependencies: >-
        [
          {"dependency": "android_sdk", "version": "version:31v8"},
          {"dependency": "open_jdk", "version": "11"},
          {"dependency": "xcode"},
          {"dependency": "gems"}
        ]
      tags: >
        ["devicelab","hostonly"]
      task_name: plugin_lint_mac
    scheduler: luci
    runIf:
      - dev/**
      - packages/flutter_tools/**
      - packages/integration_test/**
      - bin/**
      - .ci.yaml

  - name: Mac plugin_test
    recipe: devicelab/devicelab_drone
    timeout: 60
    properties:
      caches: >-
        [
          {"name":"gradle","path":"gradle"}
        ]
      dependencies: >-
        [
          {"dependency": "android_sdk", "version": "version:31v8"},
          {"dependency": "open_jdk", "version": "11"}
        ]
      tags: >
        ["devicelab","hostonly"]
      task_name: plugin_test
    scheduler: luci
    runIf:
      - dev/**
      - packages/flutter_tools/**
      - bin/**
      - .ci.yaml

  - name: Mac plugin_test_ios
    recipe: devicelab/devicelab_drone
    timeout: 60
    properties:
      caches: >-
        [
          {"name":"gradle","path":"gradle"}
        ]
      dependencies: >-
        [
          {"dependency": "android_sdk", "version": "version:31v8"},
          {"dependency": "open_jdk", "version": "11"},
          {"dependency": "xcode"},
          {"dependency": "gems"}
        ]
      tags: >
        ["devicelab","hostonly"]
      task_name: plugin_test_ios
    scheduler: luci
    runIf:
      - dev/**
      - packages/flutter_tools/**
      - bin/**
      - .ci.yaml

  - name: Mac tool_host_cross_arch_tests
    recipe: flutter/flutter_drone
    bringup: true
    timeout: 60
    properties:
      add_recipes_cq: "true"
      dependencies: >-
        [
          {"dependency": "xcode"},
          {"dependency": "gems"}
        ]
      shard: tool_host_cross_arch_tests
      tags: >
        ["framework","hostonly","shard"]
      test_timeout_secs: "2700"
    runIf:
      - dev/**
      - packages/flutter_tools/**
      - bin/**
      - .ci.yaml

  - name: Mac tool_integration_tests_1_4
    recipe: flutter/flutter_drone
    timeout: 60
    properties:
      add_recipes_cq: "true"
      dependencies: >-
        [
          {"dependency": "android_sdk", "version": "version:31v8"},
          {"dependency": "chrome_and_driver", "version": "version:98.1"},
          {"dependency": "open_jdk", "version": "11"},
          {"dependency": "xcode"},
          {"dependency": "gems"},
          {"dependency": "goldctl"}
        ]
      shard: tool_integration_tests
      subshard: "1_4"
      tags: >
        ["framework","hostonly","shard"]
      test_timeout_secs: "2700"
    scheduler: luci
    runIf:
      - dev/**
      - packages/flutter_tools/**
      - bin/**
      - .ci.yaml

  - name: Mac tool_integration_tests_2_4
    recipe: flutter/flutter_drone
    timeout: 60
    properties:
      add_recipes_cq: "true"
      dependencies: >-
        [
          {"dependency": "android_sdk", "version": "version:31v8"},
          {"dependency": "chrome_and_driver", "version": "version:98.1"},
          {"dependency": "open_jdk", "version": "11"},
          {"dependency": "xcode"},
          {"dependency": "gems"},
          {"dependency": "goldctl"}
        ]
      shard: tool_integration_tests
      subshard: "2_4"
      tags: >
        ["framework","hostonly","shard"]
      test_timeout_secs: "2700"
    scheduler: luci
    runIf:
      - dev/**
      - packages/flutter_tools/**
      - bin/**
      - .ci.yaml

  - name: Mac tool_integration_tests_3_4
    recipe: flutter/flutter_drone
    timeout: 60
    properties:
      add_recipes_cq: "true"
      dependencies: >-
        [
          {"dependency": "android_sdk", "version": "version:31v8"},
          {"dependency": "chrome_and_driver", "version": "version:98.1"},
          {"dependency": "open_jdk", "version": "11"},
          {"dependency": "xcode"},
          {"dependency": "gems"},
          {"dependency": "goldctl"}
        ]
      shard: tool_integration_tests
      subshard: "3_4"
      tags: >
        ["framework","hostonly","shard"]
      test_timeout_secs: "2700"
    scheduler: luci
    runIf:
      - dev/**
      - packages/flutter_tools/**
      - bin/**
      - .ci.yaml

  - name: Mac tool_integration_tests_4_4
    recipe: flutter/flutter_drone
    timeout: 60
    properties:
      add_recipes_cq: "true"
      dependencies: >-
        [
          {"dependency": "android_sdk", "version": "version:31v8"},
          {"dependency": "chrome_and_driver", "version": "version:98.1"},
          {"dependency": "open_jdk", "version": "11"},
          {"dependency": "xcode"},
          {"dependency": "gems"},
          {"dependency": "goldctl"}
        ]
      shard: tool_integration_tests
      subshard: "4_4"
      tags: >
        ["framework","hostonly","shard"]
      test_timeout_secs: "2700"
    scheduler: luci
    runIf:
      - dev/**
      - packages/flutter_tools/**
      - bin/**
      - .ci.yaml

  - name: Mac tool_tests_commands
    recipe: flutter/flutter_drone
    timeout: 60
    properties:
      add_recipes_cq: "true"
      dependencies: >-
        [
          {"dependency": "android_sdk", "version": "version:31v8"},
          {"dependency": "open_jdk", "version": "11"}
        ]
      shard: tool_tests
      subshard: commands
      tags: >
        ["framework","hostonly","shard"]
    scheduler: luci

  - name: Mac tool_tests_general
    recipe: flutter/flutter_drone
    timeout: 60
    properties:
      add_recipes_cq: "true"
      dependencies: >-
        [
          {"dependency": "android_sdk", "version": "version:31v8"},
          {"dependency": "open_jdk", "version": "11"}
        ]
      shard: tool_tests
      subshard: general
      tags: >
        ["framework","hostonly","shard"]
    scheduler: luci
    runIf:
      - dev/**
      - packages/flutter_tools/**
      - bin/**
      - .ci.yaml

  - name: Mac verify_binaries_codesigned
    enabled_branches:
      - dev
      - beta
      - stable
    recipe: flutter/flutter
    timeout: 60
    properties:
      dependencies: >-
        [
          {"dependency": "xcode"}
        ]
      tags: >
        ["framework","hostonly","shard"]
      validation: verify_binaries_codesigned
      validation_name: Verify binaries codesigned
    scheduler: luci

  - name: Mac web_tool_tests
    recipe: flutter/flutter_drone
    timeout: 60
    properties:
      dependencies: >-
        [
          {"dependency": "android_sdk", "version": "version:31v8"},
          {"dependency": "chrome_and_driver", "version": "version:98.1"},
          {"dependency": "open_jdk", "version": "11"},
          {"dependency": "goldctl"}
        ]
      shard: web_tool_tests
      subshard: web
      tags: >
        ["framework","hostonly","shard"]
    scheduler: luci
    runIf:
      - dev/**
      - packages/flutter_tools/**
      - bin/**
      - .ci.yaml

  - name: Mac_android entrypoint_dart_registrant
    recipe: devicelab/devicelab_drone
    timeout: 60
    properties:
      tags: >
        ["devicelab","android","mac"]
      task_name: entrypoint_dart_registrant
    runIf:
      - dev/**
      - packages/flutter_tools/**
      - bin/**
      - .ci.yaml

  - name: Mac_android hello_world_android__compile
    recipe: devicelab/devicelab_drone
    presubmit: false
    timeout: 60
    properties:
      tags: >
        ["devicelab","android","mac"]
      task_name: hello_world_android__compile
    scheduler: luci

  - name: Mac_android hot_mode_dev_cycle__benchmark
    recipe: devicelab/devicelab_drone
    presubmit: false
    timeout: 60
    properties:
      tags: >
        ["devicelab","android","mac"]
      task_name: hot_mode_dev_cycle__benchmark
    scheduler: luci

  - name: Mac_android integration_test_test
    recipe: devicelab/devicelab_drone
    presubmit: false
    timeout: 60
    properties:
      tags: >
        ["devicelab","android","mac"]
      task_name: integration_test_test
    scheduler: luci

  - name: Mac_android integration_ui_frame_number
    recipe: devicelab/devicelab_drone
    presubmit: false
    timeout: 60
    properties:
      tags: >
        ["devicelab","android","mac"]
      task_name: integration_ui_frame_number
    scheduler: luci

  - name: Mac_android microbenchmarks
    recipe: devicelab/devicelab_drone
    presubmit: false
    timeout: 60
    properties:
      tags: >
        ["devicelab","android","mac"]
      task_name: microbenchmarks
    scheduler: luci

  - name: Mac_android run_release_test
    recipe: devicelab/devicelab_drone
    runIf:
      - dev/**
    timeout: 60
    properties:
      tags: >
        ["devicelab","android","mac"]
      task_name: run_release_test
    scheduler: luci

  - name: Mac_android flutter_gallery_mac__start_up
    recipe: devicelab/devicelab_drone
    presubmit: false
    timeout: 60
    properties:
      tags: >
        ["devicelab","android","mac"]
      task_name: flutter_gallery_mac__start_up
    scheduler: luci

  - name: Mac_ios animation_with_microtasks_perf_ios__timeline_summary
    recipe: devicelab/devicelab_drone
    presubmit: false
    timeout: 60
    properties:
      tags: >
        ["devicelab","ios","mac"]
      task_name: animation_with_microtasks_perf_ios__timeline_summary
    scheduler: luci

  - name: Mac_ios backdrop_filter_perf_ios__timeline_summary
    recipe: devicelab/devicelab_drone
    presubmit: false
    timeout: 60
    properties:
      tags: >
        ["devicelab","ios","mac"]
      task_name: backdrop_filter_perf_ios__timeline_summary
    scheduler: luci

  - name: Mac_ios basic_material_app_ios__compile
    recipe: devicelab/devicelab_drone
    presubmit: false
    timeout: 60
    properties:
      tags: >
        ["devicelab","ios","mac"]
      task_name: basic_material_app_ios__compile
    scheduler: luci

  - name: Mac_ios channels_integration_test_ios
    recipe: devicelab/devicelab_drone
    presubmit: false
    timeout: 60
    properties:
      tags: >
        ["devicelab","ios","mac"]
      task_name: channels_integration_test_ios
    scheduler: luci

  - name: Mac_ios complex_layout_ios__compile
    recipe: devicelab/devicelab_drone
    presubmit: false
    timeout: 60
    properties:
      tags: >
        ["devicelab","ios","mac"]
      task_name: complex_layout_ios__compile
      dependencies: >-
        [
          {"dependency": "open_jdk", "version": "11"}
        ]
      caches: >-
        [
          {"name": "openjdk_11", "path": "java"}
        ]
    scheduler: luci

  - name: Mac_ios complex_layout_ios__start_up
    recipe: devicelab/devicelab_drone
    presubmit: false
    timeout: 60
    properties:
      tags: >
        ["devicelab","ios","mac"]
      task_name: complex_layout_ios__start_up
      dependencies: >-
        [
          {"dependency": "open_jdk", "version": "11"}
        ]
      caches: >-
        [
          {"name": "openjdk_11", "path": "java"}
        ]
    scheduler: luci

  - name: Mac_ios complex_layout_scroll_perf_ios__timeline_summary
    recipe: devicelab/devicelab_drone
    presubmit: false
    timeout: 60
    properties:
      tags: >
        ["devicelab","ios","mac"]
      task_name: complex_layout_scroll_perf_ios__timeline_summary
      dependencies: >-
        [
          {"dependency": "open_jdk", "version": "11"}
        ]
      caches: >-
        [
          {"name": "openjdk_11", "path": "java"}
        ]
    scheduler: luci

  - name: Mac_ios cubic_bezier_perf_ios_sksl_warmup__timeline_summary
    recipe: devicelab/devicelab_drone
    presubmit: false
    timeout: 60
    properties:
      tags: >
        ["devicelab","ios","mac"]
      task_name: cubic_bezier_perf_ios_sksl_warmup__timeline_summary
    scheduler: luci

  - name: Mac_ios external_ui_integration_test_ios
    recipe: devicelab/devicelab_drone
    presubmit: false
    timeout: 60
    properties:
      tags: >
        ["devicelab","ios","mac"]
      task_name: external_ui_integration_test_ios
    scheduler: luci

  - name: Mac_ios route_test_ios
    recipe: devicelab/devicelab_drone
    presubmit: false
    timeout: 60
    properties:
      tags: >
        ["devicelab","ios","mac"]
      task_name: route_test_ios
    scheduler: luci

  - name: Mac_ios flavors_test_ios
    recipe: devicelab/devicelab_drone
    presubmit: false
    timeout: 60
    properties:
      tags: >
        ["devicelab","ios","mac"]
      task_name: flavors_test_ios
    scheduler: luci

  - name: Mac_ios flutter_gallery_ios__compile
    recipe: devicelab/devicelab_drone
    presubmit: false
    timeout: 60
    properties:
      tags: >
        ["devicelab","ios","mac"]
      task_name: flutter_gallery_ios__compile
    scheduler: luci

  - name: Mac_ios flutter_gallery_ios__start_up
    recipe: devicelab/devicelab_drone
    presubmit: false
    timeout: 60
    properties:
      tags: >
        ["devicelab","ios","mac"]
      task_name: flutter_gallery_ios__start_up
    scheduler: luci

  - name: Mac_ios flutter_view_ios__start_up
    recipe: devicelab/devicelab_drone
    presubmit: false
    timeout: 60
    properties:
      tags: >
        ["devicelab","ios","mac"]
      task_name: flutter_view_ios__start_up

  - name: Mac_ios hello_world_ios__compile
    recipe: devicelab/devicelab_drone
    presubmit: false
    timeout: 60
    properties:
      tags: >
        ["devicelab","ios","mac"]
      task_name: hello_world_ios__compile
    scheduler: luci

  - name: Mac_ios hot_mode_dev_cycle_macos_target__benchmark
    recipe: devicelab/devicelab_drone
    timeout: 60
    properties:
      tags: >
        ["devicelab","ios","mac"]
      task_name: hot_mode_dev_cycle_macos_target__benchmark
    runIf:
      - dev/**
    scheduler: luci

  - name: Mac_ios integration_test_test_ios
    recipe: devicelab/devicelab_drone
    presubmit: false
    timeout: 60
    properties:
      tags: >
        ["devicelab","ios","mac"]
      task_name: integration_test_test_ios
    scheduler: luci

  - name: Mac_ios integration_ui_ios_driver
    recipe: devicelab/devicelab_drone
    presubmit: false
    timeout: 60
    properties:
      tags: >
        ["devicelab","ios","mac"]
      task_name: integration_ui_ios_driver
    scheduler: luci

  - name: Mac_ios integration_ui_ios_frame_number
    recipe: devicelab/devicelab_drone
    presubmit: false
    timeout: 60
    properties:
      tags: >
        ["devicelab","ios","mac"]
      task_name: integration_ui_ios_frame_number
    scheduler: luci

  - name: Mac_ios integration_ui_ios_keyboard_resize
    recipe: devicelab/devicelab_drone
    presubmit: false
    timeout: 60
    properties:
      tags: >
        ["devicelab","ios","mac"]
      task_name: integration_ui_ios_keyboard_resize
    scheduler: luci

  - name: Mac_ios integration_ui_ios_screenshot
    recipe: devicelab/devicelab_drone
    presubmit: false
    timeout: 60
    properties:
      tags: >
        ["devicelab","ios","mac"]
      task_name: integration_ui_ios_screenshot
    scheduler: luci

  - name: Mac_ios integration_ui_ios_textfield
    recipe: devicelab/devicelab_drone
    presubmit: false
    timeout: 60
    properties:
      tags: >
        ["devicelab","ios","mac"]
      task_name: integration_ui_ios_textfield
    scheduler: luci

  - name: Mac_ios ios_app_with_extensions_test
    recipe: devicelab/devicelab_drone
    presubmit: false
    timeout: 60
    properties:
      tags: >
        ["devicelab","ios","mac"]
      task_name: ios_app_with_extensions_test
    scheduler: luci

  - name: Mac_ios ios_content_validation_test
    recipe: devicelab/devicelab_drone
    presubmit: false
    timeout: 60
    properties:
      tags: >
        ["devicelab","ios","mac"]
      task_name: ios_content_validation_test
    scheduler: luci

  - name: Mac_ios ios_defines_test
    recipe: devicelab/devicelab_drone
    presubmit: false
    timeout: 60
    properties:
      tags: >
        ["devicelab","ios","mac"]
      task_name: ios_defines_test
    scheduler: luci

  - name: Mac_ios ios_platform_view_tests
    recipe: devicelab/devicelab_drone
    presubmit: false
    timeout: 60
    properties:
      tags: >
        ["devicelab","ios","mac"]
      task_name: ios_platform_view_tests
    scheduler: luci

  - name: Mac_ios large_image_changer_perf_ios
    bringup: true # Flaky https://github.com/flutter/flutter/issues/101059
    recipe: devicelab/devicelab_drone
    presubmit: false
    timeout: 60
    properties:
      tags: >
        ["devicelab","ios","mac"]
      task_name: large_image_changer_perf_ios

  - name: Mac_ios macos_chrome_dev_mode
    recipe: devicelab/devicelab_drone
    presubmit: false
    timeout: 60
    properties:
      tags: >
        ["devicelab","ios","mac"]
      task_name: macos_chrome_dev_mode
    scheduler: luci

  - name: Mac_ios microbenchmarks_ios
    recipe: devicelab/devicelab_drone
    presubmit: false
    timeout: 60
    properties:
      tags: >
        ["devicelab","ios","mac"]
      task_name: microbenchmarks_ios
    scheduler: luci

  - name: Mac_ios new_gallery_ios__transition_perf
    bringup: true # Flaky https://github.com/flutter/flutter/issues/96401
    recipe: devicelab/devicelab_drone
    presubmit: false
    timeout: 60
    properties:
      tags: >
        ["devicelab","ios","mac"]
      task_name: new_gallery_ios__transition_perf

  - name: Mac_ios new_gallery_impeller_ios__transition_perf
    bringup: true # Flaky https://github.com/flutter/flutter/issues/96401
    recipe: devicelab/devicelab_drone
    presubmit: false
    timeout: 60
    properties:
      tags: >
        ["devicelab","ios","mac"]
      task_name: new_gallery_impeller_ios__transition_perf

  - name: Mac_ios ios_picture_cache_complexity_scoring_perf__timeline_summary
    recipe: devicelab/devicelab_drone
    presubmit: false
    timeout: 60
    properties:
      tags: >
        ["devicelab","ios","mac"]
      task_name: ios_picture_cache_complexity_scoring_perf__timeline_summary
    scheduler: luci

  - name: Mac_ios platform_channel_sample_test_ios
    recipe: devicelab/devicelab_drone
    presubmit: false
    timeout: 60
    properties:
      tags: >
        ["devicelab","ios","mac"]
      task_name: platform_channel_sample_test_ios
    scheduler: luci

  - name: Mac_ios platform_channel_sample_test_swift
    recipe: devicelab/devicelab_drone
    presubmit: false
    timeout: 60
    properties:
      tags: >
        ["devicelab","ios","mac"]
      task_name: platform_channel_sample_test_swift
    scheduler: luci

  - name: Mac_ios platform_channels_benchmarks_ios
    recipe: devicelab/devicelab_drone
    presubmit: false
    timeout: 60
    properties:
      tags: >
        ["devicelab","ios","mac"]
      task_name: platform_channels_benchmarks_ios
    scheduler: luci

  - name: Mac_ios platform_interaction_test_ios
    recipe: devicelab/devicelab_drone
    presubmit: false
    timeout: 60
    properties:
      tags: >
        ["devicelab","ios","mac"]
      task_name: platform_interaction_test_ios
    scheduler: luci

  - name: Mac_ios platform_view_ios__start_up
    recipe: devicelab/devicelab_drone
    presubmit: false
    timeout: 60
    properties:
      tags: >
        ["devicelab","ios","mac"]
      task_name: platform_view_ios__start_up
    scheduler: luci

  - name: Mac_ios platform_views_scroll_perf_ios__timeline_summary
    recipe: devicelab/devicelab_drone
    presubmit: false
    timeout: 60
    properties:
      tags: >
        ["devicelab","ios","mac"]
      task_name: platform_views_scroll_perf_ios__timeline_summary
    scheduler: luci

  - name: Mac_ios post_backdrop_filter_perf_ios__timeline_summary
    recipe: devicelab/devicelab_drone
    presubmit: false
    timeout: 60
    properties:
      tags: >
        ["devicelab","ios","mac"]
      task_name: post_backdrop_filter_perf_ios__timeline_summary
    scheduler: luci

  - name: Mac_ios simple_animation_perf_ios
    recipe: devicelab/devicelab_drone
    presubmit: false
    timeout: 60
    properties:
      tags: >
        ["devicelab","ios","mac"]
      task_name: simple_animation_perf_ios
    scheduler: luci

  - name: Mac_ios hot_mode_dev_cycle_ios__benchmark
    bringup: true # Flaky https://github.com/flutter/flutter/issues/95582
    recipe: devicelab/devicelab_drone
    presubmit: false
    timeout: 60
    properties:
      tags: >
        ["devicelab","ios","mac"]
      task_name: hot_mode_dev_cycle_ios__benchmark

  - name: Mac_ios tiles_scroll_perf_ios__timeline_summary
    recipe: devicelab/devicelab_drone
    presubmit: false
    timeout: 60
    properties:
      tags: >
        ["devicelab","ios","mac"]
      task_name: tiles_scroll_perf_ios__timeline_summary
    scheduler: luci

  - name: Mac_ios native_ui_tests_ios
    recipe: devicelab/devicelab_drone
    presubmit: false
    timeout: 60
    properties:
      tags: >
        ["devicelab","ios","mac"]
      task_name: native_ui_tests_ios

  - name: Mac native_ui_tests_macos
    recipe: devicelab/devicelab_drone
    timeout: 60
    properties:
      dependencies: >-
        [
          {"dependency": "xcode"},
          {"dependency": "gems"}
        ]
      tags: >
        ["devicelab","hostonly"]
      task_name: native_ui_tests_macos
    scheduler: luci
    runIf:
      - dev/**
      - packages/flutter_tools/**
      - bin/**
      - .ci.yaml

  - name: Mac run_release_test_macos
    recipe: devicelab/devicelab_drone
    timeout: 60
    properties:
      dependencies: >-
        [
          {"dependency": "xcode"},
          {"dependency": "gems"}
        ]
      tags: >
        ["devicelab","hostonly"]
      task_name: run_release_test_macos
    runIf:
      - dev/**
      - packages/flutter_tools/**
      - bin/**
      - .ci.yaml
    scheduler: luci

  - name: Windows build_aar_module_test
    bringup: true # Flaky https://github.com/flutter/flutter/issues/102226
    recipe: devicelab/devicelab_drone
    timeout: 60
    properties:
      add_recipes_cq: "true"
      caches: >-
        [
          {"name":"gradle","path":"gradle"},
          {"name": "openjdk_11", "path": "java"}
        ]
      dependencies: >-
        [
          {"dependency": "android_sdk", "version": "version:31v8"},
          {"dependency": "chrome_and_driver", "version": "version:96.2"},
          {"dependency": "open_jdk", "version": "11"}
        ]
      tags: >
        ["devicelab","hostonly"]
      task_name: build_aar_module_test
    scheduler: luci
    runIf:
      - dev/**
      - packages/flutter_tools/**
      - bin/**
      - .ci.yaml

  - name: Windows build_tests_1_3
    recipe: flutter/flutter_drone
    timeout: 60
    properties:
      add_recipes_cq: "true"
      dependencies: >-
        [
          {"dependency": "android_sdk", "version": "version:31v8"},
          {"dependency": "chrome_and_driver", "version": "version:96.2"},
          {"dependency": "open_jdk", "version": "11"},
          {"dependency": "goldctl"},
          {"dependency": "vs_build", "version": "version:vs2019"}
        ]
      shard: build_tests
      subshard: "1_3"
      tags: >
        ["framework","hostonly","shard"]
    scheduler: luci

  - name: Windows build_tests_2_3
    recipe: flutter/flutter_drone
    timeout: 60
    properties:
      add_recipes_cq: "true"
      dependencies: >-
        [
          {"dependency": "android_sdk", "version": "version:31v8"},
          {"dependency": "chrome_and_driver", "version": "version:96.2"},
          {"dependency": "open_jdk", "version": "11"},
          {"dependency": "goldctl"},
          {"dependency": "vs_build", "version": "version:vs2019"}
        ]
      shard: build_tests
      subshard: "2_3"
      tags: >
        ["framework","hostonly","shard"]
    scheduler: luci

  - name: Windows build_tests_3_3
    recipe: flutter/flutter_drone
    timeout: 60
    properties:
      add_recipes_cq: "true"
      dependencies: >-
        [
          {"dependency": "android_sdk", "version": "version:31v8"},
          {"dependency": "chrome_and_driver", "version": "version:96.2"},
          {"dependency": "open_jdk", "version": "11"},
          {"dependency": "goldctl"},
          {"dependency": "vs_build", "version": "version:vs2019"}
        ]
      shard: build_tests
      subshard: "3_3"
      tags: >
        ["framework","hostonly","shard"]
    scheduler: luci

  - name: Windows customer_testing
    recipe: flutter/flutter
    timeout: 60
    properties:
      add_recipes_cq: "true"
      validation: customer_testing
      validation_name: Customer testing
      tags: >
        ["framework","hostonly"]
    scheduler: luci

  - name: Windows framework_tests_libraries
    recipe: flutter/flutter_drone
    timeout: 60
    properties:
      dependencies: >-
        [
          {"dependency": "goldctl"}
        ]
      shard: framework_tests
      subshard: libraries
      tags: >
        ["framework","hostonly","shard"]
    scheduler: luci
    runIf:
      - dev/
      - packages/flutter/
      - packages/flutter_driver/
      - packages/integration_test/
      - packages/flutter_localizations/
      - packages/fuchsia_remote_debug_protocol/
      - packages/flutter_test/
      - packages/flutter_goldens/
      - packages/flutter_tools/
      - bin/
      - .ci.yaml

  - name: Windows framework_tests_misc
    recipe: flutter/flutter_drone
    timeout: 60
    properties:
      dependencies: >-
        [
          {"dependency": "goldctl"},
          {"dependency": "vs_build", "version": "version:vs2019"},
          {"dependency": "open_jdk", "version": "11"},
          {"dependency": "android_sdk", "version": "version:31v8"}
        ]
      shard: framework_tests
      subshard: misc
      tags: >
        ["framework","hostonly","shard"]
    scheduler: luci
    runIf:
      - dev/
      - packages/flutter/
      - packages/flutter_driver/
      - packages/integration_test/
      - packages/flutter_localizations/
      - packages/fuchsia_remote_debug_protocol/
      - packages/flutter_test/
      - packages/flutter_goldens/
      - packages/flutter_tools/
      - bin/
      - .ci.yaml

  - name: Windows framework_tests_widgets
    recipe: flutter/flutter_drone
    timeout: 60
    properties:
      dependencies: >-
        [
          {"dependency": "goldctl"}
        ]
      shard: framework_tests
      subshard: widgets
      tags: >
        ["framework","hostonly","shard"]
    scheduler: luci
    runIf:
      - dev/
      - packages/flutter/
      - packages/flutter_driver/
      - packages/integration_test/
      - packages/flutter_localizations/
      - packages/fuchsia_remote_debug_protocol/
      - packages/flutter_test/
      - packages/flutter_goldens/
      - packages/flutter_tools/
      - bin/
      - .ci.yaml

  - name: Windows gradle_plugin_bundle_test
    recipe: devicelab/devicelab_drone
    timeout: 60
    properties:
      caches: >-
        [
          {"name":"gradle","path":"gradle"}
        ]
      dependencies: >-
        [
          {"dependency": "android_sdk", "version": "version:31v8"},
          {"dependency": "chrome_and_driver", "version": "version:96.2"},
          {"dependency": "open_jdk", "version": "11"}
        ]
      tags: >
        ["devicelab","hostonly"]
      task_name: gradle_plugin_bundle_test
    scheduler: luci
    runIf:
      - dev/**
      - bin/**
      - .ci.yaml

<<<<<<< HEAD
  - name: Windows gradle_plugin_fat_apk_test
    bringup: true # Flaky https://github.com/flutter/flutter/issues/101428
    recipe: devicelab/devicelab_drone
    presubmit: false
    timeout: 60
    properties:
      caches: >-
        [
          {"name":"gradle","path":"gradle"}
        ]
      dependencies: >-
        [
          {"dependency": "android_sdk", "version": "version:31v8"},
          {"dependency": "chrome_and_driver", "version": "version:96.2"},
          {"dependency": "open_jdk", "version": "11"}
        ]
      tags: >
        ["devicelab","hostonly"]
      task_name: gradle_plugin_fat_apk_test

=======
>>>>>>> a9eaee55
  - name: Windows hot_mode_dev_cycle_win_target__benchmark
    recipe: devicelab/devicelab_drone
    presubmit: false
    timeout: 60
    properties:
      caches: >-
        [
          {"name":"gradle","path":"gradle"}
        ]
      dependencies: >-
        [
          {"dependency": "vs_build", "version": "version:vs2019"}
        ]
      tags: >
        ["devicelab","hostonly"]
      task_name: hot_mode_dev_cycle_win_target__benchmark
    scheduler: luci

  - name: Windows module_custom_host_app_name_test
    recipe: devicelab/devicelab_drone
    timeout: 60
    properties:
      dependencies: >-
        [
          {"dependency": "android_sdk", "version": "version:31v8"},
          {"dependency": "chrome_and_driver", "version": "version:96.2"},
          {"dependency": "open_jdk", "version": "11"}
        ]
      caches: >-
        [
          {"name": "openjdk_11", "path": "java"}
        ]
      tags: >
        ["devicelab","hostonly"]
      task_name: module_custom_host_app_name_test
    scheduler: luci
    runIf:
      - dev/**
      - packages/flutter_tools/**
      - bin/**
      - .ci.yaml

  - name: Windows module_host_with_custom_build_test
    recipe: devicelab/devicelab_drone
    timeout: 60
    properties:
      caches: >-
        [
          {"name":"gradle","path":"gradle"}
        ]
      dependencies: >-
        [
          {"dependency": "android_sdk", "version": "version:31v8"},
          {"dependency": "chrome_and_driver", "version": "version:96.2"},
          {"dependency": "open_jdk", "version": "11"}
        ]
      tags: >
        ["devicelab","hostonly"]
      task_name: module_host_with_custom_build_test
    scheduler: luci
    runIf:
      - dev/**
      - packages/flutter_tools/**
      - bin/**
      - .ci.yaml

  - name: Windows module_test
    recipe: devicelab/devicelab_drone
    timeout: 60
    properties:
      caches: >-
        [
          {"name":"gradle", "path":"gradle"},
          {"name": "openjdk_11", "path": "java"}
        ]
      dependencies: >-
        [
          {"dependency": "android_sdk", "version": "version:31v8"},
          {"dependency": "chrome_and_driver", "version": "version:96.2"},
          {"dependency": "open_jdk", "version": "11"}
        ]
      tags: >
        ["devicelab","hostonly"]
      task_name: module_test
    scheduler: luci
    runIf:
      - dev/**
      - packages/flutter_tools/**
      - bin/**
      - .ci.yaml

  - name: Windows plugin_dependencies_test
    recipe: devicelab/devicelab_drone
    timeout: 60
    properties:
      caches: >-
        [
          {"name":"gradle","path":"gradle"},
          {"name": "openjdk_11", "path": "java"}
        ]
      dependencies: >-
        [
          {"dependency": "android_sdk", "version": "version:31v8"},
          {"dependency": "chrome_and_driver", "version": "version:96.2"},
          {"dependency": "open_jdk", "version": "11"}
        ]
      tags: >
        ["devicelab","hostonly"]
      task_name: plugin_dependencies_test
    scheduler: luci
    runIf:
      - dev/**
      - packages/flutter_tools/**
      - bin/**
      - .ci.yaml

  - name: Windows plugin_test
    recipe: devicelab/devicelab_drone
    timeout: 60
    properties:
      caches: >-
        [
          {"name":"gradle","path":"gradle"}
        ]
      dependencies: >-
        [
          {"dependency": "android_sdk", "version": "version:31v8"},
          {"dependency": "chrome_and_driver", "version": "version:96.2"},
          {"dependency": "open_jdk", "version": "11"}
        ]
      tags: >
        ["devicelab","hostonly"]
      task_name: plugin_test
    scheduler: luci
    runIf:
      - dev/**
      - packages/flutter_tools/**
      - bin/**
      - .ci.yaml

  - name: Windows tool_integration_tests_1_6
    recipe: flutter/flutter_drone
    timeout: 60
    properties:
      add_recipes_cq: "true"
      dependencies: >-
        [
          {"dependency": "android_sdk", "version": "version:31v8"},
          {"dependency": "chrome_and_driver", "version": "version:96.2"},
          {"dependency": "open_jdk", "version": "11"},
          {"dependency": "goldctl"},
          {"dependency": "vs_build", "version": "version:vs2019"}
        ]
      shard: tool_integration_tests
      subshard: "1_6"
      tags: >
        ["framework","hostonly","shard"]
      test_timeout_secs: "2700"
    scheduler: luci
    runIf:
      - dev/**
      - packages/flutter_tools/**
      - bin/**
      - .ci.yaml

  - name: Windows tool_integration_tests_2_6
    recipe: flutter/flutter_drone
    timeout: 60
    properties:
      add_recipes_cq: "true"
      dependencies: >-
        [
          {"dependency": "android_sdk", "version": "version:31v8"},
          {"dependency": "chrome_and_driver", "version": "version:96.2"},
          {"dependency": "open_jdk", "version": "11"},
          {"dependency": "goldctl"},
          {"dependency": "vs_build", "version": "version:vs2019"}
        ]
      shard: tool_integration_tests
      subshard: "2_6"
      tags: >
        ["framework","hostonly","shard"]
      test_timeout_secs: "2700"
    scheduler: luci
    runIf:
      - dev/**
      - packages/flutter_tools/**
      - bin/**
      - .ci.yaml

  - name: Windows tool_integration_tests_3_6
    recipe: flutter/flutter_drone
    timeout: 60
    properties:
      add_recipes_cq: "true"
      dependencies: >-
        [
          {"dependency": "android_sdk", "version": "version:31v8"},
          {"dependency": "chrome_and_driver", "version": "version:96.2"},
          {"dependency": "open_jdk", "version": "11"},
          {"dependency": "goldctl"},
          {"dependency": "vs_build", "version": "version:vs2019"}
        ]
      shard: tool_integration_tests
      subshard: "3_6"
      tags: >
        ["framework","hostonly","shard"]
      test_timeout_secs: "2700"
    scheduler: luci
    runIf:
      - dev/**
      - packages/flutter_tools/**
      - bin/**
      - .ci.yaml

  - name: Windows tool_integration_tests_4_6
    recipe: flutter/flutter_drone
    timeout: 60
    properties:
      add_recipes_cq: "true"
      dependencies: >-
        [
          {"dependency": "android_sdk", "version": "version:31v8"},
          {"dependency": "chrome_and_driver", "version": "version:96.2"},
          {"dependency": "open_jdk", "version": "11"},
          {"dependency": "goldctl"},
          {"dependency": "vs_build", "version": "version:vs2019"}
        ]
      shard: tool_integration_tests
      subshard: "4_6"
      tags: >
        ["framework","hostonly","shard"]
      test_timeout_secs: "2700"
    scheduler: luci
    runIf:
      - dev/**
      - packages/flutter_tools/**
      - bin/**
      - .ci.yaml

  - name: Windows tool_integration_tests_5_6
    recipe: flutter/flutter_drone
    timeout: 60
    properties:
      add_recipes_cq: "true"
      dependencies: >-
        [
          {"dependency": "android_sdk", "version": "version:31v8"},
          {"dependency": "chrome_and_driver", "version": "version:96.2"},
          {"dependency": "open_jdk", "version": "11"},
          {"dependency": "goldctl"},
          {"dependency": "vs_build", "version": "version:vs2019"}
        ]
      shard: tool_integration_tests
      subshard: "5_6"
      tags: >
        ["framework","hostonly","shard"]
      test_timeout_secs: "2700"
    scheduler: luci
    runIf:
      - dev/**
      - packages/flutter_tools/**
      - bin/**
      - .ci.yaml

  - name: Windows tool_integration_tests_6_6
    recipe: flutter/flutter_drone
    timeout: 60
    properties:
      add_recipes_cq: "true"
      dependencies: >-
        [
          {"dependency": "android_sdk", "version": "version:31v8"},
          {"dependency": "chrome_and_driver", "version": "version:96.2"},
          {"dependency": "open_jdk", "version": "11"},
          {"dependency": "goldctl"},
          {"dependency": "vs_build", "version": "version:vs2019"}
        ]
      shard: tool_integration_tests
      subshard: "6_6"
      tags: >
        ["framework","hostonly","shard"]
      test_timeout_secs: "2700"
    scheduler: luci
    runIf:
      - dev/**
      - packages/flutter_tools/**
      - bin/**
      - .ci.yaml

  - name: Windows tool_tests_commands
    recipe: flutter/flutter_drone
    timeout: 60
    properties:
      add_recipes_cq: "true"
      dependencies: >-
        [
          {"dependency": "android_sdk", "version": "version:31v8"},
          {"dependency": "open_jdk", "version": "11"}
        ]
      shard: tool_tests
      subshard: commands
      tags: >
        ["framework","hostonly","shard"]
    scheduler: luci
    runIf:
      - dev/**
      - packages/flutter_tools/**
      - bin/**
      - .ci.yaml

  - name: Windows tool_tests_general
    recipe: flutter/flutter_drone
    timeout: 60
    properties:
      add_recipes_cq: "true"
      dependencies: >-
        [
          {"dependency": "android_sdk", "version": "version:31v8"},
          {"dependency": "open_jdk", "version": "11"}
        ]
      shard: tool_tests
      subshard: general
      tags: >
        ["framework","hostonly","shard"]
    scheduler: luci
    runIf:
      - dev/**
      - packages/flutter_tools/**
      - bin/**
      - .ci.yaml

  - name: Windows web_tool_tests
    recipe: flutter/flutter_drone
    timeout: 60
    properties:
      dependencies: >-
        [
          {"dependency": "android_sdk", "version": "version:31v8"},
          {"dependency": "chrome_and_driver", "version": "version:96.2"},
          {"dependency": "open_jdk", "version": "11"},
          {"dependency": "goldctl"}
        ]
      shard: web_tool_tests
      subshard: web
      tags: >
        ["framework","hostonly","shard"]
    scheduler: luci
    runIf:
      - dev/**
      - packages/flutter_tools/**
      - bin/**
      - .ci.yaml

  - name: Windows windows_home_scroll_perf__timeline_summary
    recipe: devicelab/devicelab_drone
    timeout: 60
    properties:
      tags: >
        ["devicelab","hostonly"]
      dependencies: >-
        [
          {"dependency": "vs_build", "version": "version:vs2019"}
        ]
      task_name: windows_home_scroll_perf__timeline_summary
    scheduler: luci

  - name: Windows_android basic_material_app_win__compile
    recipe: devicelab/devicelab_drone
    presubmit: false
    timeout: 60
    properties:
      tags: >
        ["devicelab","android","windows"]
      task_name: basic_material_app_win__compile
    scheduler: luci

  - name: Windows_android channels_integration_test_win
    recipe: devicelab/devicelab_drone
    presubmit: false
    timeout: 60
    properties:
      tags: >
        ["devicelab","android","windows"]
      task_name: channels_integration_test_win
    scheduler: luci

  - name: Windows_android complex_layout_win__compile
    recipe: devicelab/devicelab_drone
    presubmit: false
    timeout: 60
    properties:
      tags: >
        ["devicelab","android","windows"]
      task_name: complex_layout_win__compile
      dependencies: >-
        [
          {"dependency": "open_jdk", "version": "11"}
        ]
      caches: >-
        [
          {"name": "openjdk_11", "path": "java"}
        ]
    scheduler: luci

  - name: Windows_android flavors_test_win
    recipe: devicelab/devicelab_drone
    presubmit: false
    timeout: 60
    properties:
      tags: >
        ["devicelab","android","windows"]
      task_name: flavors_test_win
    scheduler: luci

  - name: Windows_android flutter_gallery_win__compile
    recipe: devicelab/devicelab_drone
    presubmit: false
    timeout: 60
    properties:
      tags: >
        ["devicelab","android","windows"]
      task_name: flutter_gallery_win__compile
    scheduler: luci

  - name: Windows_android hot_mode_dev_cycle_win__benchmark
    recipe: devicelab/devicelab_drone
    presubmit: false
    timeout: 60
    properties:
      tags: >
        ["devicelab","android","windows"]
      task_name: hot_mode_dev_cycle_win__benchmark
    scheduler: luci

  - name: Windows_android windows_chrome_dev_mode
    recipe: devicelab/devicelab_drone
    presubmit: false
    timeout: 60
    properties:
      tags: >
        ["devicelab","android","windows"]
      task_name: windows_chrome_dev_mode
    scheduler: luci

  - name: google_test
    bringup: true
    presubmit: false
    scheduler: google_internal
    properties:
      tags: >
          ["framework","hostonly","shard"]<|MERGE_RESOLUTION|>--- conflicted
+++ resolved
@@ -3864,29 +3864,6 @@
       - bin/**
       - .ci.yaml
 
-<<<<<<< HEAD
-  - name: Windows gradle_plugin_fat_apk_test
-    bringup: true # Flaky https://github.com/flutter/flutter/issues/101428
-    recipe: devicelab/devicelab_drone
-    presubmit: false
-    timeout: 60
-    properties:
-      caches: >-
-        [
-          {"name":"gradle","path":"gradle"}
-        ]
-      dependencies: >-
-        [
-          {"dependency": "android_sdk", "version": "version:31v8"},
-          {"dependency": "chrome_and_driver", "version": "version:96.2"},
-          {"dependency": "open_jdk", "version": "11"}
-        ]
-      tags: >
-        ["devicelab","hostonly"]
-      task_name: gradle_plugin_fat_apk_test
-
-=======
->>>>>>> a9eaee55
   - name: Windows hot_mode_dev_cycle_win_target__benchmark
     recipe: devicelab/devicelab_drone
     presubmit: false
