--- conflicted
+++ resolved
@@ -919,18 +919,6 @@
       const int maxFailures = 3;
       int currentFailures = 0;
       for (int i = 0; i < iterations; i += 1) {
-<<<<<<< HEAD
-=======
-        // Startup should not take more than a few minutes. After 10 minutes,
-        // take a screenshot to help debug.
-        final Timer timer = Timer(const Duration(minutes: 10), () async {
-          print('Startup not completed within 10 minutes. Taking a screenshot...');
-          await _flutterScreenshot(
-            device.deviceId,
-            'screenshot_startup_${DateTime.now().toLocal().toIso8601String()}.png',
-          );
-        });
->>>>>>> cd2c08ee
         final int result = await flutter(
           'run',
           options: <String>[
@@ -939,12 +927,6 @@
             '--verbose',
             '--profile',
             '--trace-startup',
-<<<<<<< HEAD
-=======
-            // TODO(vashworth): Remove once done debugging https://github.com/flutter/flutter/issues/129836
-            if (device is IosDevice)
-              '--verbose-system-logs',
->>>>>>> cd2c08ee
             '--target=$target',
             '-d',
             device.deviceId,
@@ -954,10 +936,6 @@
           environment: runEnvironment,
           canFail: true,
         );
-<<<<<<< HEAD
-=======
-        timer.cancel();
->>>>>>> cd2c08ee
         if (result == 0) {
           final Map<String, dynamic> data = json.decode(
             file('${_testOutputDirectory(testDirectory)}/start_up_info.json').readAsStringSync(),
