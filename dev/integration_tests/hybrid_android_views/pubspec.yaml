name: hybrid_platform_views
# This package is not intended for consumption on pub.dev.
publish_to: none
description: An integration test for hybrid composition on Android
version: 1.0.0+1
environment:
  sdk: '>=3.0.0-0 <4.0.0'

dependencies:
  flutter:
    sdk: flutter
  flutter_driver:
    sdk: flutter
  path_provider: 2.0.14
  collection: 1.17.1
  assets_for_android_views:
    git:
      url: https://github.com/flutter/goldens.git
      ref: 64d0f6051b9b7b9933d3d16194170a38f544634a
      path: dev/integration_tests/assets_for_android_views

  async: 2.11.0 # THIS LINE IS AUTOGENERATED - TO UPDATE USE "flutter update-packages --force-upgrade"
  boolean_selector: 2.1.1 # THIS LINE IS AUTOGENERATED - TO UPDATE USE "flutter update-packages --force-upgrade"
  characters: 1.3.0 # THIS LINE IS AUTOGENERATED - TO UPDATE USE "flutter update-packages --force-upgrade"
  ffi: 2.0.1 # THIS LINE IS AUTOGENERATED - TO UPDATE USE "flutter update-packages --force-upgrade"
  file: 6.1.4 # THIS LINE IS AUTOGENERATED - TO UPDATE USE "flutter update-packages --force-upgrade"
  js: 0.6.7 # THIS LINE IS AUTOGENERATED - TO UPDATE USE "flutter update-packages --force-upgrade"
  matcher: 0.12.15 # THIS LINE IS AUTOGENERATED - TO UPDATE USE "flutter update-packages --force-upgrade"
  material_color_utilities: 0.2.0 # THIS LINE IS AUTOGENERATED - TO UPDATE USE "flutter update-packages --force-upgrade"
  meta: 1.9.1 # THIS LINE IS AUTOGENERATED - TO UPDATE USE "flutter update-packages --force-upgrade"
  path: 1.8.3 # THIS LINE IS AUTOGENERATED - TO UPDATE USE "flutter update-packages --force-upgrade"
  path_provider_android: 2.0.21 # THIS LINE IS AUTOGENERATED - TO UPDATE USE "flutter update-packages --force-upgrade"
  path_provider_foundation: 2.2.1 # THIS LINE IS AUTOGENERATED - TO UPDATE USE "flutter update-packages --force-upgrade"
  path_provider_linux: 2.1.10 # THIS LINE IS AUTOGENERATED - TO UPDATE USE "flutter update-packages --force-upgrade"
  path_provider_platform_interface: 2.0.6 # THIS LINE IS AUTOGENERATED - TO UPDATE USE "flutter update-packages --force-upgrade"
  path_provider_windows: 2.1.5 # THIS LINE IS AUTOGENERATED - TO UPDATE USE "flutter update-packages --force-upgrade"
  platform: 3.1.0 # THIS LINE IS AUTOGENERATED - TO UPDATE USE "flutter update-packages --force-upgrade"
  plugin_platform_interface: 2.1.4 # THIS LINE IS AUTOGENERATED - TO UPDATE USE "flutter update-packages --force-upgrade"
  process: 4.2.4 # THIS LINE IS AUTOGENERATED - TO UPDATE USE "flutter update-packages --force-upgrade"
  source_span: 1.9.1 # THIS LINE IS AUTOGENERATED - TO UPDATE USE "flutter update-packages --force-upgrade"
  stack_trace: 1.11.0 # THIS LINE IS AUTOGENERATED - TO UPDATE USE "flutter update-packages --force-upgrade"
  stream_channel: 2.1.1 # THIS LINE IS AUTOGENERATED - TO UPDATE USE "flutter update-packages --force-upgrade"
  string_scanner: 1.2.0 # THIS LINE IS AUTOGENERATED - TO UPDATE USE "flutter update-packages --force-upgrade"
  sync_http: 0.3.1 # THIS LINE IS AUTOGENERATED - TO UPDATE USE "flutter update-packages --force-upgrade"
  term_glyph: 1.2.1 # THIS LINE IS AUTOGENERATED - TO UPDATE USE "flutter update-packages --force-upgrade"
  test_api: 0.5.0 # THIS LINE IS AUTOGENERATED - TO UPDATE USE "flutter update-packages --force-upgrade"
  vector_math: 2.1.4 # THIS LINE IS AUTOGENERATED - TO UPDATE USE "flutter update-packages --force-upgrade"
  vm_service: 11.3.0 # THIS LINE IS AUTOGENERATED - TO UPDATE USE "flutter update-packages --force-upgrade"
  webdriver: 3.0.2 # THIS LINE IS AUTOGENERATED - TO UPDATE USE "flutter update-packages --force-upgrade"
  win32: 3.1.3 # THIS LINE IS AUTOGENERATED - TO UPDATE USE "flutter update-packages --force-upgrade"
  xdg_directories: 1.0.0 # THIS LINE IS AUTOGENERATED - TO UPDATE USE "flutter update-packages --force-upgrade"

dev_dependencies:
  flutter_test:
    sdk: flutter
  test: 1.24.0

  _fe_analyzer_shared: 58.0.0 # THIS LINE IS AUTOGENERATED - TO UPDATE USE "flutter update-packages --force-upgrade"
  analyzer: 5.10.0 # THIS LINE IS AUTOGENERATED - TO UPDATE USE "flutter update-packages --force-upgrade"
  args: 2.4.0 # THIS LINE IS AUTOGENERATED - TO UPDATE USE "flutter update-packages --force-upgrade"
  clock: 1.1.1 # THIS LINE IS AUTOGENERATED - TO UPDATE USE "flutter update-packages --force-upgrade"
  convert: 3.1.1 # THIS LINE IS AUTOGENERATED - TO UPDATE USE "flutter update-packages --force-upgrade"
  coverage: 1.6.3 # THIS LINE IS AUTOGENERATED - TO UPDATE USE "flutter update-packages --force-upgrade"
  crypto: 3.0.2 # THIS LINE IS AUTOGENERATED - TO UPDATE USE "flutter update-packages --force-upgrade"
  fake_async: 1.3.1 # THIS LINE IS AUTOGENERATED - TO UPDATE USE "flutter update-packages --force-upgrade"
  frontend_server_client: 3.2.0 # THIS LINE IS AUTOGENERATED - TO UPDATE USE "flutter update-packages --force-upgrade"
  glob: 2.1.1 # THIS LINE IS AUTOGENERATED - TO UPDATE USE "flutter update-packages --force-upgrade"
  http_multi_server: 3.2.1 # THIS LINE IS AUTOGENERATED - TO UPDATE USE "flutter update-packages --force-upgrade"
  http_parser: 4.0.2 # THIS LINE IS AUTOGENERATED - TO UPDATE USE "flutter update-packages --force-upgrade"
  io: 1.0.4 # THIS LINE IS AUTOGENERATED - TO UPDATE USE "flutter update-packages --force-upgrade"
  logging: 1.1.1 # THIS LINE IS AUTOGENERATED - TO UPDATE USE "flutter update-packages --force-upgrade"
  mime: 1.0.4 # THIS LINE IS AUTOGENERATED - TO UPDATE USE "flutter update-packages --force-upgrade"
  node_preamble: 2.0.2 # THIS LINE IS AUTOGENERATED - TO UPDATE USE "flutter update-packages --force-upgrade"
  package_config: 2.1.0 # THIS LINE IS AUTOGENERATED - TO UPDATE USE "flutter update-packages --force-upgrade"
  pool: 1.5.1 # THIS LINE IS AUTOGENERATED - TO UPDATE USE "flutter update-packages --force-upgrade"
  pub_semver: 2.1.3 # THIS LINE IS AUTOGENERATED - TO UPDATE USE "flutter update-packages --force-upgrade"
  shelf: 1.4.0 # THIS LINE IS AUTOGENERATED - TO UPDATE USE "flutter update-packages --force-upgrade"
  shelf_packages_handler: 3.0.1 # THIS LINE IS AUTOGENERATED - TO UPDATE USE "flutter update-packages --force-upgrade"
  shelf_static: 1.1.1 # THIS LINE IS AUTOGENERATED - TO UPDATE USE "flutter update-packages --force-upgrade"
  shelf_web_socket: 1.0.3 # THIS LINE IS AUTOGENERATED - TO UPDATE USE "flutter update-packages --force-upgrade"
  source_map_stack_trace: 2.1.1 # THIS LINE IS AUTOGENERATED - TO UPDATE USE "flutter update-packages --force-upgrade"
  source_maps: 0.10.12 # THIS LINE IS AUTOGENERATED - TO UPDATE USE "flutter update-packages --force-upgrade"
  test_core: 0.5.0 # THIS LINE IS AUTOGENERATED - TO UPDATE USE "flutter update-packages --force-upgrade"
  typed_data: 1.3.1 # THIS LINE IS AUTOGENERATED - TO UPDATE USE "flutter update-packages --force-upgrade"
  watcher: 1.0.2 # THIS LINE IS AUTOGENERATED - TO UPDATE USE "flutter update-packages --force-upgrade"
  web_socket_channel: 2.3.0 # THIS LINE IS AUTOGENERATED - TO UPDATE USE "flutter update-packages --force-upgrade"
  webkit_inspection_protocol: 1.2.0 # THIS LINE IS AUTOGENERATED - TO UPDATE USE "flutter update-packages --force-upgrade"
  yaml: 3.1.1 # THIS LINE IS AUTOGENERATED - TO UPDATE USE "flutter update-packages --force-upgrade"

flutter:
  uses-material-design: true

<<<<<<< HEAD
# PUBSPEC CHECKSUM: 043d
=======
# PUBSPEC CHECKSUM: 7ad0
>>>>>>> d4869d8d
<|MERGE_RESOLUTION|>--- conflicted
+++ resolved
@@ -90,8 +90,4 @@
 flutter:
   uses-material-design: true
 
-<<<<<<< HEAD
-# PUBSPEC CHECKSUM: 043d
-=======
-# PUBSPEC CHECKSUM: 7ad0
->>>>>>> d4869d8d
+# PUBSPEC CHECKSUM: 7ad0