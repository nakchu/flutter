// Copyright 2014 The Flutter Authors. All rights reserved.
// Use of this source code is governed by a BSD-style license that can be
// found in the LICENSE file.

// Runs the tests for the flutter/flutter repository.
//
//
// By default, test output is filtered and only errors are shown. (If a
// particular test takes longer than _quietTimeout in utils.dart, the output is
// shown then also, in case something has hung.)
//
//  --verbose stops the output cleanup and just outputs everything verbatim.
//
//
// By default, errors are non-fatal; all tests are executed and the output
// ends with a summary of the errors that were detected.
//
// Exit code is 1 if there was an error.
//
//  --abort-on-error causes the script to exit immediately when hitting an error.
//
//
// By default, all tests are run. However, the tests support being split by
// shard and subshard. (Inspect the code to see what shards and subshards are
// supported.)
//
// If the CIRRUS_TASK_NAME environment variable exists, it is used to determine
// the shard and sub-shard, by parsing it in the form shard-subshard-platform,
// ignoring the platform.
//
// For local testing you can just set the SHARD and SUBSHARD environment
// variables. For example, to run all the framework tests you can just set
// SHARD=framework_tests. Some shards support named subshards, like
// SHARD=framework_tests SUBSHARD=widgets. Others support arbitrary numbered
// subsharding, like SHARD=build_tests SUBSHARD=1_2 (where 1_2 means "one of
// two" as in run the first half of the tests).
//
// So for example to run specifically the third subshard of the Web tests you
// would set SHARD=web_tests SUBSHARD=2 (it's zero-based).
//
// By default, where supported, tests within a shard are executed in a random
// order to (eventually) catch inter-test dependencies.
//
//  --test-randomize-ordering-seed=<n> sets the shuffle seed for reproducing runs.
//
//
// All other arguments are treated as arguments to pass to the flutter tool when
// running tests.

import 'dart:convert';
import 'dart:core' as system show print;
import 'dart:core' hide print;
import 'dart:io' as system show exit;
import 'dart:io' hide exit;
import 'dart:math' as math;
import 'dart:typed_data';

import 'package:archive/archive.dart';
import 'package:path/path.dart' as path;

import 'run_command.dart';
import 'suite_runners/run_add_to_app_life_cycle_tests.dart';
import 'suite_runners/run_analyze_tests.dart';
import 'suite_runners/run_android_preview_integration_tool_tests.dart';
import 'suite_runners/run_customer_testing_tests.dart';
import 'suite_runners/run_docs_tests.dart';
import 'suite_runners/run_flutter_packages_tests.dart';
import 'suite_runners/run_framework_coverage_tests.dart';
import 'suite_runners/run_fuchsia_precache.dart';
import 'suite_runners/run_realm_checker_tests.dart';
import 'suite_runners/run_skp_generator_tests.dart';
<<<<<<< HEAD
import 'suite_runners/run_tool_tests.dart';
import 'suite_runners/run_web_long_running_tests.dart';
import 'tool_subsharding.dart';
=======
import 'suite_runners/run_verify_binaries_codesigned_tests.dart';
import 'suite_runners/run_web_tests.dart';
>>>>>>> 140edb98
import 'utils.dart';

typedef ShardRunner = Future<void> Function();

String get platformFolderName {
  if (Platform.isWindows) {
    return 'windows-x64';
  }
  if (Platform.isMacOS) {
    return 'darwin-x64';
  }
  if (Platform.isLinux) {
    return 'linux-x64';
  }
  throw UnsupportedError('The platform ${Platform.operatingSystem} is not supported by this script.');
}
final String flutterTester = path.join(flutterRoot, 'bin', 'cache', 'artifacts', 'engine', platformFolderName, 'flutter_tester$exe');

/// Environment variables to override the local engine when running `pub test`,
/// if such flags are provided to `test.dart`.
final Map<String,String> localEngineEnv = <String, String>{};

const String kTestHarnessShardName = 'test_harness_tests';

const String CIRRUS_TASK_NAME = 'CIRRUS_TASK_NAME';

/// When you call this, you can pass additional arguments to pass custom
/// arguments to flutter test. For example, you might want to call this
/// script with the parameter --local-engine=host_debug_unopt to
/// use your own build of the engine.
///
/// To run the tool_tests part, run it with SHARD=tool_tests
///
/// Examples:
/// SHARD=tool_tests bin/cache/dart-sdk/bin/dart dev/bots/test.dart
/// bin/cache/dart-sdk/bin/dart dev/bots/test.dart --local-engine=host_debug_unopt --local-engine-host=host_debug_unopt
Future<void> main(List<String> args) async {
  try {
    printProgress('STARTING ANALYSIS');
    for (final String arg in args) {
      if (arg.startsWith('--local-engine=')) {
        localEngineEnv['FLUTTER_LOCAL_ENGINE'] = arg.substring('--local-engine='.length);
        flutterTestArgs.add(arg);
      } else if (arg.startsWith('--local-engine-host=')) {
        localEngineEnv['FLUTTER_LOCAL_ENGINE_HOST'] = arg.substring('--local-engine-host='.length);
        flutterTestArgs.add(arg);
      } else if (arg.startsWith('--local-engine-src-path=')) {
        localEngineEnv['FLUTTER_LOCAL_ENGINE_SRC_PATH'] = arg.substring('--local-engine-src-path='.length);
        flutterTestArgs.add(arg);
      } else if (arg.startsWith('--test-randomize-ordering-seed=')) {
        shuffleSeed = arg.substring('--test-randomize-ordering-seed='.length);
      } else if (arg.startsWith('--verbose')) {
        print = (Object? message) {
          system.print(message);
        };
      } else if (arg.startsWith('--abort-on-error')) {
        onError = () {
          system.exit(1);
        };
      } else {
        flutterTestArgs.add(arg);
      }
    }
    if (Platform.environment.containsKey(CIRRUS_TASK_NAME)) {
      printProgress('Running task: ${Platform.environment[CIRRUS_TASK_NAME]}');
    }
    final WebTestsSuite webTestsSuite = WebTestsSuite(flutterTestArgs);
    await selectShard(<String, ShardRunner>{
      'add_to_app_life_cycle_tests': addToAppLifeCycleRunner,
      'build_tests': _runBuildTests,
      'framework_coverage': frameworkCoverageRunner,
      'framework_tests': _runFrameworkTests,
<<<<<<< HEAD
      'tool_tests': () => toolTestsRunner(flutterRoot),
      // web_tool_tests is also used by HHH: https://dart.googlesource.com/recipes/+/refs/heads/master/recipes/dart/flutter_engine.py
=======
      'tool_tests': _runToolTests,
>>>>>>> 140edb98
      'web_tool_tests': _runWebToolTests,
      'tool_integration_tests': _runIntegrationToolTests,
      'android_preview_tool_integration_tests': androidPreviewIntegrationToolTestsRunner,
      'tool_host_cross_arch_tests': _runToolHostCrossArchTests,
      // All the unit/widget tests run using `flutter test --platform=chrome --web-renderer=html`
      'web_tests': webTestsSuite.runWebHtmlUnitTests,
      // All the unit/widget tests run using `flutter test --platform=chrome --web-renderer=canvaskit`
      'web_canvaskit_tests': webTestsSuite.runWebCanvasKitUnitTests,
      // All the unit/widget tests run using `flutter test --platform=chrome --wasm --web-renderer=skwasm`
      'web_skwasm_tests': webTestsSuite.runWebSkwasmUnitTests,
      // All web integration tests
      'web_long_running_tests': webTestsSuite.webLongRunningTestsRunner,
      'flutter_plugins': flutterPackagesRunner,
      'skp_generator': skpGeneratorTestsRunner,
      'realm_checker': realmCheckerTestRunner,
      'customer_testing': customerTestingRunner,
      'analyze': analyzeRunner,
      'fuchsia_precache': fuchsiaPrecacheRunner,
      'docs': docsRunner,
      'verify_binaries_codesigned': verifyCodesignedTestRunner,
      kTestHarnessShardName: _runTestHarnessTests, // Used for testing this script; also run as part of SHARD=framework_tests, SUBSHARD=misc.
    });
  } catch (error, stackTrace) {
    foundError(<String>[
      'UNEXPECTED ERROR!',
      error.toString(),
      ...stackTrace.toString().split('\n'),
      'The test.dart script should be corrected to catch this error and call foundError().',
      '${yellow}Some tests are likely to have been skipped.$reset',
    ]);
    system.exit(255);
  }
  if (hasError) {
    reportErrorsAndExit('${bold}Test failed.$reset');
  }
  reportSuccessAndExit('${bold}Test successful.$reset');
}

/// Verify the Flutter Engine is the revision in
/// bin/cache/internal/engine.version.
Future<void> _validateEngineHash() async {
  if (runningInDartHHHBot) {
    // The Dart HHH bots intentionally modify the local artifact cache
    // and then use this script to run Flutter's test suites.
    // Because the artifacts have been changed, this particular test will return
    // a false positive and should be skipped.
    print('${yellow}Skipping Flutter Engine Version Validation for swarming bot $luciBotId.');
    return;
  }
  final String expectedVersion = File(engineVersionFile).readAsStringSync().trim();
  final CommandResult result = await runCommand(flutterTester, <String>['--help'], outputMode: OutputMode.capture);
  if (result.flattenedStdout!.isNotEmpty) {
    foundError(<String>[
      '${red}The stdout of `$flutterTester --help` was not empty:$reset',
      ...result.flattenedStdout!.split('\n').map((String line) => ' $gray┆$reset $line'),
    ]);
  }
  final String actualVersion;
  try {
    actualVersion = result.flattenedStderr!.split('\n').firstWhere((final String line) {
      return line.startsWith('Flutter Engine Version:');
    });
  } on StateError {
    foundError(<String>[
      '${red}Could not find "Flutter Engine Version:" line in `${path.basename(flutterTester)} --help` stderr output:$reset',
      ...result.flattenedStderr!.split('\n').map((String line) => ' $gray┆$reset $line'),
    ]);
    return;
  }
  if (!actualVersion.contains(expectedVersion)) {
    foundError(<String>['${red}Expected "Flutter Engine Version: $expectedVersion", but found "$actualVersion".$reset']);
  }
}

Future<void> _runTestHarnessTests() async {
  printProgress('${green}Running test harness tests...$reset');

  await _validateEngineHash();

  // Verify that the tests actually return failure on failure and success on
  // success.
  final String automatedTests = path.join(flutterRoot, 'dev', 'automated_tests');

  // We want to run these tests in parallel, because they each take some time
  // to run (e.g. compiling), so we don't want to run them in series, especially
  // on 20-core machines. However, we have a race condition, so for now...
  // Race condition issue: https://github.com/flutter/flutter/issues/90026
  final List<ShardRunner> tests = <ShardRunner>[
    () => runFlutterTest(
      automatedTests,
      script: path.join('test_smoke_test', 'pass_test.dart'),
      printOutput: false,
    ),
    () => runFlutterTest(
      automatedTests,
      script: path.join('test_smoke_test', 'fail_test.dart'),
      expectFailure: true,
      printOutput: false,
    ),
    () => runFlutterTest(
      automatedTests,
      script: path.join('test_smoke_test', 'pending_timer_fail_test.dart'),
      expectFailure: true,
      printOutput: false,
      outputChecker: (CommandResult result) {
        return result.flattenedStdout!.contains('failingPendingTimerTest')
          ? null
          : 'Failed to find the stack trace for the pending Timer.\n\n'
            'stdout:\n${result.flattenedStdout}\n\n'
            'stderr:\n${result.flattenedStderr}';
      },
    ),
    () => runFlutterTest(
      automatedTests,
      script: path.join('test_smoke_test', 'fail_test_on_exception_after_test.dart'),
      expectFailure: true,
      printOutput: false,
      outputChecker: (CommandResult result) {
        const String expectedError = '══╡ EXCEPTION CAUGHT BY FLUTTER TEST FRAMEWORK ╞════════════════════════════════════════════════════\n'
            'The following StateError was thrown running a test (but after the test had completed):\n'
            'Bad state: Exception thrown after test completed.';
        if (result.flattenedStdout!.contains(expectedError)) {
          return null;
        }
        return 'Failed to find expected output on stdout.\n\n'
          'Expected output:\n$expectedError\n\n'
          'Actual stdout:\n${result.flattenedStdout}\n\n'
          'Actual stderr:\n${result.flattenedStderr}';
      },
    ),
    () => runFlutterTest(
      automatedTests,
      script: path.join('test_smoke_test', 'crash1_test.dart'),
      expectFailure: true,
      printOutput: false,
    ),
    () => runFlutterTest(
      automatedTests,
      script: path.join('test_smoke_test', 'crash2_test.dart'),
      expectFailure: true,
      printOutput: false,
    ),
    () => runFlutterTest(
      automatedTests,
      script: path.join('test_smoke_test', 'syntax_error_test.broken_dart'),
      expectFailure: true,
      printOutput: false,
    ),
    () => runFlutterTest(
      automatedTests,
      script: path.join('test_smoke_test', 'missing_import_test.broken_dart'),
      expectFailure: true,
      printOutput: false,
    ),
    () => runFlutterTest(
      automatedTests,
      script: path.join('test_smoke_test', 'disallow_error_reporter_modification_test.dart'),
      expectFailure: true,
      printOutput: false,
    ),
  ];

  List<ShardRunner> testsToRun;

  // Run all tests unless sharding is explicitly specified.
  final String? shardName = Platform.environment[kShardKey];
  if (shardName == kTestHarnessShardName) {
    testsToRun = selectIndexOfTotalSubshard<ShardRunner>(tests);
  } else {
    testsToRun = tests;
  }
  for (final ShardRunner test in testsToRun) {
    await test();
  }

  // Verify that we correctly generated the version file.
  final String? versionError = await verifyVersion(File(path.join(flutterRoot, 'version')));
  if (versionError != null) {
    foundError(<String>[versionError]);
  }
}

final String _toolsPath = path.join(flutterRoot, 'packages', 'flutter_tools');

<<<<<<< HEAD
=======
Future<void> _runGeneralToolTests() async {
  await runDartTest(
    _toolsPath,
    testPaths: <String>[path.join('test', 'general.shard')],
    enableFlutterToolAsserts: false,

    // Detect unit test time regressions (poor time delay handling, etc).
    // This overrides the 15 minute default for tools tests.
    // See the README.md and dart_test.yaml files in the flutter_tools package.
    perTestTimeout: const Duration(seconds: 2),
  );
}

Future<void> _runCommandsToolTests() async {
  await runDartTest(
    _toolsPath,
    forceSingleCore: true,
    testPaths: <String>[path.join('test', 'commands.shard')],
  );
}

>>>>>>> 140edb98
Future<void> _runWebToolTests() async {
  final List<File> allFiles = Directory(path.join(_toolsPath, 'test', 'web.shard'))
      .listSync(recursive: true).whereType<File>().toList();
  final List<String> allTests = <String>[];
  for (final File file in allFiles) {
    if (file.path.endsWith('_test.dart')) {
      allTests.add(file.path);
    }
  }
  await runDartTest(
    _toolsPath,
    forceSingleCore: true,
    testPaths: selectIndexOfTotalSubshard<String>(allTests),
    includeLocalEngineEnv: true,
  );
}

Future<void> _runToolHostCrossArchTests() {
  return runDartTest(
    _toolsPath,
    // These are integration tests
    forceSingleCore: true,
    testPaths: <String>[path.join('test', 'host_cross_arch.shard')],
  );
}

Future<void> _runIntegrationToolTests() async {
  final List<String> allTests = Directory(path.join(_toolsPath, 'test', 'integration.shard'))
      .listSync(recursive: true).whereType<File>()
      .map<String>((FileSystemEntity entry) => path.relative(entry.path, from: _toolsPath))
      .where((String testPath) => path.basename(testPath).endsWith('_test.dart')).toList();

  await runDartTest(
    _toolsPath,
    forceSingleCore: true,
    testPaths: selectIndexOfTotalSubshard<String>(allTests),
    collectMetrics: true,
  );
}

Future<void> runForbiddenFromReleaseTests() async {
  // Build a release APK to get the snapshot json.
  final Directory tempDirectory = Directory.systemTemp.createTempSync('flutter_forbidden_imports.');
  final List<String> command = <String>[
    'build',
    'apk',
    '--target-platform',
    'android-arm64',
    '--release',
    '--analyze-size',
    '--code-size-directory',
    tempDirectory.path,
    '-v',
  ];

  await runCommand(
    flutter,
    command,
    workingDirectory: path.join(flutterRoot, 'examples', 'hello_world'),
  );

  // First, a smoke test.
  final List<String> smokeTestArgs = <String>[
    path.join(flutterRoot, 'dev', 'forbidden_from_release_tests', 'bin', 'main.dart'),
    '--snapshot', path.join(tempDirectory.path, 'snapshot.arm64-v8a.json'),
    '--package-config', path.join(flutterRoot, 'examples', 'hello_world', '.dart_tool', 'package_config.json'),
    '--forbidden-type', 'package:flutter/src/widgets/framework.dart::Widget',
  ];
  await runCommand(
    dart,
    smokeTestArgs,
    workingDirectory: flutterRoot,
    expectNonZeroExit: true,
  );

  // Actual test.
  final List<String> args = <String>[
    path.join(flutterRoot, 'dev', 'forbidden_from_release_tests', 'bin', 'main.dart'),
    '--snapshot', path.join(tempDirectory.path, 'snapshot.arm64-v8a.json'),
    '--package-config', path.join(flutterRoot, 'examples', 'hello_world', '.dart_tool', 'package_config.json'),
    '--forbidden-type', 'package:flutter/src/widgets/widget_inspector.dart::WidgetInspectorService',
    '--forbidden-type', 'package:flutter/src/widgets/framework.dart::DebugCreator',
    '--forbidden-type', 'package:flutter/src/foundation/print.dart::debugPrint',
  ];
  await runCommand(
    dart,
    args,
    workingDirectory: flutterRoot,
  );
}

/// Verifies that APK, and IPA (if on macOS), and native desktop builds the
/// examples apps without crashing. It does not actually launch the apps. That
/// happens later in the devicelab. This is just a smoke-test. In particular,
/// this will verify we can build when there are spaces in the path name for the
/// Flutter SDK and target app.
///
/// Also does some checking about types included in hello_world.
Future<void> _runBuildTests() async {
  final List<Directory> exampleDirectories = Directory(path.join(flutterRoot, 'examples')).listSync()
    // API example builds will be tested in a separate shard.
    .where((FileSystemEntity entity) => entity is Directory && path.basename(entity.path) != 'api').cast<Directory>().toList()
    ..add(Directory(path.join(flutterRoot, 'packages', 'integration_test', 'example')))
    ..add(Directory(path.join(flutterRoot, 'dev', 'integration_tests', 'android_semantics_testing')))
    ..add(Directory(path.join(flutterRoot, 'dev', 'integration_tests', 'android_views')))
    ..add(Directory(path.join(flutterRoot, 'dev', 'integration_tests', 'channels')))
    ..add(Directory(path.join(flutterRoot, 'dev', 'integration_tests', 'hybrid_android_views')))
    ..add(Directory(path.join(flutterRoot, 'dev', 'integration_tests', 'flutter_gallery')))
    ..add(Directory(path.join(flutterRoot, 'dev', 'integration_tests', 'ios_platform_view_tests')))
    ..add(Directory(path.join(flutterRoot, 'dev', 'integration_tests', 'ios_app_with_extensions')))
    ..add(Directory(path.join(flutterRoot, 'dev', 'integration_tests', 'non_nullable')))
    ..add(Directory(path.join(flutterRoot, 'dev', 'integration_tests', 'platform_interaction')))
    ..add(Directory(path.join(flutterRoot, 'dev', 'integration_tests', 'spell_check')))
    ..add(Directory(path.join(flutterRoot, 'dev', 'integration_tests', 'ui')));

  // The tests are randomly distributed into subshards so as to get a uniform
  // distribution of costs, but the seed is fixed so that issues are reproducible.
  final List<ShardRunner> tests = <ShardRunner>[
    for (final Directory exampleDirectory in exampleDirectories)
      () => _runExampleProjectBuildTests(exampleDirectory),
    ...<ShardRunner>[
      // Web compilation tests.
      () => _flutterBuildDart2js(
            path.join('dev', 'integration_tests', 'web'),
            path.join('lib', 'main.dart'),
          ),
      // Should not fail to compile with dart:io.
      () => _flutterBuildDart2js(
            path.join('dev', 'integration_tests', 'web_compile_tests'),
            path.join('lib', 'dart_io_import.dart'),
          ),
      // Should be able to compile with a call to:
      // BackgroundIsolateBinaryMessenger.ensureInitialized.
      () => _flutterBuildDart2js(
            path.join('dev', 'integration_tests', 'web_compile_tests'),
            path.join('lib', 'background_isolate_binary_messenger.dart'),
          ),
    ],
    runForbiddenFromReleaseTests,
  ]..shuffle(math.Random(0));

  await runShardRunnerIndexOfTotalSubshard(tests);
}

Future<void> _runExampleProjectBuildTests(Directory exampleDirectory, [File? mainFile]) async {
  // Only verify caching with flutter gallery.
  final bool verifyCaching = exampleDirectory.path.contains('flutter_gallery');
  final String examplePath = path.relative(exampleDirectory.path, from: Directory.current.path);
  final List<String> additionalArgs = <String>[
    if (mainFile != null) path.relative(mainFile.path, from: exampleDirectory.absolute.path),
  ];
  if (Directory(path.join(examplePath, 'android')).existsSync()) {
    await _flutterBuildApk(examplePath, release: false, additionalArgs: additionalArgs, verifyCaching: verifyCaching);
    await _flutterBuildApk(examplePath, release: true, additionalArgs: additionalArgs, verifyCaching: verifyCaching);
  } else {
    print('Example project ${path.basename(examplePath)} has no android directory, skipping apk');
  }
  if (Platform.isMacOS) {
    if (Directory(path.join(examplePath, 'ios')).existsSync()) {
      await _flutterBuildIpa(examplePath, release: false, additionalArgs: additionalArgs, verifyCaching: verifyCaching);
      await _flutterBuildIpa(examplePath, release: true, additionalArgs: additionalArgs, verifyCaching: verifyCaching);
    } else {
      print('Example project ${path.basename(examplePath)} has no ios directory, skipping ipa');
    }
  }
  if (Platform.isLinux) {
    if (Directory(path.join(examplePath, 'linux')).existsSync()) {
      await _flutterBuildLinux(examplePath, release: false, additionalArgs: additionalArgs, verifyCaching: verifyCaching);
      await _flutterBuildLinux(examplePath, release: true, additionalArgs: additionalArgs, verifyCaching: verifyCaching);
    } else {
      print('Example project ${path.basename(examplePath)} has no linux directory, skipping Linux');
    }
  }
  if (Platform.isMacOS) {
    if (Directory(path.join(examplePath, 'macos')).existsSync()) {
      await _flutterBuildMacOS(examplePath, release: false, additionalArgs: additionalArgs, verifyCaching: verifyCaching);
      await _flutterBuildMacOS(examplePath, release: true, additionalArgs: additionalArgs, verifyCaching: verifyCaching);
    } else {
      print('Example project ${path.basename(examplePath)} has no macos directory, skipping macOS');
    }
  }
  if (Platform.isWindows) {
    if (Directory(path.join(examplePath, 'windows')).existsSync()) {
      await _flutterBuildWin32(examplePath, release: false, additionalArgs: additionalArgs, verifyCaching: verifyCaching);
      await _flutterBuildWin32(examplePath, release: true, additionalArgs: additionalArgs, verifyCaching: verifyCaching);
    } else {
      print('Example project ${path.basename(examplePath)} has no windows directory, skipping Win32');
    }
  }
}

Future<void> _flutterBuildApk(String relativePathToApplication, {
  required bool release,
  bool verifyCaching = false,
  List<String> additionalArgs = const <String>[],
}) async {
  printProgress('${green}Testing APK ${release ? 'release' : 'debug'} build$reset for $cyan$relativePathToApplication$reset...');
  await _flutterBuild(relativePathToApplication, 'APK', 'apk',
    release: release,
    verifyCaching: verifyCaching,
    additionalArgs: additionalArgs
  );
}

Future<void> _flutterBuildIpa(String relativePathToApplication, {
  required bool release,
  List<String> additionalArgs = const <String>[],
  bool verifyCaching = false,
}) async {
  assert(Platform.isMacOS);
  printProgress('${green}Testing IPA ${release ? 'release' : 'debug'} build$reset for $cyan$relativePathToApplication$reset...');
  await _flutterBuild(relativePathToApplication, 'IPA', 'ios',
    release: release,
    verifyCaching: verifyCaching,
    additionalArgs: <String>[...additionalArgs, '--no-codesign'],
  );
}

Future<void> _flutterBuildLinux(String relativePathToApplication, {
  required bool release,
  bool verifyCaching = false,
  List<String> additionalArgs = const <String>[],
}) async {
  assert(Platform.isLinux);
  await runCommand(flutter, <String>['config', '--enable-linux-desktop']);
  printProgress('${green}Testing Linux ${release ? 'release' : 'debug'} build$reset for $cyan$relativePathToApplication$reset...');
  await _flutterBuild(relativePathToApplication, 'Linux', 'linux',
    release: release,
    verifyCaching: verifyCaching,
    additionalArgs: additionalArgs
  );
}

Future<void> _flutterBuildMacOS(String relativePathToApplication, {
  required bool release,
  bool verifyCaching = false,
  List<String> additionalArgs = const <String>[],
}) async {
  assert(Platform.isMacOS);
  await runCommand(flutter, <String>['config', '--enable-macos-desktop']);
  printProgress('${green}Testing macOS ${release ? 'release' : 'debug'} build$reset for $cyan$relativePathToApplication$reset...');
  await _flutterBuild(relativePathToApplication, 'macOS', 'macos',
    release: release,
    verifyCaching: verifyCaching,
    additionalArgs: additionalArgs
  );
}

Future<void> _flutterBuildWin32(String relativePathToApplication, {
  required bool release,
  bool verifyCaching = false,
  List<String> additionalArgs = const <String>[],
}) async {
  assert(Platform.isWindows);
  printProgress('${green}Testing ${release ? 'release' : 'debug'} Windows build$reset for $cyan$relativePathToApplication$reset...');
  await _flutterBuild(relativePathToApplication, 'Windows', 'windows',
    release: release,
    verifyCaching: verifyCaching,
    additionalArgs: additionalArgs
  );
}

Future<void> _flutterBuild(
  String relativePathToApplication,
  String platformLabel,
  String platformBuildName, {
  required bool release,
  bool verifyCaching = false,
  List<String> additionalArgs = const <String>[],
}) async {
  await runCommand(flutter,
    <String>[
      'build',
      platformBuildName,
      ...additionalArgs,
      if (release)
        '--release'
      else
        '--debug',
      '-v',
    ],
    workingDirectory: path.join(flutterRoot, relativePathToApplication),
  );

  if (verifyCaching) {
    printProgress('${green}Testing $platformLabel cache$reset for $cyan$relativePathToApplication$reset...');
    await runCommand(flutter,
      <String>[
        'build',
        platformBuildName,
        '--performance-measurement-file=perf.json',
        ...additionalArgs,
        if (release)
          '--release'
        else
          '--debug',
        '-v',
      ],
      workingDirectory: path.join(flutterRoot, relativePathToApplication),
    );
    final File file = File(path.join(flutterRoot, relativePathToApplication, 'perf.json'));
    if (!_allTargetsCached(file)) {
      foundError(<String>[
        '${red}Not all build targets cached after second run.$reset',
        'The target performance data was: ${file.readAsStringSync().replaceAll('},', '},\n')}',
      ]);
    }
  }
}

bool _allTargetsCached(File performanceFile) {
  final Map<String, Object?> data = json.decode(performanceFile.readAsStringSync())
    as Map<String, Object?>;
  final List<Map<String, Object?>> targets = (data['targets']! as List<Object?>)
    .cast<Map<String, Object?>>();
  return targets.every((Map<String, Object?> element) => element['skipped'] == true);
}

Future<void> _flutterBuildDart2js(String relativePathToApplication, String target, { bool expectNonZeroExit = false }) async {
  printProgress('${green}Testing Dart2JS build$reset for $cyan$relativePathToApplication$reset...');
  await runCommand(flutter,
    <String>['build', 'web', '-v', '--target=$target'],
    workingDirectory: path.join(flutterRoot, relativePathToApplication),
    expectNonZeroExit: expectNonZeroExit,
    environment: <String, String>{
      'FLUTTER_WEB': 'true',
    },
  );
}

Future<void> _runFrameworkTests() async {
  final List<String> trackWidgetCreationAlternatives = <String>['--track-widget-creation', '--no-track-widget-creation'];

  Future<void> runWidgets() async {
    printProgress('${green}Running packages/flutter tests $reset for ${cyan}test/widgets/$reset');
    for (final String trackWidgetCreationOption in trackWidgetCreationAlternatives) {
      await runFlutterTest(
        path.join(flutterRoot, 'packages', 'flutter'),
        options: <String>[trackWidgetCreationOption],
        tests: <String>[ path.join('test', 'widgets') + path.separator ],
      );
    }
    // Try compiling code outside of the packages/flutter directory with and without --track-widget-creation
    for (final String trackWidgetCreationOption in trackWidgetCreationAlternatives) {
      await runFlutterTest(
        path.join(flutterRoot, 'dev', 'integration_tests', 'flutter_gallery'),
        options: <String>[trackWidgetCreationOption],
        fatalWarnings: false, // until we've migrated video_player
      );
    }
    // Run release mode tests (see packages/flutter/test_release/README.md)
    await runFlutterTest(
      path.join(flutterRoot, 'packages', 'flutter'),
      options: <String>['--dart-define=dart.vm.product=true'],
      tests: <String>['test_release${path.separator}'],
    );
    // Run profile mode tests (see packages/flutter/test_profile/README.md)
    await runFlutterTest(
      path.join(flutterRoot, 'packages', 'flutter'),
      options: <String>['--dart-define=dart.vm.product=false', '--dart-define=dart.vm.profile=true'],
      tests: <String>['test_profile${path.separator}'],
    );
  }

  Future<void> runImpeller() async {
    printProgress('${green}Running packages/flutter tests $reset in Impeller$reset');
    await runFlutterTest(
      path.join(flutterRoot, 'packages', 'flutter'),
      options: <String>['--enable-impeller'],
    );
  }


  Future<void> runLibraries() async {
    final List<String> tests = Directory(path.join(flutterRoot, 'packages', 'flutter', 'test'))
      .listSync(followLinks: false)
      .whereType<Directory>()
      .where((Directory dir) => !dir.path.endsWith('widgets'))
      .map<String>((Directory dir) => path.join('test', path.basename(dir.path)) + path.separator)
      .toList();
    printProgress('${green}Running packages/flutter tests$reset for $cyan${tests.join(", ")}$reset');
    for (final String trackWidgetCreationOption in trackWidgetCreationAlternatives) {
      await runFlutterTest(
        path.join(flutterRoot, 'packages', 'flutter'),
        options: <String>[trackWidgetCreationOption],
        tests: tests,
      );
    }
  }

  Future<void> runExampleTests() async {
    await runCommand(
      flutter,
      <String>['config', '--enable-${Platform.operatingSystem}-desktop'],
      workingDirectory: flutterRoot,
    );
    await runCommand(
      dart,
      <String>[path.join(flutterRoot, 'dev', 'tools', 'examples_smoke_test.dart')],
      workingDirectory: path.join(flutterRoot, 'examples', 'api'),
    );
    for (final FileSystemEntity entity in Directory(path.join(flutterRoot, 'examples')).listSync()) {
      if (entity is! Directory || !Directory(path.join(entity.path, 'test')).existsSync()) {
        continue;
      }
      await runFlutterTest(entity.path);
    }
  }

  Future<void> runTracingTests() async {
    final String tracingDirectory = path.join(flutterRoot, 'dev', 'tracing_tests');

    // run the tests for debug mode
    await runFlutterTest(tracingDirectory, options: <String>['--enable-vmservice']);

    Future<List<String>> verifyTracingAppBuild({
      required String modeArgument,
      required String sourceFile,
      required Set<String> allowed,
      required Set<String> disallowed,
    }) async {
      try {
        await runCommand(
          flutter,
          <String>[
            'build', 'appbundle', '--$modeArgument', path.join('lib', sourceFile),
          ],
          workingDirectory: tracingDirectory,
        );
        final Archive archive = ZipDecoder().decodeBytes(File(path.join(tracingDirectory, 'build', 'app', 'outputs', 'bundle', modeArgument, 'app-$modeArgument.aab')).readAsBytesSync());
        final ArchiveFile libapp = archive.findFile('base/lib/arm64-v8a/libapp.so')!;
        final Uint8List libappBytes = libapp.content as Uint8List; // bytes decompressed here
        final String libappStrings = utf8.decode(libappBytes, allowMalformed: true);
        await runCommand(flutter, <String>['clean'], workingDirectory: tracingDirectory);
        return <String>[
          for (final String pattern in allowed)
            if (!libappStrings.contains(pattern))
              'When building with --$modeArgument, expected to find "$pattern" in libapp.so but could not find it.',
          for (final String pattern in disallowed)
            if (libappStrings.contains(pattern))
              'When building with --$modeArgument, expected to not find "$pattern" in libapp.so but did find it.',
        ];
      } catch (error, stackTrace) {
        return <String>[
          error.toString(),
          ...stackTrace.toString().trimRight().split('\n'),
        ];
      }
    }

    final List<String> results = <String>[];
    results.addAll(await verifyTracingAppBuild(
      modeArgument: 'profile',
      sourceFile: 'control.dart', // this is the control, the other two below are the actual test
      allowed: <String>{
        'TIMELINE ARGUMENTS TEST CONTROL FILE',
        'toTimelineArguments used in non-debug build', // we call toTimelineArguments directly to check the message does exist
      },
      disallowed: <String>{
        'BUILT IN DEBUG MODE', 'BUILT IN RELEASE MODE',
      },
    ));
    results.addAll(await verifyTracingAppBuild(
      modeArgument: 'profile',
      sourceFile: 'test.dart',
      allowed: <String>{
        'BUILT IN PROFILE MODE', 'RenderTest.performResize called', // controls
        'BUILD', 'LAYOUT', 'PAINT', // we output these to the timeline in profile builds
        // (LAYOUT and PAINT also exist because of NEEDS-LAYOUT and NEEDS-PAINT in RenderObject.toStringShort)
      },
      disallowed: <String>{
        'BUILT IN DEBUG MODE', 'BUILT IN RELEASE MODE',
        'TestWidget.debugFillProperties called', 'RenderTest.debugFillProperties called', // debug only
        'toTimelineArguments used in non-debug build', // entire function should get dropped by tree shaker
      },
    ));
    results.addAll(await verifyTracingAppBuild(
      modeArgument: 'release',
      sourceFile: 'test.dart',
      allowed: <String>{
        'BUILT IN RELEASE MODE', 'RenderTest.performResize called', // controls
      },
      disallowed: <String>{
        'BUILT IN DEBUG MODE', 'BUILT IN PROFILE MODE',
        'BUILD', 'LAYOUT', 'PAINT', // these are only used in Timeline.startSync calls that should not appear in release builds
        'TestWidget.debugFillProperties called', 'RenderTest.debugFillProperties called', // debug only
        'toTimelineArguments used in non-debug build', // not included in release builds
      },
    ));
    if (results.isNotEmpty) {
      foundError(results);
    }
  }

  Future<void> runFixTests(String package) async {
    final List<String> args = <String>[
      'fix',
      '--compare-to-golden',
    ];
    await runCommand(
      dart,
      args,
      workingDirectory: path.join(flutterRoot, 'packages', package, 'test_fixes'),
    );
  }

  Future<void> runPrivateTests() async {
    final List<String> args = <String>[
      'run',
      'bin/test_private.dart',
    ];
    final Map<String, String> environment = <String, String>{
      'FLUTTER_ROOT': flutterRoot,
      if (Directory(pubCache).existsSync())
        'PUB_CACHE': pubCache,
    };
    adjustEnvironmentToEnableFlutterAsserts(environment);
    await runCommand(
      dart,
      args,
      workingDirectory: path.join(flutterRoot, 'packages', 'flutter', 'test_private'),
      environment: environment,
    );
  }

  // Tests that take longer than average to run. This is usually because they
  // need to compile something large or make use of the analyzer for the test.
  // These tests need to be platform agnostic as they are only run on a linux
  // machine to save on execution time and cost.
  Future<void> runSlow() async {
    printProgress('${green}Running slow package tests$reset for directories other than packages/flutter');
    await runTracingTests();
    await runFixTests('flutter');
    await runFixTests('flutter_test');
    await runFixTests('integration_test');
    await runFixTests('flutter_driver');
    await runPrivateTests();
  }

  Future<void> runMisc() async {
    printProgress('${green}Running package tests$reset for directories other than packages/flutter');
    await _runTestHarnessTests();
    await runExampleTests();
    await runFlutterTest(
      path.join(flutterRoot, 'dev', 'a11y_assessments'),
      tests: <String>[ 'test' ],
    );
    await runDartTest(path.join(flutterRoot, 'dev', 'bots'));
    await runDartTest(path.join(flutterRoot, 'dev', 'devicelab'), ensurePrecompiledTool: false); // See https://github.com/flutter/flutter/issues/86209
    await runDartTest(path.join(flutterRoot, 'dev', 'conductor', 'core'), forceSingleCore: true);
    // TODO(gspencergoog): Remove the exception for fatalWarnings once https://github.com/flutter/flutter/issues/113782 has landed.
    await runFlutterTest(path.join(flutterRoot, 'dev', 'integration_tests', 'android_semantics_testing'), fatalWarnings: false);
    await runFlutterTest(path.join(flutterRoot, 'dev', 'integration_tests', 'ui'));
    await runFlutterTest(path.join(flutterRoot, 'dev', 'manual_tests'));
    await runFlutterTest(path.join(flutterRoot, 'dev', 'tools'));
    await runFlutterTest(path.join(flutterRoot, 'dev', 'tools', 'vitool'));
    await runFlutterTest(path.join(flutterRoot, 'dev', 'tools', 'gen_defaults'));
    await runFlutterTest(path.join(flutterRoot, 'dev', 'tools', 'gen_keycodes'));
    await runFlutterTest(path.join(flutterRoot, 'dev', 'benchmarks', 'test_apps', 'stocks'));
    await runFlutterTest(path.join(flutterRoot, 'packages', 'flutter_driver'), tests: <String>[path.join('test', 'src', 'real_tests')]);
    await runFlutterTest(path.join(flutterRoot, 'packages', 'integration_test'), options: <String>[
      '--enable-vmservice',
      // Web-specific tests depend on Chromium, so they run as part of the web_long_running_tests shard.
      '--exclude-tags=web',
    ]);
    // Run java unit tests for integration_test
    //
    // Generate Gradle wrapper if it doesn't exist.
    Process.runSync(
      flutter,
      <String>['build', 'apk', '--config-only'],
      workingDirectory: path.join(flutterRoot, 'packages', 'integration_test', 'example', 'android'),
    );
    await runCommand(
      path.join(flutterRoot, 'packages', 'integration_test', 'example', 'android', 'gradlew$bat'),
      <String>[
        ':integration_test:testDebugUnitTest',
        '--tests',
        'dev.flutter.plugins.integration_test.FlutterDeviceScreenshotTest',
      ],
      workingDirectory: path.join(flutterRoot, 'packages', 'integration_test', 'example', 'android'),
    );
    await runFlutterTest(path.join(flutterRoot, 'packages', 'flutter_goldens'));
    await runFlutterTest(path.join(flutterRoot, 'packages', 'flutter_localizations'));
    await runFlutterTest(path.join(flutterRoot, 'packages', 'flutter_test'));
    await runFlutterTest(path.join(flutterRoot, 'packages', 'fuchsia_remote_debug_protocol'));
    await runFlutterTest(path.join(flutterRoot, 'dev', 'integration_tests', 'non_nullable'));
    const String httpClientWarning =
      'Warning: At least one test in this suite creates an HttpClient. When running a test suite that uses\n'
      'TestWidgetsFlutterBinding, all HTTP requests will return status code 400, and no network request\n'
      'will actually be made. Any test expecting a real network connection and status code will fail.\n'
      'To test code that needs an HttpClient, provide your own HttpClient implementation to the code under\n'
      'test, so that your test can consistently provide a testable response to the code under test.';
    await runFlutterTest(
      path.join(flutterRoot, 'packages', 'flutter_test'),
      script: path.join('test', 'bindings_test_failure.dart'),
      expectFailure: true,
      printOutput: false,
      outputChecker: (CommandResult result) {
        final Iterable<Match> matches = httpClientWarning.allMatches(result.flattenedStdout!);
        if (matches.isEmpty || matches.length > 1) {
          return 'Failed to print warning about HttpClientUsage, or printed it too many times.\n\n'
                 'stdout:\n${result.flattenedStdout}\n\n'
                 'stderr:\n${result.flattenedStderr}';
        }
        return null;
      },
    );
  }

  await selectSubshard(<String, ShardRunner>{
    'widgets': runWidgets,
    'libraries': runLibraries,
    'slow': runSlow,
    'misc': runMisc,
    'impeller': runImpeller,
  });
}

/// This will force the next run of the Flutter tool (if it uses the provided
/// environment) to have asserts enabled, by setting an environment variable.
void adjustEnvironmentToEnableFlutterAsserts(Map<String, String> environment) {
  // If an existing env variable exists append to it, but only if
  // it doesn't appear to already include enable-asserts.
  String toolsArgs = Platform.environment['FLUTTER_TOOL_ARGS'] ?? '';
  if (!toolsArgs.contains('--enable-asserts')) {
    toolsArgs += ' --enable-asserts';
  }
  environment['FLUTTER_TOOL_ARGS'] = toolsArgs.trim();
}

/// Checks the given file's contents to determine if they match the allowed
/// pattern for version strings.
///
/// Returns null if the contents are good. Returns a string if they are bad.
/// The string is an error message.
Future<String?> verifyVersion(File file) async {
  final RegExp pattern = RegExp(
    r'^(\d+)\.(\d+)\.(\d+)((-\d+\.\d+)?\.pre(\.\d+)?)?$');
  if (!file.existsSync()) {
    return 'The version logic failed to create the Flutter version file.';
  }
  final String version = await file.readAsString();
  if (version == '0.0.0-unknown') {
    return 'The version logic failed to determine the Flutter version.';
  }
  if (!version.contains(pattern)) {
    return 'The version logic generated an invalid version string: "$version".';
  }
  return null;
}<|MERGE_RESOLUTION|>--- conflicted
+++ resolved
@@ -69,14 +69,9 @@
 import 'suite_runners/run_fuchsia_precache.dart';
 import 'suite_runners/run_realm_checker_tests.dart';
 import 'suite_runners/run_skp_generator_tests.dart';
-<<<<<<< HEAD
 import 'suite_runners/run_tool_tests.dart';
-import 'suite_runners/run_web_long_running_tests.dart';
-import 'tool_subsharding.dart';
-=======
 import 'suite_runners/run_verify_binaries_codesigned_tests.dart';
 import 'suite_runners/run_web_tests.dart';
->>>>>>> 140edb98
 import 'utils.dart';
 
 typedef ShardRunner = Future<void> Function();
@@ -149,12 +144,8 @@
       'build_tests': _runBuildTests,
       'framework_coverage': frameworkCoverageRunner,
       'framework_tests': _runFrameworkTests,
-<<<<<<< HEAD
-      'tool_tests': () => toolTestsRunner(flutterRoot),
+      'tool_tests': toolTestsRunner,
       // web_tool_tests is also used by HHH: https://dart.googlesource.com/recipes/+/refs/heads/master/recipes/dart/flutter_engine.py
-=======
-      'tool_tests': _runToolTests,
->>>>>>> 140edb98
       'web_tool_tests': _runWebToolTests,
       'tool_integration_tests': _runIntegrationToolTests,
       'android_preview_tool_integration_tests': androidPreviewIntegrationToolTestsRunner,
@@ -337,34 +328,8 @@
   }
 }
 
-final String _toolsPath = path.join(flutterRoot, 'packages', 'flutter_tools');
-
-<<<<<<< HEAD
-=======
-Future<void> _runGeneralToolTests() async {
-  await runDartTest(
-    _toolsPath,
-    testPaths: <String>[path.join('test', 'general.shard')],
-    enableFlutterToolAsserts: false,
-
-    // Detect unit test time regressions (poor time delay handling, etc).
-    // This overrides the 15 minute default for tools tests.
-    // See the README.md and dart_test.yaml files in the flutter_tools package.
-    perTestTimeout: const Duration(seconds: 2),
-  );
-}
-
-Future<void> _runCommandsToolTests() async {
-  await runDartTest(
-    _toolsPath,
-    forceSingleCore: true,
-    testPaths: <String>[path.join('test', 'commands.shard')],
-  );
-}
-
->>>>>>> 140edb98
 Future<void> _runWebToolTests() async {
-  final List<File> allFiles = Directory(path.join(_toolsPath, 'test', 'web.shard'))
+  final List<File> allFiles = Directory(path.join(toolsPath, 'test', 'web.shard'))
       .listSync(recursive: true).whereType<File>().toList();
   final List<String> allTests = <String>[];
   for (final File file in allFiles) {
@@ -373,7 +338,7 @@
     }
   }
   await runDartTest(
-    _toolsPath,
+    toolsPath,
     forceSingleCore: true,
     testPaths: selectIndexOfTotalSubshard<String>(allTests),
     includeLocalEngineEnv: true,
@@ -382,7 +347,7 @@
 
 Future<void> _runToolHostCrossArchTests() {
   return runDartTest(
-    _toolsPath,
+    toolsPath,
     // These are integration tests
     forceSingleCore: true,
     testPaths: <String>[path.join('test', 'host_cross_arch.shard')],
@@ -390,13 +355,13 @@
 }
 
 Future<void> _runIntegrationToolTests() async {
-  final List<String> allTests = Directory(path.join(_toolsPath, 'test', 'integration.shard'))
+  final List<String> allTests = Directory(path.join(toolsPath, 'test', 'integration.shard'))
       .listSync(recursive: true).whereType<File>()
-      .map<String>((FileSystemEntity entry) => path.relative(entry.path, from: _toolsPath))
+      .map<String>((FileSystemEntity entry) => path.relative(entry.path, from: toolsPath))
       .where((String testPath) => path.basename(testPath).endsWith('_test.dart')).toList();
 
   await runDartTest(
-    _toolsPath,
+    toolsPath,
     forceSingleCore: true,
     testPaths: selectIndexOfTotalSubshard<String>(allTests),
     collectMetrics: true,
