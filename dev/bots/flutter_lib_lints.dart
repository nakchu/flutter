// Copyright 2014 The Flutter Authors. All rights reserved.
// Use of this source code is governed by a BSD-style license that can be
// found in the LICENSE file.

import 'package:analyzer/dart/analysis/analysis_context.dart';
import 'package:analyzer/dart/analysis/analysis_context_collection.dart';
import 'package:analyzer/dart/analysis/results.dart';
import 'package:analyzer/dart/analysis/session.dart';
import 'package:analyzer/dart/ast/ast.dart';
import 'package:analyzer/dart/ast/token.dart';
import 'package:analyzer/dart/ast/visitor.dart';
import 'package:analyzer/dart/element/element.dart';
import 'package:analyzer/source/line_info.dart';

import 'utils.dart' show bold, foundError, printProgress, reset;

<<<<<<< HEAD
Future<void> parseFlutterLibAndAnalyze(String workingDirectory, List<ResolvedASTVerifier> verifiers) async {
=======
Future<void> parseFlutterLibAndAnalyze(String workingDirectory, List<ResolvedUnitVerifier> verifiers) async {
>>>>>>> 95c7138f
  final String flutterLibPath = '$workingDirectory/packages/flutter/lib';
  final AnalysisContextCollection collection = AnalysisContextCollection(
    includedPaths: <String>[flutterLibPath],
    //includedPaths: <String>[flutterLibPath, '$workingDirectory/packages/flutter/pubspec.lock', '$workingDirectory/packages/flutter/pubspec.yaml'],
    excludedPaths: <String>['$flutterLibPath/fix_data'],
  );

<<<<<<< HEAD
=======
  final List<String> analyzerErrors = <String>[];
>>>>>>> 95c7138f
  for (final AnalysisContext context in collection.contexts) {
    // Normalized paths to all analyzed files.
    final Iterable<String> analyzedFilePaths = context.contextRoot.analyzedFiles();
    final AnalysisSession session = context.currentSession;

    for (final String path in analyzedFilePaths) {
<<<<<<< HEAD
      final SomeResolvedUnitResult unit = await session.getResolvedUnit(path);
      for (final ResolvedASTVerifier verifier in verifiers) {
        if (unit is ResolvedUnitResult) {
          verifier.analyzeResolvedUnit(unit);
        } else {
          foundError(<String>['analyzer error: file $unit could not be resolved.']);
        }
      }
    }
  }

  for (final ResolvedASTVerifier verifier in verifiers) {
    verifier.reportErrors();
  }
}

abstract mixin class ResolvedASTVerifier {
  void analyzeResolvedUnit(ResolvedUnitResult unit);
  void reportErrors();
}

/// Verify that we use clampDouble instead of Double.clamp for performance reasons.
///
/// We currently can't distinguish valid uses of clamp from problematic ones so
/// if the clamp is operating on a type other than a `double` the
/// `// ignore_clamp_double_lint` comment must be added to the line where clamp is
/// invoked.
///
/// See also:
///   * https://github.com/flutter/flutter/pull/103559
///   * https://github.com/flutter/flutter/issues/103917
final ResolvedASTVerifier verifyNoDoubleClamp = _NoDoubleClampVerifier();
final class _NoDoubleClampVerifier extends ResolvedASTVerifier {
  final List<String> errors = <String>[];

  @override
  void analyzeResolvedUnit(ResolvedUnitResult unit) {
    final _DoubleClampVisitor visitor = _DoubleClampVisitor();
    unit.unit.visitChildren(visitor);
    for (final MethodInvocation node in visitor.doubleClampInvocations) {
      final LineInfo lineInfo = unit.lineInfo;
      final int lineNumber = lineInfo.getLocation(node.function.offset).lineNumber;
      final String lineContent = unit.content.substring(
        lineInfo.getOffsetOfLine(lineNumber - 1),
        lineInfo.getOffsetOfLine(lineNumber) - 1,
      );
      if (lineContent.contains('// ignore_clamp_double_lint')) {
        continue;
=======
      if (!path.endsWith('text_painter.dart')) {
        continue;
      }
      final SomeResolvedUnitResult unit = await session.getResolvedUnit(path);
      if (unit is ResolvedUnitResult) {
        for (final verifier in verifiers) {
          verifier.analyzeResolvedUnitResult(unit);
        }
      } else {
        analyzerErrors.add('analyzer error: file $unit could not be resolved.');
>>>>>>> 95c7138f
      }
      errors.add('${unit.path}:$lineNumber: "Double.clamp" method used instead of "clampDouble".');
    }
  }

  @override
  void reportErrors() {
    if (errors.isEmpty) {
      return;
    }
    foundError(<String>[
      ...errors,
      '\n${bold}For performance reasons, we use a custom "clampDouble" function instead of using "Double.clamp".$reset',
      '\n${bold}For non-double uses of "clamp", use "// ignore_clamp_double_lint" on the line to silence this message.$reset',
    ]);
  }

  @override
  String toString() => 'No Double.clamp';
}

// The AST visitor for traversing the resolved AST of a file.
final class _DoubleClampVisitor extends RecursiveAstVisitor<void> {
  final List<MethodInvocation> doubleClampInvocations = <MethodInvocation>[];

  @override
  CompilationUnit? visitMethodInvocation(MethodInvocation node) {
    final bool isDoubleClampInvocation = node.methodName.name == 'clamp' && (node.target?.staticType?.isDartCoreDouble ?? false);
    if (isDoubleClampInvocation) {
      doubleClampInvocations.add(node);
    }
    node.visitChildren(this);
    return null;
  }
<<<<<<< HEAD
}

final ResolvedASTVerifier verifyNoDebugAssertInProductionCode = _DebugAssertVerifier();
final class _DebugAssertVerifier extends ResolvedASTVerifier {
  final List<String> errors = <String>[];

  @override
  void analyzeResolvedUnit(ResolvedUnitResult unit) {
    final _DebugAssertVisitor visitor = _DebugAssertVisitor();
    unit.unit.visitChildren(visitor);
    for (final node in visitor.badDeclarations) {
      final LineInfo lineInfo = unit.lineInfo;
      final int lineNumber = lineInfo.getLocation(node.offset).lineNumber;
      errors.add('${unit.path}:$lineNumber bad annotation "@debugAssert".');
    }

    for (final MethodInvocation node in visitor.badInvocations) {
      final LineInfo lineInfo = unit.lineInfo;
      final int lineNumber = lineInfo.getLocation(node.function.offset).lineNumber;
      errors.add('${unit.path}:$lineNumber: Avoid calling methods annotated with "@debugAssert" in production code or public methods.');
    }
  }

  @override
  void reportErrors() {
=======

  if (analyzerErrors.isNotEmpty) {
    foundError(analyzerErrors);
  }
  for (final verifier in verifiers) {
    verifier.reportError();
  }
}

abstract class ResolvedUnitVerifier {
  void reportError();

  void analyzeResolvedUnitResult(ResolvedUnitResult unit);
}

final verifyNoDoubleClamp = _NoDoubleClampVerifier();
class _NoDoubleClampVerifier implements ResolvedUnitVerifier {
  final List<String> errors = <String>[];

  @override
  void reportError() {
>>>>>>> 95c7138f
    if (errors.isEmpty) {
      return;
    }
    foundError(<String>[
      ...errors,
      '\n${bold}For performance reasons, we use a custom `clampDouble` function instead of using `Double.clamp`.$reset',
      '\n${bold}For non-double uses of `clamp`, use `// ignore_clamp_double_lint` on the line to silence this message.$reset',
    ]);
  }

  @override
<<<<<<< HEAD
  String toString() => 'Avoid calling debug-only methods in production code';
}

final class _DebugAssertVisitor extends RecursiveAstVisitor<void> {
  final List<MethodInvocation> badInvocations = <MethodInvocation>[];
  final List<Annotation> badDeclarations = <Annotation>[];

  static bool _hasDebugAssertAnnotation(Annotation annotation) => annotation.name.name == '_debugAssert';
  static bool _hasDebugAssertElementAnnotation(ElementAnnotation annotation) => annotation.element?.name == '_debugAssert';

  static List<ElementAnnotation> _rareAnnotation(Element? element) {
    const Set negative = { 'protected', 'override', 'mustCallSuper', 'Deprecated'  };
    return element?.metadata.where((element) => !negative.contains(element.element?.name)).toList() ?? <ElementAnnotation>[];
  }
=======
  void analyzeResolvedUnitResult(ResolvedUnitResult unit) {
    final visitor = _DoubleClampVisitor();
    unit.unit.visitChildren(visitor);
    for (final MethodInvocation node in visitor.clampInvocationNode) {
      final LineInfo lineInfo = unit.lineInfo;
      final int lineNumber = lineInfo.getLocation(node.function.offset).lineNumber;
      final String lineContent = unit.content.substring(
        lineInfo.getOffsetOfLine(lineNumber - 1),
        lineInfo.getOffsetOfLine(lineNumber) - 1,
      );
      if (lineContent.contains('// ignore_clamp_double_lint')) {
        continue;
      }
      errors.add('${unit.path}:$lineNumber: `Double.clamp` method used instead of `clampDouble`.');
    }
  }

  @override
  String toString() => 'No "Double.clamp"';
}

class _DoubleClampVisitor extends RecursiveAstVisitor<void> {
  final List<MethodInvocation> clampInvocationNode = <MethodInvocation>[];
>>>>>>> 95c7138f

  void _warnIfPublic(Element? declarationElement, Annotation node) {
    if (declarationElement != null && declarationElement.isPublic) {
      badDeclarations.add(node);
    }
  }

  Token? className;
  @override
<<<<<<< HEAD
  void visitClassDeclaration(ClassDeclaration node) {
    assert(className == null);
    className = node.name;
    super.visitClassDeclaration(node);
    className = null;
  }

  @override
  void visitAssertStatement(AssertStatement node) {
    // Neither the condition or the message will be evaluated.
  }

  @override
  void visitAssertInitializer(AssertInitializer node) {
  }

  @override
  void visitMethodDeclaration(MethodDeclaration node) {
    final annotations = node.metadata.where(_hasDebugAssertAnnotation);
    if (annotations.isNotEmpty) {
      for (final annotation in annotations) {
        _warnIfPublic(node.declaredElement, annotation);
      }
      return;
=======
  CompilationUnit? visitMethodInvocation(MethodInvocation node) {
    final bool isNumClampInvocation = node.methodName.name == 'clamp' && (node.target?.staticType?.isDartCoreDouble ?? false);
    if (isNumClampInvocation) {
      clampInvocationNode.add(node);
>>>>>>> 95c7138f
    }
    super.visitMethodDeclaration(node);
  }

  @override
  void visitFieldDeclaration(FieldDeclaration node) {
    //if (node.metadata.any(_hasDebugAssertAnnotation)) {
    //  badDeclarations.add(declarationElement);
    //  return;
    //}
    // node.declaredElement is always null??????????
    //if (node.declaredElement == null) {
    //  print('$className | $node -> no declaredElement?');
    //}
    //if (node.declaredElement?.isPublic ?? false) {
    //  print('>>> public field $className.$node');
    //}
    super.visitFieldDeclaration(node);
  }

  @override
  void visitFunctionDeclaration(FunctionDeclaration node) {
    if (node.declaredElement == null) {
      print('$className | $node -> no declaredElement?');
    }

    super.visitFunctionDeclaration(node);
  }

  // Invocation

  @override
  void visitMethodInvocation(MethodInvocation node) {
    final Element? methodElement = node.methodName.staticElement;
    if (methodElement != null) {
      methodElement.metadata.any(_hasDebugAssertElementAnnotation);
    } else {
      //print('unresolved > $node');
    }
    //final rareAnnotations = _rareAnnotation(node.methodName.staticElement);
    //if (rareAnnotations.isNotEmpty) {
    //  print('$node');
    //}
    super.visitMethodInvocation(node);
  }

  @override
  void visitFunctionExpressionInvocation(FunctionExpressionInvocation node) {
    final ExecutableElement? callElement = node.staticElement;
    if (callElement != null) {
      print('$node -> callElement: $callElement');
    } else {
      //print('? $node');
    }
    if (callElement is MethodElement && callElement.name == FunctionElement.CALL_METHOD_NAME) {
    }
    super.visitFunctionExpressionInvocation(node);
  }

  @override
  void visitFunctionReference(FunctionReference node) {
    print('func ref -> $node');
    super.visitFunctionReference(node);
  }

  @override
  void visitSimpleIdentifier(SimpleIdentifier node) {
    if (node.staticElement is FunctionElement) {
      print('$node | ${node.staticElement} => ${node.staticElement.runtimeType}');
    }
    super.visitSimpleIdentifier(node);
  }
}


// Element Helpers
bool _isDebugAssertAnnotationElement(ElementAnnotation annotation) {
  final Element? annotationElement = annotation.element;
  return annotationElement is PropertyAccessorElement && annotationElement.name == '_debugAssert';
}

bool _hasDebugAnnotation(Element element) => element.metadata.any(_isDebugAssertAnnotationElement);

bool _isDebug(Element element) {
  return switch (element) {
    PropertyAccessorElement(:final variable) => _hasDebugAnnotation(element) || _hasDebugAnnotation(variable),
    MethodElement()                          => _hasDebugAnnotation(element),
    ExecutableElement()                      => _hasDebugAnnotation(element),
    _                                        => false,
  } ;
}

final verifyDebugAssertAccess = _DebugAssertVerifier();
class _DebugAssertVerifier extends ResolvedUnitVerifier {
  final List<String> errors = <String>[];
  @override
  void reportError() {
    if (errors.isEmpty) {
      return;
    }
    foundError(errors);
  }

  @override
  void analyzeResolvedUnitResult(ResolvedUnitResult unit) {
    final visitor = _DebugAssertVisitor();
    unit.unit.visitChildren(visitor);
    for (final AstNode node in visitor.violations) {
      final LineInfo lineInfo = unit.lineInfo;
      final int lineNumber = lineInfo.getLocation(node.offset).lineNumber;
      errors.add('${unit.path}:$lineNumber: invalid debugAssert access.');
    }
  }

  @override
  String toString() => '"debugAssert"';
}

class _DebugAssertVisitor extends RecursiveAstVisitor<void> {
  List<AstNode> violations = [];

  void _verifyNoDebugAssert(Element? element, AstNode node) {
    final isDeprecated = switch (element) {
      null => false,
      PropertyAccessorElement(isSynthetic: true, : final variable) => _hasDebugAnnotation(variable),
      _ => _isDebug(element),
    };

    if (!isDeprecated) {
      return;
    }

    violations.add(node);
  }

  InterfaceElement? classDeclaration;

  @override
  void visitAssertInitializer(AssertInitializer node) {
    // Ok to access debugAsserts in asserts, either in the condition or the
    // message.
  }
  @override
  void visitAssertStatement(AssertStatement node) { }

  @override
  void visitMethodDeclaration(MethodDeclaration node) {
    final declaredElement = node.declaredElement;
    if (declaredElement != null && _isDebug(declaredElement)) {
      return;
    }
    super.visitMethodDeclaration(node);
  }


  @override
  void visitAssignmentExpression(AssignmentExpression node) {
    _verifyNoDebugAssert(node.readElement, node.leftHandSide);
    _verifyNoDebugAssert(node.writeElement, node.leftHandSide);
    _verifyNoDebugAssert(node.staticElement, node);
    super.visitAssignmentExpression(node);
  }

  @override
  void visitBinaryExpression(BinaryExpression node) {
    _verifyNoDebugAssert(node.staticElement, node);
  }

  @override
  void visitConstructorName(ConstructorName node) {
    _verifyNoDebugAssert(node.staticElement, node);
    super.visitConstructorName(node);
  }

  @override
  void visitClassDeclaration(ClassDeclaration node) {
    assert(classDeclaration == null);
    classDeclaration = node.declaredElement;
    assert(classDeclaration != null);
    try {
      super.visitClassDeclaration(node);
    } finally {
      classDeclaration = null;
    }
  }

  @override
  void visitExportDirective(ExportDirective node) {
    _verifyNoDebugAssert(node.element?.exportedLibrary, node);
    super.visitExportDirective(node);
  }

  @override
  void visitFunctionDeclaration(FunctionDeclaration node) {
    print(node);
    super.visitFunctionDeclaration(node);
  }

  @override
  void visitFunctionExpressionInvocation(FunctionExpressionInvocation node) {
    switch (node.staticElement) {
      case MethodElement(:final name) when name == FunctionElement.CALL_METHOD_NAME:
       _verifyNoDebugAssert(node.staticElement, node);
      case _:
        break;
    }
    for (final argument in node.argumentList.arguments) {
      print('>> ${argument.staticParameterElement}: $argument');
      _verifyNoDebugAssert(argument.staticParameterElement, argument);
    }
    super.visitFunctionExpressionInvocation(node);
  }

  @override
  void visitIndexExpression(IndexExpression node) {
    _verifyNoDebugAssert(node.staticElement, node);
    super.visitIndexExpression(node);
  }

  @override
  void visitInstanceCreationExpression(InstanceCreationExpression node) {
    //TODO
    super.visitInstanceCreationExpression(node);
  }

  @override
  void visitMethodInvocation(MethodInvocation node) {
    _verifyNoDebugAssert(node.methodName.staticElement, node);
    for (final argument in node.argumentList.arguments) {
      _verifyNoDebugAssert(argument.staticParameterElement, argument);
    }
    //if (node.methodName.staticElement != null && _hasDebugAnnotation(node.methodName.staticElement!)) {
    super.visitMethodInvocation(node);
  }

  @override
  void visitNamedType(NamedType node) {
    _verifyNoDebugAssert(node.element, node);
    super.visitNamedType(node);
  }

  @override
  void visitPatternField(PatternField node) {
    _verifyNoDebugAssert(node.element, node);
    super.visitPatternField(node);
  }

  @override
  void visitPostfixExpression(PostfixExpression node) {
    _verifyNoDebugAssert(node.readElement, node.operand);
    _verifyNoDebugAssert(node.writeElement, node.operand);
    _verifyNoDebugAssert(node.staticElement, node);
    super.visitPostfixExpression(node);
  }

  @override
  void visitPrefixExpression(PrefixExpression node) {
    _verifyNoDebugAssert(node.readElement, node.operand);
    _verifyNoDebugAssert(node.writeElement, node.operand);
    _verifyNoDebugAssert(node.staticElement, node);
    super.visitPrefixExpression(node);
  }

  @override
  void visitSimpleIdentifier(SimpleIdentifier node) {
    _verifyNoDebugAssert(node.staticElement, node);
    super.visitSimpleIdentifier(node);
  }

  @override
  void visitSuperConstructorInvocation(SuperConstructorInvocation node) {
    _verifyNoDebugAssert(node.staticElement, node);
    //TODO
    super.visitSuperConstructorInvocation(node);
  }

  @override
  void visitFunctionReference(FunctionReference node) {
    super.visitFunctionReference(node);
  }
}<|MERGE_RESOLUTION|>--- conflicted
+++ resolved
@@ -7,85 +7,26 @@
 import 'package:analyzer/dart/analysis/results.dart';
 import 'package:analyzer/dart/analysis/session.dart';
 import 'package:analyzer/dart/ast/ast.dart';
-import 'package:analyzer/dart/ast/token.dart';
 import 'package:analyzer/dart/ast/visitor.dart';
 import 'package:analyzer/dart/element/element.dart';
 import 'package:analyzer/source/line_info.dart';
 
-import 'utils.dart' show bold, foundError, printProgress, reset;
-
-<<<<<<< HEAD
-Future<void> parseFlutterLibAndAnalyze(String workingDirectory, List<ResolvedASTVerifier> verifiers) async {
-=======
+import 'utils.dart';
+
 Future<void> parseFlutterLibAndAnalyze(String workingDirectory, List<ResolvedUnitVerifier> verifiers) async {
->>>>>>> 95c7138f
   final String flutterLibPath = '$workingDirectory/packages/flutter/lib';
   final AnalysisContextCollection collection = AnalysisContextCollection(
     includedPaths: <String>[flutterLibPath],
-    //includedPaths: <String>[flutterLibPath, '$workingDirectory/packages/flutter/pubspec.lock', '$workingDirectory/packages/flutter/pubspec.yaml'],
     excludedPaths: <String>['$flutterLibPath/fix_data'],
   );
 
-<<<<<<< HEAD
-=======
   final List<String> analyzerErrors = <String>[];
->>>>>>> 95c7138f
   for (final AnalysisContext context in collection.contexts) {
     // Normalized paths to all analyzed files.
     final Iterable<String> analyzedFilePaths = context.contextRoot.analyzedFiles();
     final AnalysisSession session = context.currentSession;
 
     for (final String path in analyzedFilePaths) {
-<<<<<<< HEAD
-      final SomeResolvedUnitResult unit = await session.getResolvedUnit(path);
-      for (final ResolvedASTVerifier verifier in verifiers) {
-        if (unit is ResolvedUnitResult) {
-          verifier.analyzeResolvedUnit(unit);
-        } else {
-          foundError(<String>['analyzer error: file $unit could not be resolved.']);
-        }
-      }
-    }
-  }
-
-  for (final ResolvedASTVerifier verifier in verifiers) {
-    verifier.reportErrors();
-  }
-}
-
-abstract mixin class ResolvedASTVerifier {
-  void analyzeResolvedUnit(ResolvedUnitResult unit);
-  void reportErrors();
-}
-
-/// Verify that we use clampDouble instead of Double.clamp for performance reasons.
-///
-/// We currently can't distinguish valid uses of clamp from problematic ones so
-/// if the clamp is operating on a type other than a `double` the
-/// `// ignore_clamp_double_lint` comment must be added to the line where clamp is
-/// invoked.
-///
-/// See also:
-///   * https://github.com/flutter/flutter/pull/103559
-///   * https://github.com/flutter/flutter/issues/103917
-final ResolvedASTVerifier verifyNoDoubleClamp = _NoDoubleClampVerifier();
-final class _NoDoubleClampVerifier extends ResolvedASTVerifier {
-  final List<String> errors = <String>[];
-
-  @override
-  void analyzeResolvedUnit(ResolvedUnitResult unit) {
-    final _DoubleClampVisitor visitor = _DoubleClampVisitor();
-    unit.unit.visitChildren(visitor);
-    for (final MethodInvocation node in visitor.doubleClampInvocations) {
-      final LineInfo lineInfo = unit.lineInfo;
-      final int lineNumber = lineInfo.getLocation(node.function.offset).lineNumber;
-      final String lineContent = unit.content.substring(
-        lineInfo.getOffsetOfLine(lineNumber - 1),
-        lineInfo.getOffsetOfLine(lineNumber) - 1,
-      );
-      if (lineContent.contains('// ignore_clamp_double_lint')) {
-        continue;
-=======
       if (!path.endsWith('text_painter.dart')) {
         continue;
       }
@@ -96,68 +37,9 @@
         }
       } else {
         analyzerErrors.add('analyzer error: file $unit could not be resolved.');
->>>>>>> 95c7138f
       }
-      errors.add('${unit.path}:$lineNumber: "Double.clamp" method used instead of "clampDouble".');
-    }
-  }
-
-  @override
-  void reportErrors() {
-    if (errors.isEmpty) {
-      return;
-    }
-    foundError(<String>[
-      ...errors,
-      '\n${bold}For performance reasons, we use a custom "clampDouble" function instead of using "Double.clamp".$reset',
-      '\n${bold}For non-double uses of "clamp", use "// ignore_clamp_double_lint" on the line to silence this message.$reset',
-    ]);
-  }
-
-  @override
-  String toString() => 'No Double.clamp';
-}
-
-// The AST visitor for traversing the resolved AST of a file.
-final class _DoubleClampVisitor extends RecursiveAstVisitor<void> {
-  final List<MethodInvocation> doubleClampInvocations = <MethodInvocation>[];
-
-  @override
-  CompilationUnit? visitMethodInvocation(MethodInvocation node) {
-    final bool isDoubleClampInvocation = node.methodName.name == 'clamp' && (node.target?.staticType?.isDartCoreDouble ?? false);
-    if (isDoubleClampInvocation) {
-      doubleClampInvocations.add(node);
-    }
-    node.visitChildren(this);
-    return null;
-  }
-<<<<<<< HEAD
-}
-
-final ResolvedASTVerifier verifyNoDebugAssertInProductionCode = _DebugAssertVerifier();
-final class _DebugAssertVerifier extends ResolvedASTVerifier {
-  final List<String> errors = <String>[];
-
-  @override
-  void analyzeResolvedUnit(ResolvedUnitResult unit) {
-    final _DebugAssertVisitor visitor = _DebugAssertVisitor();
-    unit.unit.visitChildren(visitor);
-    for (final node in visitor.badDeclarations) {
-      final LineInfo lineInfo = unit.lineInfo;
-      final int lineNumber = lineInfo.getLocation(node.offset).lineNumber;
-      errors.add('${unit.path}:$lineNumber bad annotation "@debugAssert".');
-    }
-
-    for (final MethodInvocation node in visitor.badInvocations) {
-      final LineInfo lineInfo = unit.lineInfo;
-      final int lineNumber = lineInfo.getLocation(node.function.offset).lineNumber;
-      errors.add('${unit.path}:$lineNumber: Avoid calling methods annotated with "@debugAssert" in production code or public methods.');
-    }
-  }
-
-  @override
-  void reportErrors() {
-=======
+    }
+  }
 
   if (analyzerErrors.isNotEmpty) {
     foundError(analyzerErrors);
@@ -179,7 +61,6 @@
 
   @override
   void reportError() {
->>>>>>> 95c7138f
     if (errors.isEmpty) {
       return;
     }
@@ -191,22 +72,6 @@
   }
 
   @override
-<<<<<<< HEAD
-  String toString() => 'Avoid calling debug-only methods in production code';
-}
-
-final class _DebugAssertVisitor extends RecursiveAstVisitor<void> {
-  final List<MethodInvocation> badInvocations = <MethodInvocation>[];
-  final List<Annotation> badDeclarations = <Annotation>[];
-
-  static bool _hasDebugAssertAnnotation(Annotation annotation) => annotation.name.name == '_debugAssert';
-  static bool _hasDebugAssertElementAnnotation(ElementAnnotation annotation) => annotation.element?.name == '_debugAssert';
-
-  static List<ElementAnnotation> _rareAnnotation(Element? element) {
-    const Set negative = { 'protected', 'override', 'mustCallSuper', 'Deprecated'  };
-    return element?.metadata.where((element) => !negative.contains(element.element?.name)).toList() ?? <ElementAnnotation>[];
-  }
-=======
   void analyzeResolvedUnitResult(ResolvedUnitResult unit) {
     final visitor = _DoubleClampVisitor();
     unit.unit.visitChildren(visitor);
@@ -230,110 +95,15 @@
 
 class _DoubleClampVisitor extends RecursiveAstVisitor<void> {
   final List<MethodInvocation> clampInvocationNode = <MethodInvocation>[];
->>>>>>> 95c7138f
-
-  void _warnIfPublic(Element? declarationElement, Annotation node) {
-    if (declarationElement != null && declarationElement.isPublic) {
-      badDeclarations.add(node);
-    }
-  }
-
-  Token? className;
-  @override
-<<<<<<< HEAD
-  void visitClassDeclaration(ClassDeclaration node) {
-    assert(className == null);
-    className = node.name;
-    super.visitClassDeclaration(node);
-    className = null;
-  }
-
-  @override
-  void visitAssertStatement(AssertStatement node) {
-    // Neither the condition or the message will be evaluated.
-  }
-
-  @override
-  void visitAssertInitializer(AssertInitializer node) {
-  }
-
-  @override
-  void visitMethodDeclaration(MethodDeclaration node) {
-    final annotations = node.metadata.where(_hasDebugAssertAnnotation);
-    if (annotations.isNotEmpty) {
-      for (final annotation in annotations) {
-        _warnIfPublic(node.declaredElement, annotation);
-      }
-      return;
-=======
+
+  @override
   CompilationUnit? visitMethodInvocation(MethodInvocation node) {
     final bool isNumClampInvocation = node.methodName.name == 'clamp' && (node.target?.staticType?.isDartCoreDouble ?? false);
     if (isNumClampInvocation) {
       clampInvocationNode.add(node);
->>>>>>> 95c7138f
-    }
-    super.visitMethodDeclaration(node);
-  }
-
-  @override
-  void visitFieldDeclaration(FieldDeclaration node) {
-    //if (node.metadata.any(_hasDebugAssertAnnotation)) {
-    //  badDeclarations.add(declarationElement);
-    //  return;
-    //}
-    // node.declaredElement is always null??????????
-    //if (node.declaredElement == null) {
-    //  print('$className | $node -> no declaredElement?');
-    //}
-    //if (node.declaredElement?.isPublic ?? false) {
-    //  print('>>> public field $className.$node');
-    //}
-    super.visitFieldDeclaration(node);
-  }
-
-  @override
-  void visitFunctionDeclaration(FunctionDeclaration node) {
-    if (node.declaredElement == null) {
-      print('$className | $node -> no declaredElement?');
-    }
-
-    super.visitFunctionDeclaration(node);
-  }
-
-  // Invocation
-
-  @override
-  void visitMethodInvocation(MethodInvocation node) {
-    final Element? methodElement = node.methodName.staticElement;
-    if (methodElement != null) {
-      methodElement.metadata.any(_hasDebugAssertElementAnnotation);
-    } else {
-      //print('unresolved > $node');
-    }
-    //final rareAnnotations = _rareAnnotation(node.methodName.staticElement);
-    //if (rareAnnotations.isNotEmpty) {
-    //  print('$node');
-    //}
-    super.visitMethodInvocation(node);
-  }
-
-  @override
-  void visitFunctionExpressionInvocation(FunctionExpressionInvocation node) {
-    final ExecutableElement? callElement = node.staticElement;
-    if (callElement != null) {
-      print('$node -> callElement: $callElement');
-    } else {
-      //print('? $node');
-    }
-    if (callElement is MethodElement && callElement.name == FunctionElement.CALL_METHOD_NAME) {
-    }
-    super.visitFunctionExpressionInvocation(node);
-  }
-
-  @override
-  void visitFunctionReference(FunctionReference node) {
-    print('func ref -> $node');
-    super.visitFunctionReference(node);
+    }
+    node.visitChildren(this);
+    return null;
   }
 
   @override
