// Copyright 2014 The Flutter Authors. All rights reserved.
// Use of this source code is governed by a BSD-style license that can be
// found in the LICENSE file.

import 'package:flutter/material.dart';

import 'common.dart';

import 'src/animated_image.dart';
import 'src/animated_placeholder.dart';
import 'src/animation_with_microtasks.dart';
import 'src/backdrop_filter.dart';
import 'src/color_filter_and_fade.dart';
import 'src/color_filter_cache.dart';
import 'src/cubic_bezier.dart';
import 'src/cull_opacity.dart';
import 'src/filtered_child_animation.dart';
import 'src/fullscreen_textfield.dart';
import 'src/heavy_grid_view.dart';
import 'src/large_image_changer.dart';
import 'src/large_images.dart';
import 'src/multi_widget_construction.dart';
import 'src/opacity_peephole.dart';
import 'src/picture_cache.dart';
import 'src/picture_cache_complexity_scoring.dart';
import 'src/post_backdrop_filter.dart';
import 'src/simple_animation.dart';
import 'src/simple_scroll.dart';
import 'src/shader_mask_cache.dart';
import 'src/stack_size.dart';
import 'src/text.dart';

const String kMacrobenchmarks = 'Macrobenchmarks';

void main() => runApp(const MacrobenchmarksApp());

class MacrobenchmarksApp extends StatelessWidget {
  const MacrobenchmarksApp({Key? key, this.initialRoute = '/'}) : super(key: key);

  @override
  Widget build(BuildContext context) {
    return MaterialApp(
      title: kMacrobenchmarks,
      initialRoute: initialRoute,
      routes: <String, WidgetBuilder>{
        '/': (BuildContext context) => const HomePage(),
        kCullOpacityRouteName: (BuildContext context) => const CullOpacityPage(),
        kCubicBezierRouteName: (BuildContext context) => const CubicBezierPage(),
        kBackdropFilterRouteName: (BuildContext context) => const BackdropFilterPage(),
        kPostBackdropFilterRouteName: (BuildContext context) => const PostBackdropFilterPage(),
        kSimpleAnimationRouteName: (BuildContext context) => const SimpleAnimationPage(),
        kPictureCacheRouteName: (BuildContext context) => const PictureCachePage(),
        kPictureCacheComplexityScoringRouteName: (BuildContext context) => const PictureCacheComplexityScoringPage(),
        kLargeImageChangerRouteName: (BuildContext context) => const LargeImageChangerPage(),
        kLargeImagesRouteName: (BuildContext context) => const LargeImagesPage(),
        kTextRouteName: (BuildContext context) => const TextPage(),
        kFullscreenTextRouteName: (BuildContext context) => const TextFieldPage(),
        kAnimatedPlaceholderRouteName: (BuildContext context) => const AnimatedPlaceholderPage(),
        kColorFilterAndFadeRouteName: (BuildContext context) => const ColorFilterAndFadePage(),
<<<<<<< HEAD
        kShaderMaskCacheRouteName: (BuildContext context) => const ShaderMaskCachePage(),
=======
        kColorFilterCacheRouteName: (BuildContext context) => const ColorFilterCachePage(),
>>>>>>> f1d8e30c
        kFadingChildAnimationRouteName: (BuildContext context) => const FilteredChildAnimationPage(FilterType.opacity),
        kImageFilteredTransformAnimationRouteName: (BuildContext context) => const FilteredChildAnimationPage(FilterType.rotateFilter),
        kMultiWidgetConstructionRouteName: (BuildContext context) => const MultiWidgetConstructTable(10, 20),
        kHeavyGridViewRouteName: (BuildContext context) => const HeavyGridViewPage(),
        kSimpleScrollRouteName: (BuildContext context) => const SimpleScroll(),
        kStackSizeRouteName: (BuildContext context) => const StackSizePage(),
        kAnimationWithMicrotasksRouteName: (BuildContext context) => const AnimationWithMicrotasks(),
        kAnimatedImageRouteName: (BuildContext context) => const AnimatedImagePage(),
        kOpacityPeepholeRouteName: (BuildContext context) => const OpacityPeepholePage(),
        ...opacityPeepholeRoutes,
      },
    );
  }

  final String initialRoute;
}

class HomePage extends StatelessWidget {
  const HomePage({Key? key}) : super(key: key);

  @override
  Widget build(BuildContext context) {
    return Scaffold(
      appBar: AppBar(title: const Text(kMacrobenchmarks)),
      body: ListView(
        key: const Key(kScrollableName),
        children: <Widget>[
          ElevatedButton(
            key: const Key(kCullOpacityRouteName),
            child: const Text('Cull opacity'),
            onPressed: () {
              Navigator.pushNamed(context, kCullOpacityRouteName);
            },
          ),
          ElevatedButton(
            key: const Key(kCubicBezierRouteName),
            child: const Text('Cubic Bezier'),
            onPressed: () {
              Navigator.pushNamed(context, kCubicBezierRouteName);
            },
          ),
          ElevatedButton(
            key: const Key(kBackdropFilterRouteName),
            child: const Text('Backdrop Filter'),
            onPressed: () {
              Navigator.pushNamed(context, kBackdropFilterRouteName);
            },
          ),
          ElevatedButton(
            key: const Key(kPostBackdropFilterRouteName),
            child: const Text('Post Backdrop Filter'),
            onPressed: () {
              Navigator.pushNamed(context, kPostBackdropFilterRouteName);
            },
          ),
          ElevatedButton(
            key: const Key(kSimpleAnimationRouteName),
            child: const Text('Simple Animation'),
            onPressed: () {
              Navigator.pushNamed(context, kSimpleAnimationRouteName);
            },
          ),
          ElevatedButton(
            key: const Key(kPictureCacheRouteName),
            child: const Text('Picture Cache'),
            onPressed: () {
              Navigator.pushNamed(context, kPictureCacheRouteName);
            },
          ),
          ElevatedButton(
            key: const Key(kPictureCacheComplexityScoringRouteName),
            child: const Text('Picture Cache Complexity Scoring'),
            onPressed: () {
              Navigator.pushNamed(context, kPictureCacheComplexityScoringRouteName);
            },
          ),
          ElevatedButton(
            key: const Key(kLargeImagesRouteName),
            child: const Text('Large Images'),
            onPressed: () {
              Navigator.pushNamed(context, kLargeImagesRouteName);
            },
          ),
          ElevatedButton(
            key: const Key(kTextRouteName),
            child: const Text('Text'),
            onPressed: () {
              Navigator.pushNamed(context, kTextRouteName);
            },
          ),
          ElevatedButton(
            key: const Key(kFullscreenTextRouteName),
            child: const Text('Fullscreen Text'),
            onPressed: () {
              Navigator.pushNamed(context, kFullscreenTextRouteName);
            },
          ),
          ElevatedButton(
            key: const Key(kAnimatedPlaceholderRouteName),
            child: const Text('Animated Placeholder'),
            onPressed: () {
              Navigator.pushNamed(context, kAnimatedPlaceholderRouteName);
            },
          ),
          ElevatedButton(
            key: const Key(kColorFilterAndFadeRouteName),
            child: const Text('Color Filter and Fade'),
            onPressed: () {
              Navigator.pushNamed(context, kColorFilterAndFadeRouteName);
            },
          ),
          ElevatedButton(
<<<<<<< HEAD
            key: const Key(kShaderMaskCacheRouteName),
            child: const Text('Shader Mask Cache'),
            onPressed: () {
              Navigator.pushNamed(context, kShaderMaskCacheRouteName);
=======
            key: const Key(kColorFilterCacheRouteName),
            child: const Text('Color Filter Cache'),
            onPressed: () {
              Navigator.pushNamed(context, kColorFilterCacheRouteName);
>>>>>>> f1d8e30c
            },
          ),
          ElevatedButton(
            key: const Key(kFadingChildAnimationRouteName),
            child: const Text('Fading Child Animation'),
            onPressed: () {
              Navigator.pushNamed(context, kFadingChildAnimationRouteName);
            },
          ),
          ElevatedButton(
            key: const Key(kImageFilteredTransformAnimationRouteName),
            child: const Text('ImageFiltered Transform Animation'),
            onPressed: () {
              Navigator.pushNamed(context, kImageFilteredTransformAnimationRouteName);
            },
          ),
          ElevatedButton(
            key: const Key(kMultiWidgetConstructionRouteName),
            child: const Text('Widget Construction and Destruction'),
            onPressed: () {
              Navigator.pushNamed(context, kMultiWidgetConstructionRouteName);
            },
          ),
          ElevatedButton(
            key: const Key(kHeavyGridViewRouteName),
            child: const Text('Heavy Grid View'),
            onPressed: () {
              Navigator.pushNamed(context, kHeavyGridViewRouteName);
            },
          ),
          ElevatedButton(
            key: const Key(kLargeImageChangerRouteName),
            child: const Text('Large Image Changer'),
            onPressed: () {
              Navigator.pushNamed(context, kLargeImageChangerRouteName);
            },
          ),
          ElevatedButton(
            key: const Key(kStackSizeRouteName),
            child: const Text('Stack Size'),
            onPressed: () {
              Navigator.pushNamed(context, kStackSizeRouteName);
            },
          ),
          ElevatedButton(
            key: const Key(kAnimationWithMicrotasksRouteName),
            child: const Text('Animation With Microtasks'),
            onPressed: () {
              Navigator.pushNamed(context, kAnimationWithMicrotasksRouteName);
            },
          ),
          ElevatedButton(
            key: const Key(kAnimatedImageRouteName),
            child: const Text('Animated Image'),
            onPressed: () {
              Navigator.pushNamed(context, kAnimatedImageRouteName);
            },
          ),
          ElevatedButton(
            key: const Key(kOpacityPeepholeRouteName),
            child: const Text('Opacity Peephole tests'),
            onPressed: () {
              Navigator.pushNamed(context, kOpacityPeepholeRouteName);
            },
          ),
        ],
      ),
    );
  }
}<|MERGE_RESOLUTION|>--- conflicted
+++ resolved
@@ -57,11 +57,8 @@
         kFullscreenTextRouteName: (BuildContext context) => const TextFieldPage(),
         kAnimatedPlaceholderRouteName: (BuildContext context) => const AnimatedPlaceholderPage(),
         kColorFilterAndFadeRouteName: (BuildContext context) => const ColorFilterAndFadePage(),
-<<<<<<< HEAD
+        kColorFilterCacheRouteName: (BuildContext context) => const ColorFilterCachePage(),
         kShaderMaskCacheRouteName: (BuildContext context) => const ShaderMaskCachePage(),
-=======
-        kColorFilterCacheRouteName: (BuildContext context) => const ColorFilterCachePage(),
->>>>>>> f1d8e30c
         kFadingChildAnimationRouteName: (BuildContext context) => const FilteredChildAnimationPage(FilterType.opacity),
         kImageFilteredTransformAnimationRouteName: (BuildContext context) => const FilteredChildAnimationPage(FilterType.rotateFilter),
         kMultiWidgetConstructionRouteName: (BuildContext context) => const MultiWidgetConstructTable(10, 20),
@@ -174,17 +171,17 @@
             },
           ),
           ElevatedButton(
-<<<<<<< HEAD
+            key: const Key(kColorFilterCacheRouteName),
+            child: const Text('Color Filter Cache'),
+            onPressed: () {
+              Navigator.pushNamed(context, kColorFilterCacheRouteName);
+            },
+          ),
+          ElevatedButton(
             key: const Key(kShaderMaskCacheRouteName),
             child: const Text('Shader Mask Cache'),
             onPressed: () {
               Navigator.pushNamed(context, kShaderMaskCacheRouteName);
-=======
-            key: const Key(kColorFilterCacheRouteName),
-            child: const Text('Color Filter Cache'),
-            onPressed: () {
-              Navigator.pushNamed(context, kColorFilterCacheRouteName);
->>>>>>> f1d8e30c
             },
           ),
           ElevatedButton(
