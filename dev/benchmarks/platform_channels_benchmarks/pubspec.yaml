--- conflicted
+++ resolved
@@ -73,8 +73,4 @@
 flutter:
   uses-material-design: true
 
-<<<<<<< HEAD
-# PUBSPEC CHECKSUM: 0dc1
-=======
-# PUBSPEC CHECKSUM: f9bf
->>>>>>> 07f42bd2
+# PUBSPEC CHECKSUM: f9bf