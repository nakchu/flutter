name: microbenchmarks
description: Small benchmarks for very specific parts of the Flutter framework.

environment:
  # The pub client defaults to an <2.0.0 sdk constraint which we need to explicitly overwrite.
  sdk: ">=2.0.0-dev.68.0 <3.0.0"

dependencies:
  meta: 1.1.6
  flutter:
    sdk: flutter
  flutter_test:
    sdk: flutter
  stocks:
    path: ../../../examples/stocks
  test: 1.6.3

  analyzer: 0.36.4 # THIS LINE IS AUTOGENERATED - TO UPDATE USE "flutter update-packages --force-upgrade"
  args: 1.5.2 # THIS LINE IS AUTOGENERATED - TO UPDATE USE "flutter update-packages --force-upgrade"
  async: 2.2.0 # THIS LINE IS AUTOGENERATED - TO UPDATE USE "flutter update-packages --force-upgrade"
  boolean_selector: 1.0.5 # THIS LINE IS AUTOGENERATED - TO UPDATE USE "flutter update-packages --force-upgrade"
  charcode: 1.1.2 # THIS LINE IS AUTOGENERATED - TO UPDATE USE "flutter update-packages --force-upgrade"
  collection: 1.14.11 # THIS LINE IS AUTOGENERATED - TO UPDATE USE "flutter update-packages --force-upgrade"
  convert: 2.1.1 # THIS LINE IS AUTOGENERATED - TO UPDATE USE "flutter update-packages --force-upgrade"
  crypto: 2.0.6 # THIS LINE IS AUTOGENERATED - TO UPDATE USE "flutter update-packages --force-upgrade"
  csslib: 0.16.0 # THIS LINE IS AUTOGENERATED - TO UPDATE USE "flutter update-packages --force-upgrade"
  dart_style: 1.2.8 # THIS LINE IS AUTOGENERATED - TO UPDATE USE "flutter update-packages --force-upgrade"
  front_end: 0.1.19 # THIS LINE IS AUTOGENERATED - TO UPDATE USE "flutter update-packages --force-upgrade"
  glob: 1.1.7 # THIS LINE IS AUTOGENERATED - TO UPDATE USE "flutter update-packages --force-upgrade"
  html: 0.14.0+2 # THIS LINE IS AUTOGENERATED - TO UPDATE USE "flutter update-packages --force-upgrade"
  http: 0.12.0+2 # THIS LINE IS AUTOGENERATED - TO UPDATE USE "flutter update-packages --force-upgrade"
  http_multi_server: 2.1.0 # THIS LINE IS AUTOGENERATED - TO UPDATE USE "flutter update-packages --force-upgrade"
  http_parser: 3.1.3 # THIS LINE IS AUTOGENERATED - TO UPDATE USE "flutter update-packages --force-upgrade"
  intl: 0.15.8 # THIS LINE IS AUTOGENERATED - TO UPDATE USE "flutter update-packages --force-upgrade"
  intl_translation: 0.17.5 # THIS LINE IS AUTOGENERATED - TO UPDATE USE "flutter update-packages --force-upgrade"
  io: 0.3.3 # THIS LINE IS AUTOGENERATED - TO UPDATE USE "flutter update-packages --force-upgrade"
  isolate: 2.0.2 # THIS LINE IS AUTOGENERATED - TO UPDATE USE "flutter update-packages --force-upgrade"
  js: 0.6.1+1 # THIS LINE IS AUTOGENERATED - TO UPDATE USE "flutter update-packages --force-upgrade"
  json_rpc_2: 2.1.0 # THIS LINE IS AUTOGENERATED - TO UPDATE USE "flutter update-packages --force-upgrade"
  kernel: 0.3.19 # THIS LINE IS AUTOGENERATED - TO UPDATE USE "flutter update-packages --force-upgrade"
  matcher: 0.12.5 # THIS LINE IS AUTOGENERATED - TO UPDATE USE "flutter update-packages --force-upgrade"
  mime: 0.9.6+3 # THIS LINE IS AUTOGENERATED - TO UPDATE USE "flutter update-packages --force-upgrade"
  multi_server_socket: 1.0.2 # THIS LINE IS AUTOGENERATED - TO UPDATE USE "flutter update-packages --force-upgrade"
  node_preamble: 1.4.4 # THIS LINE IS AUTOGENERATED - TO UPDATE USE "flutter update-packages --force-upgrade"
  package_config: 1.0.5 # THIS LINE IS AUTOGENERATED - TO UPDATE USE "flutter update-packages --force-upgrade"
  package_resolver: 1.0.10 # THIS LINE IS AUTOGENERATED - TO UPDATE USE "flutter update-packages --force-upgrade"
  path: 1.6.2 # THIS LINE IS AUTOGENERATED - TO UPDATE USE "flutter update-packages --force-upgrade"
  pedantic: 1.7.0 # THIS LINE IS AUTOGENERATED - TO UPDATE USE "flutter update-packages --force-upgrade"
  petitparser: 2.3.0 # THIS LINE IS AUTOGENERATED - TO UPDATE USE "flutter update-packages --force-upgrade"
  pool: 1.4.0 # THIS LINE IS AUTOGENERATED - TO UPDATE USE "flutter update-packages --force-upgrade"
  pub_semver: 1.4.2 # THIS LINE IS AUTOGENERATED - TO UPDATE USE "flutter update-packages --force-upgrade"
  quiver: 2.0.3 # THIS LINE IS AUTOGENERATED - TO UPDATE USE "flutter update-packages --force-upgrade"
  shelf: 0.7.5 # THIS LINE IS AUTOGENERATED - TO UPDATE USE "flutter update-packages --force-upgrade"
  shelf_packages_handler: 1.0.4 # THIS LINE IS AUTOGENERATED - TO UPDATE USE "flutter update-packages --force-upgrade"
  shelf_static: 0.2.8 # THIS LINE IS AUTOGENERATED - TO UPDATE USE "flutter update-packages --force-upgrade"
  shelf_web_socket: 0.2.3 # THIS LINE IS AUTOGENERATED - TO UPDATE USE "flutter update-packages --force-upgrade"
  source_map_stack_trace: 1.1.5 # THIS LINE IS AUTOGENERATED - TO UPDATE USE "flutter update-packages --force-upgrade"
  source_maps: 0.10.8 # THIS LINE IS AUTOGENERATED - TO UPDATE USE "flutter update-packages --force-upgrade"
  source_span: 1.5.5 # THIS LINE IS AUTOGENERATED - TO UPDATE USE "flutter update-packages --force-upgrade"
  stack_trace: 1.9.3 # THIS LINE IS AUTOGENERATED - TO UPDATE USE "flutter update-packages --force-upgrade"
  stream_channel: 2.0.0 # THIS LINE IS AUTOGENERATED - TO UPDATE USE "flutter update-packages --force-upgrade"
  string_scanner: 1.0.4 # THIS LINE IS AUTOGENERATED - TO UPDATE USE "flutter update-packages --force-upgrade"
  term_glyph: 1.1.0 # THIS LINE IS AUTOGENERATED - TO UPDATE USE "flutter update-packages --force-upgrade"
  test_api: 0.2.5 # THIS LINE IS AUTOGENERATED - TO UPDATE USE "flutter update-packages --force-upgrade"
  test_core: 0.2.5 # THIS LINE IS AUTOGENERATED - TO UPDATE USE "flutter update-packages --force-upgrade"
  typed_data: 1.1.6 # THIS LINE IS AUTOGENERATED - TO UPDATE USE "flutter update-packages --force-upgrade"
  vector_math: 2.0.8 # THIS LINE IS AUTOGENERATED - TO UPDATE USE "flutter update-packages --force-upgrade"
  vm_service_client: 0.2.6+2 # THIS LINE IS AUTOGENERATED - TO UPDATE USE "flutter update-packages --force-upgrade"
  watcher: 0.9.7+10 # THIS LINE IS AUTOGENERATED - TO UPDATE USE "flutter update-packages --force-upgrade"
  web_socket_channel: 1.0.13 # THIS LINE IS AUTOGENERATED - TO UPDATE USE "flutter update-packages --force-upgrade"
  yaml: 2.1.16 # THIS LINE IS AUTOGENERATED - TO UPDATE USE "flutter update-packages --force-upgrade"

flutter:
  uses-material-design: true

<<<<<<< HEAD
# PUBSPEC CHECKSUM: 2826
=======
# PUBSPEC CHECKSUM: 5529
>>>>>>> 66273157
<|MERGE_RESOLUTION|>--- conflicted
+++ resolved
@@ -73,8 +73,4 @@
 flutter:
   uses-material-design: true
 
-<<<<<<< HEAD
-# PUBSPEC CHECKSUM: 2826
-=======
-# PUBSPEC CHECKSUM: 5529
->>>>>>> 66273157
+# PUBSPEC CHECKSUM: 5529