--- conflicted
+++ resolved
@@ -40,54 +40,9 @@
     return definitions.toString();
   }
 
-<<<<<<< HEAD
-  // static List<LogicalKeyEntry> _alnumLogicalKeys() {
-  //   final List<_ExplicitKeySpecification> keys = <_ExplicitKeySpecification>[]
-  //     ..addAll(List<_ExplicitKeySpecification>.generate(26, (int i) {
-  //       final int code = i + 'a'.codeUnits[0];
-  //       final String char = String.fromCharCode(code);
-  //       return _ExplicitKeySpecification(code, 'lowercase${char.toUpperCase()}', 'lower${char.toUpperCase()}');
-  //     }))
-  //     ..addAll(List<_ExplicitKeySpecification>.generate(26, (int i) {
-  //       final int code = i + 'A'.codeUnits[0];
-  //       final String char = String.fromCharCode(code);
-  //       return _ExplicitKeySpecification(code, 'uppercase$char', 'upper$char');
-  //     }))
-  //     ..addAll(List<_ExplicitKeySpecification>.generate(10, (int i) {
-  //       final int code = i + '0'.codeUnits[0];
-  //       final String char = String.fromCharCode(code);
-  //       return _ExplicitKeySpecification(code, 'digit$char');
-  //     }))
-  //     ..add(_ExplicitKeySpecification(' '.codeUnits[0], 'space'));
-
-  //   return keys.map((_ExplicitKeySpecification key) {
-  //     final LogicalKeyEntry result = LogicalKeyEntry(
-  //       value: key.code,
-  //       commentName: LogicalKeyEntry.computeCommentName(key.name),
-  //       constantName: key.constantName ?? LogicalKeyEntry.computeConstantName(key.name),
-  //       gtkNames: [key.name],
-  //       gtkValues: [key.code],
-  //       webNames: [key.name],
-  //       webValues: [key.code],
-  //     );
-  //     return result;
-  //   }).toList();
-  // }
-
-  /// Gets the generated definitions of LogicalKeyboardKeys.
-  String get _logicalDefinitions {
-    String escapeLabel(String label) {
-      label = label
-        .replaceAll('', '')
-        .replaceAll('\n', r'\n')
-        .replaceAll('\r', r'\r');
-      return label.isEmpty ? null :
-             label.contains("'") ? 'r"$label"' : "r'$label'";
-    }
-=======
   String get _physicalDebugNames {
     final StringBuffer result = StringBuffer();
-    for (final Key entry in keyData.data) {
+    for (final PhysicalKeyEntry entry in keyData.data) {
       result.write('''
       ${toHex(entry.usbHidCode, digits: 8)}: '${entry.commentName}',
 ''');
@@ -97,35 +52,20 @@
 
   /// Gets the generated definitions of LogicalKeyboardKeys.
   String get _logicalDefinitions {
->>>>>>> f79ad055
     final StringBuffer definitions = StringBuffer();
     void printKey(int flutterId, String constantName, String commentName, {String otherComments}) {
       final String firstComment = _wrapString('Represents the logical "$commentName" key on the keyboard.');
-<<<<<<< HEAD
-      final String otherCommentsStr = otherComments ?? _wrapString('See the function [RawKeyEvent.logicalKey] for more information.');
-      final String keyLabelStr = keyLabel == null ? '' : ' keyLabel: ${escapeLabel(keyLabel)},';
-      definitions.write('''
-
-$firstComment  ///
-$otherCommentsStr  static const LogicalKeyboardKey $constantName = LogicalKeyboardKey(${toHex(flutterId, digits: 11)},$keyLabelStr debugName: kReleaseMode ? null : '$commentName');
-=======
       otherComments ??= _wrapString('See the function [RawKeyEvent.logicalKey] for more information.');
       definitions.write('''
 
 $firstComment  ///
 $otherComments  static const LogicalKeyboardKey $constantName = LogicalKeyboardKey(${toHex(flutterId, digits: 11)});
->>>>>>> f79ad055
 ''');
     }
 
     for (final LogicalKeyEntry entry in logicalData.data.values) {
       printKey(
-<<<<<<< HEAD
         entry.value,
-        entry.keyLabel,
-=======
-        entry.flutterId,
->>>>>>> f79ad055
         entry.constantName,
         entry.commentName,
       );
@@ -138,11 +78,7 @@
       final Set<String> unionNames = PhysicalKeyEntry.synonyms[name].map<String>((dynamic name) {
         return upperCamelToLowerCamel(name as String);
       }).toSet();
-<<<<<<< HEAD
-      printKey(PhysicalKeyEntry.synonymPlane | entry.flutterId, entry.keyLabel, name, PhysicalKeyEntry.getCommentName(name),
-=======
-      printKey(Key.synonymPlane | entry.flutterId, name, Key.getCommentName(name),
->>>>>>> f79ad055
+      printKey(PhysicalKeyEntry.synonymPlane | entry.flutterId, name, PhysicalKeyEntry.getCommentName(name),
           otherComments: _wrapString('This key represents the union of the keys '
               '$unionNames when comparing keys. This key will never be generated '
               'directly, its main use is in defining key maps.'));
@@ -163,18 +99,18 @@
 
   String get _logicalKeyLabels {
     final StringBuffer result = StringBuffer();
-    for (final Key entry in keyData.data) {
+    for (final PhysicalKeyEntry entry in keyData.data) {
       result.write('''
     ${toHex(entry.flutterId, digits: 11)}: '${entry.commentName}',
 ''');
     }
-    for (final String name in Key.synonyms.keys) {
+    for (final String name in PhysicalKeyEntry.synonyms.keys) {
       // Use the first item in the synonyms as a template for the ID to use.
       // It won't end up being the same value because it'll be in the pseudo-key
       // plane.
-      final Key entry = keyData.data.firstWhere((Key item) => item.name == Key.synonyms[name][0]);
+      final PhysicalKeyEntry entry = keyData.data.firstWhere((PhysicalKeyEntry item) => item.name == PhysicalKeyEntry.synonyms[name][0]);
       result.write('''
-    ${toHex(Key.synonymPlane | entry.flutterId, digits: 11)}: '${Key.getCommentName(name)}',
+    ${toHex(PhysicalKeyEntry.synonymPlane | entry.flutterId, digits: 11)}: '${PhysicalKeyEntry.getCommentName(name)}',
 ''');
     }
     return result.toString();
