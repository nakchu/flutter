--- conflicted
+++ resolved
@@ -110,12 +110,6 @@
   | 0x18 | GLFW     |
 
   Platform planes store keys that are private to the Flutter embedding of this
-<<<<<<< HEAD
-  platform.  This most likely means that these keys are unrecognizable and are
-  only assigned different values to be differentiable.  The value scheme is
-  decided by the platform, typically using the field from the platform's native
-  key event that represents the key's logical effect.
-=======
   platform. This most likely means that these keys have not been officially
   recognized by Flutter.
 
@@ -134,7 +128,6 @@
   over key mapping, such change will not cause breakage and it is recommended
   to use the platform-plane value to avoid adding platform-exclusive values
   to the framework.
->>>>>>> 7e9600f8
 
 - **Plane 0x20-0x2F**: Custom platform planes.  Similar to Flutter's platform
   planes, but for private use by custom platforms.