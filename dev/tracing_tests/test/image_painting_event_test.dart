// Copyright 2014 The Flutter Authors. All rights reserved.
// Use of this source code is governed by a BSD-style license that can be
// found in the LICENSE file.

import 'dart:async';
import 'dart:convert' show jsonEncode;
import 'dart:developer' as developer;
import 'dart:ui' as ui;

import 'package:flutter/painting.dart';
import 'package:flutter/widgets.dart';
import 'package:flutter_test/flutter_test.dart';
import 'package:vm_service/vm_service.dart';
import 'package:vm_service/vm_service_io.dart';

void main() {
  late VmService vmService;
  late LiveTestWidgetsFlutterBinding binding;
  setUpAll(() async {
    final developer.ServiceProtocolInfo info =
        await developer.Service.getInfo();

    if (info.serverUri == null) {
      fail('This test _must_ be run with --enable-vmservice.');
    }

    vmService = await vmServiceConnectUri('ws://localhost:${info.serverUri!.port}${info.serverUri!.path}ws');
    await vmService.streamListen(EventStreams.kExtension);

    // Initialize bindings
    binding = LiveTestWidgetsFlutterBinding();
    binding.framePolicy = LiveTestWidgetsFlutterBindingFramePolicy.fullyLive;
    binding.attachRootWidget(const SizedBox.expand());
    expect(binding.framesEnabled, true);
    // Pump two frames to make sure we clear out any inter-frame comparisons.
    await binding.endOfFrame;
    await binding.endOfFrame;
  });

<<<<<<< HEAD
  tearDownAll(() {
    vmService.dispose();
=======
  tearDownAll(() async {
    await vmService.dispose();
>>>>>>> 02c026b0
  });

  test('Image painting events - deduplicates across frames', () async {
    final Completer<Event> completer = Completer<Event>();
    vmService.onExtensionEvent.first.then(completer.complete);

    final ui.Image image = await createTestImage(width: 300, height: 300);
    final TestCanvas canvas = TestCanvas();
    paintImage(
      canvas: canvas,
      rect: const Rect.fromLTWH(50.0, 75.0, 200.0, 100.0),
      image: image,
      debugImageLabel: 'test.png',
    );

    // Make sure that we don't report an identical image size info if we
    // redraw in the next frame.
    await binding.endOfFrame;

    paintImage(
      canvas: canvas,
      rect: const Rect.fromLTWH(50.0, 75.0, 200.0, 100.0),
      image: image,
      debugImageLabel: 'test.png',
    );
    await binding.endOfFrame;

    final Event event = await completer.future;
    expect(event.extensionKind, 'Flutter.ImageSizesForFrame');
    expect(
      jsonEncode(event.extensionData!.data),
      '{"test.png":{"source":"test.png","displaySize":{"width":200.0,"height":100.0},"imageSize":{"width":300.0,"height":300.0},"displaySizeInBytes":106666,"decodedSizeInBytes":480000}}',
    );
  }, skip: isBrowser); // uses dart:isolate and io

  test('Image painting events - deduplicates across frames', () async {
    final Completer<Event> completer = Completer<Event>();
    vmService.onExtensionEvent.first.then(completer.complete);

    final ui.Image image = await createTestImage(width: 300, height: 300);
    final TestCanvas canvas = TestCanvas();
    paintImage(
      canvas: canvas,
      rect: const Rect.fromLTWH(50.0, 75.0, 200.0, 100.0),
      image: image,
      debugImageLabel: 'test.png',
    );

    paintImage(
      canvas: canvas,
      rect: const Rect.fromLTWH(50.0, 75.0, 300.0, 300.0),
      image: image,
      debugImageLabel: 'test.png',
    );
    await binding.endOfFrame;

    final Event event = await completer.future;
    expect(event.extensionKind, 'Flutter.ImageSizesForFrame');
    expect(
      jsonEncode(event.extensionData!.data),
      '{"test.png":{"source":"test.png","displaySize":{"width":300.0,"height":300.0},"imageSize":{"width":300.0,"height":300.0},"displaySizeInBytes":480000,"decodedSizeInBytes":480000}}',
    );
  }, skip: isBrowser); // uses dart:isolate and io
}

class TestCanvas implements Canvas {
  @override
  void noSuchMethod(Invocation invocation) {}
}<|MERGE_RESOLUTION|>--- conflicted
+++ resolved
@@ -37,13 +37,8 @@
     await binding.endOfFrame;
   });
 
-<<<<<<< HEAD
-  tearDownAll(() {
-    vmService.dispose();
-=======
   tearDownAll(() async {
     await vmService.dispose();
->>>>>>> 02c026b0
   });
 
   test('Image painting events - deduplicates across frames', () async {
